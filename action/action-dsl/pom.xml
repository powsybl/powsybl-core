<?xml version="1.0" encoding="UTF-8"?>
<!--

    Copyright (c) 2017, RTE (http://www.rte-france.com)
    This Source Code Form is subject to the terms of the Mozilla Public
    License, v. 2.0. If a copy of the MPL was not distributed with this
    file, You can obtain one at http://mozilla.org/MPL/2.0/.

-->
<project xmlns="http://maven.apache.org/POM/4.0.0"
         xmlns:xsi="http://www.w3.org/2001/XMLSchema-instance"
         xsi:schemaLocation="http://maven.apache.org/POM/4.0.0 http://maven.apache.org/xsd/maven-4.0.0.xsd">
    <modelVersion>4.0.0</modelVersion>

    <parent>
        <groupId>com.powsybl</groupId>
        <artifactId>powsybl-action</artifactId>
        <version>1.0.0-SNAPSHOT</version>
    </parent>

    <artifactId>powsybl-action-dsl</artifactId>
    <name>Action, contingency and rule DSL</name>
    <description>A DSL to describe actions, contingencies and rules</description>

    <build>
        <plugins>
            <plugin>
                <artifactId>maven-compiler-plugin</artifactId>
                <configuration>
                    <compilerId>groovy-eclipse-compiler</compilerId>
                </configuration>
            </plugin>
        </plugins>
    </build>

    <dependencies>
        <!-- Compilation dependencies -->
        <dependency>
            <groupId>commons-io</groupId>
            <artifactId>commons-io</artifactId>
        </dependency>
        <dependency>
            <groupId>org.codehaus.groovy</groupId>
            <artifactId>groovy-all</artifactId>
        </dependency>
        <dependency>
            <groupId>${project.groupId}</groupId>
            <artifactId>powsybl-afs-ext-base</artifactId>
            <version>${project.version}</version>
        </dependency>
        <dependency>
            <groupId>${project.groupId}</groupId>
            <artifactId>powsybl-action-dsl-spi</artifactId>
            <version>${project.version}</version>
        </dependency>
        <dependency>
            <groupId>${project.groupId}</groupId>
            <artifactId>powsybl-afs-ext-base</artifactId>
            <version>${project.version}</version>
        </dependency>
        <dependency>
            <groupId>${project.groupId}</groupId>
            <artifactId>powsybl-computation</artifactId>
            <version>${project.version}</version>
        </dependency>
        <dependency>
            <groupId>${project.groupId}</groupId>
            <artifactId>powsybl-contingency-api</artifactId>
            <version>${project.version}</version>
        </dependency>
        <dependency>
            <groupId>${project.groupId}</groupId>
            <artifactId>powsybl-iidm-api</artifactId>
            <version>${project.version}</version>
        </dependency>


        <!-- Test dependencies -->
        <dependency>
            <groupId>com.google.jimfs</groupId>
            <artifactId>jimfs</artifactId>
            <scope>test</scope>
        </dependency>
        <dependency>
            <groupId>junit</groupId>
            <artifactId>junit</artifactId>
            <scope>test</scope>
        </dependency>
        <dependency>
            <groupId>org.mockito</groupId>
            <artifactId>mockito-all</artifactId>
            <scope>test</scope>
        </dependency>
        <dependency>
            <groupId>org.slf4j</groupId>
            <artifactId>slf4j-simple</artifactId>
            <scope>test</scope>
        </dependency>
        <dependency>
            <groupId>${project.groupId}</groupId>
<<<<<<< HEAD
            <artifactId>powsybl-afs-core</artifactId>
            <version>${project.version}</version>
            <type>test-jar</type>
            <scope>test</scope>
        </dependency>
        <dependency>
            <groupId>${project.groupId}</groupId>
            <artifactId>powsybl-afs-mapdb-storage</artifactId>
            <version>${project.version}</version>
            <scope>test</scope>
        </dependency>
        <dependency>
            <groupId>${project.groupId}</groupId>
            <artifactId>powsybl-iidm-impl</artifactId>
=======
            <artifactId>powsybl-action-util</artifactId>
>>>>>>> 1f9771bc
            <version>${project.version}</version>
            <scope>test</scope>
        </dependency>
        <dependency>
            <groupId>${project.groupId}</groupId>
            <artifactId>powsybl-afs-core</artifactId>
            <version>${project.version}</version>
            <type>test-jar</type>
            <scope>test</scope>
        </dependency>
        <dependency>
            <groupId>${project.groupId}</groupId>
            <artifactId>powsybl-afs-mapdb-storage</artifactId>
            <version>${project.version}</version>
            <scope>test</scope>
        </dependency>
        <dependency>
            <groupId>${project.groupId}</groupId>
            <artifactId>powsybl-iidm-impl</artifactId>
            <version>${project.version}</version>
            <scope>test</scope>
        </dependency>
        <dependency>
            <groupId>${project.groupId}</groupId>
            <artifactId>powsybl-iidm-test</artifactId>
            <version>${project.version}</version>
            <scope>test</scope>
        </dependency>
    </dependencies>

</project>
<|MERGE_RESOLUTION|>--- conflicted
+++ resolved
@@ -42,11 +42,6 @@
         <dependency>
             <groupId>org.codehaus.groovy</groupId>
             <artifactId>groovy-all</artifactId>
-        </dependency>
-        <dependency>
-            <groupId>${project.groupId}</groupId>
-            <artifactId>powsybl-afs-ext-base</artifactId>
-            <version>${project.version}</version>
         </dependency>
         <dependency>
             <groupId>${project.groupId}</groupId>
@@ -98,24 +93,7 @@
         </dependency>
         <dependency>
             <groupId>${project.groupId}</groupId>
-<<<<<<< HEAD
-            <artifactId>powsybl-afs-core</artifactId>
-            <version>${project.version}</version>
-            <type>test-jar</type>
-            <scope>test</scope>
-        </dependency>
-        <dependency>
-            <groupId>${project.groupId}</groupId>
-            <artifactId>powsybl-afs-mapdb-storage</artifactId>
-            <version>${project.version}</version>
-            <scope>test</scope>
-        </dependency>
-        <dependency>
-            <groupId>${project.groupId}</groupId>
-            <artifactId>powsybl-iidm-impl</artifactId>
-=======
             <artifactId>powsybl-action-util</artifactId>
->>>>>>> 1f9771bc
             <version>${project.version}</version>
             <scope>test</scope>
         </dependency>
