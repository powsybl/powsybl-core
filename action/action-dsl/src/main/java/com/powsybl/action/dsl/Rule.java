--- conflicted
+++ resolved
@@ -47,13 +47,8 @@
         this.id = Objects.requireNonNull(id);
         this.condition = Objects.requireNonNull(condition);
         this.type = Objects.requireNonNull(type);
-<<<<<<< HEAD
-        if (type.equals(RuleType.TRYDO) && life != 1) {
-            throw new IllegalArgumentException("Invalid life value, has to be 1 in trydo rule.");
-=======
         if (type.equals(RuleType.TEST) && life != 1) {
             throw new IllegalArgumentException("Invalid life value, has to be 1 in test rule.");
->>>>>>> a286dabd
         }
         this.life = life;
         this.actions = Objects.requireNonNull(actions);
