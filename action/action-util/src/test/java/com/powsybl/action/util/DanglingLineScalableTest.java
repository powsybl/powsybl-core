/**
 * Copyright (c) 2021, RTE (http://www.rte-france.com)
 * This Source Code Form is subject to the terms of the Mozilla Public
 * License, v. 2.0. If a copy of the MPL was not distributed with this
 * file, You can obtain one at http://mozilla.org/MPL/2.0/.
 */
package com.powsybl.action.util;

import com.powsybl.action.util.Scalable.ScalingConvention;
import com.powsybl.commons.PowsyblException;
import com.powsybl.iidm.network.DanglingLine;
import com.powsybl.iidm.network.Network;
import org.junit.Before;
import org.junit.Test;

import static com.powsybl.action.util.Scalable.ScalingConvention.GENERATOR;
import static com.powsybl.action.util.Scalable.ScalingConvention.LOAD;
import static com.powsybl.action.util.ScalableTestNetwork.createNetworkWithDanglingLine;
import static org.junit.Assert.assertEquals;

/**
 * @author Anne Tilloy <anne.tilloy at rte-france.com>
 */
public class DanglingLineScalableTest {

    private Network network;
    private Scalable dl2;
    private Scalable dl3;
    private Scalable dl4;
    private ScalingConvention convention;

    @Before
    public void setUp() {
        network = createNetworkWithDanglingLine();
        dl2 = Scalable.onDanglingLine("dl2");

        dl3 = new LoadScalable("dl2", 20, 100);
        dl4 = new LoadScalable("dl2", -10, 100);
    }

    @Test(expected = NullPointerException.class)
    public void testConstructorThrowWhenIdIsNull() { new DanglingLineScalable(null); }

    @Test(expected = PowsyblException.class)
    public void testConstructorInvalidP() {
        new LoadScalable("dl1", 10, 0);
    }

    @Test
    public void testInitialValue() {
        assertEquals(0, dl2.initialValue(network), 1e-3);
    }

    @Test
    public void testMaximumlValue() {

        assertEquals(Double.MAX_VALUE, dl2.maximumValue(network, LOAD), 0.);
        assertEquals(-20, dl3.maximumValue(network, GENERATOR), 0.);
        assertEquals(100, dl3.maximumValue(network, LOAD), 0.);
    }

    @Test
    public void testMinimumlValue() {
<<<<<<< HEAD
        assertEquals(-Double.MAX_VALUE, dl2.minimumValue(network, LOAD), 0.);
=======

        assertEquals(Double.MIN_VALUE, dl2.minimumValue(network, LOAD), 0.);
        assertEquals(-100, dl3.minimumValue(network, GENERATOR), 0.);
        assertEquals(20, dl3.minimumValue(network, LOAD), 0.);
>>>>>>> 7e8870b9
    }

    @Test
    public void testLoadScaleLoadConvention() {

        //test with ScalingConvention.LOAD
        convention = LOAD;

        //test with default maxValue = Double.MAX_VALUE and minValue = Double.MIN_VALUE
        DanglingLine danglingLine = network.getDanglingLine("dl2");
        assertEquals(50, danglingLine.getP0(), 1e-3);
        assertEquals(20, dl2.scale(network, 20, convention), 1e-3);
        assertEquals(70, danglingLine.getP0(), 1e-3);
        assertEquals(-40, dl2.scale(network, -40, convention), 1e-3);
        assertEquals(30, danglingLine.getP0(), 1e-3);
    }
}<|MERGE_RESOLUTION|>--- conflicted
+++ resolved
@@ -34,16 +34,18 @@
         network = createNetworkWithDanglingLine();
         dl2 = Scalable.onDanglingLine("dl2");
 
-        dl3 = new LoadScalable("dl2", 20, 100);
-        dl4 = new LoadScalable("dl2", -10, 100);
+        dl3 = new DanglingLineScalable("dl2", 20, 100);
+        dl4 = new DanglingLineScalable("dl2", -10, 100);
     }
 
     @Test(expected = NullPointerException.class)
-    public void testConstructorThrowWhenIdIsNull() { new DanglingLineScalable(null); }
+    public void testConstructorThrowWhenIdIsNull() {
+        new DanglingLineScalable(null);
+    }
 
     @Test(expected = PowsyblException.class)
     public void testConstructorInvalidP() {
-        new LoadScalable("dl1", 10, 0);
+        new LoadScalable("dl2", 10, 0);
     }
 
     @Test
@@ -53,7 +55,6 @@
 
     @Test
     public void testMaximumlValue() {
-
         assertEquals(Double.MAX_VALUE, dl2.maximumValue(network, LOAD), 0.);
         assertEquals(-20, dl3.maximumValue(network, GENERATOR), 0.);
         assertEquals(100, dl3.maximumValue(network, LOAD), 0.);
@@ -61,19 +62,14 @@
 
     @Test
     public void testMinimumlValue() {
-<<<<<<< HEAD
         assertEquals(-Double.MAX_VALUE, dl2.minimumValue(network, LOAD), 0.);
-=======
-
-        assertEquals(Double.MIN_VALUE, dl2.minimumValue(network, LOAD), 0.);
         assertEquals(-100, dl3.minimumValue(network, GENERATOR), 0.);
         assertEquals(20, dl3.minimumValue(network, LOAD), 0.);
->>>>>>> 7e8870b9
+
     }
 
     @Test
     public void testLoadScaleLoadConvention() {
-
         //test with ScalingConvention.LOAD
         convention = LOAD;
 
