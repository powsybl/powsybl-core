--- conflicted
+++ resolved
@@ -33,11 +33,7 @@
 
     void loadFlowDiverged(Contingency contingency, Network network, int round);
 
-<<<<<<< HEAD
-    void loadFlowConverged(Contingency contingency, Network network, List<LimitViolation> violations);
-=======
     void loadFlowConverged(Contingency contingency, List<LimitViolation> violations, Network network, int round);
->>>>>>> babce334
 
     void ruleChecked(Contingency contingency, Rule rule, RuleEvaluationStatus status, Map<String, Object> variables, Map<String, Boolean> actions);
 
