/**
 * Copyright (c) 2017, RTE (http://www.rte-france.com)
 * This Source Code Form is subject to the terms of the Mozilla Public
 * License, v. 2.0. If a copy of the MPL was not distributed with this
 * file, You can obtain one at http://mozilla.org/MPL/2.0/.
 */
package com.powsybl.action.simulator.tools;

import com.google.auto.service.AutoService;
import com.powsybl.action.dsl.DefaultActionDslLoaderObserver;
import com.powsybl.action.dsl.ActionDb;
import com.powsybl.action.dsl.ActionDslLoader;
import com.powsybl.action.simulator.ActionSimulator;
import com.powsybl.action.simulator.loadflow.*;
import com.powsybl.action.simulator.parallel.*;
import com.powsybl.commons.PowsyblException;
import com.powsybl.commons.datasource.CompressionFormat;
import com.powsybl.commons.datasource.DataSourceUtil;
import com.powsybl.commons.io.table.AsciiTableFormatterFactory;
import com.powsybl.commons.io.table.CsvTableFormatterFactory;
import com.powsybl.tools.Command;
import com.powsybl.tools.CommandLineUtil;
import com.powsybl.tools.Tool;
import com.powsybl.tools.ToolRunningContext;
import com.powsybl.contingency.Contingency;
import com.powsybl.iidm.export.Exporters;
import com.powsybl.iidm.import_.Importers;
import com.powsybl.iidm.network.Network;
import com.powsybl.security.LimitViolationFilter;
import com.powsybl.security.Security;
import com.powsybl.security.SecurityAnalysisResult;
import org.apache.commons.cli.CommandLine;
import org.apache.commons.cli.Option;
import org.apache.commons.cli.Options;
import org.apache.commons.cli.ParseException;
import org.codehaus.groovy.runtime.StackTraceUtils;
import org.slf4j.Logger;
import org.slf4j.LoggerFactory;

import java.io.*;
import java.nio.charset.StandardCharsets;
import java.nio.file.Files;
import java.nio.file.Path;
import java.util.*;
import java.util.stream.Collectors;

/**
 * @author Geoffroy Jamgotchian <geoffroy.jamgotchian at rte-france.com>
 */
@AutoService(Tool.class)
public class ActionSimulatorTool implements Tool, ActionSimulatorToolConstants {

    private static final Logger LOGGER = LoggerFactory.getLogger(ActionSimulatorTool.class);

    @Override
    public Command getCommand() {
        return new Command() {
            @Override
            public String getName() {
                return "action-simulator";
            }

            @Override
            public String getTheme() {
                return "Computation";
            }

            @Override
            public String getDescription() {
                return "Action simulator";
            }

            @Override
            public Options getOptions() {
                Options options = new Options();
                options.addOption(Option.builder().longOpt(CASE_FILE)
                        .desc("the case path")
                        .hasArg()
                        .argName("FILE")
                        .required()
                        .build());
                options.addOption(Option.builder().longOpt(DSL_FILE)
                        .desc("the Groovy DSL path")
                        .hasArg()
                        .argName("FILE")
                        .required()
                        .build());
                options.addOption(Option.builder().longOpt(CONTINGENCIES)
                        .desc("contingencies to test")
                        .hasArg()
                        .argName("CONTINGENCY1,CONTINGENCY2,...")
                        .build());
                options.addOption(Option.builder().longOpt(VERBOSE)
                        .desc("verbose mode")
                        .required(false)
                        .build());
                options.addOption(Option.builder().longOpt(OUTPUT_CSV)
                        .desc("the CSV output path")
                        .hasArg()
                        .argName("FILE")
                        .build());
                options.addOption(Option.builder().longOpt(OUTPUT_CASE_FOLDER)
                        .desc("output case folder path")
                        .hasArg()
                        .argName("CASEFOLDER")
                        .build());
                options.addOption(Option.builder().longOpt(OUTPUT_CASE_FORMAT)
                        .desc("output case format " + Exporters.getFormats())
                        .hasArg()
                        .argName("CASEFORMAT")
                        .build());
                options.addOption(Option.builder().longOpt(OUTPUT_COMPRESSION_FORMAT)
                        .desc("output compression format " + CompressionFormat.getFormats())
                        .hasArg()
                        .argName("COMPRESSION_FORMAT")
                        .build());
                options.addOption(Option.builder().longOpt(PARALLEL)
                        .desc("parallizer into Y parts")
                        .hasArg()
                        .argName("NUMBER")
                        .build());
                options.addOption(Option.builder().longOpt(SUB_CONTINGENCIES)
                        .desc("fitration")
                        .hasArg()
                        .argName("X/Y")
                        .build());
                return options;
            }

            @Override
            public String getUsageFooter() {
                return null;
            }
        };
    }

    private static LoadFlowActionSimulatorObserver createLogPrinter(ToolRunningContext context, boolean verbose) {
        return new LoadFlowActionSimulatorLogPrinter(context.getOutputStream(), context.getErrorStream(), verbose);
    }

    private static LoadFlowActionSimulatorObserver createSecurityAnalysisPrinter(Network network, ToolRunningContext context, LoadFlowActionSimulatorConfig config, Path csvFile,
                                                                                 MergeSuggester suggester) {
        return new AbstractSecurityAnalysisResultBuilder() {
            @Override
            public void onFinalStateResult(SecurityAnalysisResult result) {
                context.getOutputStream().println("Final result");
                LimitViolationFilter filter = LimitViolationFilter.load();
                Writer soutWriter = new OutputStreamWriter(context.getOutputStream());
                AsciiTableFormatterFactory asciiTableFormatterFactory = new AsciiTableFormatterFactory();
                if (!suggester.ignore("PreContingency")) {
                    Security.printPreContingencyViolations(result, network, soutWriter, asciiTableFormatterFactory, filter);
                }
                Security.printPostContingencyViolations(result, network, soutWriter, asciiTableFormatterFactory, filter, !config.isIgnorePreContingencyViolations());
                if (csvFile != null) {
                    try (Writer writer = Files.newBufferedWriter(csvFile, StandardCharsets.UTF_8)) {
                        CsvTableFormatterFactory csvTableFormatterFactory = new CsvTableFormatterFactory();
                        if (!suggester.ignore("PreContingency")) {
                            Security.printPreContingencyViolations(result, network, writer, csvTableFormatterFactory, filter);
                        }
                        Security.printPostContingencyViolations(result, network, writer, csvTableFormatterFactory, filter, !config.isIgnorePreContingencyViolations());
                    } catch (IOException e) {
                        throw new UncheckedIOException(e);
                    }
                }
            }

            @Override
            public List<ChunkPath> getChunkFiles() {
                ChunkPath chunkFile = new ChunkPath(csvFile, MergeStrategy.APPEND, OUTPUT_CSV);
                return Collections.singletonList(chunkFile);
            }
        };
    }

    private static class SecurityAnalysisPrinterMergeSuggerter implements MergeSuggester {

        final Map<String, Boolean> map = Collections.singletonMap("PreContingenc", true);

        @Override
        public boolean ignore(String seg) {
            return map.get(seg) == null ? false : map.get(seg);
        }
    }

    private static LoadFlowActionSimulatorObserver createCaseExporter(Path outputCaseFolder, String basename, String outputCaseFormat, CompressionFormat compressionFormat) {
        return new CaseExporter(outputCaseFolder, basename, outputCaseFormat, compressionFormat);
    }

    @Override
    public void run(CommandLine line, ToolRunningContext context) throws Exception {
        Path caseFile = context.getFileSystem().getPath(line.getOptionValue(CASE_FILE));
        Path dslFile = context.getFileSystem().getPath(line.getOptionValue(DSL_FILE));
        List<String> contingencies = line.hasOption(CONTINGENCIES) ? Arrays.stream(line.getOptionValue(CONTINGENCIES).split(",")).collect(Collectors.toList())
                                                                     : Collections.emptyList();
        boolean verbose = line.hasOption(VERBOSE);
        Path csvFile = line.hasOption(OUTPUT_CSV) ? context.getFileSystem().getPath(line.getOptionValue(OUTPUT_CSV)) : null;

        Path outputCaseFolder = null;
        String outputCaseFormat = null;
        if (line.hasOption(OUTPUT_CASE_FOLDER)) {
            outputCaseFolder = context.getFileSystem().getPath(line.getOptionValue(OUTPUT_CASE_FOLDER));
            outputCaseFormat = line.getOptionValue(OUTPUT_CASE_FORMAT);
            if (!line.hasOption(OUTPUT_CASE_FORMAT)) {
                throw new ParseException("Missing required option: output-case-format");
            } else if (!outputCaseFolder.toFile().exists()) {
                Files.createDirectories(outputCaseFolder);
            }
        }

        // load network
        context.getOutputStream().println("Loading network '" + caseFile + "'");
        Network network = Importers.loadNetwork(caseFile);
        if (network == null) {
            throw new PowsyblException("Case " + caseFile + " not found");
        }

        try {
            // load actions from Groovy DSL
            ActionDb actionDb = new ActionDslLoader(dslFile.toFile())
                    .load(network, new ActionDslLoaderObserver(context.getOutputStream(), verbose));

            if (contingencies.isEmpty()) {
                contingencies = actionDb.getContingencies().stream().map(Contingency::getId).collect(Collectors.toList());
            }

            LoadFlowActionSimulatorConfig config = LoadFlowActionSimulatorConfig.load();

            List<LoadFlowActionSimulatorObserver> observers = new ArrayList<>();
            observers.add(createLogPrinter(context, verbose));
            if (outputCaseFolder != null) {
                CompressionFormat compressionFormat = CommandLineUtil.getOptionValue(line, OUTPUT_COMPRESSION_FORMAT, CompressionFormat.class, null);
                observers.add(createCaseExporter(outputCaseFolder, DataSourceUtil.getBaseName(caseFile), outputCaseFormat, compressionFormat));
            }

            // action simulator
<<<<<<< HEAD
            ActionSimulator actionSimulator = null;
            if (line.hasOption(PARALLEL)) {
                String para = line.getOptionValue(PARALLEL);
                actionSimulator = new ParallelLoadFlowActionSimulator(network, context, Integer.parseInt(para), line, config, observers);
            } else if (line.hasOption(SUB_CONTINGENCIES)) {
                String filtreOpt = line.getOptionValue(SUB_CONTINGENCIES);
                Filtration filtration = new Filtration(filtreOpt);
                actionSimulator = new LocalLoadFlowActionSimulator(network, filtration, config, observers);
                observers.add(createSecurityAnalysisPrinter(network, context, config, csvFile, new SecurityAnalysisPrinterMergeSuggerter()));
            } else {
                actionSimulator = new LoadFlowActionSimulator(network, context.getComputationManager(), config, observers);
                observers.add(createSecurityAnalysisPrinter(network, context, config, csvFile, new DefaultMergeSuggester()));
            }
=======
            ActionSimulator actionSimulator = new LoadFlowActionSimulator(network, context.getShortTimeExecutionComputationManager(), config, observers);
>>>>>>> ea2a2d08
            context.getOutputStream().println("Using '" + actionSimulator.getName() + "' rules engine");

            // start simulator
            actionSimulator.start(actionDb, contingencies);

        } catch (Exception e) {
            LOGGER.trace(e.toString(), e); // to avoid user screen pollution...
            Throwable rootCause = StackTraceUtils.sanitizeRootCause(e);
            rootCause.printStackTrace(context.getErrorStream());
        }
    }

    private static class ActionDslLoaderObserver extends DefaultActionDslLoaderObserver {

        private final PrintStream outputStream;

        private final boolean verbose;

        public ActionDslLoaderObserver(PrintStream outputStream, boolean verbose) {
            this.outputStream = Objects.requireNonNull(outputStream);
            this.verbose = verbose;
        }

        @Override
        public void begin(String dslFile) {
            outputStream.println("Loading DSL '" + dslFile + "'");
        }

        @Override
        public void contingencyFound(String contingencyId) {
            if (verbose) {
                outputStream.println("    Found contingency '" + contingencyId + "'");
            }
        }

        @Override
        public void ruleFound(String ruleId) {
            if (verbose) {
                outputStream.println("    Found rule '" + ruleId + "'");
            }
        }

        @Override
        public void actionFound(String actionId) {
            if (verbose) {
                outputStream.println("    Found action '" + actionId + "'");
            }
        }
    }

}<|MERGE_RESOLUTION|>--- conflicted
+++ resolved
@@ -233,7 +233,6 @@
             }
 
             // action simulator
-<<<<<<< HEAD
             ActionSimulator actionSimulator = null;
             if (line.hasOption(PARALLEL)) {
                 String para = line.getOptionValue(PARALLEL);
@@ -244,12 +243,9 @@
                 actionSimulator = new LocalLoadFlowActionSimulator(network, filtration, config, observers);
                 observers.add(createSecurityAnalysisPrinter(network, context, config, csvFile, new SecurityAnalysisPrinterMergeSuggerter()));
             } else {
-                actionSimulator = new LoadFlowActionSimulator(network, context.getComputationManager(), config, observers);
+                actionSimulator = new LoadFlowActionSimulator(network, context.getShortTimeExecutionComputationManager(), config, observers);
                 observers.add(createSecurityAnalysisPrinter(network, context, config, csvFile, new DefaultMergeSuggester()));
             }
-=======
-            ActionSimulator actionSimulator = new LoadFlowActionSimulator(network, context.getShortTimeExecutionComputationManager(), config, observers);
->>>>>>> ea2a2d08
             context.getOutputStream().println("Using '" + actionSimulator.getName() + "' rules engine");
 
             // start simulator
