--- conflicted
+++ resolved
@@ -52,11 +52,7 @@
     }
 
     @Override
-<<<<<<< HEAD
-    public void loadFlowConverged(Contingency contingency, Network network, List<LimitViolation> violations) {
-=======
     public void loadFlowConverged(Contingency contingency, List<LimitViolation> violations, Network network, int round) {
->>>>>>> babce334
         if (precontingency) {
             preContingencyResult = new LimitViolationsResult(true, violations, preContingencyActions);
         } else {
