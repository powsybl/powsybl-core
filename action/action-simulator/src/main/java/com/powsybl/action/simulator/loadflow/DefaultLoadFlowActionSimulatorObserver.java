--- conflicted
+++ resolved
@@ -49,21 +49,11 @@
     }
 
     @Override
-<<<<<<< HEAD
     public void loadFlowDiverged(Network network, Contingency contingency) {
     }
 
     @Override
     public void loadFlowConverged(Network network, Contingency contingency, List<LimitViolation> violations) {
-=======
-    public void loadFlowDiverged(Contingency contingency) {
-        // empty default implementation
-    }
-
-    @Override
-    public void loadFlowConverged(Contingency contingency, List<LimitViolation> violations) {
-        // empty default implementation
->>>>>>> 027f1ad8
     }
 
     @Override
