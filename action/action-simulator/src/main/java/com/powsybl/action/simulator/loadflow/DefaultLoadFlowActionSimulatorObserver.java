--- conflicted
+++ resolved
@@ -54,11 +54,7 @@
     }
 
     @Override
-<<<<<<< HEAD
-    public void loadFlowConverged(Contingency contingency, Network network, List<LimitViolation> violations) {
-=======
     public void loadFlowConverged(Contingency contingency, List<LimitViolation> violations, Network network, int round) {
->>>>>>> babce334
         // empty default implementation
     }
 
