--- conflicted
+++ resolved
@@ -34,14 +34,10 @@
         int maxIterations = config.getIntProperty("max-iterations");
         boolean ignorePreContingencyViolations = config.getBooleanProperty("ignore-pre-contingency-violations", false);
         boolean debug = config.getBooleanProperty("debug", false);
-<<<<<<< HEAD
+        CopyStrategy copyStrategy = config.getEnumProperty("copy-strategy", CopyStrategy.class, CopyStrategy.DEEP);
         return config.getOptionalStringProperty("version")
-                .map(v -> new LoadFlowActionSimulatorConfig(new ConfigVersion(v), loadFlowFactoryClass, maxIterations, ignorePreContingencyViolations, debug))
-                .orElseGet(() -> new LoadFlowActionSimulatorConfig(loadFlowFactoryClass, maxIterations, ignorePreContingencyViolations, debug));
-=======
-        CopyStrategy copyStrategy = config.getEnumProperty("copy-strategy", CopyStrategy.class, CopyStrategy.DEEP);
-        return new LoadFlowActionSimulatorConfig(loadFlowFactoryClass, maxIterations, ignorePreContingencyViolations, debug, copyStrategy);
->>>>>>> 598c35a4
+                .map(v -> new LoadFlowActionSimulatorConfig(new ConfigVersion(v), loadFlowFactoryClass, maxIterations, ignorePreContingencyViolations, debug, copyStrategy))
+                .orElseGet(() -> new LoadFlowActionSimulatorConfig(loadFlowFactoryClass, maxIterations, ignorePreContingencyViolations, debug, copyStrategy));
     }
 
     static final String DEFAULT_CONFIG_VERSION = "1.1";
@@ -73,8 +69,8 @@
     }
 
     public LoadFlowActionSimulatorConfig(ConfigVersion version, Class<? extends LoadFlowFactory> loadFlowFactoryClass, int maxIterations,
-                                         boolean ignorePreContingencyViolations, boolean debug) {
-        this(loadFlowFactoryClass, maxIterations, ignorePreContingencyViolations, debug);
+                                         boolean ignorePreContingencyViolations, boolean debug, CopyStrategy copyStrategy) {
+        this(loadFlowFactoryClass, maxIterations, ignorePreContingencyViolations, debug, copyStrategy);
         this.version = version;
     }
 
@@ -110,7 +106,6 @@
         this.debug = debug;
     }
 
-<<<<<<< HEAD
     @Override
     public String getName() {
         return CONFIG_MODULE_NAME;
@@ -119,13 +114,13 @@
     @Override
     public String getVersion() {
         return version.toString();
-=======
+    }
+
     public CopyStrategy getCopyStrategy() {
         return copyStrategy;
     }
 
     public void setCopyStrategy(CopyStrategy copyStrategy) {
         this.copyStrategy = Objects.requireNonNull(copyStrategy);
->>>>>>> 598c35a4
     }
 }