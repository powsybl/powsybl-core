--- conflicted
+++ resolved
@@ -32,17 +32,10 @@
 For the moment, the only way to add events to the simulation is through a groovy script. Note that the syntax of this script is specific to each simulator:
 - [Dynawo event model DSL](inv:powsybldynawo:*:*#dynamic_simulation/event-models-dsl)
 
-<<<<<<< HEAD
 (output-variables-configuration)=
 ### Output variables configuration
 For the moment, the only way to add output variables configuration is to provide a groovy script to the simulation. Note that the syntax of this script is specific to each simulator:
-- [Dynawo outputVariables DSL](TODO)
-=======
-(curves-configuration)=
-### Curves configuration
-For the moment, the only way to monitor dynamic variables of the simulation in order to export curves at the end of the simulation is to provide a groovy script to the simulation. Note that the syntax of this script is specific to each simulator:
-- [Dynawo curves DSL](inv:powsybldynawo:*:*#dynamic_simulation/curves-dsl)
->>>>>>> 1e1884a4
+- [Dynawo outputVariables DSL](inv:powsybldynawo:*:*#dynamic_simulation/output-variables-dsl)
 
 ## Outputs
 
