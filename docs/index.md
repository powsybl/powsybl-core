![PowSyBl Logo](_static/logos/logo_lfe_powsybl.svg)
# PowSyBl Core

PowSyBl (<b>Pow</b>er <b>Sy</b>stem <b>Bl</b>ocks) is an open source framework written in Java,
dedicated to electrical grid modelling and simulation, licensed under the [Mozilla Public License version 2.0](https://www.mozilla.org/en-US/MPL/2.0/).
It is part of [LF Energy](https://www.lfenergy.org/), an open source foundation focused on the power systems sector, hosted within The Linux Foundation.

PowSyBl may be used through Python scripts for a quick implementation (or prototyping), but also 
be assembled to build applications.

Check the [Getting started](../documentation/user) and [Configuration](../documentation/user/configuration) pages to learn how to install and configure PowSyBl.

```{toctree}
---
maxdepth: 2
hidden: true
todo:
    - fix links when pages are added
---

<<<<<<< HEAD
grid_exchange_formats/index
data/timeseries
simulation/index
```
=======
grid_exchange_formats/index.md
grid_model/index.md
grid_features/index.md
simulation/index.md
user/index.md
```

# TODO
>>>>>>> 411ec61b
<|MERGE_RESOLUTION|>--- conflicted
+++ resolved
@@ -17,19 +17,12 @@
 todo:
     - fix links when pages are added
 ---
-
-<<<<<<< HEAD
 grid_exchange_formats/index
+grid_model/index.md
+grid_features/index.md
 data/timeseries
 simulation/index
-```
-=======
-grid_exchange_formats/index.md
-grid_model/index.md
-grid_features/index.md
-simulation/index.md
 user/index.md
 ```
 
 # TODO
->>>>>>> 411ec61b
