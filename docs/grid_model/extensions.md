--- conflicted
+++ resolved
@@ -162,31 +162,6 @@
 
 <span style="color: red">TODO</span>
 
-(generator-short-circuit)=
-## Generator short-circuit
-
-This extension models the generator data used for short-circuit calculations. Depending on the type of short-circuit study to be 
-performed, either the transient or the sub-transient reactance should be filled. The reactance of the step-up transformer should be
-filled if the generator has a transformer that is not directly modeled in the network.
-
-| Attribute              | Type   | Unit | Required | Default value | Description                                     |
-|------------------------|--------|------|----------|---------------|-------------------------------------------------|
-| directTransX (X'd)     | double | Ω    | yes      | -             | Direct transient reactance of the generator     |
-| directSubtransX (X''d) | double | Ω    | no       | -             | Direct sub-transient reactance of the generator |
-| stepUpTransformerX     | double | Ω    | no       | -             | Reactance of the step-up transformer            |
-
-This extension is provided in the  `com.powsybl:powsybl-iidm-extensions` module.
-
-To add this extension to a generator, the code to be used is:
-```java
-generator.newExtension(GeneratorShortCircuitAdder.class)
-    .withDirectTransX(20)
-    .withDirectSubtransX(14)
-    .withStepUpTransformerX(10)
-    .add();
-```
-
-<<<<<<< HEAD
 (generator-startup)=
 ## Generator startup
 
@@ -211,7 +186,32 @@
         .withPlannedOutageRate(0.8)
         .withForcedOutageRate(0.7)
         .add();
-=======
+```
+
+(generator-short-circuit)=
+## Generator short-circuit
+
+This extension models the generator data used for short-circuit calculations. Depending on the type of short-circuit study to be 
+performed, either the transient or the sub-transient reactance should be filled. The reactance of the step-up transformer should be
+filled if the generator has a transformer that is not directly modeled in the network.
+
+| Attribute              | Type   | Unit | Required | Default value | Description                                     |
+|------------------------|--------|------|----------|---------------|-------------------------------------------------|
+| directTransX (X'd)     | double | Ω    | yes      | -             | Direct transient reactance of the generator     |
+| directSubtransX (X''d) | double | Ω    | no       | -             | Direct sub-transient reactance of the generator |
+| stepUpTransformerX     | double | Ω    | no       | -             | Reactance of the step-up transformer            |
+
+This extension is provided in the  `com.powsybl:powsybl-iidm-extensions` module.
+
+To add this extension to a generator, the code to be used is:
+```java
+generator.newExtension(GeneratorShortCircuitAdder.class)
+    .withDirectTransX(20)
+    .withDirectSubtransX(14)
+    .withStepUpTransformerX(10)
+    .add();
+```
+
 (battery-short-circuit)=
 ## Battery short-circuit
 
@@ -235,7 +235,6 @@
     .withDirectSubtransX(14)
     .withStepUpTransformerX(10)
     .add();
->>>>>>> 4c014da6
 ```
 
 (identifiable-short-circuit-extension)=
