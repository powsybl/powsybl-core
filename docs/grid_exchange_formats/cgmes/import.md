--- conflicted
+++ resolved
@@ -592,11 +592,7 @@
 | modelingAuthoritySet | String        | -    | yes      | -                  | The organisation role which is the source of the model                                         |
 | profiles             | Set\<String\> | -    | no       | -                  | The profiles included in this subset                                                           |
 | dependentOn          | Set\<String\> | -    | no       | -                  | References to other models this model depends on                                               |
-<<<<<<< HEAD
 | supersedes           | Set\<String\> | -    | no       | -                  | References to other models this model supsersedes                                              |
-=======
-| supersedes           | Set\<String\> | -    | no       | -                  | References to other models this model supersedes                                               |
->>>>>>> b9ad3ae6
 
 Example of code to read the extension and retrieve the modeling authority set assuming the network has been imported from a CGMES datasource:
 
