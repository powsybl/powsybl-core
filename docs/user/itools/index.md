# iTools

```{toctree}
---
maxdepth: 1
hidden: true
---
action-simulator.md
cim-anonymizer.md
compare-security-analysis-results.md
convert_network.md
<<<<<<< HEAD
cim_anonymizer.md
=======
dynamic-simulation.md
loadflow.md
loadflow-validation.md
run-script.md
security-analysis.md
sensitivity-computation.md
>>>>>>> 0c87ee15
```

The `iTools` script provides a command-line interface to interact with PowSyBl, available under Linux and Windows (MacOS is not supported yet).

An `iTools` package is constituted of:
- a `bin` directory containing the executable scripts and the binaries
- an `etc` directory containing the configuration and the `XIIDM` schemas
- a `lib` directory containing C++ libraries
- a `share/java` directory containing Java libraries

## Usage
The `iTools` script is available in the `bin` directory.
```
$> ./bin/itools
usage: itools [OPTIONS] COMMAND [ARGS]

Available options are:
    --config-name <CONFIG_NAME>   Override configuration file name

Available commands are:
...
```

**\-\-config-name**  
Use this option to overload the default base name for the configuration file. It overrides the [powsybl_config_name](#powsybl_config_name) property defined in the `itools.conf` file.

### Configuration
The `iTools` script reads its configuration from the `<ITOOLS_PREFIX>/etc/itools.conf` [property file](https://en.wikipedia.org/wiki/.properties). The properties defined in this file are used to configure the Java Virtual Machine.

**Example of itools.conf file:**
```
# PowSyBl configuration directories
#powsybl_config_dirs=

# PowSyBl configuration base name
powsybl_config_name=config

# Maximum size of the Java memory allocation pool
java_xmx=8G
```

**powsybl_config_dirs:** This is an optional property that defines the list of the folders where the configuration files are located. If this property is not set, the configuration files are read from `<USER_HOME>/.itools` and `<ITOOLS_PREFIX>/etc` folders. Note that the order of the folder is really import as the PowSyBl configuration is [stackable]().

<a class="heading" id="powsybl_config_name"/>**powsybl_config_name:** This is an optional property that defines the base name of the configuration files. The default value for this property is `config`.

**java_xmx:** This is an optional property that defines the maximum size of the memory allocation pool of the JVM. The default value for this property is 8 gigabytes.

The list of the deprecated properties is available [here]()

### Logging
The `iTools` script uses [logback](https://logback.qos.ch/) as logging framework. To configure the logging framework, edit the `<ITOOLS_HOME>/etc/logback-itools.xml` configuration file. Please refer to the [logback manual](https://logback.qos.ch/manual/index.html) for the available logging options.

Sometimes, it could be useful for a user to have its own logging configuration to filter unexpected logs or to have more details for some features. The simplest way to proceed is to copy the global configuration file in the `<USER_HOME>/.itools` folder and then customize it.

**Example of logback-itools.xml:**
```xml
<?xml version="1.0" encoding="UTF-8"?>
<configuration>
    <appender name="STDOUT" class="ch.qos.logback.core.ConsoleAppender">
        <encoder>
            <Pattern>%d{yyyy-MM-dd_HH:mm:ss.SSS} [%thread] %-5level %logger{36} - %msg%n</Pattern>
        </encoder>
    </appender>
    <root level="ERROR">
        <appender-ref ref="STDOUT" />
    </root>
</configuration>
```

## Available commands
The `iTools` script relies on a [plugin mechanism](): the commands are discovered at runtime and depend on the jars present in the `share/java` folder.

<<<<<<< HEAD
| Command                                                                   | Theme | Description |
|---------------------------------------------------------------------------| ----- | ----------- |
| [action-simulator](action-simulator.md)                                   | Computation | Run a security analysis with remedial actions |
| [cim-anonymizer](cim_anonymizer.md)                                       | Data conversion | Anonymize CIM files |
| [compare-security-analysis-results](compare-security-analysis-results.md) | Computation | Compare security analysis results |
| [convert-network](convert_network.md)                                     | Data conversion | Convert a grid file from a format to another |
| [dynamic-simulation](dynamic-simulation.md)                               | Computation | Run a dynamic simulation |
| [loadflow](loadflow.md)                                                   | Computation | Run a power flow simulation |
| [loadflow-validation](loadflow-validation.md)                             | Computation | Validate load flow results on a network |
| [run-script](run-script.md)                                               | Script | Run a script on top of PowSyBl | 
| [security-analysis](security-analysis.md)                                 | Computation | Run a security analysis |
| [sensitivity-computation](sensitivity-computation.md)                     | Computation | Run a sensitivity analysis |
=======
| Command                                                                     | Theme           | Description |
|-----------------------------------------------------------------------------| --------------- | ----------- |
| [action-simulator](./action-simulator.md)                                   | Computation     | Run a security analysis with remedial actions |
| [cim-anonymizer](cim-anonymizer.md)                                         | Data conversion | Anonymize CIM files |
| [compare-security-analysis-results](./compare-security-analysis-results.md) | Computation     | Compare security analysis results |
| [convert-network](convert_network.md)                                       | Data conversion | Convert a grid file from a format to another |
| [dynamic-simulation](dynamic-simulation.md)                                 | Computation     | Run a dynamic simulation |
| [loadflow](loadflow.md)                                                     | Computation     | Run a power flow simulation |
| [loadflow-validation](loadflow-validation.md)                               | Computation     | Validate load flow results on a network |
| [run-script](run-script.md)                                                 | Script          | Run a script on top of PowSyBl | 
| [security-analysis](./security-analysis.md)                                 | Computation     | Run a security analysis |
| [sensitivity-computation](sensitivity-computation.md)                       | Computation     | Run a sensitivity analysis |
>>>>>>> 0c87ee15

## Going further
The following links could also be useful:
- [Bundle an iTools package](../../developer/tutorials/itools-packager.md): Learn how to use the `itools-packager` maven plugin
- [Create an iTools command](../../developer/tutorials/itools-command.md): Learn how to create your own `iTools` command in Java<|MERGE_RESOLUTION|>--- conflicted
+++ resolved
@@ -9,16 +9,13 @@
 cim-anonymizer.md
 compare-security-analysis-results.md
 convert_network.md
-<<<<<<< HEAD
-cim_anonymizer.md
-=======
 dynamic-simulation.md
 loadflow.md
 loadflow-validation.md
 run-script.md
 security-analysis.md
 sensitivity-computation.md
->>>>>>> 0c87ee15
+cim_anonymizer.md
 ```
 
 The `iTools` script provides a command-line interface to interact with PowSyBl, available under Linux and Windows (MacOS is not supported yet).
@@ -91,24 +88,10 @@
 ## Available commands
 The `iTools` script relies on a [plugin mechanism](): the commands are discovered at runtime and depend on the jars present in the `share/java` folder.
 
-<<<<<<< HEAD
-| Command                                                                   | Theme | Description |
-|---------------------------------------------------------------------------| ----- | ----------- |
-| [action-simulator](action-simulator.md)                                   | Computation | Run a security analysis with remedial actions |
-| [cim-anonymizer](cim_anonymizer.md)                                       | Data conversion | Anonymize CIM files |
-| [compare-security-analysis-results](compare-security-analysis-results.md) | Computation | Compare security analysis results |
-| [convert-network](convert_network.md)                                     | Data conversion | Convert a grid file from a format to another |
-| [dynamic-simulation](dynamic-simulation.md)                               | Computation | Run a dynamic simulation |
-| [loadflow](loadflow.md)                                                   | Computation | Run a power flow simulation |
-| [loadflow-validation](loadflow-validation.md)                             | Computation | Validate load flow results on a network |
-| [run-script](run-script.md)                                               | Script | Run a script on top of PowSyBl | 
-| [security-analysis](security-analysis.md)                                 | Computation | Run a security analysis |
-| [sensitivity-computation](sensitivity-computation.md)                     | Computation | Run a sensitivity analysis |
-=======
 | Command                                                                     | Theme           | Description |
 |-----------------------------------------------------------------------------| --------------- | ----------- |
 | [action-simulator](./action-simulator.md)                                   | Computation     | Run a security analysis with remedial actions |
-| [cim-anonymizer](cim-anonymizer.md)                                         | Data conversion | Anonymize CIM files |
+| [cim-anonymizer](cim_anonymizer.md)                                         | Data conversion | Anonymize CIM files |
 | [compare-security-analysis-results](./compare-security-analysis-results.md) | Computation     | Compare security analysis results |
 | [convert-network](convert_network.md)                                       | Data conversion | Convert a grid file from a format to another |
 | [dynamic-simulation](dynamic-simulation.md)                                 | Computation     | Run a dynamic simulation |
@@ -117,7 +100,6 @@
 | [run-script](run-script.md)                                                 | Script          | Run a script on top of PowSyBl | 
 | [security-analysis](./security-analysis.md)                                 | Computation     | Run a security analysis |
 | [sensitivity-computation](sensitivity-computation.md)                       | Computation     | Run a sensitivity analysis |
->>>>>>> 0c87ee15
 
 ## Going further
 The following links could also be useful:
