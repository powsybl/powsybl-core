--- conflicted
+++ resolved
@@ -202,13 +202,8 @@
         network.getLine("NHV1_NHV2_1").remove();
         network.getLine("NHV1_NHV2_2").remove();
 
-<<<<<<< HEAD
         BoundaryLine nhv1xnode1 = network.getVoltageLevel("VLHV1").newDanglingLine()
-                .setId("NHV1_XNODE1")
-=======
-        DanglingLine nhv1xnode1 = network.getVoltageLevel("VLHV1").newDanglingLine()
                 .setId(DANGLING_LINE_XNODE1_1)
->>>>>>> 3ac1b87d
                 .setR(1.5)
                 .setX(20.0)
                 .setG(0.0)
@@ -216,13 +211,8 @@
                 .setBus("NHV1")
                 .setUcteXnodeCode("XNODE1")
                 .add();
-<<<<<<< HEAD
         BoundaryLine xnode1nhv2 = network.getVoltageLevel("VLHV2").newDanglingLine()
-                .setId("XNODE1_NHV2")
-=======
-        DanglingLine xnode1nhv2 = network.getVoltageLevel("VLHV2").newDanglingLine()
                 .setId(DANGLING_LINE_XNODE1_2)
->>>>>>> 3ac1b87d
                 .setR(1.5)
                 .setX(13.0)
                 .setG(0.0)
@@ -235,13 +225,8 @@
                 .setDanglingLine1(nhv1xnode1.getId())
                 .setDanglingLine2(xnode1nhv2.getId())
                 .add();
-<<<<<<< HEAD
         BoundaryLine nvh1xnode2 = network.getVoltageLevel("VLHV1").newDanglingLine()
-                .setId("NVH1_XNODE2")
-=======
-        DanglingLine nvh1xnode2 = network.getVoltageLevel("VLHV1").newDanglingLine()
                 .setId(DANGLING_LINE_XNODE2_1)
->>>>>>> 3ac1b87d
                 .setR(1.5)
                 .setX(20.0)
                 .setG(0.0)
@@ -249,13 +234,8 @@
                 .setBus("NHV1")
                 .setUcteXnodeCode("XNODE2")
                 .add();
-<<<<<<< HEAD
         BoundaryLine xnode2nhv2 = network.getVoltageLevel("VLHV2").newDanglingLine()
-                .setId("XNODE2_NHV2")
-=======
-        DanglingLine xnode2nhv2 = network.getVoltageLevel("VLHV2").newDanglingLine()
                 .setId(DANGLING_LINE_XNODE2_2)
->>>>>>> 3ac1b87d
                 .setR(1.5)
                 .setX(13.0)
                 .setG(0.0)
@@ -619,8 +599,8 @@
         ((Bus) network.getIdentifiable("NHV1")).setV(380).getVoltageLevel().setLowVoltageLimit(400).setHighVoltageLimit(500);
         ((Bus) network.getIdentifiable("NHV2")).setV(380).getVoltageLevel().setLowVoltageLimit(300).setHighVoltageLimit(500);
 
-        DanglingLine danglingLine1 = network.getDanglingLine(DANGLING_LINE_XNODE1_1);
-        DanglingLine danglingLine2 = network.getDanglingLine(DANGLING_LINE_XNODE1_2);
+        BoundaryLine danglingLine1 = network.getDanglingLine(DANGLING_LINE_XNODE1_1);
+        BoundaryLine danglingLine2 = network.getDanglingLine(DANGLING_LINE_XNODE1_2);
         danglingLine1.getTerminal().setP(560.0).setQ(550.0);
         danglingLine2.getTerminal().setP(-560.0).setQ(-550.0);
         danglingLine1.newCurrentLimits().setPermanentLimit(500).add();
@@ -691,8 +671,8 @@
         ((Bus) network.getIdentifiable("NHV1")).setV(380).getVoltageLevel().setLowVoltageLimit(400).setHighVoltageLimit(500);
         ((Bus) network.getIdentifiable("NHV2")).setV(380).getVoltageLevel().setLowVoltageLimit(300).setHighVoltageLimit(500);
 
-        DanglingLine danglingLine1 = network.getDanglingLine(DANGLING_LINE_XNODE1_1);
-        DanglingLine danglingLine2 = network.getDanglingLine(DANGLING_LINE_XNODE1_2);
+        BoundaryLine danglingLine1 = network.getDanglingLine(DANGLING_LINE_XNODE1_1);
+        BoundaryLine danglingLine2 = network.getDanglingLine(DANGLING_LINE_XNODE1_2);
         danglingLine1.getTerminal().setP(560.0).setQ(550.0);
         danglingLine2.getTerminal().setP(560.0).setQ(550.0);
         danglingLine1.newActivePowerLimits().setPermanentLimit(500).add();
