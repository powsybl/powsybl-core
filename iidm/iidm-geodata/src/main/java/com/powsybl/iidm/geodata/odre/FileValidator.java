--- conflicted
+++ resolved
@@ -52,8 +52,7 @@
     public static final String AERIAL_LINES = "aerial-lines";
     public static final String UNDERGROUND_LINES = "underground-lines";
 
-<<<<<<< HEAD
-    public static boolean validateSubstations(Path path) {
+    public static boolean validateSubstations(Path path, OdreConfig odreConfig) {
         try (Reader reader = new BufferedReader(new InputStreamReader(InputUtils.toBomInputStream(Files.newInputStream(path)), StandardCharsets.UTF_8))) {
             Iterator<CSVRecord> records = CSVParser.parse(reader, FileValidator.CSV_FORMAT_FOR_HEADER).iterator();
 
@@ -66,22 +65,11 @@
                 return false;
             }
 
-            if (new HashSet<>(headers).containsAll(SUBSTATIONS_EXPECTED_HEADERS)) {
-                return true;
-            } else {
-                List<String> notFoundHeaders = SUBSTATIONS_EXPECTED_HEADERS.stream().filter(isChangedHeaders(headers)).collect(Collectors.toList());
-                logHeaderError(path, notFoundHeaders);
-=======
-    public static boolean validateSubstations(Path path, OdreConfig odreConfig) {
-        try (BufferedReader fileReader = new BufferedReader(new InputStreamReader(InputUtils.toBomInputStream(Files.newInputStream(path)), StandardCharsets.UTF_8));
-             CsvMapReader mapReader = new CsvMapReader(fileReader, CSV_PREFERENCE)) {
-            final List<String> headers = List.of(mapReader.getHeader(true));
             if (new HashSet<>(headers).containsAll(odreConfig.substationsExpectedHeaders())) {
                 return true;
             } else {
                 List<String> notFoundHeaders = odreConfig.substationsExpectedHeaders().stream().filter(isChangedHeaders(headers)).collect(Collectors.toList());
-                LOGGER.error(HEADERS_OF_FILE_HAS_CHANGED, path.getFileName(), notFoundHeaders);
->>>>>>> 5c6e4388
+                logHeaderError(path, notFoundHeaders);
             }
         } catch (IOException e) {
             LOGGER.error(e.getMessage());
@@ -90,8 +78,7 @@
         return false;
     }
 
-<<<<<<< HEAD
-    public static Map<String, Reader> validateLines(List<Path> paths) {
+    public static Map<String, Reader> validateLines(List<Path> paths, OdreConfig odreConfig) {
         Map<String, Reader> mapResult = new HashMap<>();
         paths.forEach(path -> {
             try (Reader reader = new BufferedReader(new InputStreamReader(InputUtils.toBomInputStream(Files.newInputStream(path)), StandardCharsets.UTF_8))) {
@@ -109,32 +96,11 @@
                 String equipmentType = null;
                 if (headers != null && records.hasNext()) {
                     CSVRecord firstRow = records.next();
-                    equipmentType = readEquipmentType(firstRow, headers);
+                    equipmentType = readEquipmentType(firstRow, headers, odreConfig);
                 } else {
                     LOGGER.error("The file {} has no data", path.getFileName());
                 }
 
-                switch ((equipmentType != null) ? equipmentType : NULL_EQUIPMENT_TYPE) {
-                    case NULL_EQUIPMENT_TYPE:
-                        getIfSubstationsOrLogError(mapResult, path, headers, equipmentType);
-                        break;
-                    case AERIAL_EQUIPMENT_TYPE:
-                        getResultOrLogError(headers, AERIAL_LINES_EXPECTED_HEADERS, mapResult, AERIAL_LINES, path);
-                        break;
-                    case UNDERGROUND_EQUIPMENT_TYPE:
-                        getResultOrLogError(headers, UNDERGROUND_LINES_EXPECTED_HEADERS, mapResult, UNDERGROUND_LINES, path);
-                        break;
-                    default:
-                        LOGGER.error("The file {} has no known equipment type : {}", path.getFileName(), equipmentType);
-=======
-    public static Map<String, BufferedReader> validateLines(List<Path> paths, OdreConfig odreConfig) {
-        Map<String, BufferedReader> mapResult = new HashMap<>();
-        paths.forEach(path -> {
-            try (CsvMapReader mapReader = new CsvMapReader(new BufferedReader(new InputStreamReader(InputUtils.toBomInputStream(Files.newInputStream(path)), StandardCharsets.UTF_8)), CSV_PREFERENCE)) {
-                final String[] headersString = mapReader.getHeader(true);
-                final List<String> headers = List.of(headersString);
-                Map<String, String> row = mapReader.read(headersString);
-                String equipmentType = row.get(odreConfig.equipmentTypeColumn());
                 String type = equipmentType != null ? equipmentType : odreConfig.nullEquipmentType();
                 if (type.equals(odreConfig.nullEquipmentType())) {
                     getIfSubstationsOrLogError(mapResult, path, headers, equipmentType, odreConfig);
@@ -144,7 +110,6 @@
                     getResultOrLogError(headers, odreConfig.undergroundLinesExpectedHeaders(), mapResult, UNDERGROUND_LINES, path);
                 } else {
                     LOGGER.error("The file {} has no known equipment type : {}", path.getFileName(), equipmentType);
->>>>>>> 5c6e4388
                 }
             } catch (IOException e) {
                 mapResult.values().forEach(IOUtils::closeQuietly);
@@ -154,33 +119,23 @@
         return mapResult;
     }
 
-<<<<<<< HEAD
-    private static String readEquipmentType(CSVRecord firstRow, List<String> headers) {
+    private static String readEquipmentType(CSVRecord firstRow, List<String> headers, OdreConfig odreConfig) {
         String equipmentType = null;
-        int index = headers.indexOf(EQUIPMENT_TYPE);
+        int index = headers.indexOf(odreConfig.equipmentTypeColumn());
         if (index != -1) {
             equipmentType = firstRow.get(index);
         }
         return equipmentType;
     }
 
-    private static void getIfSubstationsOrLogError(Map<String, Reader> mapResult, Path path, List<String> headers, String typeOuvrage) throws IOException {
-        if (new HashSet<>(headers).containsAll(SUBSTATIONS_EXPECTED_HEADERS)) {
-=======
-    private static void getIfSubstationsOrLogError(Map<String, BufferedReader> mapResult, Path path, List<String> headers, String typeOuvrage, OdreConfig odreConfig) throws IOException {
+    private static void getIfSubstationsOrLogError(Map<String, Reader> mapResult, Path path, List<String> headers, String typeOuvrage, OdreConfig odreConfig) throws IOException {
         if (new HashSet<>(headers).containsAll(odreConfig.substationsExpectedHeaders())) {
->>>>>>> 5c6e4388
             mapResult.putIfAbsent(SUBSTATIONS, new BufferedReader(new InputStreamReader(InputUtils.toBomInputStream(Files.newInputStream(path)), StandardCharsets.UTF_8)));
         } else if (isAerialOrUnderground(headers, odreConfig)) {
             LOGGER.error("The file {} has no equipment type : {}", path.getFileName(), typeOuvrage);
         } else {
-<<<<<<< HEAD
-            List<String> notFoundHeaders = SUBSTATIONS_EXPECTED_HEADERS.stream().filter(isChangedHeaders(headers)).collect(Collectors.toList());
+            List<String> notFoundHeaders = odreConfig.substationsExpectedHeaders().stream().filter(isChangedHeaders(headers)).collect(Collectors.toList());
             logHeaderError(path, notFoundHeaders);
-=======
-            List<String> notFoundHeaders = odreConfig.substationsExpectedHeaders().stream().filter(isChangedHeaders(headers)).collect(Collectors.toList());
-            LOGGER.error(HEADERS_OF_FILE_HAS_CHANGED, path.getFileName(), notFoundHeaders);
->>>>>>> 5c6e4388
         }
     }
 
