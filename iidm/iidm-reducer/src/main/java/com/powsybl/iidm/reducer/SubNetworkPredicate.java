/**
 * Copyright (c) 2020, RTE (http://www.rte-france.com)
 * This Source Code Form is subject to the terms of the Mozilla Public
 * License, v. 2.0. If a copy of the MPL was not distributed with this
 * file, You can obtain one at http://mozilla.org/MPL/2.0/.
 */
package com.powsybl.iidm.reducer;

import com.powsybl.iidm.network.*;

import java.util.*;

/**
 * A network reducer predicate that allow reduction based on a center voltage level and all other voltage level neighbors
 * within a specified depth.
 *
 * @author Geoffroy Jamgotchian {@literal <geoffroy.jamgotchian at rte-france.com>}
 */
public class SubNetworkPredicate implements NetworkPredicate {

    private final IdentifierNetworkPredicate delegate;

    public SubNetworkPredicate(VoltageLevel vl, int maxDepth) {
        delegate = init(vl, maxDepth);
    }

    static class Node {
        private final VoltageLevel vl;
        private final int depth;

        Node(VoltageLevel vl, int depth) {
            this.vl = vl;
            this.depth = depth;
        }
    }

    private static IdentifierNetworkPredicate init(VoltageLevel rootVl, int maxDepth) {
        Objects.requireNonNull(rootVl);
        if (maxDepth < 0) {
            throw new IllegalArgumentException("Invalid max depth value: " + maxDepth);
        }
        Set<String> traversedVoltageLevelIds = new LinkedHashSet<>();

        // BFS traversal of voltage levels
        Deque<Node> stack = new ArrayDeque<>();
        stack.push(new Node(rootVl, 0));
        while (!stack.isEmpty()) {
            Node node = stack.pop();
            traversedVoltageLevelIds.add(node.vl.getId());
            if (node.depth < maxDepth) {
                visitBranches(traversedVoltageLevelIds, stack, node.vl, node.depth);
            }
        }

        return new IdentifierNetworkPredicate(traversedVoltageLevelIds);
    }

    private static void visitBranches(Set<String> traversedVoltageLevelIds, Deque<Node> stack, VoltageLevel vl, int depth) {
        vl.visitEquipments(new DefaultTopologyVisitor() {
<<<<<<< HEAD
            private void visitBranch(Branch<?> branch, Branch.Side side) {
                VoltageLevel nextVl;
=======
            private void visitBranch(Branch branch, TwoSides side) {
>>>>>>> 6fee1282
                switch (side) {
                    case ONE:
                        nextVl = branch.getTerminal2().getVoltageLevel();
                        break;
                    case TWO:
                        nextVl = branch.getTerminal1().getVoltageLevel();
                        break;
                    default:
                        throw new IllegalStateException("Unknown side: " + side);
                }
                if (!traversedVoltageLevelIds.contains(nextVl.getId())) {
                    stack.push(new Node(nextVl, depth + 1));
                }
            }

            @Override
            public void visitLine(Line line, TwoSides side) {
                visitBranch(line, side);
            }

            @Override
            public void visitTwoWindingsTransformer(TwoWindingsTransformer transformer, TwoSides side) {
                visitBranch(transformer, side);
            }

            @Override
<<<<<<< HEAD
            public void visitThreeWindingsTransformer(ThreeWindingsTransformer transformer, ThreeWindingsTransformer.Side side) {
                VoltageLevel nextVl1;
                VoltageLevel nextVl2;
=======
            public void visitThreeWindingsTransformer(ThreeWindingsTransformer transformer, ThreeSides side) {
>>>>>>> 6fee1282
                switch (side) {
                    case ONE:
                        nextVl1 = transformer.getLeg2().getTerminal().getVoltageLevel();
                        nextVl2 = transformer.getLeg3().getTerminal().getVoltageLevel();
                        break;
                    case TWO:
                        nextVl1 = transformer.getLeg1().getTerminal().getVoltageLevel();
                        nextVl2 = transformer.getLeg3().getTerminal().getVoltageLevel();
                        break;
                    case THREE:
                        nextVl1 = transformer.getLeg1().getTerminal().getVoltageLevel();
                        nextVl2 = transformer.getLeg2().getTerminal().getVoltageLevel();
                        break;
                    default:
                        throw new IllegalStateException("Unknown side: " + side);
                }
                if (!traversedVoltageLevelIds.contains(nextVl1.getId())) {
                    stack.push(new Node(nextVl1, depth + 1));
                }
                if (!traversedVoltageLevelIds.contains(nextVl2.getId())) {
                    stack.push(new Node(nextVl2, depth + 1));
                }
            }
        });
    }

    @Override
    public boolean test(Substation substation) {
        return delegate.test(substation);
    }

    @Override
    public boolean test(VoltageLevel voltageLevel) {
        return delegate.test(voltageLevel);
    }
}<|MERGE_RESOLUTION|>--- conflicted
+++ resolved
@@ -57,12 +57,8 @@
 
     private static void visitBranches(Set<String> traversedVoltageLevelIds, Deque<Node> stack, VoltageLevel vl, int depth) {
         vl.visitEquipments(new DefaultTopologyVisitor() {
-<<<<<<< HEAD
-            private void visitBranch(Branch<?> branch, Branch.Side side) {
+            private void visitBranch(Branch<?> branch, TwoSides side) {
                 VoltageLevel nextVl;
-=======
-            private void visitBranch(Branch branch, TwoSides side) {
->>>>>>> 6fee1282
                 switch (side) {
                     case ONE:
                         nextVl = branch.getTerminal2().getVoltageLevel();
@@ -89,13 +85,9 @@
             }
 
             @Override
-<<<<<<< HEAD
-            public void visitThreeWindingsTransformer(ThreeWindingsTransformer transformer, ThreeWindingsTransformer.Side side) {
+            public void visitThreeWindingsTransformer(ThreeWindingsTransformer transformer, ThreeSides side) {
                 VoltageLevel nextVl1;
                 VoltageLevel nextVl2;
-=======
-            public void visitThreeWindingsTransformer(ThreeWindingsTransformer transformer, ThreeSides side) {
->>>>>>> 6fee1282
                 switch (side) {
                     case ONE:
                         nextVl1 = transformer.getLeg2().getTerminal().getVoltageLevel();
