--- conflicted
+++ resolved
@@ -696,11 +696,7 @@
                 .setNode(0)
                 .add();
 
-<<<<<<< HEAD
         ThreeWindingsTransformerAdder adder = substation.newThreeWindingsTransformer()
-=======
-        ValidationException e = assertThrows(ValidationException.class, () -> substation.newThreeWindingsTransformer()
->>>>>>> ef1eaddd
             .setId("twt")
             .setName(TWT_NAME)
             .newLeg1()
@@ -711,23 +707,14 @@
             .setRatedU(1.1)
             .setRatedS(1.2)
             .setNode(0)
-<<<<<<< HEAD
             .add();
         ValidationException e = assertThrows(ValidationException.class, adder::add);
-=======
-            .add()
-            .add());
->>>>>>> ef1eaddd
         assertTrue(e.getMessage().contains("3 windings transformer leg1 in substation sub: voltage level is not set"));
     }
 
     @Test
     public void invalidLeg1ArgumentVoltageLevelNotFound() {
-<<<<<<< HEAD
         ThreeWindingsTransformerAdder adder = substation.newThreeWindingsTransformer()
-=======
-        ValidationException e = assertThrows(ValidationException.class, () -> substation.newThreeWindingsTransformer()
->>>>>>> ef1eaddd
             .setId("twt")
             .setName(TWT_NAME)
             .newLeg1()
@@ -740,23 +727,14 @@
             .setVoltageLevel("invalid")
             .setConnectableBus("busA")
             .setBus("busA")
-<<<<<<< HEAD
             .add();
         ValidationException e = assertThrows(ValidationException.class, adder::add);
-=======
-            .add()
-            .add());
->>>>>>> ef1eaddd
         assertTrue(e.getMessage().contains("3 windings transformer leg1 in substation sub: voltage level 'invalid' not found"));
     }
 
     @Test
     public void invalidLeg1ArgumentConnectableBusNotSet() {
-<<<<<<< HEAD
         ThreeWindingsTransformerAdder adder = substation.newThreeWindingsTransformer()
-=======
-        ValidationException e = assertThrows(ValidationException.class, () -> substation.newThreeWindingsTransformer()
->>>>>>> ef1eaddd
             .setId("twt")
             .setName(TWT_NAME)
             .newLeg1()
@@ -767,13 +745,8 @@
             .setRatedU(1.1)
             .setRatedS(1.2)
             .setVoltageLevel("vl1")
-<<<<<<< HEAD
             .add();
         ValidationException e = assertThrows(ValidationException.class, adder::add);
-=======
-            .add()
-            .add());
->>>>>>> ef1eaddd
         assertTrue(e.getMessage().contains("connectable bus is not set"));
     }
 
