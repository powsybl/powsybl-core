/**
 * Copyright (c) 2016, RTE (http://www.rte-france.com)
 * This Source Code Form is subject to the terms of the Mozilla Public
 * License, v. 2.0. If a copy of the MPL was not distributed with this
 * file, You can obtain one at http://mozilla.org/MPL/2.0/.
 */
package com.powsybl.iidm.network.tck;

import com.powsybl.iidm.network.*;
<<<<<<< HEAD
import com.powsybl.iidm.network.test.FictitiousSwitchFactory;
import com.powsybl.math.graph.TraverseResult;
import org.junit.Test;

import java.util.ArrayList;
import java.util.Arrays;
import java.util.List;
import java.util.function.Function;
=======
import com.powsybl.iidm.network.test.EurostagTutorialExample1Factory;
import org.junit.Test;

import java.util.*;
import java.util.function.Predicate;
import java.util.stream.Collectors;
>>>>>>> 2cf22e67

import static org.junit.Assert.assertEquals;
import static org.junit.Assert.fail;

/**
 * @author Geoffroy Jamgotchian <geoffroy.jamgotchian at rte-france.com>
 */
public abstract class AbstractTopologyTraverserTest {

    private Network createNodeBreakerNetwork() {
        Network network = Network.create("test", "test");
        Substation s1 = network.newSubstation()
                .setId("S1")
                .setCountry(Country.FR)
                .add();
        VoltageLevel vl1 = s1.newVoltageLevel()
                .setId("VL1")
                .setNominalV(400.0)
                .setTopologyKind(TopologyKind.NODE_BREAKER)
                .add();
        vl1.getNodeBreakerView().newBusbarSection()
                .setId("BBS1")
                .setNode(0)
                .add();
        vl1.newGenerator()
                .setId("G")
                .setNode(4)
                .setMaxP(100.0)
                .setMinP(50.0)
                .setTargetP(100.0)
                .setTargetV(400.0)
                .setVoltageRegulatorOn(true)
                .add();
        vl1.getNodeBreakerView().newInternalConnection()
                .setNode1(1)
                .setNode2(4)
                .add();
        vl1.getNodeBreakerView().newDisconnector()
                .setId("BR1")
                .setNode1(0)
                .setNode2(1)
                .setOpen(false)
                .add();
        vl1.getNodeBreakerView().newDisconnector()
                .setId("D1")
                .setNode1(0)
                .setNode2(2)
                .setOpen(false)
                .add();
        vl1.getNodeBreakerView().newBreaker()
                .setId("BR2")
                .setNode1(2)
                .setNode2(3)
                .setOpen(false)
                .add();

        Substation s2 = network.newSubstation()
                .setId("S2")
                .setCountry(Country.FR)
                .add();
        VoltageLevel vl2 = s2.newVoltageLevel()
                .setId("VL2")
                .setNominalV(400.0)
                .setTopologyKind(TopologyKind.NODE_BREAKER)
                .add();
        vl2.getNodeBreakerView().newBusbarSection()
                .setId("BBS2")
                .setNode(0)
                .add();
        vl2.newLoad()
                .setId("LD")
                .setNode(1)
                .setP0(1)
                .setQ0(1)
                .add();
        vl2.getNodeBreakerView().newDisconnector()
                .setId("BR3")
                .setNode1(0)
                .setNode2(1)
                .setOpen(false)
                .add();
        vl2.getNodeBreakerView().newDisconnector()
                .setId("D2")
                .setNode1(0)
                .setNode2(2)
                .setOpen(false)
                .add();
        vl2.getNodeBreakerView().newBreaker()
                .setId("BR4")
                .setNode1(2)
                .setNode2(3)
                .setOpen(false)
                .add();
        network.newLine()
                .setId("L1")
                .setVoltageLevel1("VL1")
                .setNode1(3)
                .setVoltageLevel2("VL2")
                .setNode2(3)
                .setR(1.0)
                .setX(1.0)
                .setG1(0.0)
                .setB1(0.0)
                .setG2(0.0)
                .setB2(0.0)
                .add();
        return network;
    }

    private Network createMixedNodeBreakerBusBreakerNetwork() {
        Network network = createNodeBreakerNetwork();
        Substation s3 = network.newSubstation()
                .setId("S3")
                .setCountry(Country.FR)
                .add();
        VoltageLevel vl3 = s3.newVoltageLevel()
                .setId("VL3")
                .setNominalV(400.0)
                .setTopologyKind(TopologyKind.BUS_BREAKER)
                .add();
        vl3.getBusBreakerView().newBus()
                .setId("B1")
                .add();
        vl3.newLoad()
                .setId("LD2")
                .setConnectableBus("B1")
                .setBus("B1")
                .setP0(1.0)
                .setQ0(1.0)
                .add();
        network.getVoltageLevel("VL2").getNodeBreakerView().newBreaker()
                .setId("BR5")
                .setNode1(0)
                .setNode2(4)
                .setOpen(false)
                .add();
        network.newLine()
                .setId("L2")
                .setVoltageLevel1("VL2")
                .setNode1(4)
                .setVoltageLevel2("VL3")
                .setConnectableBus2("B1")
                .setBus2("B1")
                .setR(1.0)
                .setX(1.0)
                .setG1(0.0)
                .setB1(0.0)
                .setG2(0.0)
                .setB2(0.0)
                .add();
        return network;
    }

    @Test
    public void test1() {
        Network network = createNodeBreakerNetwork();
        Terminal start = network.getGenerator("G").getTerminal();
        List<String> traversed = recordTraversed(start, s -> TraverseResult.CONTINUE);
        assertEquals(Arrays.asList("G", "BBS1", "L1", "L1", "BBS2", "LD"), traversed);
    }

    @Test
    public void test2() {
        Network network = createNodeBreakerNetwork();
        Terminal start = network.getVoltageLevel("VL1").getNodeBreakerView().getBusbarSection("BBS1").getTerminal();
        List<String> traversed = recordTraversed(start, aSwitch ->
                !aSwitch.isOpen() && aSwitch.getKind() != SwitchKind.BREAKER ? TraverseResult.CONTINUE : TraverseResult.TERMINATE_PATH);
        assertEquals(Arrays.asList("BBS1", "G"), traversed);
    }

    @Test
    public void test3() {
        Network network = createMixedNodeBreakerBusBreakerNetwork();
        Terminal start = network.getGenerator("G").getTerminal();
        List<String> traversed = recordTraversed(start, s -> TraverseResult.CONTINUE);
        assertEquals(Arrays.asList("G", "BBS1", "L1", "L1", "BBS2", "LD", "L2", "L2", "LD2"), traversed);
    }

    @Test
<<<<<<< HEAD
    public void testTerminateTraverser() {
        Network network = createMixedNodeBreakerBusBreakerNetwork();
        Terminal startGNbv = network.getGenerator("G").getTerminal();
        List<String> traversed0 = recordTraversed(startGNbv, s -> s != null && s.getId().equals("BR2") ? TraverseResult.TERMINATE_TRAVERSER : TraverseResult.CONTINUE);
        assertEquals(List.of("G", "BBS1"), traversed0);

        List<String> traversed1 = recordTraversed(startGNbv, s -> TraverseResult.CONTINUE, t -> TraverseResult.TERMINATE_TRAVERSER);
        assertEquals(List.of("G"), traversed1);

        List<String> traversed2 = recordTraversed(startGNbv, s -> TraverseResult.CONTINUE,
            t -> t.getConnectable() instanceof BusbarSection ? TraverseResult.TERMINATE_TRAVERSER : TraverseResult.CONTINUE);
        assertEquals(List.of("G", "BBS1"), traversed2);

        List<String> traversed3 = recordTraversed(startGNbv, s -> TraverseResult.CONTINUE,
            t -> t.getConnectable().getId().equals("L2") ? TraverseResult.TERMINATE_PATH : TraverseResult.CONTINUE);
        assertEquals(List.of("G", "BBS1", "L1", "L1", "BBS2", "LD", "L2"), traversed3);

        Terminal startLBbv = network.getLoad("LD2").getTerminal();
        List<String> traversed4 = recordTraversed(startLBbv, s -> TraverseResult.CONTINUE, t -> TraverseResult.TERMINATE_TRAVERSER);
        assertEquals(List.of("LD2"), traversed4);

        List<String> traversed5 = recordTraversed(startLBbv, s -> TraverseResult.CONTINUE,
            t -> t.getConnectable().getId().equals("L2") ? TraverseResult.TERMINATE_TRAVERSER : TraverseResult.CONTINUE);
        assertEquals(List.of("LD2", "L2"), traversed5);

        List<String> traversed6 = recordTraversed(startLBbv, s -> TraverseResult.CONTINUE,
            t -> t.getConnectable().getId().equals("L2") ? TraverseResult.TERMINATE_PATH : TraverseResult.CONTINUE);
        assertEquals(List.of("LD2", "L2"), traversed6);

        Network network2 = FictitiousSwitchFactory.create();
        List<String> traversed8 = recordTraversed(network2.getGenerator("CB").getTerminal(), s -> TraverseResult.CONTINUE);
        assertEquals(List.of("CB", "O", "P", "CF", "CH", "CC", "CD", "CE", "CJ", "CI", "CG", "CJ", "D", "CI"), traversed8);
    }

    private List<String> recordTraversed(Terminal start, Function<Switch, TraverseResult> switchTest) {
        return recordTraversed(start, switchTest, t -> TraverseResult.CONTINUE);
    }

    private List<String> recordTraversed(Terminal start, Function<Switch, TraverseResult> switchTest, Function<Terminal, TraverseResult> terminalTest) {
        List<String> traversed = new ArrayList<>();
        start.traverse(new Terminal.TopologyTraverser() {
            @Override
            public TraverseResult traverse(Terminal terminal, boolean connected) {
                traversed.add(terminal.getConnectable().getId());
                return terminalTest.apply(terminal);
=======
    public void test4() {
        Network network = EurostagTutorialExample1Factory.create();
        Terminal start = network.getGenerator("GEN").getTerminal();
        List<String> traversed = recordTraversed(start, s -> true);
        assertEquals(Arrays.asList("GEN", "NGEN_NHV1", "NGEN_NHV1", "NHV1_NHV2_1", "NHV1_NHV2_2", "NHV1_NHV2_1", "NHV1_NHV2_2", "NHV2_NLOAD", "NHV2_NLOAD", "LOAD"), traversed);
    }

    private List<String> recordTraversed(Terminal start, Predicate<Switch> switchPredicate) {
        Set<Terminal> traversed = new LinkedHashSet<>();
        start.traverse(new VoltageLevel.TopologyTraverser() {
            @Override
            public boolean traverse(Terminal terminal, boolean connected) {
                if (!traversed.add(terminal)) {
                    fail("Traversing an already traversed terminal");
                }
                return true;
>>>>>>> 2cf22e67
            }

            @Override
            public TraverseResult traverse(Switch aSwitch) {
                return switchTest.apply(aSwitch);
            }
        });
        return traversed.stream().map(t -> t.getConnectable().getId()).collect(Collectors.toList());
    }

}<|MERGE_RESOLUTION|>--- conflicted
+++ resolved
@@ -7,23 +7,17 @@
 package com.powsybl.iidm.network.tck;
 
 import com.powsybl.iidm.network.*;
-<<<<<<< HEAD
+import com.powsybl.iidm.network.test.EurostagTutorialExample1Factory;
 import com.powsybl.iidm.network.test.FictitiousSwitchFactory;
 import com.powsybl.math.graph.TraverseResult;
 import org.junit.Test;
 
-import java.util.ArrayList;
 import java.util.Arrays;
+import java.util.LinkedHashSet;
 import java.util.List;
+import java.util.Set;
 import java.util.function.Function;
-=======
-import com.powsybl.iidm.network.test.EurostagTutorialExample1Factory;
-import org.junit.Test;
-
-import java.util.*;
-import java.util.function.Predicate;
 import java.util.stream.Collectors;
->>>>>>> 2cf22e67
 
 import static org.junit.Assert.assertEquals;
 import static org.junit.Assert.fail;
@@ -203,7 +197,14 @@
     }
 
     @Test
-<<<<<<< HEAD
+    public void test4() {
+        Network network = EurostagTutorialExample1Factory.create();
+        Terminal start = network.getGenerator("GEN").getTerminal();
+        List<String> traversed = recordTraversed(start, s -> TraverseResult.CONTINUE);
+        assertEquals(Arrays.asList("GEN", "NGEN_NHV1", "NGEN_NHV1", "NHV1_NHV2_1", "NHV1_NHV2_2", "NHV1_NHV2_1", "NHV1_NHV2_2", "NHV2_NLOAD", "NHV2_NLOAD", "LOAD"), traversed);
+    }
+
+    @Test
     public void testTerminateTraverser() {
         Network network = createMixedNodeBreakerBusBreakerNetwork();
         Terminal startGNbv = network.getGenerator("G").getTerminal();
@@ -243,30 +244,14 @@
     }
 
     private List<String> recordTraversed(Terminal start, Function<Switch, TraverseResult> switchTest, Function<Terminal, TraverseResult> terminalTest) {
-        List<String> traversed = new ArrayList<>();
+        Set<Terminal> traversed = new LinkedHashSet<>();
         start.traverse(new Terminal.TopologyTraverser() {
             @Override
             public TraverseResult traverse(Terminal terminal, boolean connected) {
-                traversed.add(terminal.getConnectable().getId());
-                return terminalTest.apply(terminal);
-=======
-    public void test4() {
-        Network network = EurostagTutorialExample1Factory.create();
-        Terminal start = network.getGenerator("GEN").getTerminal();
-        List<String> traversed = recordTraversed(start, s -> true);
-        assertEquals(Arrays.asList("GEN", "NGEN_NHV1", "NGEN_NHV1", "NHV1_NHV2_1", "NHV1_NHV2_2", "NHV1_NHV2_1", "NHV1_NHV2_2", "NHV2_NLOAD", "NHV2_NLOAD", "LOAD"), traversed);
-    }
-
-    private List<String> recordTraversed(Terminal start, Predicate<Switch> switchPredicate) {
-        Set<Terminal> traversed = new LinkedHashSet<>();
-        start.traverse(new VoltageLevel.TopologyTraverser() {
-            @Override
-            public boolean traverse(Terminal terminal, boolean connected) {
                 if (!traversed.add(terminal)) {
                     fail("Traversing an already traversed terminal");
                 }
-                return true;
->>>>>>> 2cf22e67
+                return terminalTest.apply(terminal);
             }
 
             @Override
