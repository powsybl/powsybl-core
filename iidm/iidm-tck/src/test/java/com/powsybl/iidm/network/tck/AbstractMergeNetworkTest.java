/**
 * Copyright (c) 2018, RTE (http://www.rte-france.com)
 * This Source Code Form is subject to the terms of the Mozilla Public
 * License, v. 2.0. If a copy of the MPL was not distributed with this
 * file, You can obtain one at http://mozilla.org/MPL/2.0/.
 */
package com.powsybl.iidm.network.tck;

import com.powsybl.commons.PowsyblException;
import com.powsybl.iidm.network.*;
import org.junit.jupiter.api.BeforeEach;
import org.junit.jupiter.api.Test;

import static org.junit.jupiter.api.Assertions.*;

public abstract class AbstractMergeNetworkTest {

    private static final String MERGE2 = "merge";

    Network merge;
    Network n1;
    Network n2;

    @BeforeEach
    public void setup() {
        merge = Network.create(MERGE2, "asdf");
        n1 = Network.create("n1", "asdf");
        n2 = Network.create("n2", "qwer");
    }

    @Test
    public void failMergeIfMultiVariants() {
        n1.getVariantManager().cloneVariant(VariantManagerConstants.INITIAL_VARIANT_ID, "Totest");
        PowsyblException e = assertThrows(PowsyblException.class, () -> merge.merge(n1));
        assertTrue(e.getMessage().contains("Merging of multi-variants network is not supported"));
    }

    @Test
    public void failMergeWithSameObj() {
        addSubstation(n1, "P1");
        addSubstation(n2, "P1");
        merge.merge(n1);
        PowsyblException e = assertThrows(PowsyblException.class, () -> merge.merge(n2));
        assertTrue(e.getMessage().contains("The following object(s) of type SubstationImpl exist(s) in both networks: [P1]"));
    }

    @Test
<<<<<<< HEAD
    public void failMergeValidationLevelLowerThanMin() {
        n1.setMinimumAcceptableValidationLevel(ValidationLevel.EQUIPMENT);
        addSubstationAndVoltageLevel();
        n1.getVoltageLevel("vl1").newLoad()
                .setId("unchecked1")
                .setBus("b1")
                .setConnectableBus("b1")
                .add();
        PowsyblException e = assertThrows(PowsyblException.class, () -> merge.merge(n1));
        assertTrue(e.getMessage().contains("cannot be merged: its validation level is lower than the minimum acceptable " +
                "validation level of network"));
    }

    @Test
    public void xnodeNonCompatible() {
        addSubstationAndVoltageLevel();
        addDanglingLines("dl", "code", "dl", "deco");
        merge.merge(n1);
        PowsyblException e = assertThrows(PowsyblException.class, () -> merge.merge(n2));
        assertTrue(e.getMessage().contains("Dangling line couple dl have inconsistent Xnodes (code!=deco)"));
    }

    @Test
=======
>>>>>>> 90cb5678
    public void testMerge() {
        addSubstationAndVoltageLevel();
        addDanglingLines("dl1", "code", "dl2", "code");
        merge.merge(n1, n2);
        assertNotNull(merge.getTieLine("dl1 + dl2"));
        assertEquals("dl1_name + dl2_name", merge.getTieLine("dl1 + dl2").getOptionalName().orElse(null));
        assertEquals("dl1_name + dl2_name", merge.getTieLine("dl1 + dl2").getNameOrId());
    }

    @Test

    public void failMergeDanglingLinesWithSameId() {
        addSubstationAndVoltageLevel();
        addDanglingLines("dl", null, "dl", "code");
        PowsyblException e = assertThrows(PowsyblException.class, () -> merge.merge(n1, n2));
        assertTrue(e.getMessage().contains("The following object(s) of type DanglingLineImpl exist(s) in both networks: [dl]"));
    }

    private void addSubstation(Network network, String substationId) {
        network.newSubstation()
                            .setId(substationId)
                            .setCountry(Country.FR)
                            .setTso("RTE")
                            .setGeographicalTags("A")
                        .add();
    }

    private void addSubstationAndVoltageLevel() {
        Substation s1 = n1.newSubstation()
                .setId("s1")
                .setCountry(Country.FR)
                .add();
        VoltageLevel vl1 = s1.newVoltageLevel()
                .setId("vl1")
                .setNominalV(380)
                .setTopologyKind(TopologyKind.BUS_BREAKER)
                .add();
        vl1.getBusBreakerView().newBus()
                .setId("b1")
                .add();

        Substation s2 = n2.newSubstation()
                .setId("s2")
                .setCountry(Country.BE)
                .add();
        VoltageLevel vl2 = s2.newVoltageLevel()
                .setId("vl2")
                .setNominalV(380)
                .setTopologyKind(TopologyKind.BUS_BREAKER)
                .add();
        vl2.getBusBreakerView().newBus()
                .setId("b2")
                .add();
    }

    private void addDanglingLines(String dl1, String code1, String dl2, String code2) {
        addDanglingLine(n1, "vl1", dl1, code1, "b1", "b1");
        addDanglingLine(n2, "vl2", dl2, code2, "b2", "b2");
    }

    private static void addDanglingLine(Network n, String voltageLevelId, String id, String code, String connectableBus, String bus) {
        n.getVoltageLevel(voltageLevelId).newDanglingLine()
                .setId(id)
                .setName(id + "_name")
                .setConnectableBus(connectableBus)
                .setBus(bus)
                .setP0(0.0)
                .setQ0(0.0)
                .setR(1.0)
                .setX(2.0)
                .setG(4.0)
                .setB(5.0)
                .setUcteXnodeCode(code)
                .add();
    }

    @Test
    public void test() {
        merge.merge(n1, n2);
        assertEquals(MERGE2, merge.getId());
        assertEquals("hybrid", merge.getSourceFormat());
    }

    @Test
    public void checkMergingSameFormat() {
        merge.merge(n1);
        assertEquals(MERGE2, merge.getId());
        assertEquals("asdf", merge.getSourceFormat());
    }

    @Test
    public void checkMergingDifferentFormat() {
        merge.merge(n2);
        assertEquals(MERGE2, merge.getId());
        assertEquals("hybrid", merge.getSourceFormat());
    }

    @Test
    public void mergeThenCloneVariantBug() {
        addSubstationAndVoltageLevel();
        addDanglingLines("dl1", "code", "dl2", "code");
        Load ld2 = n2.getVoltageLevel("vl2").newLoad()
                .setId("ld2")
                .setConnectableBus("b2")
                .setBus("b2")
                .setP0(0.0)
                .setQ0(0.0)
                .add();
        n1.merge(n2);
        n1.getVariantManager().cloneVariant(VariantManagerConstants.INITIAL_VARIANT_ID, "test");
        n1.getVariantManager().setWorkingVariant("test");
        ld2.setP0(10);
        n1.getVariantManager().setWorkingVariant(VariantManagerConstants.INITIAL_VARIANT_ID);
        assertEquals(0, ld2.getP0(), 0);
    }

    @Test
    public void multipleDanglingLinesInMergedNetwork() {
        addSubstationAndVoltageLevel();
        addDanglingLines("dl1", "code", "dl2", "code");
        addDanglingLine(n2, "vl2", "dl3", "code", "b2", null);
        n1.merge(n2);
        assertNotNull(n1.getTieLine("dl1 + dl2"));
        assertEquals("dl1_name + dl2_name", n1.getTieLine("dl1 + dl2").getOptionalName().orElse(null));
        assertEquals("dl1_name + dl2_name", n1.getTieLine("dl1 + dl2").getNameOrId());
    }

    @Test
    public void multipleDanglingLinesInMergingNetwork() {
        addSubstationAndVoltageLevel();
        addDanglingLines("dl1", "code", "dl2", "code");
        addDanglingLine(n1, "vl1", "dl3", "code", "b1", null);
        n1.merge(n2);
        assertNotNull(n1.getTieLine("dl1 + dl2"));
        assertEquals("dl1_name + dl2_name", n1.getTieLine("dl1 + dl2").getOptionalName().orElse(null));
        assertEquals("dl1_name + dl2_name", n1.getTieLine("dl1 + dl2").getNameOrId());
    }
}<|MERGE_RESOLUTION|>--- conflicted
+++ resolved
@@ -45,7 +45,6 @@
     }
 
     @Test
-<<<<<<< HEAD
     public void failMergeValidationLevelLowerThanMin() {
         n1.setMinimumAcceptableValidationLevel(ValidationLevel.EQUIPMENT);
         addSubstationAndVoltageLevel();
@@ -60,17 +59,6 @@
     }
 
     @Test
-    public void xnodeNonCompatible() {
-        addSubstationAndVoltageLevel();
-        addDanglingLines("dl", "code", "dl", "deco");
-        merge.merge(n1);
-        PowsyblException e = assertThrows(PowsyblException.class, () -> merge.merge(n2));
-        assertTrue(e.getMessage().contains("Dangling line couple dl have inconsistent Xnodes (code!=deco)"));
-    }
-
-    @Test
-=======
->>>>>>> 90cb5678
     public void testMerge() {
         addSubstationAndVoltageLevel();
         addDanglingLines("dl1", "code", "dl2", "code");
@@ -81,7 +69,6 @@
     }
 
     @Test
-
     public void failMergeDanglingLinesWithSameId() {
         addSubstationAndVoltageLevel();
         addDanglingLines("dl", null, "dl", "code");
