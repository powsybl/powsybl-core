/**
 * Copyright (c) 2018, RTE (http://www.rte-france.com)
 * This Source Code Form is subject to the terms of the Mozilla Public
 * License, v. 2.0. If a copy of the MPL was not distributed with this
 * file, You can obtain one at http://mozilla.org/MPL/2.0/.
 */
package com.powsybl.iidm.network.tck;

import com.powsybl.commons.PowsyblException;
import com.powsybl.iidm.network.*;
import com.powsybl.iidm.network.extensions.LoadDetail;
import com.powsybl.iidm.network.extensions.LoadDetailAdder;
import com.powsybl.iidm.network.extensions.SecondaryVoltageControl;
import com.powsybl.iidm.network.extensions.SecondaryVoltageControlAdder;
import com.powsybl.iidm.network.test.EurostagTutorialExample1Factory;
import org.apache.commons.lang3.mutable.MutableBoolean;
import org.joda.time.DateTime;
import org.junit.jupiter.api.BeforeEach;
import org.junit.jupiter.api.Test;

import java.util.List;

import static org.junit.jupiter.api.Assertions.*;
import static org.junit.jupiter.api.Assertions.assertThrows;

public abstract class AbstractMergeNetworkTest {

    private static final String MERGE = "merge";
    private static final String MERGE_DEFAULT_ID = "n1+n2";
    public static final String N1 = "n1";
    public static final String N2 = "n2";

    Network n0;
    Network n1;
    Network n2;

    @BeforeEach
    public void setup() {
        n0 = Network.create("a", "asdf");
        n1 = Network.create(N1, "asdf");
        n2 = Network.create(N2, "qwer");
    }

    @Test
    public void failMergeIfMultiVariants() {
        n1.getVariantManager().cloneVariant(VariantManagerConstants.INITIAL_VARIANT_ID, "Totest");
        PowsyblException e = assertThrows(PowsyblException.class, () -> Network.create(n2, n1));
        assertTrue(e.getMessage().contains("Merging of multi-variants network is not supported"));
    }

    @Test
    public void failMergeWithSameObj() {
        addSubstation(n1, "P1");
        addSubstation(n2, "P1");
        PowsyblException e = assertThrows(PowsyblException.class, () -> Network.create(n1, n2));
        assertEquals("The following object(s) of type SubstationImpl exist(s) in both networks: [P1]", e.getMessage());
    }

    @Test
<<<<<<< HEAD
    public void pairingKeyNonCompatible() {
        addSubstationAndVoltageLevel();
        addDanglingLines("dl", "code", "dl", "deco");
        merge.merge(n1);
        PowsyblException e = assertThrows(PowsyblException.class, () -> merge.merge(n2));
        assertTrue(e.getMessage().contains("Dangling line couple dl have inconsistent pairing keys (code!=deco)"));
=======
    public void testMerge() {
        addCommonSubstationsAndVoltageLevels();
        Network n0 = Network.create("n0", "rid");
        addSubstationAndVoltageLevel(n0, "s0", Country.FR, "vl0", "b0");
        addCommonDanglingLines("dl1", "code", "dl2", "code");
        Network merge = Network.create(n0, n1, n2);
        assertEquals(3, merge.getSubnetworks().size());
        assertEquals(1, merge.getSubnetwork(n0.getId()).getVoltageLevelCount());
        assertEquals(1, merge.getSubnetwork(N1).getVoltageLevelCount());
        assertEquals(1, merge.getSubnetwork(N2).getVoltageLevelCount());

        TieLine tieLine = merge.getTieLine("dl1 + dl2");
        assertNotNull(tieLine);
        assertEquals("dl1_name + dl2_name", tieLine.getOptionalName().orElse(null));
        assertEquals("dl1_name + dl2_name", tieLine.getNameOrId());

        Network subnetwork1 = merge.getSubnetwork(N1);
        Network subnetwork2 = merge.getSubnetwork(N2);
        checkDanglingLineStatusCount(merge, 0, 2);
        checkDanglingLineStatusCount(subnetwork1, 0, 1);
        checkDanglingLineStatusCount(subnetwork2, 0, 1);

        assertEquals(merge, tieLine.getParentNetwork());
        assertEquals(subnetwork1, merge.getDanglingLine("dl1").getParentNetwork());
        assertEquals(subnetwork2, merge.getDanglingLine("dl2").getParentNetwork());
>>>>>>> c988f31c
    }

    @Test
    public void testMergeAndDetach() {
        addCommonSubstationsAndVoltageLevels();
        addCommonDanglingLines("dl1", "code", "dl2", "code");
        // merge(n1, n2)
        Network merge = Network.create(MERGE, n1, n2);
        TieLine tieLine = merge.getTieLine("dl1 + dl2");
        assertNotNull(tieLine);
        assertEquals("dl1_name + dl2_name", tieLine.getOptionalName().orElse(null));
        assertEquals("dl1_name + dl2_name", tieLine.getNameOrId());
        assertEquals(0.0, tieLine.getDanglingLine1().getP0());
        assertEquals(0.0, tieLine.getDanglingLine1().getQ0());
        assertEquals(0.0, tieLine.getDanglingLine2().getP0());
        assertEquals(0.0, tieLine.getDanglingLine2().getQ0());

        Network subnetwork1 = merge.getSubnetwork(N1);
        Network subnetwork2 = merge.getSubnetwork(N2);
        checkDanglingLineStatusCount(merge, 0, 2);
        checkDanglingLineStatusCount(subnetwork1, 0, 1);
        checkDanglingLineStatusCount(subnetwork2, 0, 1);
        checkSubstationAndVoltageLevelCounts(merge, 2, 2);

        assertEquals(merge, tieLine.getParentNetwork());
        assertEquals(subnetwork1, merge.getDanglingLine("dl1").getParentNetwork());
        assertEquals(subnetwork2, merge.getDanglingLine("dl2").getParentNetwork());

        // detach(n1)
        assertTrue(subnetwork1.isDetachable());
        Network detachedN1 = subnetwork1.detach();
        checkDanglingLineStatusCount(merge, 1, 0);
        checkDanglingLineStatusCount(detachedN1, 1, 0);
        checkDanglingLineStatusCount(subnetwork2, 1, 0);
        checkSubstationAndVoltageLevelCounts(merge, 1, 1);
        checkSubstationAndVoltageLevelCounts(detachedN1, 1, 1);
        DanglingLine dl1 = detachedN1.getDanglingLine("dl1");
        DanglingLine dl2 = merge.getDanglingLine("dl2");
        // - P0 and Q0 of the removed tie line's underlying dangling lines were updated:
        assertEquals(-1724.437, dl1.getP0(), 0.001);
        assertEquals(1605.281, dl1.getQ0(), 0.001);
        assertEquals(-1724.437, dl2.getP0(), 0.001);
        assertEquals(1605.281, dl2.getQ0(), 0.001);

        // detach(n2)
        assertTrue(subnetwork2.isDetachable());
        Network detachedN2 = subnetwork2.detach();
        checkDanglingLineStatusCount(merge, 0, 0);
        checkDanglingLineStatusCount(detachedN1, 1, 0);
        checkDanglingLineStatusCount(detachedN2, 1, 0);
        checkSubstationAndVoltageLevelCounts(merge, 0, 0);
        checkSubstationAndVoltageLevelCounts(detachedN1, 1, 1);
        checkSubstationAndVoltageLevelCounts(detachedN2, 1, 1);
    }

    private void checkSubstationAndVoltageLevelCounts(Network n, long substationCount, long voltageLevelCount) {
        assertEquals(substationCount, n.getSubstationCount());
        assertEquals(voltageLevelCount, n.getVoltageLevelCount());
    }

    @Test
    public void testMergeAndDetachWithExtensions() {
        n1 = EurostagTutorialExample1Factory.createWithMoreGenerators();
        addSubstationAndVoltageLevel(n2, "s2", Country.BE, "vl2", "b2");
        addDanglingLines(n1, "VLGEN", "dl1", "code", "NGEN");
        addDanglingLines(n2, "vl2", "dl2", "code", "b2");

        // Add extension at network level
        n1.newExtension(SecondaryVoltageControlAdder.class)
                .addControlZone(new SecondaryVoltageControl.ControlZone("z1",
                        new SecondaryVoltageControl.PilotPoint(List.of("NLOAD"), 15d),
                        List.of(new SecondaryVoltageControl.ControlUnit("GEN", false),
                                new SecondaryVoltageControl.ControlUnit("GEN2"))))
                .add();
        // Add extension at inner element level
        n1.getLoad("LOAD").newExtension(LoadDetailAdder.class)
                .withFixedActivePower(40f)
                .withFixedReactivePower(20f)
                .withVariableActivePower(60f)
                .withVariableReactivePower(30f)
                .add();

        Network merge = Network.create(MERGE, n1, n2);
        Network subnetwork1 = merge.getSubnetwork("sim1");
        checkExtensions(subnetwork1);

        Network detachedN1 = subnetwork1.detach();
        checkExtensions(detachedN1);
    }

    private static void checkExtensions(Network network) {
        // Check that the Network extension is present on the subnetwork
        assertEquals(1, network.getExtensions().size());
        assertNotNull(network.getExtensionByName(SecondaryVoltageControl.NAME));
        assertNotNull(network.getExtension(SecondaryVoltageControl.class));

        // Check that the Load extension is visible from the subnetwork
        assertEquals(1, network.getLoad("LOAD").getExtensions().size());
        assertNotNull(network.getLoad("LOAD").getExtensionByName(LoadDetail.NAME));
        assertNotNull(network.getLoad("LOAD").getExtension(LoadDetail.class));
    }

    @Test
    public void failDetachWithALineBetween2Subnetworks() {
        addCommonSubstationsAndVoltageLevels();
        Network merge = Network.create(MERGE, n1, n2);
        merge.newLine()
                .setId("line1")
                .setVoltageLevel1("vl1")
                .setVoltageLevel2("vl2")
                .setBus1("b1")
                .setBus2("b2")
                .setR(1)
                .setX(1)
                .setG1(0)
                .setB1(0)
                .setG2(0)
                .setB2(0)
                .add();
        Network subnetwork1 = merge.getSubnetwork(N1);
        assertFalse(subnetwork1.isDetachable());
        PowsyblException e = assertThrows(PowsyblException.class, subnetwork1::detach);
        assertEquals("Un-splittable boundary elements prevent the subnetwork to be detached: line1", e.getMessage());
    }

    @Test
    public void failDetachIfMultiVariants() {
        addCommonSubstationsAndVoltageLevels();
        Network merge = Network.create(MERGE, n1, n2);
        merge.getVariantManager().cloneVariant(VariantManagerConstants.INITIAL_VARIANT_ID, "Totest");

        Network subnetwork1 = merge.getSubnetwork(N1);
        assertFalse(subnetwork1.isDetachable());
        PowsyblException e = assertThrows(PowsyblException.class, subnetwork1::detach);
        assertTrue(e.getMessage().contains("Detaching from multi-variants network is not supported"));
    }

    @Test
    public void testMerge3Networks() {
        addCommonSubstationsAndVoltageLevels();
        addCommonDanglingLines("dl1", "code", "dl2", "code");
        Network n3 = Network.create("n3", "test");
        addSubstationAndVoltageLevel(n3, "s3", Country.DE, "vl3", "b3");
        addDanglingLines(n1, "vl1", "dl3", "code2", "b1");
        addDanglingLines(n3, "vl3", "dl4", "code2", "b3");

        //merge.merge(n1, n2, n3);
        Network merge = Network.create(MERGE, n1, n2, n3);
        TieLine tieLine1 = merge.getTieLine("dl1 + dl2");
        assertNotNull(tieLine1);
        assertEquals("dl1_name + dl2_name", tieLine1.getOptionalName().orElse(null));
        assertEquals("dl1_name + dl2_name", tieLine1.getNameOrId());
        TieLine tieLine2 = merge.getTieLine("dl3 + dl4");
        assertNotNull(tieLine2);
        assertEquals("dl3_name + dl4_name", tieLine2.getOptionalName().orElse(null));
        assertEquals("dl3_name + dl4_name", tieLine2.getNameOrId());

        Network subnetwork1 = merge.getSubnetwork(N1);
        Network subnetwork2 = merge.getSubnetwork(N2);
        Network subnetwork3 = merge.getSubnetwork("n3");
        checkDanglingLineStatusCount(merge, 0, 4);
        checkDanglingLineStatusCount(subnetwork1, 0, 2);
        checkDanglingLineStatusCount(subnetwork2, 0, 1);
        checkDanglingLineStatusCount(subnetwork3, 0, 1);

        assertEquals(merge, tieLine1.getParentNetwork());
        assertEquals(merge, tieLine2.getParentNetwork());
        assertEquals(subnetwork1, merge.getDanglingLine("dl1").getParentNetwork());
        assertEquals(subnetwork1, merge.getDanglingLine("dl3").getParentNetwork());
        assertEquals(subnetwork2, merge.getDanglingLine("dl2").getParentNetwork());
        assertEquals(subnetwork3, merge.getDanglingLine("dl4").getParentNetwork());
    }

    private void checkDanglingLineStatusCount(Network network, long unpairedNb, long pairedNb) {
        assertEquals(pairedNb, network.getDanglingLineStream(DanglingLineFilter.PAIRED).count());
        assertEquals(unpairedNb, network.getDanglingLineStream(DanglingLineFilter.UNPAIRED).count());
    }

    @Test
    public void failMergeDanglingLinesWithSameId() {
        addCommonSubstationsAndVoltageLevels();
        addCommonDanglingLines("dl", null, "dl", "code");
        PowsyblException e = assertThrows(PowsyblException.class, () -> Network.create(n0, n1, n2));
        assertTrue(e.getMessage().contains("The following object(s) of type DanglingLineImpl exist(s) in both networks: [dl]"));
    }

    @Test
    public void testValidationLevelWhenMerging2Eq() {
        addCommonSubstationsAndVoltageLevels();
        n1.setMinimumAcceptableValidationLevel(ValidationLevel.EQUIPMENT);
        n1.getVoltageLevel("vl1").newLoad()
                .setId("unchecked1")
                .setBus("b1")
                .setConnectableBus("b1")
                .add();
        n2.setMinimumAcceptableValidationLevel(ValidationLevel.EQUIPMENT);
        n2.getVoltageLevel("vl2").newLoad()
                .setId("unchecked2")
                .setBus("b2")
                .setConnectableBus("b2")
                .add();

        // merge(n1, n2)
        Network merge = Network.create(MERGE, n1, n2);

        assertValidationLevels(merge, ValidationLevel.EQUIPMENT);
    }

    @Test
    public void testValidationLevelWhenMergingEqAndSsh() {
        addCommonSubstationsAndVoltageLevels();
        n1.getVoltageLevel("vl1").newLoad()
                .setId("unchecked1")
                .setBus("b1")
                .setConnectableBus("b1")
                .setP0(1.0).setQ0(1.0)
                .add();
        n2.setMinimumAcceptableValidationLevel(ValidationLevel.EQUIPMENT);
        n2.getVoltageLevel("vl2").newLoad()
                .setId("unchecked2")
                .setBus("b2")
                .setConnectableBus("b2")
                .add();

        // merge(n1, n2)
        Network merge = Network.create(MERGE, n1, n2);

        assertValidationLevels(merge, ValidationLevel.EQUIPMENT);
    }

    @Test
    public void testValidationLevelWhenMerging2Ssh() {
        addCommonSubstationsAndVoltageLevels();
        n1.getVoltageLevel("vl1").newLoad()
                .setId("unchecked1")
                .setBus("b1")
                .setConnectableBus("b1")
                .setP0(1.0).setQ0(1.0)
                .add();
        n2.getVoltageLevel("vl2").newLoad()
                .setId("unchecked2")
                .setBus("b2")
                .setConnectableBus("b2")
                .setP0(1.0).setQ0(1.0)
                .add();

        // merge(n1, n2)
        Network merge = Network.create(MERGE, n1, n2);

        assertValidationLevels(merge, ValidationLevel.STEADY_STATE_HYPOTHESIS);
    }

    void assertValidationLevels(Network merge, ValidationLevel expected) {
        // The validation level must be the same between the root network and its subnetworks
        assertEquals(expected, merge.getValidationLevel());
        assertEquals(expected, merge.getSubnetwork(N1).getValidationLevel());
        assertEquals(expected, merge.getSubnetwork(N2).getValidationLevel());
    }

    @Test
    void failMergeOnlyOneNetwork() {
        Exception e = assertThrows(IllegalArgumentException.class, () -> Network.create(MERGE, n1));
        assertTrue(e.getMessage().contains("At least 2 networks are expected"));
    }

    @Test
    void failMergeOnSubnetworks() {
        Network merge = Network.create(MERGE, n1, n2);
        Network subnetwork1 = merge.getSubnetwork(N1);
        Network other1 = Network.create("other1", "format");
        Network other2 = Network.create("other2", "format");

        Exception e = assertThrows(IllegalArgumentException.class, () -> Network.create(subnetwork1, other1));
        assertEquals("The network n1 is already a subnetwork", e.getMessage());

        e = assertThrows(IllegalArgumentException.class, () -> Network.create(subnetwork1, other1, other2));
        assertEquals("The network n1 is already a subnetwork", e.getMessage());
    }

    @Test
    void failMergeSubnetworks() {
        Network merge = Network.create(MERGE, n1, n2);
        Network subnetwork1 = merge.getSubnetwork(N1);
        Network other = Network.create("other", "format");

        Exception e = assertThrows(IllegalArgumentException.class,
                () -> Network.create("test", other, subnetwork1));
        assertTrue(e.getMessage().contains("is already a subnetwork"));
    }

    @Test
    void failMergeContainingSubnetworks() {
        Network merge = Network.create(MERGE, n1, n2);
        Network other = Network.create("other", "format");

        Exception e = assertThrows(IllegalArgumentException.class,
                () -> Network.create("test", other, merge));
        assertTrue(e.getMessage().contains("already contains subnetworks"));
    }

    @Test
    void testNoEmptyAdditionalSubnetworkIsCreated() {
        Network merge = Network.create(MERGE, n1, n2);
        assertEquals(2, merge.getSubnetworks().size());
        assertNull(merge.getSubnetwork(MERGE));
        assertNotNull(merge.getSubnetwork(N1));
        assertNotNull(merge.getSubnetwork(N2));
    }

    @Test
    public void testListeners() {
        MutableBoolean listenerCalled = new MutableBoolean(false);
        NetworkListener listener = new DefaultNetworkListener() {
            @Override
            public void onCreation(Identifiable identifiable) {
                listenerCalled.setTrue();
            }
        };

        // The listener works on n1.
        n1.addListener(listener);
        addSubstation(n1, "s1");
        assertTrue(listenerCalled.booleanValue());

        Network merge = Network.create(MERGE, n1, n2);
        Network subnetwork1 = merge.getSubnetwork(N1);
        Network subnetwork2 = merge.getSubnetwork(N2);

        // After the merge, changes on "merge" or on "subnetwork1" are not reported to the listener.
        listenerCalled.setFalse();
        addSubstation(merge, "s2");
        assertFalse(listenerCalled.booleanValue());
        addSubstation(subnetwork1, "s3");
        assertFalse(listenerCalled.booleanValue());

        // Add the listener to "merge". Changes on subnetwork1 are reported.
        merge.addListener(listener);
        addSubstation(subnetwork1, "s4");
        assertTrue(listenerCalled.booleanValue());

        // Detach "subnetwork1". Changes on the new Network aren't reported to the listener.
        Network n = subnetwork1.detach();
        listenerCalled.setFalse();
        addSubstation(n, "s5");
        assertFalse(listenerCalled.booleanValue());

        // Changes on "merge" or "subnetwork2" are still reported to the listener.
        addSubstation(merge, "s6");
        assertTrue(listenerCalled.booleanValue());
        listenerCalled.setFalse();
        addSubstation(subnetwork2, "s7");
        assertTrue(listenerCalled.booleanValue());
    }

    private void addSubstation(Network network, String substationId) {
        network.newSubstation()
                            .setId(substationId)
                            .setCountry(Country.FR)
                            .setTso("RTE")
                            .setGeographicalTags("A")
                        .add();
    }

    private void addCommonSubstationsAndVoltageLevels() {
        addSubstationAndVoltageLevel(n1, "s1", Country.FR, "vl1", "b1");
        addSubstationAndVoltageLevel(n2, "s2", Country.BE, "vl2", "b2");
    }

    private void addSubstationAndVoltageLevel(Network network, String substationId, Country country, String vlId, String busId) {
        Substation s = network.newSubstation()
                .setId(substationId)
                .setCountry(country)
                .add();
        addVoltageLevel(s.newVoltageLevel(), vlId, 380, busId);
    }

    private static void addVoltageLevel(VoltageLevelAdder s, String vlId, int nominalV, String busId) {
        VoltageLevel vl = s
                .setId(vlId)
                .setNominalV(nominalV)
                .setTopologyKind(TopologyKind.BUS_BREAKER)
                .add();
        vl.getBusBreakerView().newBus()
                .setId(busId)
                .add();
    }

    private void addCommonDanglingLines(String dl1, String code1, String dl2, String code2) {
        addDanglingLines(n1, "vl1", dl1, code1, "b1");
        addDanglingLines(n2, "vl2", dl2, code2, "b2");
    }

    private void addDanglingLines(Network network, String voltageLevelId, String dlId, String code, String busId) {
        addDanglingLine(network, voltageLevelId, dlId, code, busId, busId);
    }

    private static void addDanglingLine(Network n, String voltageLevelId, String id, String code, String connectableBus, String bus) {
        DanglingLine dl = n.getVoltageLevel(voltageLevelId).newDanglingLine()
                .setId(id)
                .setName(id + "_name")
                .setConnectableBus(connectableBus)
                .setBus(bus)
                .setP0(0.0)
                .setQ0(0.0)
                .setR(1.0)
                .setX(2.0)
                .setG(4.0)
                .setB(5.0)
                .setPairingKey(code)
                .add();
        Terminal t = dl.getTerminal();
        t.setP(1.);
        t.setQ(2.);
        Bus b = t.getBusView().getBus();
        if (b != null) {
            b.setAngle(3.);
            b.setV(4.);
        }
    }

    @Test
    public void test() {
        DateTime d1 = n1.getCaseDate();
        DateTime d2 = n2.getCaseDate();
        addCommonSubstationsAndVoltageLevels();
        addLoad(n1, 1);
        addLoad(n2, 2);
        Network merge = Network.create(MERGE, n0, n1, n2);
        assertEquals(MERGE, merge.getId());
        assertEquals("hybrid", merge.getSourceFormat());
        assertEquals(3, merge.getSubnetworks().size());
        checks(merge, 1, "asdf", d1);
        checks(merge, 2, "qwer", d2);

        // Parent network should remain indexed with the same id
        Identifiable<?> m = merge.getIdentifiable(MERGE);
        assertEquals(m, merge);
        // Subnetwork with elements shall keep its elements
        Network m1 = merge.getSubnetwork(N1);
        assertNotNull(m1);
        assertEquals(1, m1.getSubstationCount());
        assertEquals(1, m1.getVoltageLevelCount());
        // Substation and voltage level created on subnetwork shall be affected to subnetwork
        merge.getSubnetwork(N1).newSubstation().setId("s1bis").add().newVoltageLevel().setId("vl1bis").setTopologyKind(TopologyKind.BUS_BREAKER).setNominalV(90.0).add();
        Substation s1bis = merge.getSubstation("s1bis");
        assertNotNull(s1bis);
        assertSame(s1bis, merge.getSubnetwork(N1).getSubstation("s1bis"));
        assertSame(merge.getSubnetwork(N1), s1bis.getParentNetwork());
        assertNull(merge.getSubnetwork(N2).getSubstation("s1bis"));
        VoltageLevel vl1bis = merge.getVoltageLevel("vl1bis");
        assertNotNull(vl1bis);
        assertSame(vl1bis, merge.getSubnetwork(N1).getVoltageLevel("vl1bis"));
        assertSame(merge.getSubnetwork(N1), vl1bis.getParentNetwork());
        assertNull(merge.getSubnetwork(N2).getVoltageLevel("vl1bis"));
        // Voltage level created on subnetwork shall be affected to subnetwork
        merge.getSubnetwork(N2).newVoltageLevel().setId("vl2bis").setTopologyKind(TopologyKind.BUS_BREAKER).setNominalV(90.0).add();
        VoltageLevel vl2bis = merge.getVoltageLevel("vl2bis");
        assertNotNull(vl2bis);
        assertSame(vl2bis, merge.getSubnetwork(N2).getVoltageLevel("vl2bis"));
        assertSame(merge.getSubnetwork(N2), vl2bis.getParentNetwork());
        assertNull(merge.getSubnetwork(N1).getVoltageLevel("vl2bis"));
    }

    private static void addLoad(Network n, int num) {
        n.getVoltageLevel("vl" + num).newLoad()
                .setId("l" + num)
                .setBus("b" + num)
                .setP0(0.0)
                .setQ0(0.0)
                .add();
    }

    private static void checks(Network merge, int num, String sourceFormat, DateTime d) {
        Network n = merge.getSubnetwork("n" + num);
        assertNotNull(n);
        assertEquals(sourceFormat, n.getSourceFormat());
        assertEquals(d, n.getCaseDate());
        assertEquals(1, n.getSubstationCount());
        assertEquals(1, n.getVoltageLevelCount());
        Substation s = n.getSubstation("s" + num);
        assertNotNull(s);
        assertSame(merge, s.getNetwork());
        VoltageLevel vl = n.getVoltageLevel("vl" + num);
        assertNotNull(vl);
        assertSame(merge, vl.getNetwork());
        Bus b = n.getBusBreakerView().getBus("b" + num);
        assertNotNull(b);
        assertSame(merge, b.getNetwork());
        assertSame(n, merge.getSubstation("s" + num).getParentNetwork());
        assertSame(n, merge.getVoltageLevel("vl" + num).getParentNetwork());
        assertSame(n, merge.getBusBreakerView().getBus("b" + num).getParentNetwork());
        Load l = merge.getLoad("l" + num);
        Load other = merge.getLoad("l" + (3 - num));
        assertNotNull(l);
        assertNotNull(other);
        assertSame(n, l.getParentNetwork());
        Load lBis = n.getLoad("l" + num);
        assertSame(l, lBis);
        Load otherBis = n.getLoad("l" + (3 - num));
        assertNull(otherBis);
    }

    @Test
    public void checkMergingSameFormat() {
        Network merge = Network.create(MERGE, n0, n1);
        assertEquals(MERGE, merge.getId());
        assertEquals("asdf", merge.getSourceFormat());
    }

    @Test
    public void checkMergingDifferentFormat() {
        Network merge = Network.create(n1, n2);
        assertEquals(MERGE_DEFAULT_ID, merge.getId());
        assertEquals("hybrid", merge.getSourceFormat());
    }

    @Test
    public void mergeThenCloneVariantBug() {
        addCommonSubstationsAndVoltageLevels();
        addCommonDanglingLines("dl1", "code", "dl2", "code");
        Load ld2 = n2.getVoltageLevel("vl2").newLoad()
                .setId("ld2")
                .setConnectableBus("b2")
                .setBus("b2")
                .setP0(0.0)
                .setQ0(0.0)
                .add();
        Network merge = Network.create(n1, n2);
        merge.getVariantManager().cloneVariant(VariantManagerConstants.INITIAL_VARIANT_ID, "test");
        merge.getVariantManager().setWorkingVariant("test");
        ld2.setP0(10);
        merge.getVariantManager().setWorkingVariant(VariantManagerConstants.INITIAL_VARIANT_ID);
        assertEquals(0, ld2.getP0(), 0);
    }

    @Test
    public void multipleDanglingLinesInMergedNetwork() {
        addCommonSubstationsAndVoltageLevels();
        addCommonDanglingLines("dl1", "code", "dl2", "code");
        addDanglingLine(n2, "vl2", "dl3", "code", "b2", null);
        Network merge = Network.create(n1, n2);
        assertNotNull(merge.getTieLine("dl1 + dl2"));
        assertEquals("dl1_name + dl2_name", merge.getTieLine("dl1 + dl2").getOptionalName().orElse(null));
        assertEquals("dl1_name + dl2_name", merge.getTieLine("dl1 + dl2").getNameOrId());
    }

    @Test
    public void multipleDanglingLinesInMergingNetwork() {
        addCommonSubstationsAndVoltageLevels();
        addCommonDanglingLines("dl1", "code", "dl2", "code");
        addDanglingLine(n1, "vl1", "dl3", "code", "b1", null);
        Network merge = Network.create(n1, n2);
        assertNotNull(merge.getTieLine("dl1 + dl2"));
        assertEquals("dl1_name + dl2_name", merge.getTieLine("dl1 + dl2").getOptionalName().orElse(null));
        assertEquals("dl1_name + dl2_name", merge.getTieLine("dl1 + dl2").getNameOrId());
    }
}<|MERGE_RESOLUTION|>--- conflicted
+++ resolved
@@ -57,14 +57,13 @@
     }
 
     @Test
-<<<<<<< HEAD
     public void pairingKeyNonCompatible() {
-        addSubstationAndVoltageLevel();
-        addDanglingLines("dl", "code", "dl", "deco");
-        merge.merge(n1);
-        PowsyblException e = assertThrows(PowsyblException.class, () -> merge.merge(n2));
+        addCommonSubstationsAndVoltageLevels();
+        addCommonDanglingLines("dl", "code", "dl", "deco");
+        PowsyblException e = assertThrows(PowsyblException.class, () -> Network.create(n1, n2));
         assertTrue(e.getMessage().contains("Dangling line couple dl have inconsistent pairing keys (code!=deco)"));
-=======
+    }
+    @Test
     public void testMerge() {
         addCommonSubstationsAndVoltageLevels();
         Network n0 = Network.create("n0", "rid");
@@ -90,7 +89,6 @@
         assertEquals(merge, tieLine.getParentNetwork());
         assertEquals(subnetwork1, merge.getDanglingLine("dl1").getParentNetwork());
         assertEquals(subnetwork2, merge.getDanglingLine("dl2").getParentNetwork());
->>>>>>> c988f31c
     }
 
     @Test
