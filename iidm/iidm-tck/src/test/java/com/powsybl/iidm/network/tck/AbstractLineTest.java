--- conflicted
+++ resolved
@@ -649,197 +649,82 @@
 
     @Test
     public void halfLine1NotSet() {
-<<<<<<< HEAD
-        thrown.expect(ValidationException.class);
-        thrown.expectMessage("undefined half");
-=======
->>>>>>> 1311f3ac
         // adder
         ValidationException e = assertThrows(ValidationException.class, () -> network.newTieLine()
                 .setId("testTie")
                 .setName("testNameTie")
-<<<<<<< HEAD
-                .add();
-=======
-                .setVoltageLevel1("vl1")
-                .setBus1("busA")
-                .setConnectableBus1("busA")
-                .setVoltageLevel2("vl2")
-                .setBus2("busB")
-                .setConnectableBus2("busB")
-                .setUcteXnodeCode("ucte")
                 .add());
-        assertTrue(e.getMessage().contains("half line 1 is not set"));
->>>>>>> 1311f3ac
+        assertTrue(e.getMessage().contains("undefined half"));
     }
 
     @Test
     public void halfLine2NotSet() {
-<<<<<<< HEAD
-        thrown.expect(ValidationException.class);
-        thrown.expectMessage("undefined half");
         // adder
         DanglingLine dl1 = voltageLevelA.newDanglingLine()
                 .setBus("busA")
-=======
+                .setId("hl1")
+                .setName(HALF1_NAME)
+                .setR(10.0)
+                .setX(20.0)
+                .setB(80.0)
+                .setG(65.0)
+                .setUcteXnodeCode("ucte")
+                .add();
         // adder
         ValidationException e = assertThrows(ValidationException.class, () -> network.newTieLine()
                 .setId("testTie")
                 .setName("testNameTie")
-                .setVoltageLevel1("vl1")
-                .setBus1("busA")
-                .setConnectableBus1("busA")
-                .setVoltageLevel2("vl2")
-                .setBus2("busB")
-                .setConnectableBus2("busB")
-                .setUcteXnodeCode("ucte")
-                .newHalfLine1()
->>>>>>> 1311f3ac
-                .setId("hl1")
-                .setName(HALF1_NAME)
-                .setR(10.0)
-                .setX(20.0)
-<<<<<<< HEAD
-                .setB(80.0)
-                .setG(65.0)
-                .setUcteXnodeCode("ucte")
-                .add();
-        network.newTieLine()
-                .setId("testTie")
-                .setName("testNameTie")
                 .setHalf1(dl1.getId())
-                .add();
-=======
-                .setB1(40.0)
-                .setB2(45.0)
-                .setG1(30.0)
-                .setG2(35.0)
-                .add()
                 .add());
-        assertTrue(e.getMessage().contains("half line 2 is not set"));
->>>>>>> 1311f3ac
+        assertTrue(e.getMessage().contains("undefined half"));
     }
 
     @Test
     public void invalidHalfLineCharacteristicsR() {
-<<<<<<< HEAD
-        thrown.expect(ValidationException.class);
-        thrown.expectMessage("r is invalid");
-        createTieLineWithHalfline2ByDefault(INVALID, INVALID, INVALID, Double.NaN, 2.0,
-                6.5, 8.5, "code");
-=======
         ValidationException e = assertThrows(ValidationException.class, () -> createTieLineWithHalfline2ByDefault(INVALID, INVALID, INVALID, Double.NaN, 2.0,
-                3.0, 3.5, 4.0, 4.5, "code"));
-        assertTrue(e.getMessage().contains("r is not set for half line 1"));
->>>>>>> 1311f3ac
+                6.5, 8.5, "code"));
+        assertTrue(e.getMessage().contains("r is invalid"));
     }
 
     @Test
     public void invalidHalfLineCharacteristicsX() {
-<<<<<<< HEAD
-        thrown.expect(ValidationException.class);
-        thrown.expectMessage("x is invalid");
-        createTieLineWithHalfline2ByDefault(INVALID, INVALID, INVALID, 1.0, Double.NaN,
-                6.5, 8.5, "code");
+        ValidationException e = assertThrows(ValidationException.class, () -> createTieLineWithHalfline2ByDefault(INVALID, INVALID, INVALID, 1.0, Double.NaN,
+                6.5, 8.5, "code"));
+        assertTrue(e.getMessage().contains("x is invalid"));
     }
 
     @Test
     public void invalidHalfLineCharacteristicsG() {
-        thrown.expect(ValidationException.class);
-        thrown.expectMessage("g is invalid");
-        createTieLineWithHalfline2ByDefault(INVALID, INVALID, INVALID, 1.0, 2.0,
-                Double.NaN, 8.5, "code");
+        ValidationException e = assertThrows(ValidationException.class, () -> createTieLineWithHalfline2ByDefault(INVALID, INVALID, INVALID, 1.0, 2.0,
+                Double.NaN, 8.5, "code"));
+        assertTrue(e.getMessage().contains("g is invalid"));
     }
 
     @Test
     public void invalidHalfLineCharacteristicsB() {
-        thrown.expect(ValidationException.class);
-        thrown.expectMessage("b is invalid");
-        createTieLineWithHalfline2ByDefault(INVALID, INVALID, INVALID, 1.0, 2.0,
-                6.5, Double.NaN, "code");
-=======
-        ValidationException e = assertThrows(ValidationException.class, () -> createTieLineWithHalfline2ByDefault(INVALID, INVALID, INVALID, 1.0, Double.NaN,
-                3.0, 3.5, 4.0, 4.5, "code"));
-        assertTrue(e.getMessage().contains("x is not set for half line 1"));
-    }
-
-    @Test
-    public void invalidHalfLineCharacteristicsG1() {
         ValidationException e = assertThrows(ValidationException.class, () -> createTieLineWithHalfline2ByDefault(INVALID, INVALID, INVALID, 1.0, 2.0,
-                Double.NaN, 3.5, 4.0, 4.5, "code"));
-        assertTrue(e.getMessage().contains("g1 is not set for half line 1"));
-    }
-
-    @Test
-    public void invalidHalfLineCharacteristicsG2() {
-        ValidationException e = assertThrows(ValidationException.class, () -> createTieLineWithHalfline2ByDefault(INVALID, INVALID, INVALID, 1.0, 2.0,
-                3.0, Double.NaN, 4.0, 4.5, "code"));
-        assertTrue(e.getMessage().contains("g2 is not set for half line 1"));
-    }
-
-    @Test
-    public void invalidHalfLineCharacteristicsB1() {
-        ValidationException e = assertThrows(ValidationException.class, () -> createTieLineWithHalfline2ByDefault(INVALID, INVALID, INVALID, 1.0, 2.0,
-                3.0, 3.5, Double.NaN, 4.5, "code"));
-        assertTrue(e.getMessage().contains("b1 is not set for half line 1"));
-    }
-
-    @Test
-    public void invalidHalfLineCharacteristicsB2() {
-        ValidationException e = assertThrows(ValidationException.class, () -> createTieLineWithHalfline2ByDefault(INVALID, INVALID, INVALID, 1.0, 2.0,
-                3.0, 3.5, 4.0, Double.NaN, "code"));
-        assertTrue(e.getMessage().contains("b2 is not set for half line 1"));
->>>>>>> 1311f3ac
+                6.5, Double.NaN, "code"));
+        assertTrue(e.getMessage().contains("b is invalid"));
     }
 
     @Test
     public void halfLineIdNull() {
-<<<<<<< HEAD
-        thrown.expect(PowsyblException.class);
-        thrown.expectMessage("Dangling line id is not set");
-        createTieLineWithHalfline2ByDefault(INVALID, INVALID, null, 1.0, 2.0,
-                6.5, 8.5, "code");
-=======
         ValidationException e = assertThrows(ValidationException.class, () -> createTieLineWithHalfline2ByDefault(INVALID, INVALID, null, 1.0, 2.0,
-                3.0, 3.5, 4.0, 4.5, "code"));
-        assertTrue(e.getMessage().contains("id is not set for half line 1"));
->>>>>>> 1311f3ac
+                6.5, 8.5, "code"));
+        assertTrue(e.getMessage().contains("Dangling line id is not set"));
     }
 
     @Test
     public void halfLineIdEmpty() {
-<<<<<<< HEAD
-        thrown.expect(PowsyblException.class);
-        thrown.expectMessage("Invalid id ''");
-        createTieLineWithHalfline2ByDefault(INVALID, INVALID, "", 1.0, 2.0,
-                6.5, 8.5, "code");
-=======
         ValidationException e = assertThrows(ValidationException.class, () -> createTieLineWithHalfline2ByDefault(INVALID, INVALID, "", 1.0, 2.0,
-                3.0, 3.5, 4.0, 4.5, "code"));
-        assertTrue(e.getMessage().contains("id is not set for half line 1"));
-    }
-
-    @Test
-    public void uctecodeNull() {
-        ValidationException e = assertThrows(ValidationException.class, () -> createTieLineWithHalfline2ByDefault(INVALID, INVALID, INVALID, 1.0, 2.0,
-                3.0, 3.5, 4.0, 4.5, null));
-        assertTrue(e.getMessage().contains("ucteXnodeCode is not set"));
->>>>>>> 1311f3ac
+                6.5, 8.5, "code"));
+        assertTrue(e.getMessage().contains("Invalid id ''"));
     }
 
     @Test
     public void duplicate() {
-        createTieLineWithHalfline2ByDefault(DUPLICATE, DUPLICATE, "id1", 1.0, 2.0,
-<<<<<<< HEAD
-                6.5, 8.5, DUPLICATE);
-        thrown.expect(PowsyblException.class);
-        createTieLineWithHalfline2ByDefault(DUPLICATE, DUPLICATE, "id1", 1.0, 2.0,
-                6.5, 8.5, DUPLICATE);
-=======
-                3.0, 3.5, 4.0, 4.5, DUPLICATE);
-        PowsyblException e = assertThrows(PowsyblException.class, () -> createTieLineWithHalfline2ByDefault(DUPLICATE, DUPLICATE, "id1", 1.0, 2.0,
-                3.0, 3.5, 4.0, 4.5, DUPLICATE));
->>>>>>> 1311f3ac
+        assertThrows(PowsyblException.class, () -> createTieLineWithHalfline2ByDefault(DUPLICATE, DUPLICATE, "id1", 1.0, 2.0,
+                6.5, 8.5, DUPLICATE));
     }
 
     @Test
