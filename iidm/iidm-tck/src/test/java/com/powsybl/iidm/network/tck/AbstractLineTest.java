--- conflicted
+++ resolved
@@ -147,7 +147,6 @@
     }
 
     @Test
-<<<<<<< HEAD
     public void testAdderFromExisting() {
         createLine();
         network.newLine(network.getLine("line"))
@@ -184,7 +183,9 @@
                 .setConnectableBus1("busA")
                 .setConnectableBus2("busB")
                 .add();
-=======
+    }
+
+    @Test
     public void testMove1Bb() {
         Line line = createLineBetweenVoltageAB("line", LINE_NAME, 1.0, 2.0, 3.0, 3.5, 4.0, 4.5);
         Bus busC = voltageLevelA.getBusBreakerView().newBus()
@@ -326,7 +327,6 @@
         } catch (RuntimeException e) {
             assertEquals("Trying to move connectable CJ to bus C_0 of voltage level C, which is a node breaker voltage level", e.getMessage());
         }
->>>>>>> 93390e84
     }
 
     @Test
