--- conflicted
+++ resolved
@@ -127,7 +127,7 @@
         assertEquals(StaticVarCompensator.RegulationMode.REACTIVE_POWER, svc5.getRegulationMode());
         lineTerminal.getConnectable().remove();
         assertEquals(svc5.getTerminal(), svc5.getRegulatingTerminal());
-        assertEquals(StaticVarCompensator.RegulationMode.OFF, svc5.getRegulationMode());
+        assertEquals(StaticVarCompensator.RegulationMode.VOLTAGE, svc5.getRegulationMode());
     }
 
     @Test
@@ -183,12 +183,8 @@
                 .setBus("B2")
                 .setBmin(0.0002)
                 .setBmax(0.0008)
-<<<<<<< HEAD
                 .setRegulationMode(regulationMode)
-=======
-                .setRegulationMode(StaticVarCompensator.RegulationMode.VOLTAGE)
                 .setRegulating(true)
->>>>>>> 6f1aeb8d
                 .setVoltageSetpoint(390.0)
                 .setReactivePowerSetpoint(1.0)
                 .setRegulatingTerminal(regulatingTerminal)
