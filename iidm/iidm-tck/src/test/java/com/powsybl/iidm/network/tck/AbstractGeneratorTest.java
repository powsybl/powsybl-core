/**
 * Copyright (c) 2017, RTE (http://www.rte-france.com)
 * This Source Code Form is subject to the terms of the Mozilla Public
 * License, v. 2.0. If a copy of the MPL was not distributed with this
 * file, You can obtain one at http://mozilla.org/MPL/2.0/.
 */
package com.powsybl.iidm.network.tck;

import com.powsybl.commons.PowsyblException;
import com.powsybl.iidm.network.*;
import com.powsybl.iidm.network.test.FictitiousSwitchFactory;
import org.junit.Before;
import org.junit.Rule;
import org.junit.Test;
import org.junit.rules.ExpectedException;
import org.mockito.Mockito;

import java.util.Arrays;
import java.util.List;

import static org.junit.Assert.*;

public abstract class AbstractGeneratorTest {

    private static final String GEN_ID = "gen_id";

    private static final String INVALID = "invalid";

    private static final String TO_REMOVE = "toRemove";

    @Rule
    public ExpectedException thrown = ExpectedException.none();

    private Network network;
    private VoltageLevel voltageLevel;

    @Before
    public void initNetwork() {
        network = FictitiousSwitchFactory.create();
        voltageLevel = network.getVoltageLevel("C");
    }

    @Test
    public void testSetterGetter() {
        Generator generator = network.getGenerator("CB");
        assertNotNull(generator);
        assertEquals(EnergySource.HYDRO, generator.getEnergySource());
        generator.setEnergySource(EnergySource.NUCLEAR);
        assertEquals(EnergySource.NUCLEAR, generator.getEnergySource());
        double targetP = 15.0;
        generator.setTargetP(targetP);
        assertEquals(targetP, generator.getTargetP(), 0.0);
        double minP = 10.0;
        generator.setMinP(minP);
        assertEquals(minP, generator.getMinP(), 0.0);
        double maxP = 20.0;
        generator.setMaxP(maxP);
        assertEquals(maxP, generator.getMaxP(), 0.0);

        double activePowerSetpoint = 11.0;
        double reactivePowerSetpoint = 21.0;
        double voltageSetpoint = 31.0;
        double ratedS = 41.0;
        generator.setTargetP(activePowerSetpoint);
        generator.setTargetQ(reactivePowerSetpoint);
        generator.setTargetV(voltageSetpoint);
        generator.setRatedS(ratedS);
        assertEquals(activePowerSetpoint, generator.getTargetP(), 0.0);
        assertEquals(reactivePowerSetpoint, generator.getTargetQ(), 0.0);
        assertEquals(voltageSetpoint, generator.getTargetV(), 0.0);
        assertEquals(ratedS, generator.getRatedS(), 0.0);

        generator.setVoltageRegulatorOn(false);
        assertFalse(generator.isVoltageRegulatorOn());
        generator.setVoltageRegulatorOn(true);
        assertTrue(generator.isVoltageRegulatorOn());

        assertEquals(12, generator.getTerminal().getNodeBreakerView().getNode());
    }

    @Test
<<<<<<< HEAD
    public void testAdderFromExisting() {
        voltageLevel.newGenerator(network.getGenerator("CB"))
                .setId("CB_bis")
                .setNode(13)
                .add();
        Generator generator = network.getGenerator("CB_bis");
        assertNotNull(generator);
        assertEquals(EnergySource.HYDRO, generator.getEnergySource());
        assertEquals(0.0, generator.getMinP(), 0.0);
        assertEquals(70.0, generator.getMaxP(), 0.0);
        assertFalse(generator.isVoltageRegulatorOn());
        assertEquals(0.0, generator.getTargetP(), 0.0);
        assertEquals(0.0, generator.getTargetQ(), 0.0);
        assertEquals(0.0, generator.getTargetV(), 0.0);
    }

    @Test
    public void invalidSource() {
=======
    public void undefinedVoltageRegulatorOn() {
>>>>>>> 93390e84
        thrown.expect(ValidationException.class);
        thrown.expectMessage("Generator 'GEN': voltage regulator status is not set");
        voltageLevel.newGenerator()
                .setId("GEN")
                .setMaxP(Double.MAX_VALUE)
                .setMinP(-Double.MAX_VALUE)
                .setTargetP(30.0)
                .setNode(1)
                .add();
    }

    @Test
    public void invalidMaxP() {
        thrown.expect(ValidationException.class);
        thrown.expectMessage("for maximum P");
        createGenerator(INVALID, EnergySource.HYDRO, Double.NaN, 10.0, 20.0,
                30.0, 40.0, false, 20.0);
    }

    @Test
    public void invalidMinP() {
        thrown.expect(ValidationException.class);
        thrown.expectMessage("for minimum P");
        createGenerator(INVALID, EnergySource.HYDRO, 20.0, Double.NaN, 20.0,
                30.0, 40.0, false, 20.0);
    }

    @Test
    public void invalidLimitsP() {
        thrown.expect(ValidationException.class);
        thrown.expectMessage("invalid active limits");
        createGenerator(INVALID, EnergySource.HYDRO, 20.0, 21., 20.0,
                30.0, 40.0, false, 20.0);
    }

    /**
     * This test goal is to check if targetP is allowed to be freely set outside of the bounds defined by minP and maxP.
     * <p>
     * For a Battery it is expected that the current power is between this bounds but it is not mandatory for a Generator
     */
    @Test
    public void invalidPowerBounds() {
        // targetP < minP
        Generator invalidMinGenerator = createGenerator("invalid_min", EnergySource.HYDRO, 20.0, 10.0, 20.0,
                0.0, 40.0, false, 20.0);
        invalidMinGenerator.remove();

        // targetP > maxP
        createGenerator("invalid_max", EnergySource.HYDRO, 20.0, 10.0, 20.0,
                30.0, 40.0, false, 20.0);

    }

    @Test
    public void invalidRatedS() {
        thrown.expect(ValidationException.class);
        thrown.expectMessage("Invalid value of rated S");
        createGenerator(INVALID, EnergySource.HYDRO, 20.0, 11., 0.0,
                15.0, 40.0, false, 20.0);
    }

    @Test
    public void invalidRatedS2() {
        thrown.expect(ValidationException.class);
        thrown.expectMessage("Invalid value of rated S");
        createGenerator(INVALID, EnergySource.HYDRO, 20.0, 11., -1.0,
                15.0, 40.0, false, 20.0);
    }

    @Test
    public void invalidActiveP() {
        thrown.expect(ValidationException.class);
        thrown.expectMessage("for active power setpoint");
        createGenerator(INVALID, EnergySource.HYDRO, 20.0, 11., 2.0,
                Double.NaN, 10.0, false, 10.0);
    }

    @Test
    public void invalidReactiveQ() {
        thrown.expect(ValidationException.class);
        thrown.expectMessage("for reactive power setpoint");
        createGenerator(INVALID, EnergySource.HYDRO, 20.0, 11., 2.0,
                30.0, Double.NaN, false, 10.0);
    }

    @Test
    public void invalidVoltageSetpoint() {
        thrown.expect(ValidationException.class);
        thrown.expectMessage("for voltage setpoint");
        createGenerator(INVALID, EnergySource.HYDRO, 20.0, 11., 2.0,
                30.0, 40.0, true, 0.0);
    }

    @Test
    public void duplicateEquipment() {
        createGenerator("duplicate", EnergySource.HYDRO, 20.0, 11., 2.0,
                15.0, 40.0, true, 2.0);
        thrown.expect(PowsyblException.class);
        thrown.expectMessage("contains an object 'GeneratorImpl' with the id 'duplicate'");
        createGenerator("duplicate", EnergySource.HYDRO, 20.0, 11., 2.0,
                15.0, 40.0, true, 2.0);
    }

    @Test
    public void duplicateId() {
        thrown.expect(PowsyblException.class);
        thrown.expectMessage("with the id 'A'");
        createGenerator("A", EnergySource.HYDRO, 20.0, 11., 2.0,
                30.0, 40.0, true, 2.0);
    }

    @Test
    public void testAdder() {
        voltageLevel.newGenerator()
                .setId(GEN_ID)
                .setVoltageRegulatorOn(true)
                .setEnergySource(EnergySource.NUCLEAR)
                .setMaxP(100.0)
                .setMinP(10.0)
                .setRatedS(2.0)
                .setTargetP(30.0)
                .setTargetQ(20.0)
                .setNode(1)
                .setTargetV(31.0)
                .add();
        Generator generator = network.getGenerator(GEN_ID);
        assertNotNull(generator);
        assertEquals(GEN_ID, generator.getId());
        assertTrue(generator.isVoltageRegulatorOn());
        assertEquals(EnergySource.NUCLEAR, generator.getEnergySource());
        assertEquals(100.0, generator.getMaxP(), 0.0);
        assertEquals(10.0, generator.getMinP(), 0.0);
        assertEquals(2.0, generator.getRatedS(), 0.0);
        assertEquals(30.0, generator.getTargetP(), 0.0);
        assertEquals(20.0, generator.getTargetQ(), 0.0);
        assertEquals(31.0, generator.getTargetV(), 0.0);
    }

    @Test
    public void testRemove() {
        String unmodifiableRemovedEqMessage = "Cannot modify removed equipment " + TO_REMOVE;
        createGenerator(TO_REMOVE, EnergySource.HYDRO, 20.0, 11., 2.0,
                15.0, 40.0, true, 2.0);
        int count = network.getGeneratorCount();
        Generator generator = network.getGenerator(TO_REMOVE);
        assertNotNull(generator);
        generator.remove();
        assertNotNull(generator);
        Terminal terminal = generator.getTerminal();
        assertNotNull(terminal);
        try {
            terminal.isConnected();
            fail();
        } catch (PowsyblException e) {
            assertEquals("Cannot access connectivity status of removed equipment " + TO_REMOVE, e.getMessage());
        }
        try {
            terminal.getNodeBreakerView().getNode();
            fail();
        } catch (PowsyblException e) {
            assertEquals("Cannot access node of removed equipment " + TO_REMOVE, e.getMessage());
        }
        try {
            terminal.getBusBreakerView().getBus();
            fail();
        } catch (PowsyblException e) {
            assertEquals("Cannot access bus of removed equipment " + TO_REMOVE, e.getMessage());
        }
        try {
            terminal.getBusBreakerView().getConnectableBus();
            fail();
        } catch (PowsyblException e) {
            assertEquals("Cannot access bus of removed equipment " + TO_REMOVE, e.getMessage());
        }
        try {
            terminal.getBusView().getBus();
            fail();
        } catch (PowsyblException e) {
            assertEquals("Cannot access bus of removed equipment " + TO_REMOVE, e.getMessage());
        }
        try {
            terminal.getBusView().getConnectableBus();
            fail();
        } catch (PowsyblException e) {
            assertEquals("Cannot access bus of removed equipment " + TO_REMOVE, e.getMessage());
        }
        try {
            terminal.getVoltageLevel();
            fail();
        } catch (PowsyblException e) {
            assertEquals("Cannot access voltage level of removed equipment " + TO_REMOVE, e.getMessage());
        }
        try {
            terminal.traverse(Mockito.mock(Terminal.TopologyTraverser.class));
            fail();
        } catch (PowsyblException e) {
            assertEquals("Associated equipment toRemove is removed", e.getMessage());
        }
        Terminal.BusBreakerView bbView = terminal.getBusBreakerView();
        assertNotNull(bbView);
        try {
            bbView.moveConnectable("BUS", true);
            fail();
        } catch (PowsyblException e) {
            assertEquals(unmodifiableRemovedEqMessage, e.getMessage());
        }
        Terminal.NodeBreakerView nbView = terminal.getNodeBreakerView();
        try {
            nbView.moveConnectable(0, "VL");
            fail();
        } catch (PowsyblException e) {
            assertEquals(unmodifiableRemovedEqMessage, e.getMessage());
        }
        try {
            terminal.setP(1.0);
            fail();
        } catch (PowsyblException e) {
            assertEquals(unmodifiableRemovedEqMessage, e.getMessage());
        }
        try {
            terminal.setQ(1.0);
            fail();
        } catch (PowsyblException e) {
            assertEquals(unmodifiableRemovedEqMessage, e.getMessage());
        }
        try {
            generator.getNetwork();
            fail();
        } catch (PowsyblException e) {
            assertEquals("Cannot access network of removed equipment " + TO_REMOVE, e.getMessage());
        }
        assertEquals(count - 1L, network.getGeneratorCount());
        assertNull(network.getGenerator(TO_REMOVE));
    }

    @Test
    public void testSetterGetterInMultiVariants() {
        VariantManager variantManager = network.getVariantManager();
        createGenerator("testMultiVariant", EnergySource.HYDRO, 20.0, 11., 2.0,
                15.0, 40.0, true, 2.0);
        Generator generator = network.getGenerator("testMultiVariant");
        List<String> variantsToAdd = Arrays.asList("s1", "s2", "s3", "s4");
        variantManager.cloneVariant(VariantManagerConstants.INITIAL_VARIANT_ID, variantsToAdd);

        variantManager.setWorkingVariant("s4");
        // check values cloned by extend
        assertTrue(generator.isVoltageRegulatorOn());
        assertEquals(15.0, generator.getTargetP(), 0.0);
        assertEquals(40.0, generator.getTargetQ(), 0.0);
        assertEquals(2.0, generator.getTargetV(), 0.0);
        // change values in s4
        generator.setVoltageRegulatorOn(false);
        generator.setTargetP(12.1);
        generator.setTargetQ(9.2);
        generator.setTargetV(9.3);

        // remove s2
        variantManager.removeVariant("s2");

        variantManager.cloneVariant("s4", "s2b");
        variantManager.setWorkingVariant("s2b");
        // check values cloned by allocate
        assertFalse(generator.isVoltageRegulatorOn());
        assertEquals(12.1, generator.getTargetP(), 0.0);
        assertEquals(9.2, generator.getTargetQ(), 0.0);
        assertEquals(9.3, generator.getTargetV(), 0.0);

        // recheck initial variant value
        variantManager.setWorkingVariant(VariantManagerConstants.INITIAL_VARIANT_ID);
        assertTrue(generator.isVoltageRegulatorOn());
        assertEquals(15.0, generator.getTargetP(), 0.0);
        assertEquals(40.0, generator.getTargetQ(), 0.0);
        assertEquals(2.0, generator.getTargetV(), 0.0);

        // remove working variant s4
        variantManager.setWorkingVariant("s4");
        variantManager.removeVariant("s4");
        try {
            generator.getTargetP();
            fail();
        } catch (Exception ignored) {
            // ignore
        }
    }

    private Generator createGenerator(String id, EnergySource source, double maxP, double minP, double ratedS,
                                 double activePowerSetpoint, double reactivePowerSetpoint, boolean regulatorOn, double voltageSetpoint) {
        return voltageLevel.newGenerator()
                .setId(id)
                .setVoltageRegulatorOn(regulatorOn)
                .setEnergySource(source)
                .setMaxP(maxP)
                .setMinP(minP)
                .setRatedS(ratedS)
                .setTargetP(activePowerSetpoint)
                .setTargetQ(reactivePowerSetpoint)
                .setNode(1)
                .setTargetV(voltageSetpoint)
                .add();
    }
}<|MERGE_RESOLUTION|>--- conflicted
+++ resolved
@@ -79,7 +79,6 @@
     }
 
     @Test
-<<<<<<< HEAD
     public void testAdderFromExisting() {
         voltageLevel.newGenerator(network.getGenerator("CB"))
                 .setId("CB_bis")
@@ -98,9 +97,14 @@
 
     @Test
     public void invalidSource() {
-=======
+        thrown.expect(ValidationException.class);
+        thrown.expectMessage("energy source is not set");
+        createGenerator(INVALID, null, 20.0, 10.0, 20.0,
+                30.0, 40.0, false, 20.0);
+    }
+
+    @Test
     public void undefinedVoltageRegulatorOn() {
->>>>>>> 93390e84
         thrown.expect(ValidationException.class);
         thrown.expectMessage("Generator 'GEN': voltage regulator status is not set");
         voltageLevel.newGenerator()
