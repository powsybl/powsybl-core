--- conflicted
+++ resolved
@@ -11,7 +11,6 @@
 import org.junit.jupiter.api.Test;
 
 import java.util.Collection;
-import java.util.Optional;
 
 import static org.junit.jupiter.api.Assertions.*;
 
@@ -697,7 +696,6 @@
         assertEquals(0, limits.getPermanentLimit());
         assertEquals(0, limits.getTemporaryLimit(Integer.MAX_VALUE).getValue());
     }
-<<<<<<< HEAD
 
     @Test
     public void testSetTemporaryLimitValue() {
@@ -740,6 +738,4 @@
 
     }
 
-=======
->>>>>>> 4b65c5f4
 }