--- conflicted
+++ resolved
@@ -176,21 +176,6 @@
     }
 
     @Test
-<<<<<<< HEAD
-=======
-    public void testInvalidP0() {
-        ValidationException e = assertThrows(ValidationException.class, () -> createDanglingLine(INVALID, INVALID, 1.0, 1.0, 1.0, 1.0, Double.NaN, 1.0, "code"));
-        assertTrue(e.getMessage().contains("p0 is invalid"));
-    }
-
-    @Test
-    public void testInvalidQ0() {
-        ValidationException e = assertThrows(ValidationException.class, () -> createDanglingLine(INVALID, INVALID, 1.0, 1.0, 1.0, 1.0, 1.0, Double.NaN, "code"));
-        assertTrue(e.getMessage().contains("q0 is invalid"));
-    }
-
-    @Test
->>>>>>> 1311f3ac
     public void duplicateDanglingLine() {
         createDanglingLine(DUPLICATE, DUPLICATE, 1.0, 1.0, 1.0, 1.0, 1.0, 1.0, "code");
         assertNotNull(network.getDanglingLine(DUPLICATE));
