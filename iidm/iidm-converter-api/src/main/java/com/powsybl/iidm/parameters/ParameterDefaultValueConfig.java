--- conflicted
+++ resolved
@@ -78,10 +78,6 @@
 
     private <T> T getValue(String format, T defaultValue, Parameter parameter, BiFunction<ModuleConfig, String, Optional<T>> supplier) {
         Objects.requireNonNull(format);
-<<<<<<< HEAD
-        Objects.requireNonNull(defaultValue);
-=======
->>>>>>> 411d7265
         Objects.requireNonNull(parameter);
         ModuleConfig moduleConfig = getModuleConfig();
 
