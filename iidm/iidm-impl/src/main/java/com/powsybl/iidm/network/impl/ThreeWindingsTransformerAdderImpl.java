/**
 * Copyright (c) 2016, All partners of the iTesla project (http://www.itesla-project.eu/consortium)
 * This Source Code Form is subject to the terms of the Mozilla Public
 * License, v. 2.0. If a copy of the MPL was not distributed with this
 * file, You can obtain one at http://mozilla.org/MPL/2.0/.
 */
package com.powsybl.iidm.network.impl;

import com.powsybl.commons.PowsyblException;
import com.powsybl.iidm.network.*;
import com.powsybl.iidm.network.impl.util.Ref;
import org.slf4j.Logger;
import org.slf4j.LoggerFactory;

import com.powsybl.iidm.network.impl.ThreeWindingsTransformerImpl.LegImpl;

import java.util.Optional;

/**
 *
 * @author Geoffroy Jamgotchian <geoffroy.jamgotchian at rte-france.com>
 */
class ThreeWindingsTransformerAdderImpl extends AbstractIdentifiableAdder<ThreeWindingsTransformerAdderImpl>
    implements ThreeWindingsTransformerAdder {

    private static final Logger LOGGER = LoggerFactory.getLogger(ThreeWindingsTransformerAdderImpl.class);

    class LegAdderImpl implements Validable, LegAdder {

        protected String voltageLevelId;

        protected Integer node;

        protected String bus;

        protected String connectableBus;

        protected double r = Double.NaN;

        protected double x = Double.NaN;

        protected double g = 0.0;

        protected double b = 0.0;

        protected double ratedU = Double.NaN;

        protected double ratedS = Double.NaN;

        private final int legNumber;

        LegAdderImpl(int legNumber) {
            this.legNumber = legNumber;
        }

        public LegAdder setVoltageLevel(String voltageLevelId) {
            this.voltageLevelId = voltageLevelId;
            return this;
        }

        public LegAdder setNode(int node) {
            this.node = node;
            return this;
        }

        public LegAdder setBus(String bus) {
            this.bus = bus;
            return this;
        }

        public LegAdder setConnectableBus(String connectableBus) {
            this.connectableBus = connectableBus;
            return this;
        }

        public LegAdder setR(double r) {
            this.r = r;
            return this;
        }

        public LegAdder setX(double x) {
            this.x = x;
            return this;
        }

        public LegAdder setG(double g) {
            this.g = g;
            return this;
        }

        public LegAdder setB(double b) {
            this.b = b;
            return this;
        }

        public LegAdder setRatedU(double ratedU) {
            this.ratedU = ratedU;
            return this;
        }

        @Override
        public LegAdder setRatedS(double ratedS) {
            this.ratedS = ratedS;
            return this;
        }

        protected void checkParams() {
            if (Double.isNaN(r)) {
                throw new ValidationException(this, "r is not set");
            }
            if (Double.isNaN(x)) {
                throw new ValidationException(this, "x is not set");
            }
            if (Double.isNaN(g)) {
                throw new ValidationException(this, "g is not set");
            }
            if (Double.isNaN(b)) {
                throw new ValidationException(this, "b is not set");
            }
            ValidationUtil.checkRatedU(this, ratedU, "");
            ValidationUtil.checkRatedS(this, ratedS);
        }

        protected TerminalExt checkAndGetTerminal() {
            VoltageLevelExt voltageLevel = checkAndGetVoltageLevel();
            return new TerminalBuilder(voltageLevel.getNetworkRef(), this)
                .setNode(node)
                .setBus(bus)
                .setConnectableBus(connectableBus)
                .build();
        }

        protected VoltageLevelExt checkAndGetVoltageLevel() {
            if (voltageLevelId == null) {
                String defaultVoltageLevelId = checkAndGetDefaultVoltageLevelId();
                if (defaultVoltageLevelId == null) {
                    throw new ValidationException(this, "voltage level is not set and has no default value");
                } else {
                    voltageLevelId = defaultVoltageLevelId;
                }
            }
            VoltageLevelExt voltageLevel = getNetwork().getVoltageLevel(voltageLevelId);
            if (voltageLevel == null) {
                throw new ValidationException(this, "voltage level '" + voltageLevelId
                    + "' not found");
            }
            return voltageLevel;
        }

        private String checkAndGetDefaultVoltageLevelId() {
            if (connectableBus == null) {
                return null;
            }
            BusExt busExt = (BusExt) getNetwork().getBusBreakerView().getBus(connectableBus);
            if (busExt == null) {
                throw new ValidationException(this, "bus ID '" + connectableBus + "' not found");
            }
            return busExt.getVoltageLevel().getId();
        }

        protected void checkConnectableBus() {
            if (connectableBus == null && bus != null) {
                connectableBus = bus;
            }
        }

        public ThreeWindingsTransformerAdderImpl add() {
            checkParams();
            switch (legNumber) {
                case 1:
                    legAdder1 = this;
                    break;
                case 2:
                    legAdder2 = this;
                    break;
                case 3:
                    legAdder3 = this;
                    break;
                default:
                    throw new IllegalStateException("Unexpected value: " + legNumber);
            }
            return ThreeWindingsTransformerAdderImpl.this;
        }

        @Override
        public String getMessageHeader() {
            return String.format("3 windings transformer leg%d in substation %s: ", legNumber, substation != null ? substation.getId() : "");
        }
    }

    private final NetworkImpl network;
    private final SubstationImpl substation;
<<<<<<< HEAD
    private final String subNetwork;
=======
    private final String subnetwork;
>>>>>>> 3a230400

    private LegAdderImpl legAdder1;

    private LegAdderImpl legAdder2;

    private LegAdderImpl legAdder3;

    private double ratedU0 = Double.NaN;

    ThreeWindingsTransformerAdderImpl(SubstationImpl substation) {
        network = null;
        this.substation = substation;
<<<<<<< HEAD
        subNetwork = substation.getSubNetwork();
    }

    ThreeWindingsTransformerAdderImpl(Ref<NetworkImpl> networkRef, String subNetwork) {
        this.networkRef = networkRef;
        substation = null;
        this.subNetwork = subNetwork;
=======
        subnetwork = substation.getSubnetwork();
>>>>>>> 3a230400
    }

    @Override
    protected NetworkImpl getNetwork() {
        return Optional.ofNullable(network)
                .orElseGet(() -> Optional.ofNullable(substation)
                        .map(SubstationImpl::getNetwork)
                        .orElseThrow(() -> new PowsyblException("Three windings transformer has no container")));
    }

    ThreeWindingsTransformerAdderImpl(NetworkImpl network, String subnetwork) {
        this.network = network;
        substation = null;
        this.subnetwork = subnetwork;
    }

    @Override
    protected String getTypeDescription() {
        return "3 windings transformer";
    }

    @Override
    public LegAdder newLeg1() {
        return new LegAdderImpl(1);
    }

    @Override
    public LegAdder newLeg2() {
        return new LegAdderImpl(2);
    }

    @Override
    public LegAdder newLeg3() {
        return new LegAdderImpl(3);
    }

    @Override
    public ThreeWindingsTransformerAdder setRatedU0(double ratedU0) {
        this.ratedU0 = ratedU0;
        return this;
    }

    @Override
    public ThreeWindingsTransformerImpl add() {
        String id = checkAndGetUniqueId();

        ThreeWindingsTransformerImpl.LegImpl leg1;
        ThreeWindingsTransformerImpl.LegImpl leg2;
        ThreeWindingsTransformerImpl.LegImpl leg3;
        VoltageLevelExt voltageLevel1;
        VoltageLevelExt voltageLevel2;
        VoltageLevelExt voltageLevel3;
        TerminalExt terminal1;
        TerminalExt terminal2;
        TerminalExt terminal3;

        if (legAdder1 != null) {
            legAdder1.checkConnectableBus();
            voltageLevel1 = legAdder1.checkAndGetVoltageLevel();
            terminal1 = legAdder1.checkAndGetTerminal();
            leg1 = new LegImpl(legAdder1.r, legAdder1.x, legAdder1.g, legAdder1.b, legAdder1.ratedU, legAdder1.ratedS, legAdder1.legNumber);
        } else {
            throw new ValidationException(this, "Leg1 is not set");
        }

        if (legAdder2 != null) {
            legAdder2.checkConnectableBus();
            voltageLevel2 = legAdder2.checkAndGetVoltageLevel();
            terminal2 = legAdder2.checkAndGetTerminal();
            leg2 = new LegImpl(legAdder2.r, legAdder2.x, legAdder2.g, legAdder2.b, legAdder2.ratedU, legAdder2.ratedS, legAdder2.legNumber);
        } else {
            throw new ValidationException(this, "Leg2 is not set");
        }

        if (legAdder3 != null) {
            legAdder3.checkConnectableBus();
            voltageLevel3 = legAdder3.checkAndGetVoltageLevel();
            terminal3 = legAdder3.checkAndGetTerminal();
            leg3 = new LegImpl(legAdder3.r, legAdder3.x, legAdder3.g, legAdder3.b, legAdder3.ratedU, legAdder3.ratedS, legAdder3.legNumber);
        } else {
            throw new ValidationException(this, "Leg3 is not set");
        }

<<<<<<< HEAD
        if (voltageLevel1.getClosestNetwork() != voltageLevel2.getClosestNetwork() || voltageLevel2.getClosestNetwork() != voltageLevel3.getClosestNetwork() ||
                voltageLevel1.getClosestNetwork() != voltageLevel3.getClosestNetwork()) {
            LOGGER.warn("Transformer '{}' is between several different sub-networks: splitting back the network will not be possible." +
                    " If you want to be able to split the network, delete this transformer and create tie-lines instead", id);
        }
        if (subNetwork != null && (!subNetwork.equals(voltageLevel1.getSubNetwork()) || !subNetwork.equals(voltageLevel2.getSubNetwork()) ||
                !subNetwork.equals(voltageLevel3.getSubNetwork()))) {
            throw new ValidationException(this, "Transformer '" + id + "' is not contained in sub-network '" +
                    subNetwork + "'. Create this line from the parent network '" + getNetwork().getId() + "'");
=======
        if (voltageLevel1.getParentNetwork() != voltageLevel2.getParentNetwork() || voltageLevel2.getParentNetwork() != voltageLevel3.getParentNetwork()) {
            throw new ValidationException(this,
                    "The 3 windings of the transformer shall belong to the same subnetwork ('"
                            + voltageLevel1.getParentNetwork().getId() + "', '"
                            + voltageLevel2.getParentNetwork().getId() + "', '"
                            + voltageLevel3.getParentNetwork().getId() + "')");
        }
        if (subnetwork != null && (!subnetwork.equals(voltageLevel1.getSubnetwork()) || !subnetwork.equals(voltageLevel2.getSubnetwork()) ||
                !subnetwork.equals(voltageLevel3.getSubnetwork()))) {
            throw new ValidationException(this, "The involved voltage levels are not in the subnetwork '" +
                    subnetwork + "'. Create this transformer from the parent network '" + getNetwork().getId() + "'");
>>>>>>> 3a230400
        }
        if (substation != null) {
            if (voltageLevel1.getSubstation().map(s -> s != substation).orElse(true) || voltageLevel2.getSubstation().map(s -> s != substation).orElse(true) || voltageLevel3.getSubstation().map(s -> s != substation).orElse(true)) {
                throw new ValidationException(this,
                        "the 3 windings of the transformer shall belong to the substation '"
                                + substation.getId() + "' ('" + voltageLevel1.getSubstation().map(Substation::getId).orElse("null") + "', '"
                                + voltageLevel2.getSubstation().map(Substation::getId).orElse("null") + "', '"
                                + voltageLevel3.getSubstation().map(Substation::getId).orElse("null") + "')");
            }
        } else if (voltageLevel1.getSubstation().isPresent() || voltageLevel2.getSubstation().isPresent() || voltageLevel3.getSubstation().isPresent()) {
            throw new ValidationException(this,
                    "the 3 windings of the transformer shall belong to a substation since there are located in voltage levels with substations ('"
                            + voltageLevel1.getId() + "', '" + voltageLevel2.getId() + "', '" + voltageLevel3.getId() + "')");
        }

        // Define ratedU0 equal to ratedU1 if it has not been defined
        if (Double.isNaN(ratedU0)) {
            ratedU0 = leg1.getRatedU();
            LOGGER.info("RatedU0 is not set. Fixed to leg1 ratedU: {}", leg1.getRatedU());
        }

        NetworkImpl n = substation != null ? substation.getNetwork() : network;
        Ref<NetworkImpl> networkRef = computeNetworkRef(n, voltageLevel1, voltageLevel2, voltageLevel3);

        ThreeWindingsTransformerImpl transformer = new ThreeWindingsTransformerImpl(networkRef, id, getName(), isFictitious(), leg1, leg2, leg3,
            ratedU0);
        transformer.addTerminal(terminal1);
        transformer.addTerminal(terminal2);
        transformer.addTerminal(terminal3);

        leg1.setTransformer(transformer);
        leg2.setTransformer(transformer);
        leg3.setTransformer(transformer);
        terminal1.setNum(1);
        terminal2.setNum(2);
        terminal3.setNum(3);

        // check that the 3 windings transformer is attachable on the 3 sides (only
        // verify)
        voltageLevel1.attach(terminal1, true);
        voltageLevel2.attach(terminal2, true);
        voltageLevel3.attach(terminal3, true);

        // do attach
        voltageLevel1.attach(terminal1, false);
        voltageLevel2.attach(terminal2, false);
        voltageLevel3.attach(terminal3, false);

        getNetwork().getIndex().checkAndAdd(transformer);
        getNetwork().getListeners().notifyCreation(transformer);
        return transformer;
    }
}<|MERGE_RESOLUTION|>--- conflicted
+++ resolved
@@ -190,11 +190,7 @@
 
     private final NetworkImpl network;
     private final SubstationImpl substation;
-<<<<<<< HEAD
-    private final String subNetwork;
-=======
     private final String subnetwork;
->>>>>>> 3a230400
 
     private LegAdderImpl legAdder1;
 
@@ -207,17 +203,7 @@
     ThreeWindingsTransformerAdderImpl(SubstationImpl substation) {
         network = null;
         this.substation = substation;
-<<<<<<< HEAD
-        subNetwork = substation.getSubNetwork();
-    }
-
-    ThreeWindingsTransformerAdderImpl(Ref<NetworkImpl> networkRef, String subNetwork) {
-        this.networkRef = networkRef;
-        substation = null;
-        this.subNetwork = subNetwork;
-=======
         subnetwork = substation.getSubnetwork();
->>>>>>> 3a230400
     }
 
     @Override
@@ -301,17 +287,6 @@
             throw new ValidationException(this, "Leg3 is not set");
         }
 
-<<<<<<< HEAD
-        if (voltageLevel1.getClosestNetwork() != voltageLevel2.getClosestNetwork() || voltageLevel2.getClosestNetwork() != voltageLevel3.getClosestNetwork() ||
-                voltageLevel1.getClosestNetwork() != voltageLevel3.getClosestNetwork()) {
-            LOGGER.warn("Transformer '{}' is between several different sub-networks: splitting back the network will not be possible." +
-                    " If you want to be able to split the network, delete this transformer and create tie-lines instead", id);
-        }
-        if (subNetwork != null && (!subNetwork.equals(voltageLevel1.getSubNetwork()) || !subNetwork.equals(voltageLevel2.getSubNetwork()) ||
-                !subNetwork.equals(voltageLevel3.getSubNetwork()))) {
-            throw new ValidationException(this, "Transformer '" + id + "' is not contained in sub-network '" +
-                    subNetwork + "'. Create this line from the parent network '" + getNetwork().getId() + "'");
-=======
         if (voltageLevel1.getParentNetwork() != voltageLevel2.getParentNetwork() || voltageLevel2.getParentNetwork() != voltageLevel3.getParentNetwork()) {
             throw new ValidationException(this,
                     "The 3 windings of the transformer shall belong to the same subnetwork ('"
@@ -323,7 +298,6 @@
                 !subnetwork.equals(voltageLevel3.getSubnetwork()))) {
             throw new ValidationException(this, "The involved voltage levels are not in the subnetwork '" +
                     subnetwork + "'. Create this transformer from the parent network '" + getNetwork().getId() + "'");
->>>>>>> 3a230400
         }
         if (substation != null) {
             if (voltageLevel1.getSubstation().map(s -> s != substation).orElse(true) || voltageLevel2.getSubstation().map(s -> s != substation).orElse(true) || voltageLevel3.getSubstation().map(s -> s != substation).orElse(true)) {
