/**
 * Copyright (c) 2016, All partners of the iTesla project (http://www.itesla-project.eu/consortium)
 * This Source Code Form is subject to the terms of the Mozilla Public
 * License, v. 2.0. If a copy of the MPL was not distributed with this
 * file, You can obtain one at http://mozilla.org/MPL/2.0/.
 */
package com.powsybl.iidm.network.impl;

import com.powsybl.iidm.network.*;
import com.powsybl.iidm.network.impl.util.Ref;
import com.powsybl.iidm.network.util.LimitViolationUtils;

import java.util.*;
import java.util.stream.Stream;

/**
 * @author Geoffroy Jamgotchian {@literal <geoffroy.jamgotchian at rte-france.com>}
 */
class ThreeWindingsTransformerImpl extends AbstractConnectable<ThreeWindingsTransformer>
        implements ThreeWindingsTransformer {

    static class LegImpl
            implements Validable, Leg, RatioTapChangerParent, PhaseTapChangerParent {

        protected ThreeWindingsTransformerImpl transformer;

        private double r;

        private double x;

        private double g;

        private double b;

        private double ratedU;

        private double ratedS;

        private OperationalLimitsGroupsImpl operationalLimitsHolder;

        private RatioTapChangerImpl ratioTapChanger;

        private PhaseTapChangerImpl phaseTapChanger;

        private final ThreeSides side;

        LegImpl(double r, double x, double g, double b, double ratedU, double ratedS, ThreeSides side) {
            this.r = r;
            this.x = x;
            this.g = g;
            this.b = b;
            this.ratedU = ratedU;
            this.side = Objects.requireNonNull(side);
            this.ratedS = ratedS;
        }

        void setTransformer(ThreeWindingsTransformerImpl transformer) {
            this.transformer = transformer;
<<<<<<< HEAD
            operationalLimitsHolder = new OperationalLimitsGroupsImpl(transformer, "limits" + legNumber);
=======
            operationalLimitsHolder = new OperationalLimitsHolderImpl(transformer, "limits" + side.getNum());
>>>>>>> 3a1881c9
        }

        public TerminalExt getTerminal() {
            return transformer.terminals.get(side.getNum() - 1);
        }

        public double getR() {
            return r;
        }

        public Leg setR(double r) {
            ValidationUtil.checkR(this, r);
            double oldValue = this.r;
            this.r = r;
            transformer.notifyUpdate(() -> getLegAttribute() + ".r", oldValue, r);
            return this;
        }

        public double getX() {
            return x;
        }

        public Leg setX(double x) {
            ValidationUtil.checkX(this, x);
            double oldValue = this.x;
            this.x = x;
            transformer.notifyUpdate(() -> getLegAttribute() + ".x", oldValue, x);
            return this;
        }

        public double getG() {
            return g;
        }

        public Leg setG(double g) {
            ValidationUtil.checkG(this, g);
            double oldValue = this.g;
            this.g = g;
            transformer.notifyUpdate(() -> getLegAttribute() + ".g", oldValue, g);
            return this;
        }

        public double getB() {
            return b;
        }

        public Leg setB(double b) {
            ValidationUtil.checkB(this, b);
            double oldValue = this.b;
            this.b = b;
            transformer.notifyUpdate(() -> getLegAttribute() + ".b", oldValue, b);
            return this;
        }

        public double getRatedU() {
            return ratedU;
        }

        public Leg setRatedU(double ratedU) {
            ValidationUtil.checkRatedU(this, ratedU, "");
            double oldValue = this.ratedU;
            this.ratedU = ratedU;
            transformer.notifyUpdate(() -> getLegAttribute() + ".ratedU", oldValue, ratedU);
            return this;
        }

        public RatioTapChangerAdderImpl newRatioTapChanger() {
            return new RatioTapChangerAdderImpl(this);
        }

        public RatioTapChangerImpl getRatioTapChanger() {
            return ratioTapChanger;
        }

        public PhaseTapChangerAdderImpl newPhaseTapChanger() {
            return new PhaseTapChangerAdderImpl(this);
        }

        public PhaseTapChangerImpl getPhaseTapChanger() {
            return phaseTapChanger;
        }

        @Override
        public NetworkImpl getNetwork() {
            return transformer.getNetwork();
        }

        @Override
        public NetworkExt getParentNetwork() {
            return transformer.getParentNetwork();
        }

        @Override
        public void setRatioTapChanger(RatioTapChangerImpl ratioTapChanger) {
            RatioTapChangerImpl oldValue = this.ratioTapChanger;
            this.ratioTapChanger = ratioTapChanger;
            transformer.notifyUpdate(() -> getLegAttribute() + "." + getTapChangerAttribute(), oldValue,
                    ratioTapChanger);
        }

        @Override
        public void setPhaseTapChanger(PhaseTapChangerImpl phaseTapChanger) {
            PhaseTapChangerImpl oldValue = this.phaseTapChanger;
            this.phaseTapChanger = phaseTapChanger;
            transformer.notifyUpdate(() -> getLegAttribute() + "." + getTapChangerAttribute(), oldValue,
                    phaseTapChanger);
        }

        private OperationalLimitsGroupsImpl getOperationalLimitsHolder() {
            return operationalLimitsHolder;
        }

        @Override
        public List<OperationalLimitsGroup> getOperationalLimitsGroups() {
            return getOperationalLimitsHolder().getAllOperationalLimitsGroup();
        }

        @Override
        public Optional<String> getDefaultIdOperationalLimitsGroups() {
            return getOperationalLimitsHolder().getDefaultId();
        }

        @Override
        public Optional<OperationalLimitsGroup> getOperationalLimitsGroup(String id) {
            return getOperationalLimitsHolder().getOperationalLimitsGroup(id);
        }

        @Override
        public Optional<OperationalLimitsGroup> getDefaultOperationalLimitsGroup() {
            return getOperationalLimitsHolder().getDefaultOperationalLimitsGroup();
        }

        @Override
        public OperationalLimitsGroup newOperationalLimitsGroup(String id) {
            return getOperationalLimitsHolder().newOperationalLimitsGroup(id);
        }

        @Override
        public void setDefaultOperationalLimitsGroupTo(String id) {
            getOperationalLimitsHolder().setDefaultTo(id);
        }

        @Override
        public void removeOperationalLimitsGroup(String id) {
            getOperationalLimitsHolder().removeOperationalLimitsGroup(id);
        }

        @Override
        public void cancelDefaultOperationalLimitsGroup() {
            getOperationalLimitsHolder().cancelDefault();
        }

        @Override
        public CurrentLimitsAdder newCurrentLimits() {
            return getOperationalLimitsHolder().newCurrentLimits();
        }

        @Override
        public ActivePowerLimitsAdder newActivePowerLimits() {
            return getOperationalLimitsHolder().newActivePowerLimits();
        }

        @Override
        public ApparentPowerLimitsAdder newApparentPowerLimits() {
            return getOperationalLimitsHolder().newApparentPowerLimits();
        }

        protected String getTypeDescription() {
            return "3 windings transformer " + getLegAttribute();
        }

        @Override
        public String toString() {
            return transformer.getId() + " " + getLegAttribute();
        }

        public Identifiable getTransformer() {
            return transformer;
        }

        @Override
        public String getMessageHeader() {
            return getTypeDescription() + " '" + transformer.getId() + "': ";
        }

        public String getTapChangerAttribute() {
            return String.format("TapChanger%d", side.getNum());
        }

        protected String getLegAttribute() {
            return String.format("leg%d", side.getNum());
        }

        @Override
        public Set<TapChanger<?, ?, ?, ?>> getAllTapChangers() {
            Set<TapChanger<?, ?, ?, ?>> tapChangers = new HashSet<>();
            transformer.leg1.getOptionalRatioTapChanger().ifPresent(tapChangers::add);
            transformer.leg1.getOptionalPhaseTapChanger().ifPresent(tapChangers::add);
            transformer.leg2.getOptionalRatioTapChanger().ifPresent(tapChangers::add);
            transformer.leg2.getOptionalPhaseTapChanger().ifPresent(tapChangers::add);
            transformer.leg3.getOptionalRatioTapChanger().ifPresent(tapChangers::add);
            transformer.leg3.getOptionalPhaseTapChanger().ifPresent(tapChangers::add);
            return tapChangers;
        }

        @Override
        public boolean hasRatioTapChanger() {
            return ratioTapChanger != null;
        }

        @Override
        public boolean hasPhaseTapChanger() {
            return phaseTapChanger != null;
        }

        @Override
        public double getRatedS() {
            return ratedS;
        }

        @Override
        public LegImpl setRatedS(double ratedS) {
            ValidationUtil.checkRatedS(this, ratedS);
            double oldValue = this.ratedS;
            this.ratedS = ratedS;
            transformer.notifyUpdate(() -> getLegAttribute() + ".ratedS", oldValue, ratedS);
            return this;
        }

        @Override
        public ThreeSides getSide() {
            return side;
        }

        @Override
        public Optional<? extends LoadingLimits> getLimits(LimitType type) {
            return switch (type) {
                case CURRENT -> getCurrentLimits();
                case ACTIVE_POWER -> getActivePowerLimits();
                case APPARENT_POWER -> getApparentPowerLimits();
                default ->
                        throw new UnsupportedOperationException(String.format("Getting %s limits is not supported.", type.name()));
            };
        }
    }

    private final LegImpl leg1;

    private final LegImpl leg2;

    private final LegImpl leg3;

    private double ratedU0;

    ThreeWindingsTransformerImpl(Ref<NetworkImpl> network, String id, String name, boolean fictitious, LegImpl leg1, LegImpl leg2, LegImpl leg3, double ratedU0) {
        super(network, id, name, fictitious);
        this.leg1 = Objects.requireNonNull(leg1);
        this.leg2 = Objects.requireNonNull(leg2);
        this.leg3 = Objects.requireNonNull(leg3);
        this.ratedU0 = ratedU0;
    }

    @Override
    public Optional<Substation> getSubstation() {
        return getLegStream()
                .map(leg -> leg.getTerminal().getVoltageLevel().getSubstation())
                .filter(Optional::isPresent)
                .findFirst()
                .orElseGet(Optional::empty);
    }

    @Override
    public Substation getNullableSubstation() {
        return getLegStream()
                .map(leg -> leg.getTerminal().getVoltageLevel().getNullableSubstation())
                .filter(Objects::nonNull)
                .findFirst()
                .orElse(null);
    }

    @Override
    public LegImpl getLeg1() {
        return leg1;
    }

    @Override
    public LegImpl getLeg2() {
        return leg2;
    }

    @Override
    public LegImpl getLeg3() {
        return leg3;
    }

    @Override
    public Stream<Leg> getLegStream() {
        return Stream.of(leg1, leg2, leg3);
    }

    @Override
    public List<Leg> getLegs() {
        return Arrays.asList(leg1, leg2, leg3);
    }

    @Override
    public double getRatedU0() {
        return ratedU0;
    }

    @Override
    public Terminal getTerminal(ThreeSides side) {
        switch (side) {
            case ONE:
                return getLeg1().getTerminal();

            case TWO:
                return getLeg2().getTerminal();

            case THREE:
                return getLeg3().getTerminal();

            default:
                throw new IllegalStateException();
        }
    }

    @Override
    public ThreeSides getSide(Terminal terminal) {
        Objects.requireNonNull(terminal);

        if (getLeg1().getTerminal() == terminal) {
            return ThreeSides.ONE;
        } else if (getLeg2().getTerminal() == terminal) {
            return ThreeSides.TWO;
        } else if (getLeg3().getTerminal() == terminal) {
            return ThreeSides.THREE;
        } else {
            throw new IllegalStateException("The terminal is not connected to this three windings transformer");
        }
    }

    @Override
    public void extendVariantArraySize(int initVariantArraySize, int number, int sourceIndex) {
        super.extendVariantArraySize(initVariantArraySize, number, sourceIndex);
        leg1.getOptionalRatioTapChanger().ifPresent(rtc -> ((RatioTapChangerImpl) rtc).extendVariantArraySize(initVariantArraySize, number, sourceIndex));
        leg1.getOptionalPhaseTapChanger().ifPresent(ptc -> ((PhaseTapChangerImpl) ptc).extendVariantArraySize(initVariantArraySize, number, sourceIndex));
        leg2.getOptionalRatioTapChanger().ifPresent(rtc -> ((RatioTapChangerImpl) rtc).extendVariantArraySize(initVariantArraySize, number, sourceIndex));
        leg2.getOptionalPhaseTapChanger().ifPresent(ptc -> ((PhaseTapChangerImpl) ptc).extendVariantArraySize(initVariantArraySize, number, sourceIndex));
        leg3.getOptionalRatioTapChanger().ifPresent(rtc -> ((RatioTapChangerImpl) rtc).extendVariantArraySize(initVariantArraySize, number, sourceIndex));
        leg3.getOptionalPhaseTapChanger().ifPresent(ptc -> ((PhaseTapChangerImpl) ptc).extendVariantArraySize(initVariantArraySize, number, sourceIndex));
    }

    @Override
    public void reduceVariantArraySize(int number) {
        super.reduceVariantArraySize(number);
        leg1.getOptionalRatioTapChanger().ifPresent(rtc -> ((RatioTapChangerImpl) rtc).reduceVariantArraySize(number));
        leg1.getOptionalPhaseTapChanger().ifPresent(ptc -> ((PhaseTapChangerImpl) ptc).reduceVariantArraySize(number));
        leg2.getOptionalRatioTapChanger().ifPresent(rtc -> ((RatioTapChangerImpl) rtc).reduceVariantArraySize(number));
        leg2.getOptionalPhaseTapChanger().ifPresent(ptc -> ((PhaseTapChangerImpl) ptc).reduceVariantArraySize(number));
        leg3.getOptionalRatioTapChanger().ifPresent(rtc -> ((RatioTapChangerImpl) rtc).reduceVariantArraySize(number));
        leg3.getOptionalPhaseTapChanger().ifPresent(ptc -> ((PhaseTapChangerImpl) ptc).reduceVariantArraySize(number));
    }

    @Override
    public void deleteVariantArrayElement(int index) {
        super.deleteVariantArrayElement(index);
        leg1.getOptionalRatioTapChanger().ifPresent(rtc -> ((RatioTapChangerImpl) rtc).deleteVariantArrayElement(index));
        leg1.getOptionalPhaseTapChanger().ifPresent(ptc -> ((PhaseTapChangerImpl) ptc).deleteVariantArrayElement(index));
        leg2.getOptionalRatioTapChanger().ifPresent(rtc -> ((RatioTapChangerImpl) rtc).deleteVariantArrayElement(index));
        leg2.getOptionalPhaseTapChanger().ifPresent(ptc -> ((PhaseTapChangerImpl) ptc).deleteVariantArrayElement(index));
        leg3.getOptionalRatioTapChanger().ifPresent(rtc -> ((RatioTapChangerImpl) rtc).deleteVariantArrayElement(index));
        leg3.getOptionalPhaseTapChanger().ifPresent(ptc -> ((PhaseTapChangerImpl) ptc).deleteVariantArrayElement(index));
    }

    @Override
    public void allocateVariantArrayElement(int[] indexes, int sourceIndex) {
        super.allocateVariantArrayElement(indexes, sourceIndex);
        leg1.getOptionalRatioTapChanger().ifPresent(rtc -> ((RatioTapChangerImpl) rtc).allocateVariantArrayElement(indexes, sourceIndex));
        leg1.getOptionalPhaseTapChanger().ifPresent(ptc -> ((PhaseTapChangerImpl) ptc).allocateVariantArrayElement(indexes, sourceIndex));
        leg2.getOptionalRatioTapChanger().ifPresent(rtc -> ((RatioTapChangerImpl) rtc).allocateVariantArrayElement(indexes, sourceIndex));
        leg2.getOptionalPhaseTapChanger().ifPresent(ptc -> ((PhaseTapChangerImpl) ptc).allocateVariantArrayElement(indexes, sourceIndex));
        leg3.getOptionalRatioTapChanger().ifPresent(rtc -> ((RatioTapChangerImpl) rtc).allocateVariantArrayElement(indexes, sourceIndex));
        leg3.getOptionalPhaseTapChanger().ifPresent(ptc -> ((PhaseTapChangerImpl) ptc).allocateVariantArrayElement(indexes, sourceIndex));
    }

    @Override
    protected String getTypeDescription() {
        return "3 windings transformer";
    }

    @Override
    public boolean isOverloaded() {
        return isOverloaded(1.0f);
    }

    @Override
    public boolean isOverloaded(float limitReduction) {
        return checkPermanentLimit1(limitReduction, LimitType.CURRENT)
                || checkPermanentLimit2(limitReduction, LimitType.CURRENT)
                || checkPermanentLimit3(limitReduction, LimitType.CURRENT);
    }

    @Override
    public int getOverloadDuration() {
        Overload o1 = checkTemporaryLimits1(LimitType.CURRENT);
        Overload o2 = checkTemporaryLimits2(LimitType.CURRENT);
        Overload o3 = checkTemporaryLimits3(LimitType.CURRENT);
        int duration1 = o1 != null ? o1.getTemporaryLimit().getAcceptableDuration() : Integer.MAX_VALUE;
        int duration2 = o2 != null ? o2.getTemporaryLimit().getAcceptableDuration() : Integer.MAX_VALUE;
        int duration3 = o3 != null ? o3.getTemporaryLimit().getAcceptableDuration() : Integer.MAX_VALUE;
        return Math.min(Math.min(duration1, duration2), duration3);
    }

    @Override
    public boolean checkPermanentLimit(ThreeSides side, float limitReduction, LimitType type) {
        return LimitViolationUtils.checkPermanentLimit(this, side, limitReduction, type);
    }

    @Override
    public boolean checkPermanentLimit(ThreeSides side, LimitType type) {
        return checkPermanentLimit(side, 1f, type);
    }

    @Override
    public boolean checkPermanentLimit1(float limitReduction, LimitType type) {
        return checkPermanentLimit(ThreeSides.ONE, limitReduction, type);
    }

    @Override
    public boolean checkPermanentLimit1(LimitType type) {
        return checkPermanentLimit1(1f, type);
    }

    @Override
    public boolean checkPermanentLimit2(float limitReduction, LimitType type) {
        return checkPermanentLimit(ThreeSides.TWO, limitReduction, type);
    }

    @Override
    public boolean checkPermanentLimit2(LimitType type) {
        return checkPermanentLimit2(1f, type);
    }

    @Override
    public boolean checkPermanentLimit3(float limitReduction, LimitType type) {
        return checkPermanentLimit(ThreeSides.THREE, limitReduction, type);
    }

    @Override
    public boolean checkPermanentLimit3(LimitType type) {
        return checkPermanentLimit3(1f, type);
    }

    @Override
    public Overload checkTemporaryLimits(ThreeSides side, float limitReduction, LimitType type) {
        return LimitViolationUtils.checkTemporaryLimits(this, side, limitReduction, type);
    }

    @Override
    public Overload checkTemporaryLimits(ThreeSides side, LimitType type) {
        return checkTemporaryLimits(side, 1f, type);
    }

    @Override
    public Overload checkTemporaryLimits1(float limitReduction, LimitType type) {
        return checkTemporaryLimits(ThreeSides.ONE, limitReduction, type);
    }

    @Override
    public Overload checkTemporaryLimits1(LimitType type) {
        return checkTemporaryLimits1(1f, type);
    }

    @Override
    public Overload checkTemporaryLimits2(float limitReduction, LimitType type) {
        return checkTemporaryLimits(ThreeSides.TWO, limitReduction, type);
    }

    @Override
    public Overload checkTemporaryLimits2(LimitType type) {
        return checkTemporaryLimits2(1f, type);
    }

    @Override
    public Overload checkTemporaryLimits3(float limitReduction, LimitType type) {
        return checkTemporaryLimits(ThreeSides.THREE, limitReduction, type);
    }

    @Override
    public Overload checkTemporaryLimits3(LimitType type) {
        return checkTemporaryLimits3(1f, type);
    }
}<|MERGE_RESOLUTION|>--- conflicted
+++ resolved
@@ -56,11 +56,7 @@
 
         void setTransformer(ThreeWindingsTransformerImpl transformer) {
             this.transformer = transformer;
-<<<<<<< HEAD
-            operationalLimitsHolder = new OperationalLimitsGroupsImpl(transformer, "limits" + legNumber);
-=======
-            operationalLimitsHolder = new OperationalLimitsHolderImpl(transformer, "limits" + side.getNum());
->>>>>>> 3a1881c9
+            operationalLimitsHolder = new OperationalLimitsGroupsImpl(transformer, "limits" + side.getNum());
         }
 
         public TerminalExt getTerminal() {
