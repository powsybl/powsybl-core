/**
 * Copyright (c) 2023, Coreso SA (https://www.coreso.eu/) and TSCNET Services GmbH (https://www.tscnet.eu/)
 * This Source Code Form is subject to the terms of the Mozilla Public
 * License, v. 2.0. If a copy of the MPL was not distributed with this
 * file, You can obtain one at http://mozilla.org/MPL/2.0/.
 * SPDX-License-Identifier: MPL-2.0
 */
package com.powsybl.iidm.network.impl.extensions;

import com.google.common.collect.ImmutableSet;
import com.powsybl.commons.PowsyblException;
import com.powsybl.iidm.network.Network;
import com.powsybl.iidm.network.Terminal;
import com.powsybl.iidm.network.extensions.ReferenceTerminals;
import com.powsybl.iidm.network.impl.AbstractMultiVariantIdentifiableExtension;
import com.powsybl.iidm.network.impl.TerminalExt;

import java.util.*;

/**
 * @author Damien Jeandemange {@literal <damien.jeandemange at artelys.com>}
 */
class ReferenceTerminalsImpl extends AbstractMultiVariantIdentifiableExtension<Network> implements ReferenceTerminals {

    private final ArrayList<Set<Terminal>> terminalsPerVariant;

    public ReferenceTerminalsImpl(Network network, Set<Terminal> terminals) {
        super(network);
        this.terminalsPerVariant = new ArrayList<>(
                Collections.nCopies(getVariantManagerHolder().getVariantManager().getVariantArraySize(), new LinkedHashSet<>()));
        setReferenceTerminals(terminals);
    }

    private void unregisterReferencedTerminalIfNeeded(int variantIndex) {
        // check there is no more same terminal referenced by any variant, unregister it
        Set<Terminal> oldTerminals = terminalsPerVariant.get(variantIndex);
<<<<<<< HEAD
        if (oldTerminals != null) {
            for (Terminal oldTerminal : oldTerminals) {
                if (terminalsPerVariant.stream()
                    .flatMap(Collection::stream)
                    .noneMatch(t -> t == oldTerminal)) {
                    ((TerminalExt) oldTerminal).getReferrerManager().unregister(this);
                }
=======
        for (Terminal oldTerminal : oldTerminals) {
            if (terminalsPerVariant.stream()
                .flatMap(Collection::stream)
                .filter(t -> t == oldTerminal)
                .count() == 1) {
                ((TerminalExt) oldTerminal).getReferrerManager().unregister(this);
>>>>>>> 7c4d41b5
            }
        }
    }

    private void registerReferencedTerminalIfNeeded(Set<Terminal> terminals) {
        // if terminal was not already referenced by another variant, register it
<<<<<<< HEAD
        if (terminals != null) {
            for (Terminal terminal : terminals) {
                if (terminalsPerVariant.stream()
                        .flatMap(Collection::stream)
                        .noneMatch(t -> t == terminal)) {
                    ((TerminalExt) terminal).getReferrerManager().register(this);
                }
=======
        for (Terminal terminal : terminals) {
            if (terminalsPerVariant.stream()
                    .flatMap(Collection::stream)
                    .noneMatch(t -> t == terminal)) {
                ((TerminalExt) terminal).getReferrerManager().register(this);
>>>>>>> 7c4d41b5
            }
        }
    }

    private void setTerminalsAndUpdateReferences(int variantIndex, Set<Terminal> terminals) {
        unregisterReferencedTerminalIfNeeded(variantIndex);
        registerReferencedTerminalIfNeeded(terminals);
        terminalsPerVariant.set(variantIndex, new LinkedHashSet<>(terminals));
    }

    private void addTerminalsAndUpdateReferences(Set<Terminal> terminals) {
        registerReferencedTerminalIfNeeded(terminals);
        terminalsPerVariant.add(new LinkedHashSet<>(terminals));
    }

    private void updateTerminalsAndUpdateReferences(int variantIndex, Terminal terminal) {
        registerReferencedTerminalIfNeeded(Set.of(terminal));
        terminalsPerVariant.get(variantIndex).add(terminal);
    }

    private void removeTerminalsAndUpdateReferences(int variantIndex) {
        unregisterReferencedTerminalIfNeeded(variantIndex);
        terminalsPerVariant.remove(variantIndex); // remove elements from the top to avoid moves inside the array
    }

    @Override
    public Set<Terminal> getReferenceTerminals() {
        return ImmutableSet.copyOf(terminalsPerVariant.get(getVariantIndex()));
    }

    @Override
    public void setReferenceTerminals(Set<Terminal> terminals) {
        Objects.requireNonNull(terminals);
        terminals.forEach(t -> checkTerminalInNetwork(t, getExtendable()));
        setTerminalsAndUpdateReferences(getVariantIndex(), terminals);
    }

    @Override
    public ReferenceTerminals reset() {
        setTerminalsAndUpdateReferences(getVariantIndex(), Collections.emptySet());
        return this;
    }

    @Override
    public ReferenceTerminals addReferenceTerminal(Terminal terminal) {
        Objects.requireNonNull(terminal);
        checkTerminalInNetwork(terminal, getExtendable());
        updateTerminalsAndUpdateReferences(getVariantIndex(), terminal);
        return this;
    }

    @Override
    public void extendVariantArraySize(int initVariantArraySize, int number, int sourceIndex) {
        terminalsPerVariant.ensureCapacity(terminalsPerVariant.size() + number);
        Set<Terminal> sourceTerminals = terminalsPerVariant.get(sourceIndex);
        for (int i = 0; i < number; ++i) {
            addTerminalsAndUpdateReferences(sourceTerminals);
        }
    }

    @Override
    public void reduceVariantArraySize(int number) {
        for (int i = 0; i < number; i++) {
            removeTerminalsAndUpdateReferences(terminalsPerVariant.size() - 1); // remove elements from the top to avoid moves inside the array
        }
    }

    @Override
    public void deleteVariantArrayElement(int index) {
        setTerminalsAndUpdateReferences(index, Collections.emptySet());
    }

    @Override
    public void allocateVariantArrayElement(int[] indexes, int sourceIndex) {
        Set<Terminal> sourceTerminals = terminalsPerVariant.get(sourceIndex);
        for (int index : indexes) {
            setTerminalsAndUpdateReferences(index, sourceTerminals);
        }
    }

    private static void checkTerminalInNetwork(Terminal terminal, Network network) {
        final boolean extendableIsRootNetwork = network.getNetwork().equals(network);
        if (extendableIsRootNetwork) {
            // it is all fine as long as the terminal belongs to the merged network
            if (!terminal.getVoltageLevel().getNetwork().equals(network)) {
                throw new PowsyblException("Terminal given is not in the right Network ("
                        + terminal.getVoltageLevel().getNetwork().getId() + " instead of " + network.getId() + ")");
            }
        } else {
            // subnetwork: the terminal must be in the subnetwork
            if (!terminal.getVoltageLevel().getParentNetwork().equals(network)) {
                throw new PowsyblException("Terminal given is not in the right Network ("
                        + terminal.getVoltageLevel().getParentNetwork().getId() + " instead of " + network.getId() + ")");
            }
        }
    }

    @Override
<<<<<<< HEAD
    public void onReferencedRemoval(Terminal terminal) {
        for (Set<Terminal> terminals : terminalsPerVariant) {
            terminals.remove(terminal);
=======
    public void onReferencedRemoval(Terminal removedTerminal) {
        for (Set<Terminal> terminals : terminalsPerVariant) {
            terminals.remove(removedTerminal);
>>>>>>> 7c4d41b5
        }
    }

    @Override
<<<<<<< HEAD
    public void onReferencedReplacement(Terminal oldReferenced, Terminal newReferenced) {
        for (Set<Terminal> terminals : terminalsPerVariant) {
            if (terminals.remove(oldReferenced)) {
                terminals.add(newReferenced);
=======
    public void cleanup() {
        for (Set<Terminal> terminals : terminalsPerVariant) {
            for (Terminal terminal : terminals) {
                ((TerminalExt) terminal).getReferrerManager().unregister(this);
>>>>>>> 7c4d41b5
            }
        }
    }
}<|MERGE_RESOLUTION|>--- conflicted
+++ resolved
@@ -34,43 +34,23 @@
     private void unregisterReferencedTerminalIfNeeded(int variantIndex) {
         // check there is no more same terminal referenced by any variant, unregister it
         Set<Terminal> oldTerminals = terminalsPerVariant.get(variantIndex);
-<<<<<<< HEAD
-        if (oldTerminals != null) {
-            for (Terminal oldTerminal : oldTerminals) {
-                if (terminalsPerVariant.stream()
-                    .flatMap(Collection::stream)
-                    .noneMatch(t -> t == oldTerminal)) {
-                    ((TerminalExt) oldTerminal).getReferrerManager().unregister(this);
-                }
-=======
         for (Terminal oldTerminal : oldTerminals) {
             if (terminalsPerVariant.stream()
                 .flatMap(Collection::stream)
                 .filter(t -> t == oldTerminal)
                 .count() == 1) {
                 ((TerminalExt) oldTerminal).getReferrerManager().unregister(this);
->>>>>>> 7c4d41b5
             }
         }
     }
 
     private void registerReferencedTerminalIfNeeded(Set<Terminal> terminals) {
         // if terminal was not already referenced by another variant, register it
-<<<<<<< HEAD
-        if (terminals != null) {
-            for (Terminal terminal : terminals) {
-                if (terminalsPerVariant.stream()
-                        .flatMap(Collection::stream)
-                        .noneMatch(t -> t == terminal)) {
-                    ((TerminalExt) terminal).getReferrerManager().register(this);
-                }
-=======
         for (Terminal terminal : terminals) {
             if (terminalsPerVariant.stream()
                     .flatMap(Collection::stream)
                     .noneMatch(t -> t == terminal)) {
                 ((TerminalExt) terminal).getReferrerManager().register(this);
->>>>>>> 7c4d41b5
             }
         }
     }
@@ -169,30 +149,17 @@
     }
 
     @Override
-<<<<<<< HEAD
-    public void onReferencedRemoval(Terminal terminal) {
-        for (Set<Terminal> terminals : terminalsPerVariant) {
-            terminals.remove(terminal);
-=======
     public void onReferencedRemoval(Terminal removedTerminal) {
         for (Set<Terminal> terminals : terminalsPerVariant) {
             terminals.remove(removedTerminal);
->>>>>>> 7c4d41b5
         }
     }
 
     @Override
-<<<<<<< HEAD
-    public void onReferencedReplacement(Terminal oldReferenced, Terminal newReferenced) {
-        for (Set<Terminal> terminals : terminalsPerVariant) {
-            if (terminals.remove(oldReferenced)) {
-                terminals.add(newReferenced);
-=======
     public void cleanup() {
         for (Set<Terminal> terminals : terminalsPerVariant) {
             for (Terminal terminal : terminals) {
                 ((TerminalExt) terminal).getReferrerManager().unregister(this);
->>>>>>> 7c4d41b5
             }
         }
     }
