--- conflicted
+++ resolved
@@ -13,10 +13,7 @@
 import com.powsybl.iidm.network.util.SwitchPredicates;
 import gnu.trove.list.array.TDoubleArrayList;
 
-<<<<<<< HEAD
-=======
 import java.util.List;
->>>>>>> 7c4d41b5
 import java.util.function.Predicate;
 
 /**
@@ -248,13 +245,10 @@
     @Override
     public ReferrerManager<Terminal> getReferrerManager() {
         return referrerManager;
-<<<<<<< HEAD
-=======
     }
 
     @Override
     public List<Object> getReferrers() {
         return referrerManager.getReferrers().stream().map(r -> (Object) r).toList();
->>>>>>> 7c4d41b5
     }
 }