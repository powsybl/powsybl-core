--- conflicted
+++ resolved
@@ -20,11 +20,8 @@
 import org.slf4j.LoggerFactory;
 
 import java.util.Objects;
-<<<<<<< HEAD
-=======
 
 import java.util.Objects;
->>>>>>> 7c4d41b5
 
 /**
  * @author Bertrand Rix {@literal <bertrand.rix at artelys.com>}
@@ -128,11 +125,7 @@
     }
 
     @Override
-<<<<<<< HEAD
-    public void onReferencedRemoval(Terminal terminal) {
-=======
     public void onReferencedRemoval(Terminal removedTerminal) {
->>>>>>> 7c4d41b5
         // we cannot set regulating terminal to null because otherwise extension won't be consistent anymore
         // we cannot also as for voltage regulation fallback to a local terminal
         // so we just remove the extension
@@ -142,7 +135,6 @@
     }
 
     @Override
-<<<<<<< HEAD
     public void onReferencedReplacement(Terminal oldReferenced, Terminal newReferenced) {
         if (regulatingTerminal == oldReferenced) {
             regulatingTerminal = newReferenced;
@@ -150,10 +142,7 @@
     }
 
     @Override
-    protected void cleanup() {
-=======
     public void cleanup() {
->>>>>>> 7c4d41b5
         if (regulatingTerminal != null) {
             ((TerminalExt) regulatingTerminal).getReferrerManager().unregister(this);
         }
