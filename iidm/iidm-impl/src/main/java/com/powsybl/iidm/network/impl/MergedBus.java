--- conflicted
+++ resolved
@@ -85,13 +85,8 @@
     }
 
     @Override
-<<<<<<< HEAD
-    public Network getClosestNetwork() {
-        return getVoltageLevel().getClosestNetwork();
-=======
     public Network getParentNetwork() {
         return getVoltageLevel().getParentNetwork();
->>>>>>> 3a230400
     }
 
     @Override
