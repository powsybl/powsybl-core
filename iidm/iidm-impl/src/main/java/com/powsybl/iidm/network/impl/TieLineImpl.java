--- conflicted
+++ resolved
@@ -75,20 +75,8 @@
     }
 
     @Override
-<<<<<<< HEAD
-    public BoundaryLineImpl getDanglingLine(Branch.Side side) {
-        switch (side) {
-            case ONE:
-                return danglingLine1;
-            case TWO:
-                return danglingLine2;
-            default:
-                throw new IllegalStateException("Unknown branch side " + side);
-        }
-=======
-    public DanglingLineImpl getDanglingLine(Side side) {
-        return BranchUtil.getFromSide(side, this::getDanglingLine1, this::getDanglingLine2);
->>>>>>> 3ac1b87d
+    public BoundaryLineImpl getDanglingLine(Side side) {
+        return BranchUtil.getFromSide(side, this::getBoundaryLine1, this::getBoundaryLine2);
     }
 
     @Override
