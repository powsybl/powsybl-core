--- conflicted
+++ resolved
@@ -119,16 +119,11 @@
         ValidationUtil.checkModifyOfRemovedEquipment(dcConnectable.getId(), this.removed);
         int variantIndex = getVariantManagerHolder().getVariantIndex();
         boolean oldValue = this.connected.set(variantIndex, connected);
-<<<<<<< HEAD
         if (oldValue != connected) {
             ((AbstractNetwork) dcConnectable.getParentNetwork()).getDcTopologyModel().invalidateCache();
             String variantId = network.get().getVariantManager().getVariantId(variantIndex);
-            getNetwork().getListeners().notifyUpdate(dcConnectable, () -> "connected" + getAttributeSideSuffix(), variantId, oldValue, connected);
+            getNetwork().getListeners().notifyUpdate(dcConnectable, () -> "connected_dc" + getAttributeSideOrNumberSuffix(), variantId, oldValue, connected);
         }
-=======
-        String variantId = network.get().getVariantManager().getVariantId(variantIndex);
-        getNetwork().getListeners().notifyUpdate(dcConnectable, () -> "connected_dc" + getAttributeSideOrNumberSuffix(), variantId, oldValue, connected);
->>>>>>> 7bc565d3
         return this;
     }
 
