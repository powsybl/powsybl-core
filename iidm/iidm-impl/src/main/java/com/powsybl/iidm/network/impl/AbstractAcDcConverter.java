/**
 * Copyright (c) 2025, Coreso SA (https://www.coreso.eu/) and TSCNET Services GmbH (https://www.tscnet.eu/)
 * This Source Code Form is subject to the terms of the Mozilla Public
 * License, v. 2.0. If a copy of the MPL was not distributed with this
 * file, You can obtain one at http://mozilla.org/MPL/2.0/.
 * SPDX-License-Identifier: MPL-2.0
 */
package com.powsybl.iidm.network.impl;

import com.powsybl.commons.ref.Ref;
import com.powsybl.commons.util.fastutil.ExtendedDoubleArrayList;
import com.powsybl.iidm.network.AcDcConverter;
import com.powsybl.iidm.network.DcTerminal;
import com.powsybl.iidm.network.Terminal;
import com.powsybl.iidm.network.TerminalNumber;
import com.powsybl.iidm.network.ValidationUtil;

import java.util.ArrayList;
import java.util.List;
import java.util.Objects;
import java.util.Optional;

/**
 * @author Damien Jeandemange {@literal <damien.jeandemange at artelys.com>}
 */
abstract class AbstractAcDcConverter<I extends AcDcConverter<I>> extends AbstractConnectable<I> implements AcDcConverter<I>, MultiVariantObject {

    public static final String IDLE_LOSS = "idleLoss";
    public static final String SWITCHING_LOSS = "switchingLoss";
    public static final String RESISTIVE_LOSS = "resistiveLoss";
    public static final String PCC_TERMINAL = "pccTerminal";
    public static final String CONTROL_MODE = "controlMode";
    public static final String TARGET_P = "targetP";
    public static final String TARGET_VDC = "targetVdc";
    protected final List<DcTerminalImpl> dcTerminals = new ArrayList<>();

    private double idleLoss;
    private double switchingLoss;
    private double resistiveLoss;

    private final RegulatingPoint pccRegulatingPoint;

    // attributes depending on the variant

    private final ExtendedDoubleArrayList targetP;

    private final ExtendedDoubleArrayList targetVdc;

    AbstractAcDcConverter(Ref<NetworkImpl> ref, String id, String name, boolean fictitious,
                          double idleLoss, double switchingLoss, double resistiveLoss,
                          TerminalExt pccTerminal, ControlMode controlMode, double targetP, double targetVdc) {
        super(ref, id, name, fictitious);
        this.idleLoss = idleLoss;
        this.switchingLoss = switchingLoss;
        this.resistiveLoss = resistiveLoss;
        int variantArraySize = ref.get().getVariantManager().getVariantArraySize();
<<<<<<< HEAD
        this.targetP = new ExtendedDoubleArrayList(variantArraySize, targetP);
        this.targetVdc = new ExtendedDoubleArrayList(variantArraySize, targetVdc);
        pccRegulatingPoint = new RegulatingPoint(id, () -> null, variantArraySize, controlMode.ordinal(), ControlMode.V_DC.ordinal(), false);
=======
        this.targetP = new TDoubleArrayList(variantArraySize);
        this.targetVdc = new TDoubleArrayList(variantArraySize);
        pccRegulatingPoint = new RegulatingPoint(id, () -> (TerminalExt) getTerminal1(), variantArraySize, controlMode.ordinal(), ControlMode.V_DC.ordinal(), false);
>>>>>>> c2867f39
        pccRegulatingPoint.setRegulatingTerminal(pccTerminal);
    }

    @Override
    public Terminal getTerminal1() {
        ValidationUtil.checkAccessOfRemovedEquipment(this.id, this.removed, "terminal1");
        return getTerminals().get(0);
    }

    @Override
    public Optional<Terminal> getTerminal2() {
        ValidationUtil.checkAccessOfRemovedEquipment(this.id, this.removed, "terminal2");
        if (terminals.size() > 1) {
            return Optional.of(terminals.get(1));
        }
        return Optional.empty();
    }

    @Override
    public TerminalNumber getTerminalNumber(Terminal terminal) {
        Objects.requireNonNull(terminal);
        if (getTerminal1() == terminal) {
            return TerminalNumber.ONE;
        } else if (getTerminal2().orElse(null) == terminal) {
            return TerminalNumber.TWO;
        } else {
            throw new IllegalStateException("The terminal is not connected to this AC/DC converter");
        }
    }

    @Override
    public Optional<Terminal> getTerminal(TerminalNumber terminalNumber) {
        Objects.requireNonNull(terminalNumber);
        ValidationUtil.checkAccessOfRemovedEquipment(this.id, this.removed, "terminal");
        if (terminalNumber == TerminalNumber.ONE) {
            return Optional.of(getTerminal1());
        } else if (terminalNumber == TerminalNumber.TWO) {
            return getTerminal2();
        }
        throw new IllegalStateException("Unexpected AC terminal number: " + terminalNumber);
    }

    @Override
    public DcTerminal getDcTerminal1() {
        ValidationUtil.checkAccessOfRemovedEquipment(this.id, this.removed, "dcTerminal1");
        return this.dcTerminals.get(0);
    }

    @Override
    public DcTerminal getDcTerminal2() {
        ValidationUtil.checkAccessOfRemovedEquipment(this.id, this.removed, "dcTerminal2");
        return this.dcTerminals.get(1);
    }

    @Override
    public TerminalNumber getTerminalNumber(DcTerminal dcTerminal) {
        Objects.requireNonNull(dcTerminal);
        if (getDcTerminal1() == dcTerminal) {
            return TerminalNumber.ONE;
        } else if (getDcTerminal2() == dcTerminal) {
            return TerminalNumber.TWO;
        } else {
            throw new IllegalStateException("The DC terminal is not connected to this AC/DC converter");
        }
    }

    @Override
    public DcTerminal getDcTerminal(TerminalNumber terminalNumber) {
        Objects.requireNonNull(terminalNumber);
        ValidationUtil.checkAccessOfRemovedEquipment(this.id, this.removed, "terminal");
        if (terminalNumber == TerminalNumber.ONE) {
            return this.dcTerminals.get(0);
        } else if (terminalNumber == TerminalNumber.TWO) {
            return this.dcTerminals.get(1);
        }
        throw new IllegalStateException("Unexpected DC terminal number: " + terminalNumber);
    }

    @Override
    public List<DcTerminal> getDcTerminals() {
        ValidationUtil.checkAccessOfRemovedEquipment(this.id, this.removed, "dcTerminals");
        return List.copyOf(dcTerminals);
    }

    void addDcTerminal(DcTerminalImpl dcTerminal) {
        this.dcTerminals.add(dcTerminal);
        dcTerminal.setDcConnectable(this);
    }

    @Override
    public double getIdleLoss() {
        ValidationUtil.checkAccessOfRemovedEquipment(this.id, this.removed, IDLE_LOSS);
        return this.idleLoss;
    }

    @Override
    public I setIdleLoss(double idleLoss) {
        ValidationUtil.checkModifyOfRemovedEquipment(this.id, this.removed, IDLE_LOSS);
        ValidationUtil.checkDoubleParamPositive(this, idleLoss, IDLE_LOSS);
        double oldValue = this.idleLoss;
        this.idleLoss = idleLoss;
        getNetwork().getListeners().notifyUpdate(this, IDLE_LOSS, oldValue, idleLoss);
        return self();
    }

    @Override
    public double getSwitchingLoss() {
        ValidationUtil.checkAccessOfRemovedEquipment(this.id, this.removed, SWITCHING_LOSS);
        return this.switchingLoss;
    }

    @Override
    public I setSwitchingLoss(double switchingLoss) {
        ValidationUtil.checkModifyOfRemovedEquipment(this.id, this.removed, SWITCHING_LOSS);
        ValidationUtil.checkDoubleParamPositive(this, switchingLoss, SWITCHING_LOSS);
        double oldValue = this.switchingLoss;
        this.switchingLoss = switchingLoss;
        getNetwork().getListeners().notifyUpdate(this, SWITCHING_LOSS, oldValue, switchingLoss);
        return self();
    }

    @Override
    public double getResistiveLoss() {
        ValidationUtil.checkAccessOfRemovedEquipment(this.id, this.removed, RESISTIVE_LOSS);
        return this.resistiveLoss;
    }

    @Override
    public I setResistiveLoss(double resistiveLoss) {
        ValidationUtil.checkModifyOfRemovedEquipment(this.id, this.removed, RESISTIVE_LOSS);
        ValidationUtil.checkDoubleParamPositive(this, resistiveLoss, RESISTIVE_LOSS);
        double oldValue = this.resistiveLoss;
        this.resistiveLoss = resistiveLoss;
        getNetwork().getListeners().notifyUpdate(this, RESISTIVE_LOSS, oldValue, resistiveLoss);
        return self();
    }

    @Override
    public I setPccTerminal(Terminal pccTerminal) {
        Objects.requireNonNull(pccTerminal);
        ValidationUtil.checkModifyOfRemovedEquipment(this.id, this.removed, PCC_TERMINAL);
        ValidationUtil.checkAcDcConverterPccTerminal(this, getTerminal2().isPresent(), pccTerminal, getTerminal1().getVoltageLevel());
        Terminal oldValue = pccRegulatingPoint.getRegulatingTerminal();
        pccRegulatingPoint.setRegulatingTerminal((TerminalExt) pccTerminal);
        notifyUpdate(PCC_TERMINAL, oldValue, pccRegulatingPoint.getRegulatingTerminal());
        return self();
    }

    @Override
    public Terminal getPccTerminal() {
        ValidationUtil.checkAccessOfRemovedEquipment(this.id, this.removed, PCC_TERMINAL);
        return pccRegulatingPoint.getRegulatingTerminal();
    }

    @Override
    public I setControlMode(ControlMode controlMode) {
        Objects.requireNonNull(controlMode);
        ValidationUtil.checkModifyOfRemovedEquipment(this.id, this.removed, CONTROL_MODE);
        NetworkImpl n = getNetwork();
        ValidationUtil.checkAcDcConverterControl(this, controlMode, getTargetP(), getTargetVdc(),
                n.getMinValidationLevel(), n.getReportNodeContext().getReportNode());
        int variantIndex = n.getVariantIndex();
        int oldValueOrdinal = pccRegulatingPoint.setRegulationMode(variantIndex, controlMode.ordinal());
        String variantId = n.getVariantManager().getVariantId(variantIndex);
        notifyUpdate(CONTROL_MODE, variantId, ControlMode.values()[oldValueOrdinal], controlMode);
        return self();
    }

    @Override
    public ControlMode getControlMode() {
        ValidationUtil.checkAccessOfRemovedEquipment(this.id, this.removed, CONTROL_MODE);
        int variantIndex = getNetwork().getVariantIndex();
        return ControlMode.values()[pccRegulatingPoint.getRegulationMode(variantIndex)];
    }

    @Override
    public I setTargetP(double targetP) {
        ValidationUtil.checkModifyOfRemovedEquipment(this.id, this.removed, TARGET_P);
        NetworkImpl n = getNetwork();
        ValidationUtil.checkAcDcConverterControl(this, getControlMode(), targetP, getTargetVdc(),
                n.getMinValidationLevel(), n.getReportNodeContext().getReportNode());
        int variantIndex = n.getVariantIndex();
        double oldValue = this.targetP.set(variantIndex, targetP);
        String variantId = n.getVariantManager().getVariantId(variantIndex);
        n.invalidateValidationLevel();
        notifyUpdate(TARGET_P, variantId, oldValue, targetP);
        return self();
    }

    @Override
    public double getTargetP() {
        ValidationUtil.checkAccessOfRemovedEquipment(this.id, this.removed, TARGET_P);
        return targetP.getDouble(getNetwork().getVariantIndex());
    }

    @Override
    public I setTargetVdc(double targetVdc) {
        ValidationUtil.checkModifyOfRemovedEquipment(this.id, this.removed, TARGET_VDC);
        NetworkImpl n = getNetwork();
        ValidationUtil.checkAcDcConverterControl(this, getControlMode(), getTargetP(), targetVdc,
                n.getMinValidationLevel(), n.getReportNodeContext().getReportNode());
        int variantIndex = n.getVariantIndex();
        double oldValue = this.targetVdc.set(variantIndex, targetVdc);
        String variantId = n.getVariantManager().getVariantId(variantIndex);
        n.invalidateValidationLevel();
        notifyUpdate(TARGET_VDC, variantId, oldValue, targetVdc);
        return self();
    }

    @Override
    public double getTargetVdc() {
        ValidationUtil.checkAccessOfRemovedEquipment(this.id, this.removed, TARGET_VDC);
        return targetVdc.getDouble(getNetwork().getVariantIndex());
    }

    @Override
    public void extendVariantArraySize(int initVariantArraySize, int number, int sourceIndex) {
        super.extendVariantArraySize(initVariantArraySize, number, sourceIndex);
        targetP.growAndFill(number, targetP.getDouble(sourceIndex));
        targetVdc.growAndFill(number, targetVdc.getDouble(sourceIndex));

        for (DcTerminalImpl t : dcTerminals) {
            t.extendVariantArraySize(initVariantArraySize, number, sourceIndex);
        }
        pccRegulatingPoint.extendVariantArraySize(initVariantArraySize, number, sourceIndex);
    }

    @Override
    public void reduceVariantArraySize(int number) {
        super.reduceVariantArraySize(number);
        targetP.removeElements(number);
        targetVdc.removeElements(number);

        for (DcTerminalImpl t : dcTerminals) {
            t.reduceVariantArraySize(number);
        }
        pccRegulatingPoint.reduceVariantArraySize(number);
    }

    @Override
    public void deleteVariantArrayElement(int index) {
        super.deleteVariantArrayElement(index);

        for (DcTerminalImpl t : dcTerminals) {
            t.deleteVariantArrayElement(index);
        }
        pccRegulatingPoint.deleteVariantArrayElement(index);
    }

    @Override
    public void allocateVariantArrayElement(int[] indexes, int sourceIndex) {
        super.allocateVariantArrayElement(indexes, sourceIndex);
        for (int index : indexes) {
            targetP.set(index, targetP.getDouble(sourceIndex));
            targetVdc.set(index, targetVdc.getDouble(sourceIndex));
        }

        for (DcTerminalImpl t : dcTerminals) {
            t.allocateVariantArrayElement(indexes, sourceIndex);
        }
        pccRegulatingPoint.allocateVariantArrayElement(indexes, sourceIndex);
    }

    @Override
    public void remove() {
        dcTerminals.forEach(dcTerminal -> {
            ((AbstractNetwork) getParentNetwork()).getDcTopologyModel().detach(dcTerminal);
            dcTerminal.remove();
        });
        pccRegulatingPoint.remove();
        super.remove();
    }

    protected abstract I self();
}<|MERGE_RESOLUTION|>--- conflicted
+++ resolved
@@ -54,15 +54,9 @@
         this.switchingLoss = switchingLoss;
         this.resistiveLoss = resistiveLoss;
         int variantArraySize = ref.get().getVariantManager().getVariantArraySize();
-<<<<<<< HEAD
         this.targetP = new ExtendedDoubleArrayList(variantArraySize, targetP);
         this.targetVdc = new ExtendedDoubleArrayList(variantArraySize, targetVdc);
-        pccRegulatingPoint = new RegulatingPoint(id, () -> null, variantArraySize, controlMode.ordinal(), ControlMode.V_DC.ordinal(), false);
-=======
-        this.targetP = new TDoubleArrayList(variantArraySize);
-        this.targetVdc = new TDoubleArrayList(variantArraySize);
         pccRegulatingPoint = new RegulatingPoint(id, () -> (TerminalExt) getTerminal1(), variantArraySize, controlMode.ordinal(), ControlMode.V_DC.ordinal(), false);
->>>>>>> c2867f39
         pccRegulatingPoint.setRegulatingTerminal(pccTerminal);
     }
 
