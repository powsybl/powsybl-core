--- conflicted
+++ resolved
@@ -9,10 +9,9 @@
 
 import com.powsybl.commons.report.ReportNode;
 import com.powsybl.iidm.network.*;
-import org.slf4j.Logger;
-import org.slf4j.LoggerFactory;
 
 import java.util.*;
+
 import static java.lang.Integer.MAX_VALUE;
 
 /**
@@ -31,8 +30,6 @@
     protected final TreeMap<Integer, LoadingLimits.TemporaryLimit> temporaryLimits = new TreeMap<>(ACCEPTABLE_DURATION_COMPARATOR);
 
     public class TemporaryLimitAdderImpl<B extends LoadingLimitsAdder<L, B>> implements TemporaryLimitAdder<B> {
-
-        private final Logger logger = LoggerFactory.getLogger(TemporaryLimitAdderImpl.class);
 
         private String name;
 
@@ -83,11 +80,7 @@
                 throw new ValidationException(validable, "temporary limit value must be >= 0");
             }
             if (value == 0) {
-<<<<<<< HEAD
-                logger.info("{}temporary limit value is set to 0", validable.getMessageHeader());
-=======
                 LOGGER.info("{}temporary limit value is set to 0", validable.getMessageHeader());
->>>>>>> 4b65c5f4
             }
             if (acceptableDuration == null) {
                 throw new ValidationException(validable, "acceptable duration is not set");
