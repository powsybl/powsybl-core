/**
 * Copyright (c) 2016, All partners of the iTesla project (http://www.itesla-project.eu/consortium)
 * This Source Code Form is subject to the terms of the Mozilla Public
 * License, v. 2.0. If a copy of the MPL was not distributed with this
 * file, You can obtain one at http://mozilla.org/MPL/2.0/.
 */
package com.powsybl.iidm.network.impl;

import com.powsybl.commons.util.trove.TBooleanArrayList;
import com.powsybl.iidm.network.Terminal;
import com.powsybl.iidm.network.impl.util.Ref;

import java.util.ArrayList;
import java.util.Objects;
import java.util.Set;

/**
 * A terminal connected to a bus/breaker topology.
 *
 * @author Geoffroy Jamgotchian <geoffroy.jamgotchian at rte-france.com>
 */
class BusTerminal extends AbstractTerminal {

    private final NodeBreakerView nodeBreakerView = new NodeBreakerView() {
        @Override
        public int getNode() {
            throw BusBreakerVoltageLevel.createNotSupportedBusBreakerTopologyException();
        }

        @Override
        public void moveConnectable(int node, String voltageLevelId) {
            getConnectable().move(BusTerminal.this, getConnectionInfo(), node, voltageLevelId);
        }
    };

    private final BusBreakerViewExt busBreakerView = new BusBreakerViewExt() {

        @Override
        public BusExt getBus() {
            return isConnected() ? getConnectableBus() : null;
        }

        @Override
        public ConfiguredBus getConnectableBus() {
            return ((BusBreakerVoltageLevel) voltageLevel).getBus(getConnectableBusId(), true);
        }

        @Override
        public void setConnectableBus(String busId) {
            Objects.requireNonNull(busId);
            BusBreakerVoltageLevel vl = (BusBreakerVoltageLevel) voltageLevel;

            // Assert that the new bus exists
            vl.getBus(busId, true);

            vl.detach(BusTerminal.this);
            int variantIndex = network.get().getVariantIndex();
            String oldValue = BusTerminal.this.connectableBusId.set(variantIndex, busId);
            vl.attach(BusTerminal.this, false);
            String variantId = network.get().getVariantManager().getVariantId(variantIndex);
            getConnectable().notifyUpdate("connectableBusId", variantId, oldValue, busId);
        }

        @Override
        public void moveConnectable(String busId, boolean connected) {
            getConnectable().move(BusTerminal.this, getConnectionInfo(), busId, connected);
        }

    };

    @Override
    public String getConnectionInfo() {
        return "bus " + getBusBreakerView().getConnectableBus().getId() + ", "
                + (getBusBreakerView().getBus() != null ? "connected" : "disconnected");
    }

    private final BusViewExt busView = new BusViewExt() {

        @Override
        public BusExt getBus() {
            return isConnected() ? this.getConnectableBus() : null;
        }

        @Override
        public MergedBus getConnectableBus() {
            ConfiguredBus bus = ((BusBreakerVoltageLevel) voltageLevel).getBus(getConnectableBusId(), true);
            return ((BusBreakerVoltageLevel) voltageLevel).calculatedBusTopology.getMergedBus(bus);
        }

    };

    // attributes depending on the variant

    private final TBooleanArrayList connected;

    private final ArrayList<String> connectableBusId;

    BusTerminal(Ref<? extends VariantManagerHolder> network, String connectableBusId, boolean connected) {
        super(network);
        Objects.requireNonNull(connectableBusId);
        int variantArraySize = network.get().getVariantManager().getVariantArraySize();
        this.connected = new TBooleanArrayList(variantArraySize);
        this.connectableBusId = new ArrayList<>(variantArraySize);
        for (int i = 0; i < variantArraySize; i++) {
            this.connected.add(connected);
            this.connectableBusId.add(connectableBusId);
        }
    }

    void setConnectableBusId(String connectableBusId) {
        int variantIndex = network.get().getVariantIndex();
        String oldValue = this.connectableBusId.set(variantIndex, connectableBusId);
        String variantId = network.get().getVariantManager().getVariantId(variantIndex);
        getConnectable().notifyUpdate("connectableBusId", variantId, oldValue, connectableBusId);
    }

    String getConnectableBusId() {
        return this.connectableBusId.get(network.get().getVariantIndex());
    }

    void setConnected(boolean connected) {
        int variantIndex = network.get().getVariantIndex();
        boolean oldValue = this.connected.set(variantIndex, connected);
        String variantId = network.get().getVariantManager().getVariantId(variantIndex);
        getConnectable().notifyUpdate("connected", variantId, oldValue, connected);
    }

    @Override
    public boolean isConnected() {
        return this.connected.get(network.get().getVariantIndex());
    }

    @Override
<<<<<<< HEAD
    public boolean traverse(TopologyTraverser traverser, Set<Terminal> traversedTerminals) {
        return ((BusBreakerVoltageLevel) voltageLevel).traverse(this, traverser, traversedTerminals);
=======
    public void traverse(VoltageLevel.TopologyTraverser traverser, Set<Terminal> visitedTerminals) {
        ((BusBreakerVoltageLevel) voltageLevel).traverse(this, traverser, visitedTerminals);
>>>>>>> 6e4f4c38
    }

    @Override
    public void traverse(TopologyTraverser traverser) {
        ((BusBreakerVoltageLevel) voltageLevel).traverse(this, traverser);
    }

    @Override
    protected double getV() {
        return busBreakerView.getBus() != null ? busBreakerView.getBus().getV() : Double.NaN;
    }

    @Override
    public NodeBreakerView getNodeBreakerView() {
        return nodeBreakerView;
    }

    @Override
    public BusBreakerViewExt getBusBreakerView() {
        return busBreakerView;
    }

    @Override
    public BusViewExt getBusView() {
        return busView;
    }

    @Override
    public String toString() {
        return getClass().getSimpleName() + "[" + getConnectableBusId() + "]";
    }

    @Override
    public void extendVariantArraySize(int initVariantArraySize, int number, int sourceIndex) {
        super.extendVariantArraySize(initVariantArraySize, number, sourceIndex);
        connected.ensureCapacity(connected.size() + number);
        connectableBusId.ensureCapacity(connectableBusId.size() + number);
        for (int i = 0; i < number; i++) {
            connected.add(connected.get(sourceIndex));
            connectableBusId.add(connectableBusId.get(sourceIndex));
        }
    }

    @Override
    public void reduceVariantArraySize(int number) {
        super.reduceVariantArraySize(number);
        for (int i = 0; i < number; i++) {
            connected.removeAt(connected.size() - 1);
            connectableBusId.remove(connectableBusId.size() - 1);
        }
    }

    @Override
    public void deleteVariantArrayElement(int index) {
        super.deleteVariantArrayElement(index);
        connectableBusId.set(index, null);
    }

    @Override
    public void allocateVariantArrayElement(int[] indexes, int sourceIndex) {
        super.allocateVariantArrayElement(indexes, sourceIndex);
        for (int index : indexes) {
            connected.set(index, connected.get(sourceIndex));
            connectableBusId.set(index, connectableBusId.get(sourceIndex));
        }
    }

}<|MERGE_RESOLUTION|>--- conflicted
+++ resolved
@@ -131,13 +131,8 @@
     }
 
     @Override
-<<<<<<< HEAD
-    public boolean traverse(TopologyTraverser traverser, Set<Terminal> traversedTerminals) {
-        return ((BusBreakerVoltageLevel) voltageLevel).traverse(this, traverser, traversedTerminals);
-=======
-    public void traverse(VoltageLevel.TopologyTraverser traverser, Set<Terminal> visitedTerminals) {
-        ((BusBreakerVoltageLevel) voltageLevel).traverse(this, traverser, visitedTerminals);
->>>>>>> 6e4f4c38
+    public boolean traverse(TopologyTraverser traverser, Set<Terminal> visitedTerminals) {
+        return ((BusBreakerVoltageLevel) voltageLevel).traverse(this, traverser, visitedTerminals);
     }
 
     @Override
