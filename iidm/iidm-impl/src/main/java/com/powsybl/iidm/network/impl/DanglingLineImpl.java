--- conflicted
+++ resolved
@@ -308,11 +308,7 @@
             throw new UnsupportedOperationException("Parent tie line " + tieLine.getId() + " should be removed before the child dangling line");
         }
         super.remove();
-<<<<<<< HEAD
-        boundary.getReferrerManager().notifyOfRemoval();
-=======
         boundary.remove();
->>>>>>> 7c4d41b5
     }
 
     void removeTieLine() {
