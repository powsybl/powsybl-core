/**
 * Copyright (c) 2016, All partners of the iTesla project (http://www.itesla-project.eu/consortium)
 * This Source Code Form is subject to the terms of the Mozilla Public
 * License, v. 2.0. If a copy of the MPL was not distributed with this
 * file, You can obtain one at http://mozilla.org/MPL/2.0/.
 * SPDX-License-Identifier: MPL-2.0
 */
package com.powsybl.iidm.network.impl;

import com.powsybl.iidm.network.Terminal;
import com.powsybl.iidm.network.TopologyPoint;
import com.powsybl.math.graph.TraversalType;
import com.powsybl.math.graph.TraverseResult;

import java.util.List;
import java.util.Set;

/**
 *
 * @author Geoffroy Jamgotchian {@literal <geoffroy.jamgotchian at rte-france.com>}
 */
public interface TerminalExt extends Terminal, MultiVariantObject {

    interface BusBreakerViewExt extends BusBreakerView {

        @Override BusExt getBus();

    }

    interface BusViewExt extends BusView {

        @Override BusExt getBus();

    }

    @Override
    AbstractConnectable getConnectable();

    void setConnectable(AbstractConnectable connectable);

    @Override VoltageLevelExt getVoltageLevel();

    void setVoltageLevel(VoltageLevelExt voltageLevel);

    @Override BusBreakerViewExt getBusBreakerView();

    @Override BusViewExt getBusView();

    /**
     * Traverse from this terminal using the given topology traverser, knowing that the terminals in the given
     * set have already been visited.
     * @return false if the traverser has to stop, meaning that a {@link TraverseResult#TERMINATE_TRAVERSER}
     * has been returned from the traverser, true otherwise
     */
    boolean traverse(TopologyTraverser traverser, Set<Terminal> visitedTerminals, TraversalType traversalType);

    TopologyPoint getTopologyPoint();

    void remove();

<<<<<<< HEAD
    void setAsRegulatingPoint(RegulatingPoint rp);

    void removeRegulatingPoint(RegulatingPoint rp);

    List<RegulatingPoint> getRegulatingPoints();
=======
    ReferrerManager<Terminal> getReferrerManager();
>>>>>>> 929c7ead
}<|MERGE_RESOLUTION|>--- conflicted
+++ resolved
@@ -58,13 +58,5 @@
 
     void remove();
 
-<<<<<<< HEAD
-    void setAsRegulatingPoint(RegulatingPoint rp);
-
-    void removeRegulatingPoint(RegulatingPoint rp);
-
-    List<RegulatingPoint> getRegulatingPoints();
-=======
     ReferrerManager<Terminal> getReferrerManager();
->>>>>>> 929c7ead
 }