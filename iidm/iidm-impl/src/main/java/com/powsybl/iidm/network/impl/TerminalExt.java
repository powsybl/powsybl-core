/**
 * Copyright (c) 2016, All partners of the iTesla project (http://www.itesla-project.eu/consortium)
 * This Source Code Form is subject to the terms of the Mozilla Public
 * License, v. 2.0. If a copy of the MPL was not distributed with this
 * file, You can obtain one at http://mozilla.org/MPL/2.0/.
 */
package com.powsybl.iidm.network.impl;

import com.powsybl.iidm.network.Terminal;
import com.powsybl.math.graph.TraverseResult;

import java.util.Set;

/**
 *
 * @author Geoffroy Jamgotchian <geoffroy.jamgotchian at rte-france.com>
 */
interface TerminalExt extends Terminal, MultiVariantObject {

    interface BusBreakerViewExt extends BusBreakerView {

        @Override BusExt getBus();

    }

    interface BusViewExt extends BusView {

        @Override BusExt getBus();

    }

    @Override
    AbstractConnectable getConnectable();

    void setConnectable(AbstractConnectable connectable);

    @Override VoltageLevelExt getVoltageLevel();

    void setVoltageLevel(VoltageLevelExt voltageLevel);

    @Override BusBreakerViewExt getBusBreakerView();

    @Override BusViewExt getBusView();

    void setNum(int num);

<<<<<<< HEAD
    /**
     * Traverse from this terminal using the given topology traverser, knowing that the terminals in the given
     * set have already been traversed.
     * @return false if the traverser has to stop, meaning that a {@link TraverseResult#TERMINATE_TRAVERSER}
     * has been returned from the traverser, true otherwise
     */
    boolean traverse(TopologyTraverser traverser, Set<Terminal> traversedTerminals);
=======
    void traverse(VoltageLevel.TopologyTraverser traverser, Set<Terminal> visitedTerminals);
>>>>>>> 6e4f4c38

    String getConnectionInfo();

}<|MERGE_RESOLUTION|>--- conflicted
+++ resolved
@@ -44,17 +44,13 @@
 
     void setNum(int num);
 
-<<<<<<< HEAD
     /**
      * Traverse from this terminal using the given topology traverser, knowing that the terminals in the given
-     * set have already been traversed.
+     * set have already been visited.
      * @return false if the traverser has to stop, meaning that a {@link TraverseResult#TERMINATE_TRAVERSER}
      * has been returned from the traverser, true otherwise
      */
-    boolean traverse(TopologyTraverser traverser, Set<Terminal> traversedTerminals);
-=======
-    void traverse(VoltageLevel.TopologyTraverser traverser, Set<Terminal> visitedTerminals);
->>>>>>> 6e4f4c38
+    boolean traverse(TopologyTraverser traverser, Set<Terminal> visitedTerminals);
 
     String getConnectionInfo();
 
