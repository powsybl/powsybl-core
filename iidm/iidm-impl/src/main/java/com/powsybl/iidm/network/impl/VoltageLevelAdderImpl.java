/**
 * Copyright (c) 2016, All partners of the iTesla project (http://www.itesla-project.eu/consortium)
 * This Source Code Form is subject to the terms of the Mozilla Public
 * License, v. 2.0. If a copy of the MPL was not distributed with this
 * file, You can obtain one at http://mozilla.org/MPL/2.0/.
 */
package com.powsybl.iidm.network.impl;

import com.powsybl.commons.PowsyblException;
import com.powsybl.iidm.network.TopologyKind;
import com.powsybl.iidm.network.VoltageLevel;
import com.powsybl.iidm.network.VoltageLevelAdder;
import com.powsybl.iidm.network.ValidationUtil;
import com.powsybl.iidm.network.impl.util.Ref;

import java.util.Optional;

/**
 *
 * @author Geoffroy Jamgotchian <geoffroy.jamgotchian at rte-france.com>
 */
class VoltageLevelAdderImpl extends AbstractIdentifiableAdder<VoltageLevelAdderImpl> implements VoltageLevelAdder {

    private final Ref<NetworkImpl> networkRef;
    private final SubstationImpl substation;

    private double nominalV = Double.NaN;

    private double lowVoltageLimit = Double.NaN;

    private double highVoltageLimit = Double.NaN;

    private TopologyKind topologyKind;

    VoltageLevelAdderImpl(SubstationImpl substation) {
        networkRef = null;
        this.substation = substation;
    }

<<<<<<< HEAD
    VoltageLevelAdderImpl(VoltageLevel voltageLevel, SubstationImpl substation) {
        this(substation);
        nominalV = voltageLevel.getNominalV();
        lowVoltageLimit = voltageLevel.getLowVoltageLimit();
        highVoltageLimit = voltageLevel.getHighVoltageLimit();
        topologyKind = voltageLevel.getTopologyKind();
        setFictitious(voltageLevel.isFictitious());
=======
    VoltageLevelAdderImpl(Ref<NetworkImpl> networkRef) {
        this.networkRef = networkRef;
        substation = null;
>>>>>>> 93390e84
    }

    @Override
    protected NetworkImpl getNetwork() {
        return Optional.ofNullable(networkRef)
                .map(Ref::get)
                .orElseGet(() -> Optional.ofNullable(substation)
                        .map(SubstationImpl::getNetwork)
                        .orElseThrow(() -> new PowsyblException("Voltage level has no container")));
    }

    @Override
    protected String getTypeDescription() {
        return "Voltage level";
    }

    @Override
    public VoltageLevelAdder setNominalV(double nominalV) {
        this.nominalV = nominalV;
        return this;
    }

    @Override
    public VoltageLevelAdder setLowVoltageLimit(double lowVoltageLimit) {
        this.lowVoltageLimit = lowVoltageLimit;
        return this;
    }

    @Override
    public VoltageLevelAdder setHighVoltageLimit(double highVoltageLimit) {
        this.highVoltageLimit = highVoltageLimit;
        return this;
    }

    @Override
    public VoltageLevelAdder setTopologyKind(String topologyKind) {
        this.topologyKind = TopologyKind.valueOf(topologyKind);
        return this;
    }

    @Override
    public VoltageLevelAdder setTopologyKind(TopologyKind topologyKind) {
        this.topologyKind = topologyKind;
        return this;
    }

    @Override
    public VoltageLevel add() {
        String id = checkAndGetUniqueId();
        // TODO : ckeck that there are not another voltage level with same base voltage

        ValidationUtil.checkNominalV(this, nominalV);
        ValidationUtil.checkVoltageLimits(this, lowVoltageLimit, highVoltageLimit);
        ValidationUtil.checkTopologyKind(this, topologyKind);

        VoltageLevelExt voltageLevel;
        switch (topologyKind) {
            case NODE_BREAKER:
                voltageLevel = new NodeBreakerVoltageLevel(id, getName(), isFictitious(), substation, networkRef, nominalV, lowVoltageLimit, highVoltageLimit);
                break;
            case BUS_BREAKER:
                voltageLevel = new BusBreakerVoltageLevel(id, getName(), isFictitious(), substation, networkRef, nominalV, lowVoltageLimit, highVoltageLimit);
                break;
            default:
                throw new AssertionError();
        }
        getNetwork().getIndex().checkAndAdd(voltageLevel);
        Optional.ofNullable(substation).ifPresent(s -> s.addVoltageLevel(voltageLevel));
        getNetwork().getListeners().notifyCreation(voltageLevel);
        return voltageLevel;
    }

}<|MERGE_RESOLUTION|>--- conflicted
+++ resolved
@@ -37,7 +37,11 @@
         this.substation = substation;
     }
 
-<<<<<<< HEAD
+    VoltageLevelAdderImpl(Ref<NetworkImpl> networkRef) {
+        this.networkRef = networkRef;
+        substation = null;
+    }
+
     VoltageLevelAdderImpl(VoltageLevel voltageLevel, SubstationImpl substation) {
         this(substation);
         nominalV = voltageLevel.getNominalV();
@@ -45,11 +49,6 @@
         highVoltageLimit = voltageLevel.getHighVoltageLimit();
         topologyKind = voltageLevel.getTopologyKind();
         setFictitious(voltageLevel.isFictitious());
-=======
-    VoltageLevelAdderImpl(Ref<NetworkImpl> networkRef) {
-        this.networkRef = networkRef;
-        substation = null;
->>>>>>> 93390e84
     }
 
     @Override
