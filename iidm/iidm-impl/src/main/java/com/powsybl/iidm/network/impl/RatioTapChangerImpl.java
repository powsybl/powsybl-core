--- conflicted
+++ resolved
@@ -55,17 +55,13 @@
 
     @Override
     public RatioTapChangerImpl setRegulating(boolean regulating) {
-<<<<<<< HEAD
-        ValidationUtil.checkRatioTapChangerRegulation(parent, loadTapChangingCapabilities, regulating, regulationTerminal, getTargetV(), getNetwork());
+        ValidationUtil.checkRatioTapChangerRegulation(parent, regulating, regulationTerminal, getTargetV(), getNetwork());
 
         Set<TapChanger> tapChangers = new HashSet<TapChanger>();
         tapChangers.addAll(parent.getAllTapChangers());
         tapChangers.remove(parent.getRatioTapChanger());
         ValidationUtil.checkOnlyOneTapChangerRegulatingEnabled(parent, tapChangers, regulating);
 
-=======
-        ValidationUtil.checkRatioTapChangerRegulation(parent, regulating, regulationTerminal, getTargetV(), getNetwork());
->>>>>>> 6df4968d
         return super.setRegulating(regulating);
     }
 
