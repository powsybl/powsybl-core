/**
 * Copyright (c) 2016, All partners of the iTesla project (http://www.itesla-project.eu/consortium)
 * This Source Code Form is subject to the terms of the Mozilla Public
 * License, v. 2.0. If a copy of the MPL was not distributed with this
 * file, You can obtain one at http://mozilla.org/MPL/2.0/.
 */
package com.powsybl.iidm.network.impl;

import com.powsybl.iidm.network.*;
import com.powsybl.iidm.network.impl.util.Ref;

import java.util.Objects;

/**
 * @author Geoffroy Jamgotchian <geoffroy.jamgotchian at rte-france.com>
 */
class TieLineAdderImpl extends AbstractIdentifiableAdder<TieLineAdderImpl> implements TieLineAdder {

    private final NetworkImpl network;
<<<<<<< HEAD
    private final String subNetwork;
    private String dl1Id;
    private String dl2Id;

    TieLineAdderImpl(NetworkImpl network, String subNetwork) {
        this.network = network;
        this.subNetwork = subNetwork;
=======
    private final String subnetwork;
    private String dl1Id;
    private String dl2Id;

    TieLineAdderImpl(NetworkImpl network, String subnetwork) {
        this.network = Objects.requireNonNull(network);
        this.subnetwork = subnetwork;
>>>>>>> 3a230400
    }

    @Override
    protected NetworkImpl getNetwork() {
        return network;
    }

    @Override
    protected String getTypeDescription() {
        return "AC tie Line";
    }

    @Override
    public TieLineAdderImpl setDanglingLine1(String dl1Id) {
        this.dl1Id = dl1Id;
        return this;
    }

    @Override
    public TieLineAdderImpl setDanglingLine2(String dl2Id) {
        this.dl2Id = dl2Id;
        return this;
    }

    @Override
    public TieLineImpl add() {
        String id = checkAndGetUniqueId();
        if (dl1Id == null || dl2Id == null) {
            throw new ValidationException(this, "undefined dangling line");
        }
        DanglingLineImpl dl1 = network.getDanglingLine(dl1Id);
        DanglingLineImpl dl2 = network.getDanglingLine(dl2Id);
        if (dl1 == null || dl2 == null) {
            throw new ValidationException(this, dl1Id + " and/or " + dl2Id + " are not dangling lines in the network");
        }
        if (dl1 == dl2) {
            throw new ValidationException(this, "danglingLine1 and danglingLine2 are identical (" + dl1.getId() + ")");
        }
        if (dl1.getTieLine().isPresent() || dl2.getTieLine().isPresent()) {
            throw new ValidationException(this, "danglingLine1 (" + dl1Id + ") and/or danglingLine2 (" + dl2Id + ") already has a tie line");
        }
        if (dl1.getUcteXnodeCode() != null && dl2.getUcteXnodeCode() != null && !Objects.equals(dl1.getUcteXnodeCode(), dl2.getUcteXnodeCode())) {
            throw new ValidationException(this, "ucteXnodeCode is not consistent");
        }
        VoltageLevelExt voltageLevel1 = dl1.getTerminal().getVoltageLevel();
        VoltageLevelExt voltageLevel2 = dl2.getTerminal().getVoltageLevel();
<<<<<<< HEAD
        if (subNetwork != null && (!subNetwork.equals(voltageLevel1.getSubNetwork()) || !subNetwork.equals(voltageLevel2.getSubNetwork()))) {
            throw new ValidationException(this, "Line '" + id + "' is not contained in sub-network '" +
                    subNetwork + "'. Create this line from the parent network '" + getNetwork().getId() + "'");
=======
        if (subnetwork != null && (!subnetwork.equals(voltageLevel1.getSubnetwork()) || !subnetwork.equals(voltageLevel2.getSubnetwork()))) {
            throw new ValidationException(this, "The involved dangling lines are not in the subnetwork '" +
                    subnetwork + "'. Create this tie line from the parent network '" + getNetwork().getId() + "'");
>>>>>>> 3a230400
        }

        Ref<NetworkImpl> networkRef = computeNetworkRef(network, voltageLevel1, voltageLevel2);
        TieLineImpl line = new TieLineImpl(networkRef, id, getName(), isFictitious());

        line.attachDanglingLines(dl1, dl2);

        // invalidate components
        getNetwork().getConnectedComponentsManager().invalidate();
        getNetwork().getSynchronousComponentsManager().invalidate();

        network.getIndex().checkAndAdd(line);

        network.getListeners().notifyCreation(line);

        return line;
    }

}<|MERGE_RESOLUTION|>--- conflicted
+++ resolved
@@ -17,15 +17,6 @@
 class TieLineAdderImpl extends AbstractIdentifiableAdder<TieLineAdderImpl> implements TieLineAdder {
 
     private final NetworkImpl network;
-<<<<<<< HEAD
-    private final String subNetwork;
-    private String dl1Id;
-    private String dl2Id;
-
-    TieLineAdderImpl(NetworkImpl network, String subNetwork) {
-        this.network = network;
-        this.subNetwork = subNetwork;
-=======
     private final String subnetwork;
     private String dl1Id;
     private String dl2Id;
@@ -33,7 +24,6 @@
     TieLineAdderImpl(NetworkImpl network, String subnetwork) {
         this.network = Objects.requireNonNull(network);
         this.subnetwork = subnetwork;
->>>>>>> 3a230400
     }
 
     @Override
@@ -80,15 +70,9 @@
         }
         VoltageLevelExt voltageLevel1 = dl1.getTerminal().getVoltageLevel();
         VoltageLevelExt voltageLevel2 = dl2.getTerminal().getVoltageLevel();
-<<<<<<< HEAD
-        if (subNetwork != null && (!subNetwork.equals(voltageLevel1.getSubNetwork()) || !subNetwork.equals(voltageLevel2.getSubNetwork()))) {
-            throw new ValidationException(this, "Line '" + id + "' is not contained in sub-network '" +
-                    subNetwork + "'. Create this line from the parent network '" + getNetwork().getId() + "'");
-=======
         if (subnetwork != null && (!subnetwork.equals(voltageLevel1.getSubnetwork()) || !subnetwork.equals(voltageLevel2.getSubnetwork()))) {
             throw new ValidationException(this, "The involved dangling lines are not in the subnetwork '" +
                     subnetwork + "'. Create this tie line from the parent network '" + getNetwork().getId() + "'");
->>>>>>> 3a230400
         }
 
         Ref<NetworkImpl> networkRef = computeNetworkRef(network, voltageLevel1, voltageLevel2);
