/**
 * Copyright (c) 2016, All partners of the iTesla project (http://www.itesla-project.eu/consortium)
 * This Source Code Form is subject to the terms of the Mozilla Public
 * License, v. 2.0. If a copy of the MPL was not distributed with this
 * file, You can obtain one at http://mozilla.org/MPL/2.0/.
 */
package com.powsybl.iidm.network.impl;

import com.powsybl.iidm.network.*;

import java.util.Objects;

/**
 * @author Geoffroy Jamgotchian <geoffroy.jamgotchian at rte-france.com>
 */
class TieLineAdderImpl extends AbstractIdentifiableAdder<TieLineAdderImpl> implements TieLineAdder {

    private final NetworkImpl network;
<<<<<<< HEAD
    private final String subNetwork;

    private String ucteXnodeCode;

    private HalfLineAdderImpl halfLineAdder1;

    private HalfLineAdderImpl halfLineAdder2;
=======
    private String dl1Id;
    private String dl2Id;
>>>>>>> 003ef7f0

    TieLineAdderImpl(NetworkImpl network, String subNetwork) {
        this.network = network;
        this.subNetwork = subNetwork;
    }

    @Override
    protected NetworkImpl getNetwork() {
        return network;
    }

    @Override
    protected String getTypeDescription() {
        return "AC tie Line";
    }

    @Override
    public TieLineAdderImpl setDanglingLine1(String dl1Id) {
        this.dl1Id = dl1Id;
        return this;
    }

    @Override
    public TieLineAdderImpl setDanglingLine2(String dl2Id) {
        this.dl2Id = dl2Id;
        return this;
    }

    @Override
    public TieLineImpl add() {
        String id = checkAndGetUniqueId();
<<<<<<< HEAD
        checkConnectableBuses();
        VoltageLevelExt voltageLevel1 = checkAndGetVoltageLevel1();
        VoltageLevelExt voltageLevel2 = checkAndGetVoltageLevel2();
        if (subNetwork != null && (!subNetwork.equals(voltageLevel1.getSubNetwork()) || !subNetwork.equals(voltageLevel2.getSubNetwork()))) {
            throw new ValidationException(this, "Line '" + id + "' is not contained in sub-network '" +
                    subNetwork + "'. Create this line from the parent network '" + getNetwork().getId() + "'");
        }
        TerminalExt terminal1 = checkAndGetTerminal1();
        TerminalExt terminal2 = checkAndGetTerminal2();

        if (ucteXnodeCode == null) {
            throw new ValidationException(this, "ucteXnodeCode is not set");
=======
        if (dl1Id == null || dl2Id == null) {
            throw new ValidationException(this, "undefined dangling line");
>>>>>>> 003ef7f0
        }
        DanglingLineImpl dl1 = network.getDanglingLine(dl1Id);
        DanglingLineImpl dl2 = network.getDanglingLine(dl2Id);
        if (dl1 == null || dl2 == null) {
            throw new ValidationException(this, dl1Id + " and/or " + dl2Id + " are not dangling lines in the network");
        }
        if (dl1 == dl2) {
            throw new ValidationException(this, "danglingLine1 and danglingLine2 are identical (" + dl1.getId() + ")");
        }
        if (dl1.getTieLine().isPresent() || dl2.getTieLine().isPresent()) {
            throw new ValidationException(this, "danglingLine1 (" + dl1Id + ") and/or danglingLine2 (" + dl2Id + ") already has a tie line");
        }
        if (dl1.getUcteXnodeCode() != null && dl2.getUcteXnodeCode() != null && !Objects.equals(dl1.getUcteXnodeCode(), dl2.getUcteXnodeCode())) {
            throw new ValidationException(this, "ucteXnodeCode is not consistent");
        }

        TieLineImpl line = new TieLineImpl(network.getRef(), id, getName(), isFictitious());
        line.attachDanglingLines(dl1, dl2);
        network.getIndex().checkAndAdd(line);
        network.getListeners().notifyCreation(line);
        return line;
    }

}<|MERGE_RESOLUTION|>--- conflicted
+++ resolved
@@ -16,18 +16,9 @@
 class TieLineAdderImpl extends AbstractIdentifiableAdder<TieLineAdderImpl> implements TieLineAdder {
 
     private final NetworkImpl network;
-<<<<<<< HEAD
     private final String subNetwork;
-
-    private String ucteXnodeCode;
-
-    private HalfLineAdderImpl halfLineAdder1;
-
-    private HalfLineAdderImpl halfLineAdder2;
-=======
     private String dl1Id;
     private String dl2Id;
->>>>>>> 003ef7f0
 
     TieLineAdderImpl(NetworkImpl network, String subNetwork) {
         this.network = network;
@@ -59,23 +50,8 @@
     @Override
     public TieLineImpl add() {
         String id = checkAndGetUniqueId();
-<<<<<<< HEAD
-        checkConnectableBuses();
-        VoltageLevelExt voltageLevel1 = checkAndGetVoltageLevel1();
-        VoltageLevelExt voltageLevel2 = checkAndGetVoltageLevel2();
-        if (subNetwork != null && (!subNetwork.equals(voltageLevel1.getSubNetwork()) || !subNetwork.equals(voltageLevel2.getSubNetwork()))) {
-            throw new ValidationException(this, "Line '" + id + "' is not contained in sub-network '" +
-                    subNetwork + "'. Create this line from the parent network '" + getNetwork().getId() + "'");
-        }
-        TerminalExt terminal1 = checkAndGetTerminal1();
-        TerminalExt terminal2 = checkAndGetTerminal2();
-
-        if (ucteXnodeCode == null) {
-            throw new ValidationException(this, "ucteXnodeCode is not set");
-=======
         if (dl1Id == null || dl2Id == null) {
             throw new ValidationException(this, "undefined dangling line");
->>>>>>> 003ef7f0
         }
         DanglingLineImpl dl1 = network.getDanglingLine(dl1Id);
         DanglingLineImpl dl2 = network.getDanglingLine(dl2Id);
@@ -91,6 +67,12 @@
         if (dl1.getUcteXnodeCode() != null && dl2.getUcteXnodeCode() != null && !Objects.equals(dl1.getUcteXnodeCode(), dl2.getUcteXnodeCode())) {
             throw new ValidationException(this, "ucteXnodeCode is not consistent");
         }
+        VoltageLevelExt voltageLevel1 = dl1.getTerminal().getVoltageLevel();
+        VoltageLevelExt voltageLevel2 = dl2.getTerminal().getVoltageLevel();
+        if (subNetwork != null && (!subNetwork.equals(voltageLevel1.getSubNetwork()) || !subNetwork.equals(voltageLevel2.getSubNetwork()))) {
+            throw new ValidationException(this, "Line '" + id + "' is not contained in sub-network '" +
+                    subNetwork + "'. Create this line from the parent network '" + getNetwork().getId() + "'");
+        }
 
         TieLineImpl line = new TieLineImpl(network.getRef(), id, getName(), isFictitious());
         line.attachDanglingLines(dl1, dl2);
