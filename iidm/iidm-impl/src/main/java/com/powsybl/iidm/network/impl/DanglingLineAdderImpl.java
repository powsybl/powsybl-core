--- conflicted
+++ resolved
@@ -128,12 +128,7 @@
             generation = generationAdder.build();
         }
 
-<<<<<<< HEAD
         DanglingLineImpl danglingLine = new DanglingLineImpl(network.getRef(), id, getName(), isFictitious(), p0, q0, r, x, g, b, pairingKey, generation);
-=======
-        DanglingLineImpl danglingLine = new DanglingLineImpl(getNetworkRef(), id, getName(), isFictitious(),
-                p0, q0, r, x, g, b, ucteXnodeCode, generation);
->>>>>>> c988f31c
         danglingLine.addTerminal(terminal);
         voltageLevel.attach(terminal, false);
         network.getIndex().checkAndAdd(danglingLine);
