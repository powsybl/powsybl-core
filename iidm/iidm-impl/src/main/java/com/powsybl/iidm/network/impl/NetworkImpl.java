--- conflicted
+++ resolved
@@ -392,14 +392,6 @@
     }
 
     @Override
-<<<<<<< HEAD
-    public TwoWindingsTransformerAdderImpl newTwoWindingsTransformer() {
-        return new TwoWindingsTransformerAdderImpl(this);
-    }
-
-    @Override
-=======
->>>>>>> e8ee1329
     public Iterable<TwoWindingsTransformer> getTwoWindingsTransformers() {
         return Collections.unmodifiableCollection(index.getAll(TwoWindingsTransformerImpl.class));
     }
@@ -420,14 +412,6 @@
     }
 
     @Override
-<<<<<<< HEAD
-    public ThreeWindingsTransformerAdderImpl newThreeWindingsTransformer() {
-        return new ThreeWindingsTransformerAdderImpl(this);
-    }
-
-    @Override
-=======
->>>>>>> e8ee1329
     public Iterable<ThreeWindingsTransformer> getThreeWindingsTransformers() {
         return Collections.unmodifiableCollection(index.getAll(ThreeWindingsTransformerImpl.class));
     }
