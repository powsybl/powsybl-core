--- conflicted
+++ resolved
@@ -927,12 +927,6 @@
             }
         }
 
-<<<<<<< HEAD
-        // create the subnetwork corresponding to the current network
-        if (createSubnetworkForMyself && (voltageLevelsAtRoot() || substationsAtRoot())) {
-            createSubnetwork(this, this);
-            subnetworkRef = new RefChain<>(new RefObj<>(null));
-=======
         //Check mergeability of voltage angle limits
         Set<String> intersectionVoltageAngleLimits = getVoltageAngleLimitsIndex().keySet().stream()
                 .filter(otherNetwork.getVoltageAngleLimitsIndex()::containsKey)
@@ -940,7 +934,12 @@
         if (!intersectionVoltageAngleLimits.isEmpty()) {
             throw new PowsyblException("The following voltage angle limit(s) exist(s) in both networks: "
                     + intersectionVoltageAngleLimits);
->>>>>>> 679d8507
+        }
+
+        // create the subnetwork corresponding to the current network
+        if (createSubnetworkForMyself && (voltageLevelsAtRoot() || substationsAtRoot())) {
+            createSubnetwork(this, this);
+            subnetworkRef = new RefChain<>(new RefObj<>(null));
         }
 
         // try to find dangling lines couples
