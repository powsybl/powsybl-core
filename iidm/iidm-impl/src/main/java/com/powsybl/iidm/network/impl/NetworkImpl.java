--- conflicted
+++ resolved
@@ -352,13 +352,13 @@
     }
 
     @Override
-<<<<<<< HEAD
     public TieLineAdderImpl newTieLine(TieLine tieLine) {
         return new TieLineAdderImpl(Objects.requireNonNull(tieLine), this);
-=======
+    }
+
+    @Override
     public TwoWindingsTransformerAdderImpl newTwoWindingsTransformer() {
         return new TwoWindingsTransformerAdderImpl(ref);
->>>>>>> 93390e84
     }
 
     @Override
