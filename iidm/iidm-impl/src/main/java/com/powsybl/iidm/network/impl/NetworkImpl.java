--- conflicted
+++ resolved
@@ -961,7 +961,6 @@
         LOGGER.info("Merging of {} done in {} ms", id, System.currentTimeMillis() - start);
     }
 
-<<<<<<< HEAD
     private static Network createSubNetwork(NetworkImpl parent, Network original) {
         Network sn = new SubNetworkImpl(parent, original.getId(), original.getOptionalName().orElse(null), original.getSourceFormat()).setCaseDate(original.getCaseDate());
         new ArrayList<>(original.getExtensions())
@@ -974,10 +973,7 @@
         return sn;
     }
 
-    private void mergeDanglingLines(List<MergedLine> lines, DanglingLine dl1, DanglingLine dl2, Map<String, List<DanglingLine>> dl1byXnodeCode) {
-=======
     private void pairDanglingLines(List<DanglingLinePair> danglingLinePairs, DanglingLine dl1, DanglingLine dl2, Map<String, List<DanglingLine>> dl1byXnodeCode) {
->>>>>>> 003ef7f0
         if (dl1 != null) {
             if (dl1.getUcteXnodeCode() != null) {
                 dl1byXnodeCode.get(dl1.getUcteXnodeCode()).remove(dl1);
