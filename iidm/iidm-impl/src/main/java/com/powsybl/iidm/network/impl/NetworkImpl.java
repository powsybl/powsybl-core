/**
 * Copyright (c) 2016, All partners of the iTesla project (http://www.itesla-project.eu/consortium)
 * This Source Code Form is subject to the terms of the Mozilla Public
 * License, v. 2.0. If a copy of the MPL was not distributed with this
 * file, You can obtain one at http://mozilla.org/MPL/2.0/.
 * SPDX-License-Identifier: MPL-2.0
 */
package com.powsybl.iidm.network.impl;

import com.google.common.base.Functions;
import com.google.common.collect.ImmutableMap;
import com.google.common.collect.Iterables;
import com.google.common.collect.Multimap;
import com.google.common.primitives.Ints;
import com.powsybl.commons.PowsyblException;
import com.powsybl.commons.report.ReportNode;
import com.powsybl.iidm.network.*;
import com.powsybl.iidm.network.components.AbstractConnectedComponentsManager;
import com.powsybl.iidm.network.components.AbstractSynchronousComponentsManager;
import com.powsybl.commons.ref.RefChain;
import com.powsybl.commons.ref.RefObj;
import com.powsybl.iidm.network.util.Identifiables;
import com.powsybl.iidm.network.util.NetworkReports;
import com.powsybl.iidm.network.util.Networks;
import org.slf4j.Logger;
import org.slf4j.LoggerFactory;

import java.time.ZonedDateTime;
import java.util.*;
import java.util.function.Function;
import java.util.function.Supplier;
import java.util.stream.Collectors;
import java.util.stream.Stream;

import static com.powsybl.iidm.network.util.TieLineUtil.*;

/**
 * @author Geoffroy Jamgotchian {@literal <geoffroy.jamgotchian at rte-france.com>}
 */
public class NetworkImpl extends AbstractNetwork implements VariantManagerHolder, MultiVariantObject {

    private static final Logger LOGGER = LoggerFactory.getLogger(NetworkImpl.class);

    /**
     * Reference to current network. This is used to easily update the root network reference in all equipments
     * when merging several networks.
     */
    private final RefChain<NetworkImpl> ref = new RefChain<>(new RefObj<>(this));

    /**
     * Reference to the subnetwork, hence the contained subnetwork is always null until a merge occurs
     * This is used to easily update the subnetwork in all substations and voltage levels during the merge.
     */
    private RefChain<SubnetworkImpl> subnetworkRef = new RefChain<>(new RefObj<>(null));

    private ValidationLevel validationLevel = ValidationLevel.STEADY_STATE_HYPOTHESIS;
    private ValidationLevel minValidationLevel = ValidationLevel.STEADY_STATE_HYPOTHESIS;

    private final NetworkIndex index = new NetworkIndex();

    private final Map<String, VoltageAngleLimit> voltageAngleLimitsIndex = new LinkedHashMap<>();

    private final VariantManagerImpl variantManager;

    private AbstractReportNodeContext reportNodeContext;

    private final NetworkListenerList listeners = new NetworkListenerList();

    private final Map<String, SubnetworkImpl> subnetworks = new LinkedHashMap<>();

    @Override
    public Collection<Network> getSubnetworks() {
        return subnetworks.values().stream().map(Network.class::cast).toList();
    }

    @Override
    public Network getSubnetwork(String id) {
        return subnetworks.get(id);
    }

    void removeFromSubnetworks(String subnetworkId) {
        subnetworks.remove(subnetworkId);
    }

    class BusBreakerViewImpl extends AbstractNetwork.AbstractBusBreakerViewImpl {

        @Override
        public Bus getBus(String id) {
            Bus bus = index.get(id, Bus.class);
            if (bus != null) {
                return bus;
            }
            return variants.get().busBreakerViewCache.getBus(id);
        }

        void invalidateCache() {
            variants.get().busBreakerViewCache.invalidate();
        }
    }

    private final BusBreakerViewImpl busBreakerView = new BusBreakerViewImpl();

    class BusViewImpl extends AbstractNetwork.AbstractBusViewImpl {

        @Override
        public Collection<Component> getConnectedComponents() {
            return Collections.unmodifiableList(variants.get().connectedComponentsManager.getConnectedComponents());
        }

        @Override
        public Collection<Component> getSynchronousComponents() {
            return Collections.unmodifiableList(variants.get().synchronousComponentsManager.getConnectedComponents());
        }

        @Override
        public Bus getBus(String id) {
            return variants.get().busViewCache.getBus(id);
        }

        void invalidateCache() {
            variants.get().busViewCache.invalidate();
        }
    }

    private final BusViewImpl busView = new BusViewImpl();

    NetworkImpl(String id, String name, String sourceFormat) {
        super(id, name, sourceFormat);
        ref.setRef(new RefObj<>(this));
        this.reportNodeContext = new SimpleReportNodeContext();
        variantManager = new VariantManagerImpl(this);
        variants = new VariantArray<>(ref, VariantImpl::new);
        // add the network the object list as it is a multi variant object
        // and it needs to be notified when and extension or a reduction of
        // the variant array is requested
        index.checkAndAdd(this);
    }

    static Network merge(String id, String name, Network... networks) {
        if (networks == null || networks.length < 2) {
            throw new IllegalArgumentException("At least 2 networks are expected");
        }

        NetworkImpl mergedNetwork = new NetworkImpl(id, name, networks[0].getSourceFormat());
        setValidationLevels(mergedNetwork, networks);
        setCommonCaseDate(mergedNetwork, networks);
        for (Network other : networks) {
            mergedNetwork.merge(other);
        }

        return mergedNetwork;
    }

    private static void setValidationLevels(NetworkImpl mergedNetwork, Network[] networks) {
        // Use the less restrictive validation level for the merged network
        ValidationLevel minLevel = mergedNetwork.getMinValidationLevel(); // default min validation level
        ValidationLevel validationLevel = mergedNetwork.getValidationLevel(); // default min validation level
        for (Network n : networks) {
            if (n instanceof NetworkImpl networkImpl) {
                minLevel = ValidationLevel.min(minLevel, networkImpl.getMinValidationLevel());
                validationLevel = ValidationLevel.min(validationLevel, networkImpl.getValidationLevel());
            }
        }
        mergedNetwork.setMinimumAcceptableValidationLevel(minLevel);
        mergedNetwork.setValidationLevelIfGreaterThan(validationLevel);
    }

    private static void setCommonCaseDate(NetworkImpl mergedNetwork, Network[] networks) {
        //if all subnetworks have same case date then apply it to merged network
        ZonedDateTime caseDate = networks[0].getCaseDate();
        for (Network n : networks) {
            if (!Objects.equals(caseDate, n.getCaseDate())) {
                return;
            }
        }
        mergedNetwork.setCaseDate(caseDate);
    }

    RefChain<NetworkImpl> getRef() {
        return ref;
    }

    @Override
    public RefChain<NetworkImpl> getRootNetworkRef() {
        return getRef();
    }

    public NetworkListenerList getListeners() {
        return listeners;
    }

    public NetworkIndex getIndex() {
        return index;
    }

    public Map<String, VoltageAngleLimit> getVoltageAngleLimitsIndex() {
        return voltageAngleLimitsIndex;
    }

    @Override
    public VoltageAngleLimit getVoltageAngleLimit(String id) {
        return voltageAngleLimitsIndex.get(id);
    }

    @Override
    public Stream<VoltageAngleLimit> getVoltageAngleLimitsStream() {
        return voltageAngleLimitsIndex.values().stream();
    }

    @Override
    public Iterable<VoltageAngleLimit> getVoltageAngleLimits() {
        return voltageAngleLimitsIndex.values();
    }

    @Override
    public NetworkImpl getNetwork() {
        return this;
    }

    @Override
    public Network getParentNetwork() {
        return this;
    }

    @Override
    public VariantManagerImpl getVariantManager() {
        return variantManager;
    }

    @Override
    public void allowReportNodeContextMultiThreadAccess(boolean allow) {
        this.reportNodeContext = Networks.allowReportNodeContextMultiThreadAccess(this.reportNodeContext, allow);
    }

    @Override
    public ReportNodeContext getReportNodeContext() {
        return this.reportNodeContext;
    }

    @Override
    public int getVariantIndex() {
        return variantManager.getVariantContext().getVariantIndex();
    }

    @Override
    public Set<Country> getCountries() {
        return getSubstationStream()
                .map(Substation::getCountry)
                .filter(Optional::isPresent).map(Optional::get)
                .collect(Collectors.toCollection(() -> EnumSet.noneOf(Country.class)));
    }

    @Override
    public int getCountryCount() {
        return getCountries().size();
    }

    @Override
    public Iterable<String> getAreaTypes() {
        return getAreaTypeStream().toList();
    }

    @Override
    public Stream<String> getAreaTypeStream() {
        return getAreaStream().map(Area::getAreaType).distinct();
    }

    @Override
    public int getAreaTypeCount() {
        return (int) getAreaTypeStream().count();
    }

    @Override
    public AreaAdder newArea() {
        return new AreaAdderImpl(ref, subnetworkRef);
    }

    @Override
    public Iterable<Area> getAreas() {
        return Collections.unmodifiableCollection(index.getAll(AreaImpl.class));
    }

    @Override
    public Stream<Area> getAreaStream() {
        return index.getAll(AreaImpl.class).stream().map(Function.identity());
    }

    @Override
    public Area getArea(String id) {
        return index.get(id, AreaImpl.class);
    }

    @Override
    public int getAreaCount() {
        return index.getAll(AreaImpl.class).size();
    }

    @Override
    public SubstationAdder newSubstation() {
        return new SubstationAdderImpl(ref, subnetworkRef);
    }

    @Override
    public Iterable<Substation> getSubstations() {
        return Collections.unmodifiableCollection(index.getAll(SubstationImpl.class));
    }

    @Override
    public Stream<Substation> getSubstationStream() {
        return index.getAll(SubstationImpl.class).stream().map(Function.identity());
    }

    @Override
    public int getSubstationCount() {
        return index.getAll(SubstationImpl.class).size();
    }

    @Override
    public Iterable<Substation> getSubstations(Country country, String tsoId, String... geographicalTags) {
        return getSubstations(Optional.ofNullable(country).map(Country::getName).orElse(null), tsoId, geographicalTags);
    }

    @Override
    public Iterable<Substation> getSubstations(String country, String tsoId, String... geographicalTags) {
        return Substations.filter(getSubstations(), country, tsoId, geographicalTags);
    }

    @Override
    public SubstationImpl getSubstation(String id) {
        return index.get(id, SubstationImpl.class);
    }

    @Override
    public VoltageLevelAdder newVoltageLevel() {
        return new VoltageLevelAdderImpl(ref, subnetworkRef);
    }

    @Override
    public Iterable<VoltageLevel> getVoltageLevels() {
        return Collections.unmodifiableCollection(index.getAll(VoltageLevelImpl.class));
    }

    @Override
    public Stream<VoltageLevel> getVoltageLevelStream() {
        return index.getAll(VoltageLevelImpl.class).stream().map(Function.identity());
    }

    @Override
    public int getVoltageLevelCount() {
        return index.getAll(VoltageLevelImpl.class).size();
    }

    @Override
    public VoltageLevelExt getVoltageLevel(String id) {
        return index.get(id, VoltageLevelExt.class);
    }

    @Override
    public LineAdderImpl newLine() {
        return newLine((String) null);
    }

    LineAdderImpl newLine(String subnetwork) {
        return new LineAdderImpl(this, subnetwork);
    }

    @Override
    public LineAdderImpl newLine(Line copiedLine) {
        return newLine(null, copiedLine);
    }

    LineAdderImpl newLine(String subnetwork, Line copiedLine) {
        return new LineAdderImpl(this, subnetwork, copiedLine);
    }

    @Override
    public Iterable<Line> getLines() {
        return Collections.unmodifiableCollection(index.getAll(LineImpl.class));
    }

    @Override
    public Iterable<TieLine> getTieLines() {
        return Collections.unmodifiableCollection(index.getAll(TieLineImpl.class));
    }

    @Override
    public Branch getBranch(String branchId) {
        Objects.requireNonNull(branchId);
        Branch branch = getLine(branchId);
        if (branch == null) {
            branch = getTwoWindingsTransformer(branchId);
            if (branch == null) {
                branch = getTieLine(branchId);
            }
        }
        return branch;
    }

    @Override
    public Iterable<Branch> getBranches() {
        return Iterables.concat(getLines(), getTwoWindingsTransformers(), getTieLines());
    }

    @Override
    public Stream<Branch> getBranchStream() {
        return Stream.of(getLineStream(), getTwoWindingsTransformerStream(), getTieLineStream()).flatMap(Function.identity());
    }

    @Override
    public int getBranchCount() {
        return getLineCount() + getTwoWindingsTransformerCount() + getTieLineCount();
    }

    @Override
    public Stream<Line> getLineStream() {
        return index.getAll(LineImpl.class).stream().map(Function.identity());
    }

    @Override
    public Stream<TieLine> getTieLineStream() {
        return index.getAll(TieLineImpl.class).stream().map(Function.identity());
    }

    @Override
    public int getLineCount() {
        return index.getAll(LineImpl.class).size();
    }

    @Override
    public int getTieLineCount() {
        return index.getAll(TieLineImpl.class).size();
    }

    @Override
    public Line getLine(String id) {
        return index.get(id, LineImpl.class);
    }

    @Override
    public TieLine getTieLine(String id) {
        return index.get(id, TieLineImpl.class);
    }

    @Override
    public TieLineAdderImpl newTieLine() {
        return newTieLine(null);
    }

    TieLineAdderImpl newTieLine(String subnetwork) {
        return new TieLineAdderImpl(this, subnetwork);
    }

    @Override
    public Iterable<TwoWindingsTransformer> getTwoWindingsTransformers() {
        return Collections.unmodifiableCollection(index.getAll(TwoWindingsTransformerImpl.class));
    }

    @Override
    public Stream<TwoWindingsTransformer> getTwoWindingsTransformerStream() {
        return index.getAll(TwoWindingsTransformerImpl.class).stream().map(Function.identity());
    }

    @Override
    public int getTwoWindingsTransformerCount() {
        return index.getAll(TwoWindingsTransformerImpl.class).size();
    }

    @Override
    public TwoWindingsTransformer getTwoWindingsTransformer(String id) {
        return index.get(id, TwoWindingsTransformerImpl.class);
    }

    @Override
    public Iterable<ThreeWindingsTransformer> getThreeWindingsTransformers() {
        return Collections.unmodifiableCollection(index.getAll(ThreeWindingsTransformerImpl.class));
    }

    @Override
    public Stream<ThreeWindingsTransformer> getThreeWindingsTransformerStream() {
        return index.getAll(ThreeWindingsTransformerImpl.class).stream().map(Function.identity());
    }

    @Override
    public int getThreeWindingsTransformerCount() {
        return index.getAll(ThreeWindingsTransformerImpl.class).size();
    }

    @Override
    public ThreeWindingsTransformer getThreeWindingsTransformer(String id) {
        return index.get(id, ThreeWindingsTransformerImpl.class);
    }

    @Override
    public Iterable<OverloadManagementSystem> getOverloadManagementSystems() {
        return Collections.unmodifiableCollection(index.getAll(OverloadManagementSystemImpl.class));
    }

    @Override
    public Stream<OverloadManagementSystem> getOverloadManagementSystemStream() {
        return index.getAll(OverloadManagementSystemImpl.class).stream().map(Function.identity());
    }

    @Override
    public int getOverloadManagementSystemCount() {
        return index.getAll(OverloadManagementSystemImpl.class).size();
    }

    @Override
    public OverloadManagementSystem getOverloadManagementSystem(String id) {
        return index.get(id, OverloadManagementSystemImpl.class);
    }

    @Override
    public Iterable<Generator> getGenerators() {
        return Collections.unmodifiableCollection(index.getAll(GeneratorImpl.class));
    }

    @Override
    public Stream<Generator> getGeneratorStream() {
        return index.getAll(GeneratorImpl.class).stream().map(Function.identity());
    }

    @Override
    public int getGeneratorCount() {
        return index.getAll(GeneratorImpl.class).size();
    }

    @Override
    public GeneratorImpl getGenerator(String id) {
        return index.get(id, GeneratorImpl.class);
    }

    @Override
    public Iterable<Battery> getBatteries() {
        return Collections.unmodifiableCollection(index.getAll(BatteryImpl.class));
    }

    @Override
    public Stream<Battery> getBatteryStream() {
        return index.getAll(BatteryImpl.class).stream().map(Function.identity());
    }

    @Override
    public int getBatteryCount() {
        return index.getAll(BatteryImpl.class).size();
    }

    @Override
    public BatteryImpl getBattery(String id) {
        return index.get(id, BatteryImpl.class);
    }

    @Override
    public Iterable<Load> getLoads() {
        return Collections.unmodifiableCollection(index.getAll(LoadImpl.class));
    }

    @Override
    public Stream<Load> getLoadStream() {
        return index.getAll(LoadImpl.class).stream().map(Function.identity());
    }

    @Override
    public int getLoadCount() {
        return index.getAll(LoadImpl.class).size();
    }

    @Override
    public LoadImpl getLoad(String id) {
        return index.get(id, LoadImpl.class);
    }

    @Override
    public Iterable<ShuntCompensator> getShuntCompensators() {
        return Collections.unmodifiableCollection(index.getAll(ShuntCompensatorImpl.class));
    }

    @Override
    public Stream<ShuntCompensator> getShuntCompensatorStream() {
        return index.getAll(ShuntCompensatorImpl.class).stream().map(Function.identity());
    }

    @Override
    public int getShuntCompensatorCount() {
        return index.getAll(ShuntCompensatorImpl.class).size();
    }

    @Override
    public ShuntCompensatorImpl getShuntCompensator(String id) {
        return index.get(id, ShuntCompensatorImpl.class);
    }

    @Override
    public Iterable<DanglingLine> getDanglingLines(DanglingLineFilter danglingLineFilter) {
        return getDanglingLineStream(danglingLineFilter).collect(Collectors.toList());
    }

    @Override
    public Stream<DanglingLine> getDanglingLineStream(DanglingLineFilter danglingLineFilter) {
        return index.getAll(DanglingLineImpl.class).stream().filter(danglingLineFilter.getPredicate()).map(Function.identity());
    }

    @Override
    public int getDanglingLineCount() {
        return index.getAll(DanglingLineImpl.class).size();
    }

    @Override
    public DanglingLineImpl getDanglingLine(String id) {
        return index.get(id, DanglingLineImpl.class);
    }

    @Override
    public Iterable<StaticVarCompensator> getStaticVarCompensators() {
        return Collections.unmodifiableCollection(index.getAll(StaticVarCompensatorImpl.class));
    }

    @Override
    public Stream<StaticVarCompensator> getStaticVarCompensatorStream() {
        return index.getAll(StaticVarCompensatorImpl.class).stream().map(Function.identity());
    }

    @Override
    public int getStaticVarCompensatorCount() {
        return index.getAll(StaticVarCompensatorImpl.class).size();
    }

    @Override
    public StaticVarCompensatorImpl getStaticVarCompensator(String id) {
        return index.get(id, StaticVarCompensatorImpl.class);
    }

    @Override
    public Switch getSwitch(String id) {
        return index.get(id, SwitchImpl.class);
    }

    @Override
    public Iterable<Switch> getSwitches() {
        return Collections.unmodifiableCollection(index.getAll(SwitchImpl.class));
    }

    @Override
    public Stream<Switch> getSwitchStream() {
        return index.getAll(SwitchImpl.class).stream().map(Function.identity());
    }

    @Override
    public int getSwitchCount() {
        return index.getAll(SwitchImpl.class).size();
    }

    @Override
    public BusbarSection getBusbarSection(String id) {
        return index.get(id, BusbarSectionImpl.class);
    }

    @Override
    public Iterable<BusbarSection> getBusbarSections() {
        return Collections.unmodifiableCollection(index.getAll(BusbarSectionImpl.class));
    }

    @Override
    public Stream<BusbarSection> getBusbarSectionStream() {
        return index.getAll(BusbarSectionImpl.class).stream().map(Function.identity());
    }

    @Override
    public int getBusbarSectionCount() {
        return index.getAll(BusbarSectionImpl.class).size();
    }

    @Override
    public AbstractHvdcConverterStation<?> getHvdcConverterStation(String id) {
        AbstractHvdcConverterStation<?> converterStation = getLccConverterStation(id);
        if (converterStation == null) {
            converterStation = getVscConverterStation(id);
        }
        return converterStation;
    }

    @Override
    public int getHvdcConverterStationCount() {
        return getLccConverterStationCount() + getVscConverterStationCount();
    }

    @Override
    public Iterable<HvdcConverterStation<?>> getHvdcConverterStations() {
        return Iterables.concat(getLccConverterStations(), getVscConverterStations());
    }

    @Override
    public Stream<HvdcConverterStation<?>> getHvdcConverterStationStream() {
        return Stream.concat(getLccConverterStationStream(), getVscConverterStationStream());
    }

    @Override
    public Iterable<LccConverterStation> getLccConverterStations() {
        return Collections.unmodifiableCollection(index.getAll(LccConverterStationImpl.class));
    }

    @Override
    public Stream<LccConverterStation> getLccConverterStationStream() {
        return index.getAll(LccConverterStationImpl.class).stream().map(Function.identity());
    }

    @Override
    public int getLccConverterStationCount() {
        return index.getAll(LccConverterStationImpl.class).size();
    }

    @Override
    public LccConverterStationImpl getLccConverterStation(String id) {
        return index.get(id, LccConverterStationImpl.class);
    }

    @Override
    public Iterable<VscConverterStation> getVscConverterStations() {
        return Collections.unmodifiableCollection(index.getAll(VscConverterStationImpl.class));
    }

    @Override
    public Stream<VscConverterStation> getVscConverterStationStream() {
        return index.getAll(VscConverterStationImpl.class).stream().map(Function.identity());
    }

    @Override
    public int getVscConverterStationCount() {
        return index.getAll(VscConverterStationImpl.class).size();
    }

    @Override
    public VscConverterStationImpl getVscConverterStation(String id) {
        return index.get(id, VscConverterStationImpl.class);
    }

    @Override
    public HvdcLine getHvdcLine(String id) {
        return index.get(id, HvdcLineImpl.class);
    }

    @Override
    public HvdcLine getHvdcLine(HvdcConverterStation converterStation) {
        return getHvdcLineStream()
                .filter(l -> l.getConverterStation1() == converterStation || l.getConverterStation2() == converterStation)
                .findFirst()
                .orElse(null);
    }

    @Override
    public int getHvdcLineCount() {
        return index.getAll(HvdcLineImpl.class).size();
    }

    @Override
    public Iterable<HvdcLine> getHvdcLines() {
        return Collections.unmodifiableCollection(index.getAll(HvdcLineImpl.class));
    }

    @Override
    public Stream<HvdcLine> getHvdcLineStream() {
        return index.getAll(HvdcLineImpl.class).stream().map(Function.identity());
    }

    @Override
    public HvdcLineAdder newHvdcLine() {
        return newHvdcLine(null);
    }

    @Override
    public Ground getGround(String id) {
        return index.get(id, GroundImpl.class);
    }

    @Override
    public Iterable<Ground> getGrounds() {
        return Collections.unmodifiableCollection(index.getAll(GroundImpl.class));
    }

    @Override
    public Stream<Ground> getGroundStream() {
        return index.getAll(GroundImpl.class).stream().map(Function.identity());
    }

    @Override
    public int getGroundCount() {
        return index.getAll(GroundImpl.class).size();
    }

    HvdcLineAdder newHvdcLine(String subnetwork) {
        return new HvdcLineAdderImpl(this, subnetwork);
    }

    @Override
    public Identifiable<?> getIdentifiable(String id) {
        return index.get(id, Identifiable.class);
    }

    @Override
    public Collection<Identifiable<?>> getIdentifiables() {
        return index.getAll();
    }

    @Override
    public <C extends Connectable> Iterable<C> getConnectables(Class<C> clazz) {
        return getConnectableStream(clazz).collect(Collectors.toList());
    }

    @Override
    public <C extends Connectable> Stream<C> getConnectableStream(Class<C> clazz) {
        return index.getAll().stream().filter(clazz::isInstance).map(clazz::cast);
    }

    @Override
    public <C extends Connectable> int getConnectableCount(Class<C> clazz) {
        return Ints.checkedCast(getConnectableStream(clazz).count());
    }

    @Override
    public Iterable<Connectable> getConnectables() {
        return getConnectables(Connectable.class);
    }

    @Override
    public Stream<Connectable> getConnectableStream() {
        return getConnectableStream(Connectable.class);
    }

    @Override
    public Connectable<?> getConnectable(String id) {
        return index.get(id, Connectable.class);
    }

    @Override
    public int getConnectableCount() {
        return Ints.checkedCast(getConnectableStream().count());
    }

    @Override
    public VoltageAngleLimitAdder newVoltageAngleLimit() {
        return newVoltageAngleLimit(null);
    }

    VoltageAngleLimitAdder newVoltageAngleLimit(String subnetwork) {
        return new VoltageAngleLimitAdderImpl(this, subnetwork);
    }

    @Override
    public BusBreakerViewImpl getBusBreakerView() {
        return busBreakerView;
    }

    @Override
    public BusViewImpl getBusView() {
        return busView;
    }

    static final class ConnectedComponentsManager extends AbstractConnectedComponentsManager<ConnectedComponentImpl> {

        private final NetworkImpl network;

        private ConnectedComponentsManager(NetworkImpl network) {
            this.network = Objects.requireNonNull(network);
        }

        @Override
        protected Network getNetwork() {
            return network;
        }

        @Override
        protected void setComponentNumber(Bus bus, int num) {
            Objects.requireNonNull(bus);
            ((BusExt) bus).setConnectedComponentNumber(num);
        }

        @Override
        protected ConnectedComponentImpl createComponent(int num, int size) {
            return new ConnectedComponentImpl(num, size, network.ref);
        }
    }

    static final class SynchronousComponentsManager extends AbstractSynchronousComponentsManager<SynchronousComponentImpl> {

        private final NetworkImpl network;

        private SynchronousComponentsManager(NetworkImpl network) {
            this.network = Objects.requireNonNull(network);
        }

        @Override
        protected Network getNetwork() {
            return network;
        }

        @Override
        protected void setComponentNumber(Bus bus, int num) {
            Objects.requireNonNull(bus);
            ((BusExt) bus).setSynchronousComponentNumber(num);
        }

        @Override
        protected SynchronousComponentImpl createComponent(int num, int size) {
            return new SynchronousComponentImpl(num, size, network.ref);
        }
    }

    /**
     * Caching buses by their ID :
     * the cache is fully builts on first call to {@link BusCache#getBus(String)},
     * and must be invalidated on any topology change.
     */
    private static final class BusCache {

        private final Supplier<Stream<Bus>> busStream;
        private Map<String, Bus> cache;

        private BusCache(Supplier<Stream<Bus>> busStream) {
            this.busStream = busStream;
        }

        private void buildCache() {
            cache = busStream.get().collect(ImmutableMap.toImmutableMap(Bus::getId, Functions.identity()));
        }

        synchronized void invalidate() {
            cache = null;
        }

        private synchronized Map<String, Bus> getCache() {
            if (cache == null) {
                buildCache();
            }
            return cache;
        }

        Bus getBus(String id) {
            return getCache().get(id);
        }
    }

    private class VariantImpl implements Variant {

        private final ConnectedComponentsManager connectedComponentsManager
                = new ConnectedComponentsManager(NetworkImpl.this);

        private final SynchronousComponentsManager synchronousComponentsManager
                = new SynchronousComponentsManager(NetworkImpl.this);

        private final BusCache busViewCache = new BusCache(() -> getVoltageLevelStream().flatMap(vl -> vl.getBusView().getBusStream()));

        //For bus breaker view, we exclude bus breaker topologies from the cache,
        //because thoses buses are already indexed in the NetworkIndex
        private final BusCache busBreakerViewCache = new BusCache(() -> getVoltageLevelStream()
                .filter(vl -> vl.getTopologyKind() != TopologyKind.BUS_BREAKER)
                .flatMap(vl -> vl.getBusBreakerView().getBusStream()));

        @Override
        public VariantImpl copy() {
            return new VariantImpl();
        }

    }

    private final VariantArray<VariantImpl> variants;

    ConnectedComponentsManager getConnectedComponentsManager() {
        return variants.get().connectedComponentsManager;
    }

    SynchronousComponentsManager getSynchronousComponentsManager() {
        return variants.get().synchronousComponentsManager;
    }

    @Override
    public void extendVariantArraySize(int initVariantArraySize, int number, final int sourceIndex) {
        super.extendVariantArraySize(initVariantArraySize, number, sourceIndex);

        variants.push(number, () -> variants.copy(sourceIndex));
    }

    @Override
    public void reduceVariantArraySize(int number) {
        super.reduceVariantArraySize(number);

        variants.pop(number);
    }

    @Override
    public void deleteVariantArrayElement(int index) {
        super.deleteVariantArrayElement(index);

        variants.delete(index);
    }

    @Override
    public void allocateVariantArrayElement(int[] indexes, final int sourceIndex) {
        super.allocateVariantArrayElement(indexes, sourceIndex);

        variants.allocate(indexes, () -> variants.copy(sourceIndex));
    }

    private static void checkIndependentNetwork(Network network) {
        if (network instanceof SubnetworkImpl) {
            throw new IllegalArgumentException("The network " + network.getId() + " is already a subnetwork");
        }
        if (!network.getSubnetworks().isEmpty()) {
            throw new IllegalArgumentException("The network " + network.getId() + " already contains subnetworks: not supported");
        }
    }

    private void merge(Network other) {
        checkIndependentNetwork(other);
        NetworkImpl otherNetwork = (NetworkImpl) other;

        // this check must not be done on the number of variants but on the size
        // of the internal variant array because the network can have only
        // one variant but an internal array with a size greater than one and
        // some re-usable variants
        if (variantManager.getVariantArraySize() != 1 || otherNetwork.variantManager.getVariantArraySize() != 1) {
            throw new PowsyblException("Merging of multi-variants network is not supported");
        }

        long start = System.currentTimeMillis();

        checkMergeability(otherNetwork);

        // try to find dangling lines couples
        List<DanglingLinePair> lines = new ArrayList<>();
        Map<String, List<DanglingLine>> dl1byPairingKey = new HashMap<>();

        for (DanglingLine dl1 : getDanglingLines(DanglingLineFilter.ALL)) {
            if (dl1.getPairingKey() != null) {
                dl1byPairingKey.computeIfAbsent(dl1.getPairingKey(), k -> new ArrayList<>()).add(dl1);
            }
        }
        for (DanglingLine dl2 : findCandidateDanglingLines(other, dl1byPairingKey::containsKey)) {
            findAndAssociateDanglingLines(dl2, dl1byPairingKey::get, (dll1, dll2) -> pairDanglingLines(lines, dll1, dll2, dl1byPairingKey));
        }

        // create a subnetwork for the other network
        createSubnetwork(this, otherNetwork);

        // do not forget to remove the other network from its index!!!
        otherNetwork.index.remove(otherNetwork);

        // merge the indexes
        index.merge(otherNetwork.index);

        replaceDanglingLineByTieLine(lines);

        other.getVoltageAngleLimits().forEach(l -> getVoltageAngleLimitsIndex().put(l.getId(), l));

        // update the source format
        if (!sourceFormat.equals(otherNetwork.sourceFormat)) {
            sourceFormat = "hybrid";
        }

        LOGGER.info("Merging of {} done in {} ms", id, System.currentTimeMillis() - start);
    }

    private void checkMergeability(NetworkImpl otherNetwork) {
        // Check if the intersection of identifiable ids is empty
        Multimap<Class<? extends Identifiable>, String> intersection = index.intersection(otherNetwork.index);
        for (Map.Entry<Class<? extends Identifiable>, Collection<String>> entry : intersection.asMap().entrySet()) {
            Class<? extends Identifiable> clazz = entry.getKey();
            Collection<String> objs = entry.getValue();
            if (!objs.isEmpty()) {
                throw new PowsyblException("The following object(s) of type "
                        + clazz.getSimpleName() + " exist(s) in both networks: "
                        + objs);
            }
        }

        // Check if the intersection of VoltageAngleLimit ids is empty
        Set<String> intersectionVoltageAngleLimits = getVoltageAngleLimitsIndex().keySet().stream()
                .filter(otherNetwork.getVoltageAngleLimitsIndex()::containsKey)
                .collect(Collectors.toSet());
        if (!intersectionVoltageAngleLimits.isEmpty()) {
            throw new PowsyblException("The following voltage angle limit(s) exist(s) in both networks: "
                    + intersectionVoltageAngleLimits);
        }
    }

    private static void createSubnetwork(NetworkImpl parent, NetworkImpl original) {
        // The root network reference should point to parent and not original anymore.
        // All substations/voltage levels will this way refer to parent instead of original.
        // Note that "ref" should directly reference the parent network's ref and not reference directly
        // the parent network. This is needed to avoid inconsistencies if the whole network is latter flatten
        // then merged with another one (see "#flatten" for further details).
        original.ref.setRef(parent.ref);

        // Handles the case of creating a subnetwork for itself without duplicating the id
        String idSubNetwork = parent != original ? original.getId() : Identifiables.getUniqueId(original.getId(), parent.getIndex()::contains);

        SubnetworkImpl sn = new SubnetworkImpl(
                original.ref, original.subnetworkRef, idSubNetwork, original.name, original.sourceFormat, original.getCaseDate());
        transferExtensions(original, sn);
        transferProperties(original, sn);
        parent.subnetworks.put(idSubNetwork, sn);
        parent.index.checkAndAdd(sn);
    }

    private void pairDanglingLines(List<DanglingLinePair> danglingLinePairs, DanglingLine dl1, DanglingLine dl2, Map<String, List<DanglingLine>> dl1byPairingKey) {
        if (dl1 != null) {
            if (dl1.getPairingKey() != null) {
                dl1byPairingKey.get(dl1.getPairingKey()).remove(dl1);
            }
            DanglingLinePair l = new DanglingLinePair();
            l.id = buildMergedId(dl1.getId(), dl2.getId());
            l.name = buildMergedName(dl1.getId(), dl2.getId(), dl1.getOptionalName().orElse(null), dl2.getOptionalName().orElse(null));
            l.dl1Id = dl1.getId();
            l.dl2Id = dl2.getId();
            l.aliases = new HashMap<>();
            // No need to merge properties or aliases because we keep the original dangling lines after merge
            danglingLinePairs.add(l);

            if (dl1.getId().equals(dl2.getId())) { // if identical IDs, rename dangling lines
                ((DanglingLineImpl) dl1).replaceId(l.dl1Id + "_1");
                ((DanglingLineImpl) dl2).replaceId(l.dl2Id + "_2");
                l.dl1Id = dl1.getId();
                l.dl2Id = dl2.getId();
            } else if (l.dl1Id.compareTo(l.dl2Id) > 0) {
                // Invert the ids to always have them in lexicographical order (to ensure reproducibility)
                var tmp = l.dl1Id;
                l.dl1Id = l.dl2Id;
                l.dl2Id = tmp;
            }
        }
    }

    private void replaceDanglingLineByTieLine(List<DanglingLinePair> lines) {
        for (DanglingLinePair danglingLinePair : lines) {
            LOGGER.debug("Creating tie line '{}' between dangling line couple '{}' and '{}",
                    danglingLinePair.id, danglingLinePair.dl1Id, danglingLinePair.dl2Id);
            TieLineImpl l = newTieLine()
                    .setId(danglingLinePair.id)
                    .setEnsureIdUnicity(true)
                    .setName(danglingLinePair.name)
                    .setDanglingLine1(danglingLinePair.dl1Id)
                    .setDanglingLine2(danglingLinePair.dl2Id)
                    .add();
            danglingLinePair.properties.forEach((key, val) -> l.setProperty(key.toString(), val.toString()));
            danglingLinePair.aliases.forEach((alias, type) -> {
                if (type.isEmpty()) {
                    l.addAlias(alias);
                } else {
                    l.addAlias(alias, type);
                }
            });
        }
    }

    static class DanglingLinePair {
        String id;
        String name;
        String dl1Id;
        String dl2Id;
        Map<String, String> aliases;
        Properties properties = new Properties();
    }

    @Override
    public Network createSubnetwork(String subnetworkId, String name, String sourceFormat) {
        if (subnetworks.containsKey(subnetworkId)) {
            throw new IllegalArgumentException("The network already contains another subnetwork of id " + subnetworkId);
        }
        SubnetworkImpl subnetwork = new SubnetworkImpl(new RefChain<>(ref), subnetworkId, name, sourceFormat);
        subnetworks.put(subnetworkId, subnetwork);
        index.checkAndAdd(subnetwork);
        return subnetwork;
    }

    /**
     * {@inheritDoc}
     * <p>Since {@link NetworkImpl} instances are already independent networks, this method throws an {@link IllegalStateException}. </p>
     */
    @Override
    public Network detach() {
        throw new IllegalStateException("This network is already detached.");
    }

    /**
     * {@inheritDoc}
     * <p>Since {@link NetworkImpl} instances are independent networks and can't thus be detached, this method returns <code>false</code>.</p>
     * @return false
     */
    @Override
    public boolean isDetachable() {
        return false;
    }

    @Override
    public Set<Identifiable<?>> getBoundaryElements() {
        return getDanglingLineStream(DanglingLineFilter.UNPAIRED).collect(Collectors.toSet());
    }

    @Override
    public boolean isBoundaryElement(Identifiable<?> identifiable) {
        return identifiable.getType() == IdentifiableType.DANGLING_LINE && !((DanglingLine) identifiable).isPaired();
    }

    @Override
    public void flatten() {
        if (subnetworks.isEmpty()) {
            // Nothing to do
            return;
        }
        subnetworks.values().forEach(subnetwork -> {
            // The subnetwork ref chain should point to the current network's subnetworkRef
            // (thus, we obtain a "double ref chain": a refChain referencing another refChain).
            // This way, all its network elements (using this ref chain) will have a reference to the current network
            // if it is merged later.
            subnetwork.getRef().setRef(this.subnetworkRef);
            // Transfer the extensions and the properties from the subnetwork to the current network.
            // Those which are already present in the current network are not transferred.
            transferExtensions(subnetwork, this, true);
            transferProperties(subnetwork, this, true);
            index.remove(subnetwork);
        });
        subnetworks.clear();
    }

    @Override
    public void addListener(NetworkListener listener) {
        listeners.add(listener);
    }

    @Override
    public void removeListener(NetworkListener listener) {
        listeners.remove(listener);
    }

    @Override
    public ValidationLevel runValidationChecks() {
        return runValidationChecks(true);
    }

    @Override
    public ValidationLevel runValidationChecks(boolean throwsException) {
        return runValidationChecks(throwsException, ReportNode.NO_OP);
    }

    @Override
    public ValidationLevel runValidationChecks(boolean throwsException, ReportNode reportNode) {
        ReportNode readReportNode = NetworkReports.runIidmNetworkValidationCHecks(reportNode, id);
        validationLevel = ValidationUtil.validate(Collections.unmodifiableCollection(index.getAll()),
<<<<<<< HEAD
                true, throwsException ? ValidationUtil.LogLevel.THROW_EXCEPTION : ValidationUtil.LogLevel.LOG_ERROR, validationLevel != null ? validationLevel : minValidationLevel, readReportNode);
=======
                true, throwsException ? ValidationUtil.ActionOnError.THROW_EXCEPTION : ValidationUtil.ActionOnError.LOG_ERROR, validationLevel != null ? validationLevel : minValidationLevel, readReportNode);
>>>>>>> 06b4f30a
        return validationLevel;
    }

    @Override
    public ValidationLevel getValidationLevel() {
        if (validationLevel == null) {
<<<<<<< HEAD
            validationLevel = ValidationUtil.validate(Collections.unmodifiableCollection(index.getAll()), false, ValidationUtil.LogLevel.NONE, minValidationLevel, ReportNode.NO_OP);
=======
            validationLevel = ValidationUtil.validate(Collections.unmodifiableCollection(index.getAll()), false, ValidationUtil.ActionOnError.IGNORE, minValidationLevel, ReportNode.NO_OP);
>>>>>>> 06b4f30a
        }
        return validationLevel;
    }

    @Override
    public Network setMinimumAcceptableValidationLevel(ValidationLevel minLevel) {
        Objects.requireNonNull(minLevel);
        ValidationLevel currentLevel = getValidationLevel();
        if (currentLevel.compareTo(minLevel) < 0) {
            throw new ValidationException(this, "Network should be corrected in order to correspond to validation level " + minLevel);
        }
        this.minValidationLevel = minLevel;
        return this;
    }

    ValidationLevel getMinValidationLevel() {
        return minValidationLevel;
    }

    void setValidationLevelIfGreaterThan(ValidationLevel validationLevel) {
        if (this.validationLevel != null) {
            this.validationLevel = ValidationLevel.min(this.validationLevel, validationLevel);
        }
    }

    void invalidateValidationLevel() {
        if (minValidationLevel.compareTo(ValidationLevel.STEADY_STATE_HYPOTHESIS) < 0) {
            validationLevel = null;
        }
    }
}<|MERGE_RESOLUTION|>--- conflicted
+++ resolved
@@ -1245,22 +1245,14 @@
     public ValidationLevel runValidationChecks(boolean throwsException, ReportNode reportNode) {
         ReportNode readReportNode = NetworkReports.runIidmNetworkValidationCHecks(reportNode, id);
         validationLevel = ValidationUtil.validate(Collections.unmodifiableCollection(index.getAll()),
-<<<<<<< HEAD
-                true, throwsException ? ValidationUtil.LogLevel.THROW_EXCEPTION : ValidationUtil.LogLevel.LOG_ERROR, validationLevel != null ? validationLevel : minValidationLevel, readReportNode);
-=======
                 true, throwsException ? ValidationUtil.ActionOnError.THROW_EXCEPTION : ValidationUtil.ActionOnError.LOG_ERROR, validationLevel != null ? validationLevel : minValidationLevel, readReportNode);
->>>>>>> 06b4f30a
         return validationLevel;
     }
 
     @Override
     public ValidationLevel getValidationLevel() {
         if (validationLevel == null) {
-<<<<<<< HEAD
-            validationLevel = ValidationUtil.validate(Collections.unmodifiableCollection(index.getAll()), false, ValidationUtil.LogLevel.NONE, minValidationLevel, ReportNode.NO_OP);
-=======
             validationLevel = ValidationUtil.validate(Collections.unmodifiableCollection(index.getAll()), false, ValidationUtil.ActionOnError.IGNORE, minValidationLevel, ReportNode.NO_OP);
->>>>>>> 06b4f30a
         }
         return validationLevel;
     }
