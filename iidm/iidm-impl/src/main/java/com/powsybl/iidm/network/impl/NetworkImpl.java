/**
 * Copyright (c) 2016, All partners of the iTesla project (http://www.itesla-project.eu/consortium)
 * This Source Code Form is subject to the terms of the Mozilla Public
 * License, v. 2.0. If a copy of the MPL was not distributed with this
 * file, You can obtain one at http://mozilla.org/MPL/2.0/.
 * SPDX-License-Identifier: MPL-2.0
 */
package com.powsybl.iidm.network.impl;

import com.google.common.base.Functions;
import com.google.common.collect.ImmutableMap;
import com.google.common.collect.Iterables;
import com.google.common.collect.Multimap;
import com.google.common.primitives.Ints;
import com.powsybl.commons.PowsyblException;
import com.powsybl.commons.report.ReportNode;
import com.powsybl.iidm.network.*;
import com.powsybl.iidm.network.components.AbstractConnectedComponentsManager;
import com.powsybl.iidm.network.components.AbstractDcComponentsManager;
import com.powsybl.iidm.network.components.AbstractSynchronousComponentsManager;
import com.powsybl.commons.ref.RefChain;
import com.powsybl.commons.ref.RefObj;
import com.powsybl.iidm.network.util.Identifiables;
import com.powsybl.iidm.network.util.NetworkReports;
import com.powsybl.iidm.network.util.Networks;
import org.slf4j.Logger;
import org.slf4j.LoggerFactory;

import java.time.ZonedDateTime;
import java.util.*;
import java.util.function.Function;
import java.util.function.Supplier;
import java.util.stream.Collectors;
import java.util.stream.Stream;

import static com.powsybl.iidm.network.util.TieLineUtil.*;

/**
 * @author Geoffroy Jamgotchian {@literal <geoffroy.jamgotchian at rte-france.com>}
 */
public class NetworkImpl extends AbstractNetwork implements VariantManagerHolder, MultiVariantObject {

    private static final Logger LOGGER = LoggerFactory.getLogger(NetworkImpl.class);

    /**
     * Reference to current network. This is used to easily update the root network reference in all equipments
     * when merging several networks.
     */
    private final RefChain<NetworkImpl> ref = new RefChain<>(new RefObj<>(this));

    /**
     * Reference to the subnetwork, hence the contained subnetwork is always null until a merge occurs
     * This is used to easily update the subnetwork in all substations and voltage levels during the merge.
     */
    private RefChain<SubnetworkImpl> subnetworkRef = new RefChain<>(new RefObj<>(null));

    private ValidationLevel validationLevel = ValidationLevel.STEADY_STATE_HYPOTHESIS;
    private ValidationLevel minValidationLevel = ValidationLevel.STEADY_STATE_HYPOTHESIS;

    private final NetworkIndex index = new NetworkIndex();

    private final Map<String, VoltageAngleLimit> voltageAngleLimitsIndex = new LinkedHashMap<>();

    private final VariantManagerImpl variantManager;

    private AbstractReportNodeContext reportNodeContext;

    private final NetworkListenerList listeners = new NetworkListenerList();

    private final Map<String, SubnetworkImpl> subnetworks = new LinkedHashMap<>();

    @Override
    public Collection<Network> getSubnetworks() {
        return subnetworks.values().stream().map(Network.class::cast).toList();
    }

    @Override
    public Network getSubnetwork(String id) {
        return subnetworks.get(id);
    }

    void removeFromSubnetworks(String subnetworkId) {
        subnetworks.remove(subnetworkId);
    }

    class BusBreakerViewImpl extends AbstractNetwork.AbstractBusBreakerViewImpl {

        @Override
        public Bus getBus(String id) {
            Bus bus = index.get(id, Bus.class);
            if (bus != null) {
                return bus;
            }
            return variants.get().busBreakerViewCache.getBus(id);
        }

        void invalidateCache() {
            variants.get().busBreakerViewCache.invalidate();
        }
    }

    private final BusBreakerViewImpl busBreakerView = new BusBreakerViewImpl();

    class BusViewImpl extends AbstractNetwork.AbstractBusViewImpl {

        @Override
        public Collection<Component> getConnectedComponents() {
            return Collections.unmodifiableList(variants.get().connectedComponentsManager.getConnectedComponents());
        }

        @Override
        public Collection<Component> getSynchronousComponents() {
            return Collections.unmodifiableList(variants.get().synchronousComponentsManager.getConnectedComponents());
        }

        @Override
        public Bus getBus(String id) {
            return variants.get().busViewCache.getBus(id);
        }

        void invalidateCache() {
            variants.get().busViewCache.invalidate();
        }
    }

    private final BusViewImpl busView = new BusViewImpl();

    NetworkImpl(String id, String name, String sourceFormat) {
        super(id, name, sourceFormat);
        ref.setRef(new RefObj<>(this));
        this.reportNodeContext = new SimpleReportNodeContext();
        variantManager = new VariantManagerImpl(this);
        variants = new VariantArray<>(ref, VariantImpl::new);
        // add the network the object list as it is a multi variant object
        // and it needs to be notified when and extension or a reduction of
        // the variant array is requested
        index.checkAndAdd(this);
        dcTopologyModel = new DcTopologyModel(ref, subnetworkRef);
    }

    static Network merge(String id, String name, Network... networks) {
        if (networks == null || networks.length < 2) {
            throw new IllegalArgumentException("At least 2 networks are expected");
        }

        NetworkImpl mergedNetwork = new NetworkImpl(id, name, networks[0].getSourceFormat());
        setValidationLevels(mergedNetwork, networks);
        setCommonCaseDate(mergedNetwork, networks);
        for (Network other : networks) {
            mergedNetwork.merge(other);
        }

        return mergedNetwork;
    }

    private static void setValidationLevels(NetworkImpl mergedNetwork, Network[] networks) {
        // Use the less restrictive validation level for the merged network
        ValidationLevel minLevel = mergedNetwork.getMinValidationLevel(); // default min validation level
        ValidationLevel validationLevel = mergedNetwork.getValidationLevel(); // default min validation level
        for (Network n : networks) {
            if (n instanceof NetworkImpl networkImpl) {
                minLevel = ValidationLevel.min(minLevel, networkImpl.getMinValidationLevel());
                validationLevel = ValidationLevel.min(validationLevel, networkImpl.getValidationLevel());
            }
        }
        mergedNetwork.setMinimumAcceptableValidationLevel(minLevel);
        mergedNetwork.setValidationLevelIfGreaterThan(validationLevel);
    }

    private static void setCommonCaseDate(NetworkImpl mergedNetwork, Network[] networks) {
        //if all subnetworks have same case date then apply it to merged network
        ZonedDateTime caseDate = networks[0].getCaseDate();
        for (Network n : networks) {
            if (!Objects.equals(caseDate, n.getCaseDate())) {
                return;
            }
        }
        mergedNetwork.setCaseDate(caseDate);
    }

    RefChain<SubnetworkImpl> getSubnetworkRef() {
        return subnetworkRef;
    }

    RefChain<NetworkImpl> getRef() {
        return ref;
    }

    @Override
    public RefChain<NetworkImpl> getRootNetworkRef() {
        return getRef();
    }

    public NetworkListenerList getListeners() {
        return listeners;
    }

    public NetworkIndex getIndex() {
        return index;
    }

    public Map<String, VoltageAngleLimit> getVoltageAngleLimitsIndex() {
        return voltageAngleLimitsIndex;
    }

    @Override
    public VoltageAngleLimit getVoltageAngleLimit(String id) {
        return voltageAngleLimitsIndex.get(id);
    }

    @Override
    public Stream<VoltageAngleLimit> getVoltageAngleLimitsStream() {
        return voltageAngleLimitsIndex.values().stream();
    }

    @Override
    public Iterable<VoltageAngleLimit> getVoltageAngleLimits() {
        return voltageAngleLimitsIndex.values();
    }

    @Override
    public NetworkImpl getNetwork() {
        return this;
    }

    @Override
    public Network getParentNetwork() {
        return this;
    }

    @Override
    public VariantManagerImpl getVariantManager() {
        return variantManager;
    }

    @Override
    public void allowReportNodeContextMultiThreadAccess(boolean allow) {
        this.reportNodeContext = Networks.allowReportNodeContextMultiThreadAccess(this.reportNodeContext, allow);
    }

    @Override
    public ReportNodeContext getReportNodeContext() {
        return this.reportNodeContext;
    }

    @Override
    public int getVariantIndex() {
        return variantManager.getVariantContext().getVariantIndex();
    }

    @Override
    public Set<Country> getCountries() {
        return getSubstationStream()
                .map(Substation::getCountry)
                .filter(Optional::isPresent).map(Optional::get)
                .collect(Collectors.toCollection(() -> EnumSet.noneOf(Country.class)));
    }

    @Override
    public int getCountryCount() {
        return getCountries().size();
    }

    @Override
    public Iterable<String> getAreaTypes() {
        return getAreaTypeStream().toList();
    }

    @Override
    public Stream<String> getAreaTypeStream() {
        return getAreaStream().map(Area::getAreaType).distinct();
    }

    @Override
    public int getAreaTypeCount() {
        return (int) getAreaTypeStream().count();
    }

    @Override
    public AreaAdder newArea() {
        return new AreaAdderImpl(ref, subnetworkRef);
    }

    @Override
    public Iterable<Area> getAreas() {
        return Collections.unmodifiableCollection(index.getAll(AreaImpl.class));
    }

    @Override
    public Stream<Area> getAreaStream() {
        return index.getAll(AreaImpl.class).stream().map(Function.identity());
    }

    @Override
    public Area getArea(String id) {
        return index.get(id, AreaImpl.class);
    }

    @Override
    public int getAreaCount() {
        return index.getAll(AreaImpl.class).size();
    }

    @Override
    public SubstationAdder newSubstation() {
        return new SubstationAdderImpl(ref, subnetworkRef);
    }

    @Override
    public Iterable<Substation> getSubstations() {
        return Collections.unmodifiableCollection(index.getAll(SubstationImpl.class));
    }

    @Override
    public Stream<Substation> getSubstationStream() {
        return index.getAll(SubstationImpl.class).stream().map(Function.identity());
    }

    @Override
    public int getSubstationCount() {
        return index.getAll(SubstationImpl.class).size();
    }

    @Override
    public Iterable<Substation> getSubstations(Country country, String tsoId, String... geographicalTags) {
        return getSubstations(Optional.ofNullable(country).map(Country::getName).orElse(null), tsoId, geographicalTags);
    }

    @Override
    public Iterable<Substation> getSubstations(String country, String tsoId, String... geographicalTags) {
        return Substations.filter(getSubstations(), country, tsoId, geographicalTags);
    }

    @Override
    public SubstationImpl getSubstation(String id) {
        return index.get(id, SubstationImpl.class);
    }

    @Override
    public VoltageLevelAdder newVoltageLevel() {
        return new VoltageLevelAdderImpl(ref, subnetworkRef);
    }

    @Override
    public Iterable<VoltageLevel> getVoltageLevels() {
        return Collections.unmodifiableCollection(index.getAll(VoltageLevelImpl.class));
    }

    @Override
    public Stream<VoltageLevel> getVoltageLevelStream() {
        return index.getAll(VoltageLevelImpl.class).stream().map(Function.identity());
    }

    @Override
    public int getVoltageLevelCount() {
        return index.getAll(VoltageLevelImpl.class).size();
    }

    @Override
    public VoltageLevelExt getVoltageLevel(String id) {
        return index.get(id, VoltageLevelExt.class);
    }

    @Override
    public LineAdderImpl newLine() {
        return newLine((String) null);
    }

    LineAdderImpl newLine(String subnetwork) {
        return new LineAdderImpl(this, subnetwork);
    }

    @Override
    public LineAdderImpl newLine(Line copiedLine) {
        return newLine(null, copiedLine);
    }

    LineAdderImpl newLine(String subnetwork, Line copiedLine) {
        return new LineAdderImpl(this, subnetwork, copiedLine);
    }

    @Override
    public Iterable<Line> getLines() {
        return Collections.unmodifiableCollection(index.getAll(LineImpl.class));
    }

    @Override
    public Iterable<TieLine> getTieLines() {
        return Collections.unmodifiableCollection(index.getAll(TieLineImpl.class));
    }

    @Override
    public Branch getBranch(String branchId) {
        Objects.requireNonNull(branchId);
        Branch branch = getLine(branchId);
        if (branch == null) {
            branch = getTwoWindingsTransformer(branchId);
            if (branch == null) {
                branch = getTieLine(branchId);
            }
        }
        return branch;
    }

    @Override
    public Iterable<Branch> getBranches() {
        return Iterables.concat(getLines(), getTwoWindingsTransformers(), getTieLines());
    }

    @Override
    public Stream<Branch> getBranchStream() {
        return Stream.of(getLineStream(), getTwoWindingsTransformerStream(), getTieLineStream()).flatMap(Function.identity());
    }

    @Override
    public int getBranchCount() {
        return getLineCount() + getTwoWindingsTransformerCount() + getTieLineCount();
    }

    @Override
    public Stream<Line> getLineStream() {
        return index.getAll(LineImpl.class).stream().map(Function.identity());
    }

    @Override
    public Stream<TieLine> getTieLineStream() {
        return index.getAll(TieLineImpl.class).stream().map(Function.identity());
    }

    @Override
    public int getLineCount() {
        return index.getAll(LineImpl.class).size();
    }

    @Override
    public int getTieLineCount() {
        return index.getAll(TieLineImpl.class).size();
    }

    @Override
    public Line getLine(String id) {
        return index.get(id, LineImpl.class);
    }

    @Override
    public TieLine getTieLine(String id) {
        return index.get(id, TieLineImpl.class);
    }

    @Override
    public TieLineAdderImpl newTieLine() {
        return newTieLine(null);
    }

    TieLineAdderImpl newTieLine(String subnetwork) {
        return new TieLineAdderImpl(this, subnetwork);
    }

    @Override
    public Iterable<TwoWindingsTransformer> getTwoWindingsTransformers() {
        return Collections.unmodifiableCollection(index.getAll(TwoWindingsTransformerImpl.class));
    }

    @Override
    public Stream<TwoWindingsTransformer> getTwoWindingsTransformerStream() {
        return index.getAll(TwoWindingsTransformerImpl.class).stream().map(Function.identity());
    }

    @Override
    public int getTwoWindingsTransformerCount() {
        return index.getAll(TwoWindingsTransformerImpl.class).size();
    }

    @Override
    public TwoWindingsTransformer getTwoWindingsTransformer(String id) {
        return index.get(id, TwoWindingsTransformerImpl.class);
    }

    @Override
    public Iterable<ThreeWindingsTransformer> getThreeWindingsTransformers() {
        return Collections.unmodifiableCollection(index.getAll(ThreeWindingsTransformerImpl.class));
    }

    @Override
    public Stream<ThreeWindingsTransformer> getThreeWindingsTransformerStream() {
        return index.getAll(ThreeWindingsTransformerImpl.class).stream().map(Function.identity());
    }

    @Override
    public int getThreeWindingsTransformerCount() {
        return index.getAll(ThreeWindingsTransformerImpl.class).size();
    }

    @Override
    public ThreeWindingsTransformer getThreeWindingsTransformer(String id) {
        return index.get(id, ThreeWindingsTransformerImpl.class);
    }

    @Override
    public Iterable<OverloadManagementSystem> getOverloadManagementSystems() {
        return Collections.unmodifiableCollection(index.getAll(OverloadManagementSystemImpl.class));
    }

    @Override
    public Stream<OverloadManagementSystem> getOverloadManagementSystemStream() {
        return index.getAll(OverloadManagementSystemImpl.class).stream().map(Function.identity());
    }

    @Override
    public int getOverloadManagementSystemCount() {
        return index.getAll(OverloadManagementSystemImpl.class).size();
    }

    @Override
    public OverloadManagementSystem getOverloadManagementSystem(String id) {
        return index.get(id, OverloadManagementSystemImpl.class);
    }

    @Override
    public Iterable<Generator> getGenerators() {
        return Collections.unmodifiableCollection(index.getAll(GeneratorImpl.class));
    }

    @Override
    public Stream<Generator> getGeneratorStream() {
        return index.getAll(GeneratorImpl.class).stream().map(Function.identity());
    }

    @Override
    public int getGeneratorCount() {
        return index.getAll(GeneratorImpl.class).size();
    }

    @Override
    public GeneratorImpl getGenerator(String id) {
        return index.get(id, GeneratorImpl.class);
    }

    @Override
    public Iterable<Battery> getBatteries() {
        return Collections.unmodifiableCollection(index.getAll(BatteryImpl.class));
    }

    @Override
    public Stream<Battery> getBatteryStream() {
        return index.getAll(BatteryImpl.class).stream().map(Function.identity());
    }

    @Override
    public int getBatteryCount() {
        return index.getAll(BatteryImpl.class).size();
    }

    @Override
    public BatteryImpl getBattery(String id) {
        return index.get(id, BatteryImpl.class);
    }

    @Override
    public Iterable<Load> getLoads() {
        return Collections.unmodifiableCollection(index.getAll(LoadImpl.class));
    }

    @Override
    public Stream<Load> getLoadStream() {
        return index.getAll(LoadImpl.class).stream().map(Function.identity());
    }

    @Override
    public int getLoadCount() {
        return index.getAll(LoadImpl.class).size();
    }

    @Override
    public LoadImpl getLoad(String id) {
        return index.get(id, LoadImpl.class);
    }

    @Override
    public Iterable<ShuntCompensator> getShuntCompensators() {
        return Collections.unmodifiableCollection(index.getAll(ShuntCompensatorImpl.class));
    }

    @Override
    public Stream<ShuntCompensator> getShuntCompensatorStream() {
        return index.getAll(ShuntCompensatorImpl.class).stream().map(Function.identity());
    }

    @Override
    public int getShuntCompensatorCount() {
        return index.getAll(ShuntCompensatorImpl.class).size();
    }

    @Override
    public ShuntCompensatorImpl getShuntCompensator(String id) {
        return index.get(id, ShuntCompensatorImpl.class);
    }

    @Override
    public Iterable<DanglingLine> getDanglingLines(DanglingLineFilter danglingLineFilter) {
        return getDanglingLineStream(danglingLineFilter).collect(Collectors.toList());
    }

    @Override
    public Stream<DanglingLine> getDanglingLineStream(DanglingLineFilter danglingLineFilter) {
        return index.getAll(DanglingLineImpl.class).stream().filter(danglingLineFilter.getPredicate()).map(Function.identity());
    }

    @Override
    public int getDanglingLineCount() {
        return index.getAll(DanglingLineImpl.class).size();
    }

    @Override
    public DanglingLineImpl getDanglingLine(String id) {
        return index.get(id, DanglingLineImpl.class);
    }

    @Override
    public Iterable<StaticVarCompensator> getStaticVarCompensators() {
        return Collections.unmodifiableCollection(index.getAll(StaticVarCompensatorImpl.class));
    }

    @Override
    public Stream<StaticVarCompensator> getStaticVarCompensatorStream() {
        return index.getAll(StaticVarCompensatorImpl.class).stream().map(Function.identity());
    }

    @Override
    public int getStaticVarCompensatorCount() {
        return index.getAll(StaticVarCompensatorImpl.class).size();
    }

    @Override
    public StaticVarCompensatorImpl getStaticVarCompensator(String id) {
        return index.get(id, StaticVarCompensatorImpl.class);
    }

    @Override
    public Switch getSwitch(String id) {
        return index.get(id, SwitchImpl.class);
    }

    @Override
    public Iterable<Switch> getSwitches() {
        return Collections.unmodifiableCollection(index.getAll(SwitchImpl.class));
    }

    @Override
    public Stream<Switch> getSwitchStream() {
        return index.getAll(SwitchImpl.class).stream().map(Function.identity());
    }

    @Override
    public int getSwitchCount() {
        return index.getAll(SwitchImpl.class).size();
    }

    @Override
    public BusbarSection getBusbarSection(String id) {
        return index.get(id, BusbarSectionImpl.class);
    }

    @Override
    public Iterable<BusbarSection> getBusbarSections() {
        return Collections.unmodifiableCollection(index.getAll(BusbarSectionImpl.class));
    }

    @Override
    public Stream<BusbarSection> getBusbarSectionStream() {
        return index.getAll(BusbarSectionImpl.class).stream().map(Function.identity());
    }

    @Override
    public int getBusbarSectionCount() {
        return index.getAll(BusbarSectionImpl.class).size();
    }

    @Override
    public AbstractHvdcConverterStation<?> getHvdcConverterStation(String id) {
        AbstractHvdcConverterStation<?> converterStation = getLccConverterStation(id);
        if (converterStation == null) {
            converterStation = getVscConverterStation(id);
        }
        return converterStation;
    }

    @Override
    public int getHvdcConverterStationCount() {
        return getLccConverterStationCount() + getVscConverterStationCount();
    }

    @Override
    public Iterable<HvdcConverterStation<?>> getHvdcConverterStations() {
        return Iterables.concat(getLccConverterStations(), getVscConverterStations());
    }

    @Override
    public Stream<HvdcConverterStation<?>> getHvdcConverterStationStream() {
        return Stream.concat(getLccConverterStationStream(), getVscConverterStationStream());
    }

    @Override
    public Iterable<LccConverterStation> getLccConverterStations() {
        return Collections.unmodifiableCollection(index.getAll(LccConverterStationImpl.class));
    }

    @Override
    public Stream<LccConverterStation> getLccConverterStationStream() {
        return index.getAll(LccConverterStationImpl.class).stream().map(Function.identity());
    }

    @Override
    public int getLccConverterStationCount() {
        return index.getAll(LccConverterStationImpl.class).size();
    }

    @Override
    public LccConverterStationImpl getLccConverterStation(String id) {
        return index.get(id, LccConverterStationImpl.class);
    }

    @Override
    public Iterable<VscConverterStation> getVscConverterStations() {
        return Collections.unmodifiableCollection(index.getAll(VscConverterStationImpl.class));
    }

    @Override
    public Stream<VscConverterStation> getVscConverterStationStream() {
        return index.getAll(VscConverterStationImpl.class).stream().map(Function.identity());
    }

    @Override
    public int getVscConverterStationCount() {
        return index.getAll(VscConverterStationImpl.class).size();
    }

    @Override
    public VscConverterStationImpl getVscConverterStation(String id) {
        return index.get(id, VscConverterStationImpl.class);
    }

    @Override
    public HvdcLine getHvdcLine(String id) {
        return index.get(id, HvdcLineImpl.class);
    }

    @Override
    public HvdcLine getHvdcLine(HvdcConverterStation converterStation) {
        return getHvdcLineStream()
                .filter(l -> l.getConverterStation1() == converterStation || l.getConverterStation2() == converterStation)
                .findFirst()
                .orElse(null);
    }

    @Override
    public int getHvdcLineCount() {
        return index.getAll(HvdcLineImpl.class).size();
    }

    @Override
    public Iterable<HvdcLine> getHvdcLines() {
        return Collections.unmodifiableCollection(index.getAll(HvdcLineImpl.class));
    }

    @Override
    public Stream<HvdcLine> getHvdcLineStream() {
        return index.getAll(HvdcLineImpl.class).stream().map(Function.identity());
    }

    @Override
    public HvdcLineAdder newHvdcLine() {
        return newHvdcLine(null);
    }

    @Override
    public Ground getGround(String id) {
        return index.get(id, GroundImpl.class);
    }

    @Override
    public Iterable<Ground> getGrounds() {
        return Collections.unmodifiableCollection(index.getAll(GroundImpl.class));
    }

    @Override
    public Stream<Ground> getGroundStream() {
        return index.getAll(GroundImpl.class).stream().map(Function.identity());
    }

    @Override
    public int getGroundCount() {
        return index.getAll(GroundImpl.class).size();
    }

    @Override
    public DcNodeAdder newDcNode() {
        return new DcNodeAdderImpl(ref, subnetworkRef);
    }

    @Override
    public Iterable<DcNode> getDcNodes() {
        return Collections.unmodifiableCollection(index.getAll(DcNodeImpl.class));
    }

    @Override
    public Stream<DcNode> getDcNodeStream() {
        return index.getAll(DcNodeImpl.class).stream().map(Function.identity());
    }

    @Override
    public int getDcNodeCount() {
        return index.getAll(DcNodeImpl.class).size();
    }

    @Override
    public DcNode getDcNode(String id) {
        return index.get(id, DcNodeImpl.class);
    }

    @Override
    public DcLineAdder newDcLine() {
        return new DcLineAdderImpl(ref, subnetworkRef);
    }

    @Override
    public Iterable<DcLine> getDcLines() {
        return Collections.unmodifiableCollection(index.getAll(DcLineImpl.class));
    }

    @Override
    public Stream<DcLine> getDcLineStream() {
        return index.getAll(DcLineImpl.class).stream().map(Function.identity());
    }

    @Override
    public int getDcLineCount() {
        return index.getAll(DcLineImpl.class).size();
    }

    @Override
    public DcLine getDcLine(String id) {
        return index.get(id, DcLineImpl.class);
    }

    @Override
    public DcSwitchAdder newDcSwitch() {
        return new DcSwitchAdderImpl(ref, subnetworkRef);
    }

    @Override
    public Iterable<DcSwitch> getDcSwitches() {
        return Collections.unmodifiableCollection(index.getAll(DcSwitchImpl.class));
    }

    @Override
    public Stream<DcSwitch> getDcSwitchStream() {
        return index.getAll(DcSwitchImpl.class).stream().map(Function.identity());
    }

    @Override
    public int getDcSwitchCount() {
        return index.getAll(DcSwitchImpl.class).size();
    }

    @Override
    public DcSwitch getDcSwitch(String id) {
        return index.get(id, DcSwitchImpl.class);
    }

    @Override
    public DcGroundAdder newDcGround() {
        return new DcGroundAdderImpl(ref, subnetworkRef);
    }

    @Override
    public Iterable<DcGround> getDcGrounds() {
        return Collections.unmodifiableCollection(index.getAll(DcGroundImpl.class));
    }

    @Override
    public Stream<DcGround> getDcGroundStream() {
        return index.getAll(DcGroundImpl.class).stream().map(Function.identity());
    }

    @Override
    public int getDcGroundCount() {
        return index.getAll(DcGroundImpl.class).size();
    }

    @Override
    public DcGround getDcGround(String id) {
        return index.get(id, DcGroundImpl.class);
    }

    @Override
    public Iterable<LineCommutatedConverter> getLineCommutatedConverters() {
        return Collections.unmodifiableCollection(index.getAll(LineCommutatedConverterImpl.class));
    }

    @Override
    public Stream<LineCommutatedConverter> getLineCommutatedConverterStream() {
        return index.getAll(LineCommutatedConverterImpl.class).stream().map(Function.identity());
    }

    @Override
    public int getLineCommutatedConverterCount() {
        return index.getAll(LineCommutatedConverterImpl.class).size();
    }

    @Override
    public LineCommutatedConverter getLineCommutatedConverter(String id) {
        return index.get(id, LineCommutatedConverterImpl.class);
    }

    @Override
    public Iterable<VoltageSourceConverter> getVoltageSourceConverters() {
        return Collections.unmodifiableCollection(index.getAll(VoltageSourceConverterImpl.class));
    }

    @Override
    public Stream<VoltageSourceConverter> getVoltageSourceConverterStream() {
        return index.getAll(VoltageSourceConverterImpl.class).stream().map(Function.identity());
    }

    @Override
    public int getVoltageSourceConverterCount() {
        return index.getAll(VoltageSourceConverterImpl.class).size();
    }

    @Override
    public VoltageSourceConverter getVoltageSourceConverter(String id) {
        return index.get(id, VoltageSourceConverterImpl.class);
    }

    HvdcLineAdder newHvdcLine(String subnetwork) {
        return new HvdcLineAdderImpl(this, subnetwork);
    }

    @Override
    public Identifiable<?> getIdentifiable(String id) {
        return index.get(id, Identifiable.class);
    }

    @Override
    public Collection<Identifiable<?>> getIdentifiables() {
        return index.getAll();
    }

    @Override
    public <C extends Connectable> Iterable<C> getConnectables(Class<C> clazz) {
        return getConnectableStream(clazz).collect(Collectors.toList());
    }

    @Override
    public <C extends Connectable> Stream<C> getConnectableStream(Class<C> clazz) {
        return index.getAll().stream().filter(clazz::isInstance).map(clazz::cast);
    }

    @Override
    public <C extends Connectable> int getConnectableCount(Class<C> clazz) {
        return Ints.checkedCast(getConnectableStream(clazz).count());
    }

    @Override
    public Iterable<Connectable> getConnectables() {
        return getConnectables(Connectable.class);
    }

    @Override
    public Stream<Connectable> getConnectableStream() {
        return getConnectableStream(Connectable.class);
    }

    @Override
    public Connectable<?> getConnectable(String id) {
        return index.get(id, Connectable.class);
    }

    @Override
    public int getConnectableCount() {
        return Ints.checkedCast(getConnectableStream().count());
    }

    @Override
    public <C extends DcConnectable> Iterable<C> getDcConnectables(Class<C> clazz) {
        return getDcConnectableStream(clazz).toList();
    }

    @Override
    public <C extends DcConnectable> Stream<C> getDcConnectableStream(Class<C> clazz) {
        return index.getAll().stream().filter(clazz::isInstance).map(clazz::cast);
    }

    @Override
    public <C extends DcConnectable> int getDcConnectableCount(Class<C> clazz) {
        return Ints.checkedCast(getDcConnectableStream(clazz).count());
    }

    @Override
    public Iterable<DcConnectable> getDcConnectables() {
        return getDcConnectables(DcConnectable.class);
    }

    @Override
    public Stream<DcConnectable> getDcConnectableStream() {
        return getDcConnectableStream(DcConnectable.class);
    }

    @Override
    public DcConnectable<?> getDcConnectable(String id) {
        return index.get(id, DcConnectable.class);
    }

    @Override
    public int getDcConnectableCount() {
        return Ints.checkedCast(getDcConnectableStream().count());
    }

    @Override
    public VoltageAngleLimitAdder newVoltageAngleLimit() {
        return newVoltageAngleLimit(null);
    }

    VoltageAngleLimitAdder newVoltageAngleLimit(String subnetwork) {
        return new VoltageAngleLimitAdderImpl(this, subnetwork);
    }

    @Override
    public BusBreakerViewImpl getBusBreakerView() {
        return busBreakerView;
    }

    @Override
    public BusViewImpl getBusView() {
        return busView;
    }

    static final class ConnectedComponentsManager extends AbstractConnectedComponentsManager<ConnectedComponentImpl> {

        private final NetworkImpl network;

        private ConnectedComponentsManager(NetworkImpl network) {
            this.network = Objects.requireNonNull(network);
        }

        @Override
        protected Network getNetwork() {
            return network;
        }

        @Override
        protected void setComponentNumber(Bus bus, int num) {
            Objects.requireNonNull(bus);
            ((BusExt) bus).setConnectedComponentNumber(num);
        }

        @Override
        protected void setComponentNumber(DcBus dcBus, int num) {
            Objects.requireNonNull(dcBus);
            ((DcBusImpl) dcBus).setConnectedComponentNumber(num);
        }

        @Override
        protected ConnectedComponentImpl createComponent(int num, int size) {
            return new ConnectedComponentImpl(num, size, network.ref);
        }
    }

    static final class SynchronousComponentsManager extends AbstractSynchronousComponentsManager<SynchronousComponentImpl> {

        private final NetworkImpl network;

        private SynchronousComponentsManager(NetworkImpl network) {
            this.network = Objects.requireNonNull(network);
        }

        @Override
        protected Network getNetwork() {
            return network;
        }

        @Override
        protected void setComponentNumber(Bus bus, int num) {
            Objects.requireNonNull(bus);
            ((BusExt) bus).setSynchronousComponentNumber(num);
        }

        @Override
        protected SynchronousComponentImpl createComponent(int num, int size) {
            return new SynchronousComponentImpl(num, size, network.ref);
        }
    }

    static final class DcComponentsManager extends AbstractDcComponentsManager<DcComponentImpl> {

        private final NetworkImpl network;

        private DcComponentsManager(NetworkImpl network) {
            this.network = Objects.requireNonNull(network);
        }

        @Override
        protected Network getNetwork() {
            return network;
        }

        @Override
        protected void setComponentNumber(DcBus dcBus, int num) {
            Objects.requireNonNull(dcBus);
            ((DcBusImpl) dcBus).setDcComponentNumber(num);
        }

        @Override
        protected DcComponentImpl createComponent(int num, int size) {
            return new DcComponentImpl(num, size, network.ref);
        }
    }

    /**
     * Caching buses by their ID :
     * the cache is fully builts on first call to {@link BusCache#getBus(String)},
     * and must be invalidated on any topology change.
     */
    private static final class BusCache {

        private final Supplier<Stream<Bus>> busStream;
        private Map<String, Bus> cache;

        private BusCache(Supplier<Stream<Bus>> busStream) {
            this.busStream = busStream;
        }

        private void buildCache() {
            cache = busStream.get().collect(ImmutableMap.toImmutableMap(Bus::getId, Functions.identity()));
        }

        synchronized void invalidate() {
            cache = null;
        }

        private synchronized Map<String, Bus> getCache() {
            if (cache == null) {
                buildCache();
            }
            return cache;
        }

        Bus getBus(String id) {
            return getCache().get(id);
        }
    }

    private final class VariantImpl implements Variant {

        private final ConnectedComponentsManager connectedComponentsManager
                = new ConnectedComponentsManager(NetworkImpl.this);

        private final SynchronousComponentsManager synchronousComponentsManager
                = new SynchronousComponentsManager(NetworkImpl.this);

        private final DcComponentsManager dcComponentsManager
                = new DcComponentsManager(NetworkImpl.this);

        private final BusCache busViewCache = new BusCache(() -> getVoltageLevelStream().flatMap(vl -> vl.getBusView().getBusStream()));

        //For bus breaker view, we exclude bus breaker topologies from the cache,
        //because thoses buses are already indexed in the NetworkIndex
        private final BusCache busBreakerViewCache = new BusCache(() -> getVoltageLevelStream()
                .filter(vl -> vl.getTopologyKind() != TopologyKind.BUS_BREAKER)
                .flatMap(vl -> vl.getBusBreakerView().getBusStream()));

        @Override
        public VariantImpl copy() {
            return new VariantImpl();
        }

    }

    private final VariantArray<VariantImpl> variants;

    ConnectedComponentsManager getConnectedComponentsManager() {
        return variants.get().connectedComponentsManager;
    }

    SynchronousComponentsManager getSynchronousComponentsManager() {
        return variants.get().synchronousComponentsManager;
    }

    DcComponentsManager getDcComponentsManager() {
        return variants.get().dcComponentsManager;
    }

    @Override
    public Collection<Component> getDcComponents() {
        return Collections.unmodifiableList(variants.get().dcComponentsManager.getConnectedComponents());
    }

    @Override
    public void extendVariantArraySize(int initVariantArraySize, int number, final int sourceIndex) {
        super.extendVariantArraySize(initVariantArraySize, number, sourceIndex);
        dcTopologyModel.extendVariantArraySize(initVariantArraySize, number, sourceIndex);
        getSubnetworks().forEach(sn -> ((SubnetworkImpl) sn).getDcTopologyModel().extendVariantArraySize(initVariantArraySize, number, sourceIndex));

        variants.push(number, () -> variants.copy(sourceIndex));
    }

    @Override
    public void reduceVariantArraySize(int number) {
        super.reduceVariantArraySize(number);
        dcTopologyModel.reduceVariantArraySize(number);
        getSubnetworks().forEach(sn -> ((SubnetworkImpl) sn).getDcTopologyModel().reduceVariantArraySize(number));

        variants.pop(number);
    }

    @Override
    public void deleteVariantArrayElement(int index) {
        super.deleteVariantArrayElement(index);
        dcTopologyModel.deleteVariantArrayElement(index);
        getSubnetworks().forEach(sn -> ((SubnetworkImpl) sn).getDcTopologyModel().deleteVariantArrayElement(index));

        variants.delete(index);
    }

    @Override
    public void allocateVariantArrayElement(int[] indexes, final int sourceIndex) {
        super.allocateVariantArrayElement(indexes, sourceIndex);
        dcTopologyModel.allocateVariantArrayElement(indexes, sourceIndex);
        getSubnetworks().forEach(sn -> ((SubnetworkImpl) sn).getDcTopologyModel().allocateVariantArrayElement(indexes, sourceIndex));

        variants.allocate(indexes, () -> variants.copy(sourceIndex));
    }

    private static void checkIndependentNetwork(Network network) {
        if (network instanceof SubnetworkImpl) {
            throw new IllegalArgumentException("The network " + network.getId() + " is already a subnetwork");
        }
        if (!network.getSubnetworks().isEmpty()) {
            throw new IllegalArgumentException("The network " + network.getId() + " already contains subnetworks: not supported");
        }
    }

    private void merge(Network other) {
        checkIndependentNetwork(other);
        NetworkImpl otherNetwork = (NetworkImpl) other;

        // this check must not be done on the number of variants but on the size
        // of the internal variant array because the network can have only
        // one variant but an internal array with a size greater than one and
        // some re-usable variants
        if (variantManager.getVariantArraySize() != 1 || otherNetwork.variantManager.getVariantArraySize() != 1) {
            throw new PowsyblException("Merging of multi-variants network is not supported");
        }

        long start = System.currentTimeMillis();

        checkMergeability(otherNetwork);

        // try to find dangling lines couples
        List<DanglingLinePair> lines = new ArrayList<>();
        Map<String, List<DanglingLine>> dl1byPairingKey = new HashMap<>();

        for (DanglingLine dl1 : getDanglingLines(DanglingLineFilter.ALL)) {
            if (dl1.getPairingKey() != null) {
                dl1byPairingKey.computeIfAbsent(dl1.getPairingKey(), k -> new ArrayList<>()).add(dl1);
            }
        }
        for (DanglingLine dl2 : findCandidateDanglingLines(other, dl1byPairingKey::containsKey)) {
            findAndAssociateDanglingLines(dl2, dl1byPairingKey::get, (dllA, dllB) -> pairDanglingLines(lines, dllA, dllB, dl1byPairingKey));
        }

        // create a subnetwork for the other network
        createSubnetwork(this, otherNetwork);

        // do not forget to remove the other network from its index!!!
        otherNetwork.index.remove(otherNetwork);

        // merge the indexes
        index.merge(otherNetwork.index);

        pairDanglingLinesWithTieLines(lines);

        other.getVoltageAngleLimits().forEach(l -> getVoltageAngleLimitsIndex().put(l.getId(), l));

        // update the source format
        if (!sourceFormat.equals(otherNetwork.sourceFormat)) {
            sourceFormat = "hybrid";
        }

        LOGGER.info("Merging of {} done in {} ms", id, System.currentTimeMillis() - start);
    }

    private void checkMergeability(NetworkImpl otherNetwork) {
        // Check if the intersection of identifiable ids is empty
        Multimap<Class<? extends Identifiable>, String> intersection = index.intersection(otherNetwork.index);
        for (Map.Entry<Class<? extends Identifiable>, Collection<String>> entry : intersection.asMap().entrySet()) {
            Class<? extends Identifiable> clazz = entry.getKey();
            Collection<String> objs = entry.getValue();
            if (!objs.isEmpty()) {
                throw new PowsyblException("The following object(s) of type "
                        + clazz.getSimpleName() + " exist(s) in both networks: "
                        + objs);
            }
        }

        // Check if the intersection of VoltageAngleLimit ids is empty
        Set<String> intersectionVoltageAngleLimits = getVoltageAngleLimitsIndex().keySet().stream()
                .filter(otherNetwork.getVoltageAngleLimitsIndex()::containsKey)
                .collect(Collectors.toSet());
        if (!intersectionVoltageAngleLimits.isEmpty()) {
            throw new PowsyblException("The following voltage angle limit(s) exist(s) in both networks: "
                    + intersectionVoltageAngleLimits);
        }
    }

    private static void createSubnetwork(NetworkImpl parent, NetworkImpl original) {
        // The root network reference should point to parent and not original anymore.
        // All substations/voltage levels will this way refer to parent instead of original.
        // Note that "ref" should directly reference the parent network's ref and not reference directly
        // the parent network. This is needed to avoid inconsistencies if the whole network is latter flatten
        // then merged with another one (see "#flatten" for further details).
        original.ref.setRef(parent.ref);

        // Handles the case of creating a subnetwork for itself without duplicating the id
        String idSubNetwork = parent != original ? original.getId() : Identifiables.getUniqueId(original.getId(), parent.getIndex()::contains);

        SubnetworkImpl sn = new SubnetworkImpl(
                original.ref, original.subnetworkRef, idSubNetwork, original.name, original.sourceFormat, original.getCaseDate());
        transferExtensions(original, sn);
        transferProperties(original, sn);
        sn.attachDcTopologyModel(original.detachDcTopologyModel(), sn.getRootNetworkRef(), sn.getRef());
        parent.subnetworks.put(idSubNetwork, sn);
        parent.index.checkAndAdd(sn);
    }

    private void pairDanglingLines(List<DanglingLinePair> danglingLinePairs, DanglingLine dl1, DanglingLine dl2, Map<String, List<DanglingLine>> dl1byPairingKey) {
        if (dl1 != null) {
            if (dl1.getPairingKey() != null) {
                dl1byPairingKey.get(dl1.getPairingKey()).remove(dl1);
            }
            danglingLinePairs.add(new DanglingLinePair(dl1, dl2));
        }
    }

    private void pairDanglingLinesWithTieLines(List<DanglingLinePair> lines) {
        for (DanglingLinePair danglingLinePair : lines) {
            pairDanglingLinesWithTieLine(danglingLinePair.dlA(), danglingLinePair.dlB(), newTieLine());
        }
    }

<<<<<<< HEAD
    record DanglingLinePair(DanglingLine dlA, DanglingLine dlB) {
=======
    static class DanglingLinePair {
        String id;
        String name;
        String dl1Id;
        String dl2Id;
        Map<String, String> aliases;
        Properties properties = new Properties();
>>>>>>> 3c9fbf8b
    }

    @Override
    public Network createSubnetwork(String subnetworkId, String name, String sourceFormat) {
        if (subnetworks.containsKey(subnetworkId)) {
            throw new IllegalArgumentException("The network already contains another subnetwork of id " + subnetworkId);
        }
        SubnetworkImpl subnetwork = new SubnetworkImpl(new RefChain<>(ref), subnetworkId, name, sourceFormat);
        subnetworks.put(subnetworkId, subnetwork);
        index.checkAndAdd(subnetwork);
        return subnetwork;
    }

    /**
     * {@inheritDoc}
     * <p>Since {@link NetworkImpl} instances are already independent networks, this method throws an {@link IllegalStateException}. </p>
     */
    @Override
    public Network detach() {
        throw new IllegalStateException("This network is already detached.");
    }

    /**
     * {@inheritDoc}
     * <p>Since {@link NetworkImpl} instances are independent networks and can't thus be detached, this method returns <code>false</code>.</p>
     * @return false
     */
    @Override
    public boolean isDetachable() {
        return false;
    }

    @Override
    public Set<Identifiable<?>> getBoundaryElements() {
        return getDanglingLineStream(DanglingLineFilter.UNPAIRED).collect(Collectors.toSet());
    }

    @Override
    public boolean isBoundaryElement(Identifiable<?> identifiable) {
        return identifiable.getType() == IdentifiableType.DANGLING_LINE && !((DanglingLine) identifiable).isPaired();
    }

    @Override
    public void flatten() {
        if (subnetworks.isEmpty()) {
            // Nothing to do
            return;
        }
        subnetworks.values().forEach(subnetwork -> {
            // the subnetwork DC topology model is transferred into this network DC topology model
            dcTopologyModel.addAndDetachSubnetworkDcTopologyModel(subnetwork);
            // The subnetwork ref chain should point to the current network's subnetworkRef
            // (thus, we obtain a "double ref chain": a refChain referencing another refChain).
            // This way, all its network elements (using this ref chain) will have a reference to the current network
            // if it is merged later.
            subnetwork.getRef().setRef(this.subnetworkRef);
            // Transfer the extensions and the properties from the subnetwork to the current network.
            // Those which are already present in the current network are not transferred.
            transferExtensions(subnetwork, this, true);
            transferProperties(subnetwork, this, true);
            index.remove(subnetwork);
        });
        dcTopologyModel.invalidateAllVariantsCache();
        subnetworks.clear();
    }

    @Override
    public void addListener(NetworkListener listener) {
        listeners.add(listener);
    }

    @Override
    public void removeListener(NetworkListener listener) {
        listeners.remove(listener);
    }

    @Override
    public ValidationLevel runValidationChecks() {
        return runValidationChecks(true);
    }

    @Override
    public ValidationLevel runValidationChecks(boolean throwsException) {
        return runValidationChecks(throwsException, ReportNode.NO_OP);
    }

    @Override
    public ValidationLevel runValidationChecks(boolean throwsException, ReportNode reportNode) {
        ReportNode readReportNode = NetworkReports.runIidmNetworkValidationCHecks(reportNode, id);
        validationLevel = ValidationUtil.validate(Collections.unmodifiableCollection(index.getAll()),
                true, throwsException ? ValidationUtil.ActionOnError.THROW_EXCEPTION : ValidationUtil.ActionOnError.LOG_ERROR, validationLevel != null ? validationLevel : minValidationLevel, readReportNode);
        return validationLevel;
    }

    @Override
    public ValidationLevel getValidationLevel() {
        if (validationLevel == null) {
            validationLevel = ValidationUtil.validate(Collections.unmodifiableCollection(index.getAll()), false, ValidationUtil.ActionOnError.IGNORE, minValidationLevel, ReportNode.NO_OP);
        }
        return validationLevel;
    }

    @Override
    public Network setMinimumAcceptableValidationLevel(ValidationLevel minLevel) {
        Objects.requireNonNull(minLevel);
        ValidationLevel currentLevel = getValidationLevel();
        if (currentLevel.compareTo(minLevel) < 0) {
            throw new ValidationException(this, "Network should be corrected in order to correspond to validation level " + minLevel);
        }
        this.minValidationLevel = minLevel;
        return this;
    }

    ValidationLevel getMinValidationLevel() {
        return minValidationLevel;
    }

    void setValidationLevelIfGreaterThan(ValidationLevel validationLevel) {
        if (this.validationLevel != null) {
            this.validationLevel = ValidationLevel.min(this.validationLevel, validationLevel);
        }
    }

    void invalidateValidationLevel() {
        if (minValidationLevel.compareTo(ValidationLevel.STEADY_STATE_HYPOTHESIS) < 0) {
            validationLevel = null;
        }
    }

    @Override
    public Iterable<DcBus> getDcBuses() {
        List<Iterable<DcBus>> iterables = new ArrayList<>();
        iterables.add(getDcTopologyModel().getDcBuses());
        getSubnetworks().stream().map(Network::getDcBuses).forEach(iterables::add);
        return Iterables.concat(iterables);
    }

    @Override
    public Stream<DcBus> getDcBusStream() {
        return Stream.concat(
                getDcTopologyModel().getDcBusStream(),
                getSubnetworks().stream().map(n -> ((SubnetworkImpl) n).getDcTopologyModel()).flatMap(DcTopologyModel::getDcBusStream)
        );
    }

    @Override
    public int getDcBusCount() {
        return getDcTopologyModel().getDcBusCount() + getSubnetworks().stream().mapToInt(Network::getDcBusCount).sum();
    }

    @Override
    public DcBus getDcBus(String id) {
        DcBus found = getDcTopologyModel().getDcBus(id);
        if (found != null) {
            return found;
        }
        for (Network sn : getSubnetworks()) {
            found = ((SubnetworkImpl) sn).getDcTopologyModel().getDcBus(id);
            if (found != null) {
                return found;
            }
        }
        return null;
    }

}<|MERGE_RESOLUTION|>--- conflicted
+++ resolved
@@ -1349,17 +1349,7 @@
         }
     }
 
-<<<<<<< HEAD
     record DanglingLinePair(DanglingLine dlA, DanglingLine dlB) {
-=======
-    static class DanglingLinePair {
-        String id;
-        String name;
-        String dl1Id;
-        String dl2Id;
-        Map<String, String> aliases;
-        Properties properties = new Properties();
->>>>>>> 3c9fbf8b
     }
 
     @Override
