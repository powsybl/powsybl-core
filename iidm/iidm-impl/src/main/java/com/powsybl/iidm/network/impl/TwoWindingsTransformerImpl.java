--- conflicted
+++ resolved
@@ -99,7 +99,6 @@
     @Override
     public double getG1() {
         return g1;
-<<<<<<< HEAD
     }
 
     @Override
@@ -108,15 +107,6 @@
         double oldValue = this.g1;
         this.g1 = g;
         notifyUpdate("g1", oldValue, g);
-=======
-    }
-
-    @Override
-    public TwoWindingsTransformerImpl setG1(double g) {
-        ValidationUtil.checkG(this, g);
-        double oldValue = this.g1;
-        this.g1 = g;
-        notifyUpdate("g1", oldValue, g);
         return this;
     }
 
@@ -145,36 +135,6 @@
         double oldValue = this.g2;
         this.g2 = g;
         notifyUpdate("g2", oldValue, g);
->>>>>>> 2e9d250f
-        return this;
-    }
-
-    @Override
-<<<<<<< HEAD
-    public double getB1() {
-        return b1;
-    }
-
-    @Override
-    public TwoWindingsTransformerImpl setB1(double b) {
-        ValidationUtil.checkB(this, b);
-        double oldValue = this.b1;
-        this.b1 = b;
-        notifyUpdate("b1", oldValue, b);
-        return this;
-    }
-
-    @Override
-    public double getG2() {
-        return g2;
-    }
-
-    @Override
-    public TwoWindingsTransformerImpl setG2(double g) {
-        ValidationUtil.checkG(this, g);
-        double oldValue = this.g2;
-        this.g2 = g;
-        notifyUpdate("g2", oldValue, g);
         return this;
     }
 
@@ -186,15 +146,6 @@
     @Override
     public TwoWindingsTransformerImpl setB2(double b) {
         ValidationUtil.checkB(this, b);
-=======
-    public double getB2() {
-        return b2;
-    }
-
-    @Override
-    public TwoWindingsTransformerImpl setB2(double b) {
-        ValidationUtil.checkB(this, b);
->>>>>>> 2e9d250f
         double oldValue = this.b2;
         this.b2 = b;
         notifyUpdate("b2", oldValue, b);
