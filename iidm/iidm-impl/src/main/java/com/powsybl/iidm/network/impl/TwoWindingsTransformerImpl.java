/**
 * Copyright (c) 2016, All partners of the iTesla project (http://www.itesla-project.eu/consortium)
 * This Source Code Form is subject to the terms of the Mozilla Public
 * License, v. 2.0. If a copy of the MPL was not distributed with this
 * file, You can obtain one at http://mozilla.org/MPL/2.0/.
 */
package com.powsybl.iidm.network.impl;

import com.powsybl.iidm.network.ConnectableType;
import com.powsybl.iidm.network.Identifiable;
import com.powsybl.iidm.network.TwoWindingsTransformer;

/**
 *
 * @author Geoffroy Jamgotchian <geoffroy.jamgotchian at rte-france.com>
 */
<<<<<<< HEAD
class TwoWindingsTransformerImpl extends AbstractBranch<TwoWindingsTransformer> implements TwoWindingsTransformer, RatioTapChangerParent, PhaseTapChangerParent {
=======
class TwoWindingsTransformerImpl extends AbstractBranch<TwoWindingsTransformer>
    implements TwoWindingsTransformer, RatioTapChangerParent {
>>>>>>> a493613d

    private final SubstationImpl substation;

    private double r;

    private double x;

    private double g;

    private double b;

    private double ratedU1;

    private double ratedU2;

    private int phaseAngleClock1;

    private int phaseAngleClock2;

    private RatioTapChangerImpl ratioTapChanger;

    private PhaseTapChangerImpl phaseTapChanger;

    TwoWindingsTransformerImpl(String id, String name, SubstationImpl substation, double r, double x, double g,
        double b, double ratedU1, double ratedU2, int phaseAngleClock1, int phaseAngleClock2) {
        super(id, name);
        this.substation = substation;
        this.r = r;
        this.x = x;
        this.g = g;
        this.b = b;
        this.ratedU1 = ratedU1;
        this.ratedU2 = ratedU2;
        this.phaseAngleClock1 = phaseAngleClock1;
        this.phaseAngleClock2 = phaseAngleClock2;
    }

    @Override
    public ConnectableType getType() {
        return ConnectableType.TWO_WINDINGS_TRANSFORMER;
    }

    @Override
    public SubstationImpl getSubstation() {
        return substation;
    }

    @Override
    public double getR() {
        return r;
    }

    @Override
    public TwoWindingsTransformerImpl setR(double r) {
        ValidationUtil.checkR(this, r);
        double oldValue = this.r;
        this.r = r;
        notifyUpdate("r", oldValue, r);
        return this;
    }

    @Override
    public double getX() {
        return x;
    }

    @Override
    public TwoWindingsTransformerImpl setX(double x) {
        ValidationUtil.checkX(this, x);
        double oldValue = this.x;
        this.x = x;
        notifyUpdate("x", oldValue, x);
        return this;
    }

    @Override
    public double getG() {
        return g;
    }

    @Override
    public TwoWindingsTransformerImpl setG(double g) {
        ValidationUtil.checkG(this, g);
        double oldValue = this.g;
        this.g = g;
        notifyUpdate("g", oldValue, g);
        return this;
    }

    @Override
    public double getB() {
        return b;
    }

    @Override
    public TwoWindingsTransformerImpl setB(double b) {
        ValidationUtil.checkB(this, b);
        double oldValue = this.b;
        this.b = b;
        notifyUpdate("b", oldValue, b);
        return this;
    }

    @Override
    public double getRatedU1() {
        return ratedU1;
    }

    @Override
    public TwoWindingsTransformerImpl setRatedU1(double ratedU1) {
        ValidationUtil.checkRatedU1(this, ratedU1);
        double oldValue = this.ratedU1;
        this.ratedU1 = ratedU1;
        notifyUpdate("ratedU1", oldValue, ratedU1);
        return this;
    }

    @Override
    public int getPhaseAngleClock1() {
        return phaseAngleClock1;
    }

    @Override
    public TwoWindingsTransformerImpl setPhaseAngleClock1(int phaseAngleClock1) {
        double oldValue = this.phaseAngleClock1;
        this.phaseAngleClock1 = phaseAngleClock1;
        notifyUpdate("phaseAngleClock1", oldValue, phaseAngleClock1);
        return this;
    }

    @Override
    public double getRatedU2() {
        return ratedU2;
    }

    @Override
    public TwoWindingsTransformerImpl setRatedU2(double ratedU2) {
        ValidationUtil.checkRatedU2(this, ratedU2);
        double oldValue = this.ratedU2;
        this.ratedU2 = ratedU2;
        notifyUpdate("ratedU2", oldValue, ratedU2);
        return this;
    }

    @Override
    public int getPhaseAngleClock2() {
        return phaseAngleClock2;
    }

    @Override
    public TwoWindingsTransformerImpl setPhaseAngleClock2(int phaseAngleClock2) {
        double oldValue = this.phaseAngleClock2;
        this.phaseAngleClock2 = phaseAngleClock2;
        notifyUpdate("phaseAngleClock2", oldValue, phaseAngleClock2);
        return this;
    }

    @Override
    public RatioTapChangerAdderImpl newRatioTapChanger() {
        return new RatioTapChangerAdderImpl(this);
    }

    @Override
    public RatioTapChangerImpl getRatioTapChanger() {
        return ratioTapChanger;
    }

    @Override
    public PhaseTapChangerAdderImpl newPhaseTapChanger() {
        return new PhaseTapChangerAdderImpl(this);
    }

    @Override
    public PhaseTapChangerImpl getPhaseTapChanger() {
        return phaseTapChanger;
    }

    @Override
    public NetworkImpl getNetwork() {
        return substation.getNetwork();
    }

    @Override
    public void setRatioTapChanger(RatioTapChangerImpl ratioTapChanger) {
        this.ratioTapChanger = ratioTapChanger;
    }

    @Override
    public void setPhaseTapChanger(PhaseTapChangerImpl phaseTapChanger) {
        this.phaseTapChanger = phaseTapChanger;
    }

    @Override
    public void extendVariantArraySize(int initVariantArraySize, int number, int sourceIndex) {
        super.extendVariantArraySize(initVariantArraySize, number, sourceIndex);
        if (ratioTapChanger != null) {
            ratioTapChanger.extendVariantArraySize(initVariantArraySize, number, sourceIndex);
        }
        if (phaseTapChanger != null) {
            phaseTapChanger.extendVariantArraySize(initVariantArraySize, number, sourceIndex);
        }
    }

    @Override
    public void reduceVariantArraySize(int number) {
        super.reduceVariantArraySize(number);
        if (ratioTapChanger != null) {
            ratioTapChanger.reduceVariantArraySize(number);
        }
        if (phaseTapChanger != null) {
            phaseTapChanger.reduceVariantArraySize(number);
        }
    }

    @Override
    public void deleteVariantArrayElement(int index) {
        super.deleteVariantArrayElement(index);
        if (ratioTapChanger != null) {
            ratioTapChanger.deleteVariantArrayElement(index);
        }
        if (phaseTapChanger != null) {
            phaseTapChanger.deleteVariantArrayElement(index);
        }
    }

    @Override
    public void allocateVariantArrayElement(int[] indexes, int sourceIndex) {
        super.allocateVariantArrayElement(indexes, sourceIndex);
        if (ratioTapChanger != null) {
            ratioTapChanger.allocateVariantArrayElement(indexes, sourceIndex);
        }
        if (phaseTapChanger != null) {
            phaseTapChanger.allocateVariantArrayElement(indexes, sourceIndex);
        }
    }

    public Identifiable getTransformer() {
        return this;
    }

    @Override
    public String getTapChangerAttribute() {
        return "ratioTapChanger";
    }

    @Override
    protected String getTypeDescription() {
        return "2 windings transformer";
    }

}<|MERGE_RESOLUTION|>--- conflicted
+++ resolved
@@ -14,12 +14,8 @@
  *
  * @author Geoffroy Jamgotchian <geoffroy.jamgotchian at rte-france.com>
  */
-<<<<<<< HEAD
-class TwoWindingsTransformerImpl extends AbstractBranch<TwoWindingsTransformer> implements TwoWindingsTransformer, RatioTapChangerParent, PhaseTapChangerParent {
-=======
 class TwoWindingsTransformerImpl extends AbstractBranch<TwoWindingsTransformer>
-    implements TwoWindingsTransformer, RatioTapChangerParent {
->>>>>>> a493613d
+    implements TwoWindingsTransformer, RatioTapChangerParent, PhaseTapChangerParent {
 
     private final SubstationImpl substation;
 
