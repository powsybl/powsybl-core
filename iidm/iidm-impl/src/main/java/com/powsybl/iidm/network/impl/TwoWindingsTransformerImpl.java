/**
 * Copyright (c) 2016, All partners of the iTesla project (http://www.itesla-project.eu/consortium)
 * This Source Code Form is subject to the terms of the Mozilla Public
 * License, v. 2.0. If a copy of the MPL was not distributed with this
 * file, You can obtain one at http://mozilla.org/MPL/2.0/.
 */
package com.powsybl.iidm.network.impl;

import com.powsybl.iidm.network.ConnectableType;
import com.powsybl.iidm.network.Identifiable;
import com.powsybl.iidm.network.TwoWindingsTransformer;

/**
 *
 * @author Geoffroy Jamgotchian <geoffroy.jamgotchian at rte-france.com>
 */
class TwoWindingsTransformerImpl extends AbstractBranch<TwoWindingsTransformer>
    implements TwoWindingsTransformer, RatioTapChangerParent, PhaseTapChangerParent {

    private final SubstationImpl substation;

    private double r;

    private double x;

    private double g;

    private double b;

    private double ratedU1;

    private double ratedU2;

    private int phaseAngleClock1;

    private int phaseAngleClock2;

    private RatioTapChangerImpl ratioTapChanger;

    private PhaseTapChangerImpl phaseTapChanger;

    TwoWindingsTransformerImpl(String id, String name, SubstationImpl substation, double r, double x, double g,
        double b, double ratedU1, double ratedU2, int phaseAngleClock1, int phaseAngleClock2) {
        super(id, name);
        this.substation = substation;
        this.r = r;
        this.x = x;
        this.g = g;
        this.b = b;
        this.ratedU1 = ratedU1;
        this.ratedU2 = ratedU2;
        this.phaseAngleClock1 = phaseAngleClock1;
        this.phaseAngleClock2 = phaseAngleClock2;
    }

    @Override
    public ConnectableType getType() {
        return ConnectableType.TWO_WINDINGS_TRANSFORMER;
    }

    @Override
    public SubstationImpl getSubstation() {
        return substation;
    }

    @Override
    public double getR() {
        return r;
    }

    @Override
    public TwoWindingsTransformerImpl setR(double r) {
        ValidationUtil.checkR(this, r);
        double oldValue = this.r;
        this.r = r;
        notifyUpdate("r", oldValue, r);
        return this;
    }

    @Override
    public double getX() {
        return x;
    }

    @Override
    public TwoWindingsTransformerImpl setX(double x) {
        ValidationUtil.checkX(this, x);
        double oldValue = this.x;
        this.x = x;
        notifyUpdate("x", oldValue, x);
        return this;
    }

    @Override
    public double getG() {
        return g;
    }

    @Override
    public TwoWindingsTransformerImpl setG(double g) {
        ValidationUtil.checkG(this, g);
        double oldValue = this.g;
        this.g = g;
        notifyUpdate("g", oldValue, g);
        return this;
    }

    @Override
    public double getB() {
        return b;
    }

    @Override
    public TwoWindingsTransformerImpl setB(double b) {
        ValidationUtil.checkB(this, b);
        double oldValue = this.b;
        this.b = b;
        notifyUpdate("b", oldValue, b);
        return this;
    }

    @Override
    public double getRatedU1() {
        return ratedU1;
    }

    @Override
    public TwoWindingsTransformerImpl setRatedU1(double ratedU1) {
        ValidationUtil.checkRatedU1(this, ratedU1);
        double oldValue = this.ratedU1;
        this.ratedU1 = ratedU1;
        notifyUpdate("ratedU1", oldValue, ratedU1);
        return this;
    }

    @Override
    public int getPhaseAngleClock1() {
        return phaseAngleClock1;
    }

    @Override
    public TwoWindingsTransformerImpl setPhaseAngleClock1(int phaseAngleClock1) {
        double oldValue = this.phaseAngleClock1;
        this.phaseAngleClock1 = phaseAngleClock1;
        notifyUpdate("phaseAngleClock1", oldValue, phaseAngleClock1);
        return this;
    }

    @Override
    public double getRatedU2() {
        return ratedU2;
    }

    @Override
    public TwoWindingsTransformerImpl setRatedU2(double ratedU2) {
        ValidationUtil.checkRatedU2(this, ratedU2);
        double oldValue = this.ratedU2;
        this.ratedU2 = ratedU2;
        notifyUpdate("ratedU2", oldValue, ratedU2);
        return this;
    }

    @Override
    public int getPhaseAngleClock2() {
        return phaseAngleClock2;
    }

    @Override
    public TwoWindingsTransformerImpl setPhaseAngleClock2(int phaseAngleClock2) {
        double oldValue = this.phaseAngleClock2;
        this.phaseAngleClock2 = phaseAngleClock2;
        notifyUpdate("phaseAngleClock2", oldValue, phaseAngleClock2);
        return this;
    }

    @Override
    public RatioTapChangerAdderImpl newRatioTapChanger() {
        return new RatioTapChangerAdderImpl(this);
    }

    @Override
    public RatioTapChangerImpl getRatioTapChanger() {
        return ratioTapChanger;
    }

    @Override
    public PhaseTapChangerAdderImpl newPhaseTapChanger() {
        return new PhaseTapChangerAdderImpl(this);
    }

    @Override
    public PhaseTapChangerImpl getPhaseTapChanger() {
        return phaseTapChanger;
    }

    @Override
    public NetworkImpl getNetwork() {
        return substation.getNetwork();
    }

    @Override
    public void setRatioTapChanger(RatioTapChangerImpl ratioTapChanger) {
        RatioTapChangerImpl oldValue = this.ratioTapChanger;
        this.ratioTapChanger = ratioTapChanger;
        notifyUpdate("ratioTapChanger", oldValue, ratioTapChanger);
    }

<<<<<<< HEAD
    @Override
    public void setPhaseTapChanger(PhaseTapChangerImpl phaseTapChanger) {
=======
    void setPhaseTapChanger(PhaseTapChangerImpl phaseTapChanger) {
        PhaseTapChangerImpl oldValue = this.phaseTapChanger;
>>>>>>> 91f7b7d7
        this.phaseTapChanger = phaseTapChanger;
        notifyUpdate("phaseTapChanger", oldValue, phaseTapChanger);
    }

    @Override
    public void extendVariantArraySize(int initVariantArraySize, int number, int sourceIndex) {
        super.extendVariantArraySize(initVariantArraySize, number, sourceIndex);
        if (ratioTapChanger != null) {
            ratioTapChanger.extendVariantArraySize(initVariantArraySize, number, sourceIndex);
        }
        if (phaseTapChanger != null) {
            phaseTapChanger.extendVariantArraySize(initVariantArraySize, number, sourceIndex);
        }
    }

    @Override
    public void reduceVariantArraySize(int number) {
        super.reduceVariantArraySize(number);
        if (ratioTapChanger != null) {
            ratioTapChanger.reduceVariantArraySize(number);
        }
        if (phaseTapChanger != null) {
            phaseTapChanger.reduceVariantArraySize(number);
        }
    }

    @Override
    public void deleteVariantArrayElement(int index) {
        super.deleteVariantArrayElement(index);
        if (ratioTapChanger != null) {
            ratioTapChanger.deleteVariantArrayElement(index);
        }
        if (phaseTapChanger != null) {
            phaseTapChanger.deleteVariantArrayElement(index);
        }
    }

    @Override
    public void allocateVariantArrayElement(int[] indexes, int sourceIndex) {
        super.allocateVariantArrayElement(indexes, sourceIndex);
        if (ratioTapChanger != null) {
            ratioTapChanger.allocateVariantArrayElement(indexes, sourceIndex);
        }
        if (phaseTapChanger != null) {
            phaseTapChanger.allocateVariantArrayElement(indexes, sourceIndex);
        }
    }

    public Identifiable getTransformer() {
        return this;
    }

    @Override
    public String getTapChangerAttribute() {
        return "ratioTapChanger";
    }

    @Override
    protected String getTypeDescription() {
        return "2 windings transformer";
    }

}<|MERGE_RESOLUTION|>--- conflicted
+++ resolved
@@ -205,13 +205,9 @@
         notifyUpdate("ratioTapChanger", oldValue, ratioTapChanger);
     }
 
-<<<<<<< HEAD
     @Override
     public void setPhaseTapChanger(PhaseTapChangerImpl phaseTapChanger) {
-=======
-    void setPhaseTapChanger(PhaseTapChangerImpl phaseTapChanger) {
         PhaseTapChangerImpl oldValue = this.phaseTapChanger;
->>>>>>> 91f7b7d7
         this.phaseTapChanger = phaseTapChanger;
         notifyUpdate("phaseTapChanger", oldValue, phaseTapChanger);
     }
