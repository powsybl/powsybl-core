/**
 * Copyright (c) 2016, All partners of the iTesla project (http://www.itesla-project.eu/consortium)
 * This Source Code Form is subject to the terms of the Mozilla Public
 * License, v. 2.0. If a copy of the MPL was not distributed with this
 * file, You can obtain one at http://mozilla.org/MPL/2.0/.
 */
package com.powsybl.iidm.network.impl;

import com.google.common.collect.FluentIterable;
import com.google.common.collect.Lists;
import com.google.common.primitives.Ints;
import com.powsybl.commons.PowsyblException;
import com.powsybl.commons.config.PlatformConfig;
import com.powsybl.iidm.network.*;
import com.powsybl.iidm.network.impl.util.Ref;

import java.util.List;
import java.util.Objects;
import java.util.Optional;
import java.util.stream.Collectors;
import java.util.stream.Stream;

/**
 *
 * @author Geoffroy Jamgotchian <geoffroy.jamgotchian at rte-france.com>
 */
abstract class AbstractVoltageLevel extends AbstractIdentifiable<VoltageLevel> implements VoltageLevelExt {

    private static final int DEFAULT_NODE_INDEX_LIMIT = 1000;

    public static final int NODE_INDEX_LIMIT = loadNodeIndexLimit(PlatformConfig.defaultConfig());

    private final Ref<NetworkImpl> networkRef;

    private final SubstationImpl substation;

    private double nominalV;

    private double lowVoltageLimit;

    private double highVoltageLimit;

    private boolean removed = false;

<<<<<<< HEAD
    private String subNetwork = null;
=======
    private String subnetwork = null;
>>>>>>> 3a230400

    AbstractVoltageLevel(String id, String name, boolean fictitious, SubstationImpl substation, Ref<NetworkImpl> networkRef,
                         double nominalV, double lowVoltageLimit, double highVoltageLimit) {
        super(id, name, fictitious);
        this.substation = substation;
        this.networkRef = networkRef;
        this.nominalV = nominalV;
        this.lowVoltageLimit = lowVoltageLimit;
        this.highVoltageLimit = highVoltageLimit;
    }

    protected static int loadNodeIndexLimit(PlatformConfig platformConfig) {
        return platformConfig
            .getOptionalModuleConfig("iidm")
            .map(moduleConfig -> moduleConfig.getIntProperty("node-index-limit", DEFAULT_NODE_INDEX_LIMIT))
            .orElse(DEFAULT_NODE_INDEX_LIMIT);
    }

    @Override
<<<<<<< HEAD
    public void setSubNetwork(String subNetwork) {
        this.subNetwork = subNetwork;
    }

    @Override
    public String getSubNetwork() {
        return subNetwork;
=======
    public void setSubnetwork(String subnetwork) {
        this.subnetwork = subnetwork;
    }

    @Override
    public String getSubnetwork() {
        return subnetwork;
    }

    @Override
    public Ref<NetworkImpl> getNetworkRef() {
        return networkRef;
>>>>>>> 3a230400
    }

    @Override
    public ContainerType getContainerType() {
        return ContainerType.VOLTAGE_LEVEL;
    }

    @Override
    public Optional<Substation> getSubstation() {
        if (removed) {
            throw new PowsyblException("Cannot access substation of removed voltage level " + id);
        }
        return Optional.ofNullable(substation);
    }

    @Override
    public Substation getNullableSubstation() {
        return substation;
    }

    @Override
    public NetworkImpl getNetwork() {
        if (removed) {
            throw new PowsyblException("Cannot access network of removed voltage level " + id);
        }
        return Optional.ofNullable(networkRef)
                .map(Ref::get)
                .orElseGet(() -> Optional.ofNullable(substation)
                        .map(SubstationImpl::getNetwork)
                        .orElseThrow(() -> new PowsyblException(String.format("Voltage level %s has no container", id))));
    }

    @Override
<<<<<<< HEAD
    public Network getClosestNetwork() {
        return getNetwork().getClosestNetwork(subNetwork);
=======
    public Network getParentNetwork() {
        Network network = getNetwork();
        return subnetwork == null ? network : network.getSubnetwork(subnetwork);
>>>>>>> 3a230400
    }

    private void notifyUpdate(String attribute, Object oldValue, Object newValue) {
        getNetwork().getListeners().notifyUpdate(this, attribute, oldValue, newValue);
    }

    @Override
    public double getNominalV() {
        return nominalV;
    }

    @Override
    public VoltageLevelExt setNominalV(double nominalV) {
        ValidationUtil.checkNominalV(this, nominalV);
        double oldValue = this.nominalV;
        this.nominalV = nominalV;
        notifyUpdate("nominalV", oldValue, nominalV);
        return this;
    }

    @Override
    public double getLowVoltageLimit() {
        return lowVoltageLimit;
    }

    @Override
    public VoltageLevel setLowVoltageLimit(double lowVoltageLimit) {
        ValidationUtil.checkVoltageLimits(this, lowVoltageLimit, highVoltageLimit);
        double oldValue = this.lowVoltageLimit;
        this.lowVoltageLimit = lowVoltageLimit;
        notifyUpdate("lowVoltageLimit", oldValue, lowVoltageLimit);
        return this;
    }

    @Override
    public double getHighVoltageLimit() {
        return highVoltageLimit;
    }

    @Override
    public VoltageLevel setHighVoltageLimit(double highVoltageLimit) {
        ValidationUtil.checkVoltageLimits(this, lowVoltageLimit, highVoltageLimit);
        double oldValue = this.highVoltageLimit;
        this.highVoltageLimit = highVoltageLimit;
        notifyUpdate("highVoltageLimit", oldValue, highVoltageLimit);
        return this;
    }

    @Override
    public <T extends Connectable> T getConnectable(String id, Class<T> aClass) {
        // the fastest way to get the equipment is to look in the index
        // and then check if it is connected to this substation
        T connectable = getNetwork().getIndex().get(id, aClass);
        if (connectable == null) {
            return null;
        } else if (connectable instanceof Injection) {
            return ((Injection) connectable).getTerminal().getVoltageLevel() == this
                    ? connectable : null;
        } else if (connectable instanceof Branch) {
            return ((Branch) connectable).getTerminal1().getVoltageLevel() == this
                    || ((Branch) connectable).getTerminal2().getVoltageLevel() == this
                    ? connectable : null;
        } else if (connectable instanceof ThreeWindingsTransformer) {
            return ((ThreeWindingsTransformer) connectable).getLeg1().getTerminal().getVoltageLevel() == this
                    || ((ThreeWindingsTransformer) connectable).getLeg2().getTerminal().getVoltageLevel() == this
                    || ((ThreeWindingsTransformer) connectable).getLeg3().getTerminal().getVoltageLevel() == this
                    ? connectable : null;
        } else {
            throw new IllegalStateException();
        }
    }

    @Override
    public <T extends Connectable> Iterable<T> getConnectables(Class<T> clazz) {
        Iterable<Terminal> terminals = getTerminals();
        return FluentIterable.from(terminals)
                .transform(Terminal::getConnectable)
                .filter(clazz)
                .toSet();
    }

    @Override
    public <T extends Connectable> Stream<T> getConnectableStream(Class<T> clazz) {
        return getTerminalStream()
                .map(Terminal::getConnectable)
                .filter(clazz::isInstance)
                .map(clazz::cast)
                .distinct();
    }

    @Override
    public <T extends Connectable> int getConnectableCount(Class<T> clazz) {
        return Ints.checkedCast(getConnectableStream(clazz).count());
    }

    @Override
    public Iterable<Connectable> getConnectables() {
        return FluentIterable.from(getTerminals())
                .transform(Terminal::getConnectable)
                .toSet();
    }

    @Override
    public Stream<Connectable> getConnectableStream() {
        return getTerminalStream()
                .map(Terminal::getConnectable)
                .distinct();
    }

    @Override
    public int getConnectableCount() {
        return Ints.checkedCast(getConnectableStream().count());
    }

    @Override
    public GeneratorAdder newGenerator() {
        return new GeneratorAdderImpl(this);
    }

    @Override
    public Iterable<Generator> getGenerators() {
        return getConnectables(Generator.class);
    }

    @Override
    public Stream<Generator> getGeneratorStream() {
        return getConnectableStream(Generator.class);
    }

    @Override
    public int getGeneratorCount() {
        return getConnectableCount(Generator.class);
    }

    @Override
    public BatteryAdder newBattery() {
        return new BatteryAdderImpl(this);
    }

    @Override
    public Iterable<Battery> getBatteries() {
        return getConnectables(Battery.class);
    }

    @Override
    public Stream<Battery> getBatteryStream() {
        return getConnectableStream(Battery.class);
    }

    @Override
    public int getBatteryCount() {
        return getConnectableCount(Battery.class);
    }

    @Override
    public LoadAdder newLoad() {
        return new LoadAdderImpl(this);
    }

    @Override
    public Iterable<Load> getLoads() {
        return getConnectables(Load.class);
    }

    @Override
    public Stream<Load> getLoadStream() {
        return getConnectableStream(Load.class);
    }

    @Override
    public int getLoadCount() {
        return getConnectableCount(Load.class);
    }

    @Override
    public ShuntCompensatorAdder newShuntCompensator() {
        return new ShuntCompensatorAdderImpl(this);
    }

    @Override
    public int getShuntCompensatorCount() {
        return getConnectableCount(ShuntCompensator.class);
    }

    @Override
    public Iterable<ShuntCompensator> getShuntCompensators() {
        return getConnectables(ShuntCompensator.class);
    }

    @Override
    public Stream<ShuntCompensator> getShuntCompensatorStream() {
        return getConnectableStream(ShuntCompensator.class);
    }

    @Override
    public DanglingLineAdder newDanglingLine() {
        return new DanglingLineAdderImpl(this);
    }

    @Override
    public Iterable<DanglingLine> getDanglingLines(DanglingLineFilter danglingLineFilter) {
        return getDanglingLineStream(danglingLineFilter).collect(Collectors.toList());
    }

    @Override
    public Stream<DanglingLine> getDanglingLineStream(DanglingLineFilter danglingLineFilter) {
        return getConnectableStream(DanglingLine.class).filter(danglingLineFilter.getPredicate());
    }

    @Override
    public int getDanglingLineCount() {
        return getConnectableCount(DanglingLine.class);
    }

    @Override
    public StaticVarCompensatorAdderImpl newStaticVarCompensator() {
        return new StaticVarCompensatorAdderImpl(this);
    }

    @Override
    public Iterable<StaticVarCompensator> getStaticVarCompensators() {
        return getConnectables(StaticVarCompensator.class);
    }

    @Override
    public Stream<StaticVarCompensator> getStaticVarCompensatorStream() {
        return getConnectableStream(StaticVarCompensator.class);
    }

    @Override
    public int getStaticVarCompensatorCount() {
        return getConnectableCount(StaticVarCompensator.class);
    }

    @Override
    public int getVscConverterStationCount() {
        return getConnectableCount(VscConverterStation.class);
    }

    @Override
    public Iterable<VscConverterStation> getVscConverterStations() {
        return getConnectables(VscConverterStation.class);
    }

    @Override
    public Stream<VscConverterStation> getVscConverterStationStream() {
        return getConnectableStream(VscConverterStation.class);
    }

    @Override
    public VscConverterStationAdder newVscConverterStation() {
        return new VscConverterStationAdderImpl(this);
    }

    @Override
    public int getLccConverterStationCount() {
        return getConnectableCount(LccConverterStation.class);
    }

    @Override
    public Iterable<LccConverterStation> getLccConverterStations() {
        return getConnectables(LccConverterStation.class);
    }

    @Override
    public Stream<LccConverterStation> getLccConverterStationStream() {
        return getConnectableStream(LccConverterStation.class);
    }

    @Override
    public LccConverterStationAdder newLccConverterStation() {
        return new LccConverterStationAdderImpl(this);
    }

    @Override
    public int getLineCount() {
        return getConnectableCount(Line.class);
    }

    @Override
    public Iterable<Line> getLines() {
        return getConnectables(Line.class);
    }

    @Override
    public Stream<Line> getLineStream() {
        return getConnectableStream(Line.class);
    }

    @Override
    public int getTwoWindingsTransformerCount() {
        return getConnectableCount(TwoWindingsTransformer.class);
    }

    @Override
    public Iterable<TwoWindingsTransformer> getTwoWindingsTransformers() {
        return getConnectables(TwoWindingsTransformer.class);
    }

    @Override
    public Stream<TwoWindingsTransformer> getTwoWindingsTransformerStream() {
        return getConnectableStream(TwoWindingsTransformer.class);
    }

    @Override
    public int getThreeWindingsTransformerCount() {
        return getConnectableCount(ThreeWindingsTransformer.class);
    }

    @Override
    public Iterable<ThreeWindingsTransformer> getThreeWindingsTransformers() {
        return getConnectables(ThreeWindingsTransformer.class);
    }

    @Override
    public Stream<ThreeWindingsTransformer> getThreeWindingsTransformerStream() {
        return getConnectableStream(ThreeWindingsTransformer.class);
    }

    @Override
    protected String getTypeDescription() {
        return "Voltage level";
    }

    protected abstract Iterable<Terminal> getTerminals();

    protected abstract Stream<Terminal> getTerminalStream();

    @Override
    public void visitEquipments(TopologyVisitor visitor) {
        AbstractBus.visitEquipments(getTerminals(), visitor);
    }

    protected static void addNextTerminals(TerminalExt otherTerminal, List<TerminalExt> nextTerminals) {
        Objects.requireNonNull(otherTerminal);
        Objects.requireNonNull(nextTerminals);
        Connectable otherConnectable = otherTerminal.getConnectable();
        if (otherConnectable instanceof Branch) {
            Branch branch = (Branch) otherConnectable;
            if (branch.getTerminal1() == otherTerminal) {
                nextTerminals.add((TerminalExt) branch.getTerminal2());
            } else if (branch.getTerminal2() == otherTerminal) {
                nextTerminals.add((TerminalExt) branch.getTerminal1());
            } else {
                throw new IllegalStateException();
            }
        } else if (otherConnectable instanceof ThreeWindingsTransformer) {
            ThreeWindingsTransformer ttc = (ThreeWindingsTransformer) otherConnectable;
            if (ttc.getLeg1().getTerminal() == otherTerminal) {
                nextTerminals.add((TerminalExt) ttc.getLeg2().getTerminal());
                nextTerminals.add((TerminalExt) ttc.getLeg3().getTerminal());
            } else if (ttc.getLeg2().getTerminal() == otherTerminal) {
                nextTerminals.add((TerminalExt) ttc.getLeg1().getTerminal());
                nextTerminals.add((TerminalExt) ttc.getLeg3().getTerminal());
            } else if (ttc.getLeg3().getTerminal() == otherTerminal) {
                nextTerminals.add((TerminalExt) ttc.getLeg1().getTerminal());
                nextTerminals.add((TerminalExt) ttc.getLeg2().getTerminal());
            } else {
                throw new IllegalStateException();
            }
        }
    }

    @Override
    public void remove() {
        VoltageLevels.checkRemovability(this);

        NetworkImpl network = getNetwork();
        network.getListeners().notifyBeforeRemoval(this);

        // Remove all connectables
        List<Connectable> connectables = Lists.newArrayList(getConnectables());
        for (Connectable connectable : connectables) {
            connectable.remove();
        }

        // Remove the topology
        removeTopology();

        // Remove this voltage level from the network
        getSubstation().map(SubstationImpl.class::cast).ifPresent(s -> s.remove(this));
        network.getIndex().remove(this);

        network.getListeners().notifyAfterRemoval(id);
        removed = true;
    }

    protected abstract void removeTopology();
}<|MERGE_RESOLUTION|>--- conflicted
+++ resolved
@@ -42,11 +42,7 @@
 
     private boolean removed = false;
 
-<<<<<<< HEAD
-    private String subNetwork = null;
-=======
     private String subnetwork = null;
->>>>>>> 3a230400
 
     AbstractVoltageLevel(String id, String name, boolean fictitious, SubstationImpl substation, Ref<NetworkImpl> networkRef,
                          double nominalV, double lowVoltageLimit, double highVoltageLimit) {
@@ -66,15 +62,6 @@
     }
 
     @Override
-<<<<<<< HEAD
-    public void setSubNetwork(String subNetwork) {
-        this.subNetwork = subNetwork;
-    }
-
-    @Override
-    public String getSubNetwork() {
-        return subNetwork;
-=======
     public void setSubnetwork(String subnetwork) {
         this.subnetwork = subnetwork;
     }
@@ -87,7 +74,6 @@
     @Override
     public Ref<NetworkImpl> getNetworkRef() {
         return networkRef;
->>>>>>> 3a230400
     }
 
     @Override
@@ -121,14 +107,9 @@
     }
 
     @Override
-<<<<<<< HEAD
-    public Network getClosestNetwork() {
-        return getNetwork().getClosestNetwork(subNetwork);
-=======
     public Network getParentNetwork() {
         Network network = getNetwork();
         return subnetwork == null ? network : network.getSubnetwork(subnetwork);
->>>>>>> 3a230400
     }
 
     private void notifyUpdate(String attribute, Object oldValue, Object newValue) {
