--- conflicted
+++ resolved
@@ -192,9 +192,7 @@
             throw new ValidationException(parent, "Unexpected value for target deadband of phase tap changer: " + targetDeadband);
         }
         PhaseTapChangerImpl tapChanger
-<<<<<<< HEAD
                 = new PhaseTapChangerImpl(parent, lowTapPosition, steps, regulationTerminal, tapPosition, regulating, regulationMode, regulationValue, targetDeadband);
-        parent.setPhaseTapChanger(tapChanger);
 
         Set<TapChanger> tapChangers = new HashSet<TapChanger>();
         tapChangers.addAll(parent.getAllTapChangers());
@@ -209,16 +207,6 @@
         }
 
         parent.setPhaseTapChanger(tapChanger);
-=======
-                = new PhaseTapChangerImpl(transformer, lowTapPosition, steps, regulationTerminal, tapPosition, regulating, regulationMode, regulationValue, targetDeadband);
-
-        Set<TapChanger> tapChangers = new HashSet<TapChanger>();
-        tapChangers.addAll(transformer.getAllTapChangers());
-        tapChangers.remove(transformer.getPhaseTapChanger());
-        ValidationUtil.checkOnlyOneTapChangerRegulatingEnabled(transformer, tapChangers, regulating);
-
-        transformer.setPhaseTapChanger(tapChanger);
->>>>>>> 4e1c2499
         return tapChanger;
     }
 
