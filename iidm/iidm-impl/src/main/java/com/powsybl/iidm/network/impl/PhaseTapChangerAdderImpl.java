--- conflicted
+++ resolved
@@ -182,25 +182,12 @@
                     + tapPosition + " [" + lowTapPosition + ", "
                     + highTapPosition + "]");
         }
-<<<<<<< HEAD
-
-        ValidationUtil.checkPhaseTapChangerRegulation(parent, regulationMode, regulationValue, regulating,
-            regulationTerminal, getNetwork());
-        if (!Double.isNaN(targetDeadband) && targetDeadband < 0) {
-            throw new ValidationException(parent,
-                "Unexpected value for target deadband of phase tap changer: " + targetDeadband);
-        }
-
-        PhaseTapChangerImpl tapChanger = new PhaseTapChangerImpl(parent, lowTapPosition, steps, regulationTerminal,
-            tapPosition, regulating, regulationMode, regulationValue, targetDeadband);
-=======
         ValidationUtil.checkPhaseTapChangerRegulation(parent, regulationMode, regulationValue, regulating, regulationTerminal, getNetwork());
         if (!Double.isNaN(targetDeadband) && targetDeadband < 0) {
             throw new ValidationException(parent, "Unexpected value for target deadband of phase tap changer: " + targetDeadband);
         }
         PhaseTapChangerImpl tapChanger
                 = new PhaseTapChangerImpl(parent, lowTapPosition, steps, regulationTerminal, tapPosition, regulating, regulationMode, regulationValue, targetDeadband);
->>>>>>> 39f5cb47
         parent.setPhaseTapChanger(tapChanger);
 
         return tapChanger;
