--- conflicted
+++ resolved
@@ -182,20 +182,28 @@
                     + tapPosition + " [" + lowTapPosition + ", "
                     + highTapPosition + "]");
         }
-<<<<<<< HEAD
-        ValidationUtil.checkPhaseTapChangerRegulation(parent, regulationMode, regulationValue, regulating, regulationTerminal, getNetwork());
-        PhaseTapChangerImpl tapChanger
-                = new PhaseTapChangerImpl(parent, lowTapPosition, steps, regulationTerminal, tapPosition, regulating, regulationMode, regulationValue);
+
+        ValidationUtil.checkPhaseTapChangerRegulation(parent, regulationMode, regulationValue, regulating,
+            regulationTerminal, getNetwork());
+        if (!Double.isNaN(targetDeadband) && targetDeadband < 0) {
+            throw new ValidationException(parent,
+                "Unexpected value for target deadband of phase tap changer: " + targetDeadband);
+        }
+        // = new PhaseTapChangerImpl(parent, lowTapPosition, steps, regulationTerminal,
+        // tapPosition, regulating, regulationMode, regulationValue);
+
+        PhaseTapChangerImpl tapChanger = new PhaseTapChangerImpl(parent, lowTapPosition, steps, regulationTerminal,
+            tapPosition, regulating, regulationMode, regulationValue, targetDeadband);
         parent.setPhaseTapChanger(tapChanger);
-=======
-        ValidationUtil.checkPhaseTapChangerRegulation(transformer, regulationMode, regulationValue, regulating, regulationTerminal, getNetwork());
-        if (!Double.isNaN(targetDeadband) && targetDeadband < 0) {
-            throw new ValidationException(transformer, "Unexpected value for target deadband of phase tap changer: " + targetDeadband);
-        }
-        PhaseTapChangerImpl tapChanger
-                = new PhaseTapChangerImpl(transformer, lowTapPosition, steps, regulationTerminal, tapPosition, regulating, regulationMode, regulationValue, targetDeadband);
-        transformer.setPhaseTapChanger(tapChanger);
->>>>>>> 7ab06b9d
+//
+//       ValidationUtil.checkPhaseTapChangerRegulation(transformer, regulationMode, regulationValue, regulating, regulationTerminal, getNetwork());
+//        if (!Double.isNaN(targetDeadband) && targetDeadband < 0) {
+//            throw new ValidationException(transformer, "Unexpected value for target deadband of phase tap changer: " + targetDeadband);
+//        }
+//        PhaseTapChangerImpl tapChanger
+//                = new PhaseTapChangerImpl(transformer, lowTapPosition, steps, regulationTerminal, tapPosition, regulating, regulationMode, regulationValue, targetDeadband);
+//        transformer.setPhaseTapChanger(tapChanger);
+//
         return tapChanger;
     }
 
