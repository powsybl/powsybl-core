--- conflicted
+++ resolved
@@ -35,11 +35,7 @@
 
     private boolean removed = false;
 
-<<<<<<< HEAD
-    private String subNetwork = null;
-=======
     private String subnetwork = null;
->>>>>>> 3a230400
 
     SubstationImpl(String id, String name, boolean fictitious, Country country, String tso, Ref<NetworkImpl> networkRef) {
         super(id, name, fictitious);
@@ -48,21 +44,12 @@
         this.networkRef = networkRef;
     }
 
-<<<<<<< HEAD
-    void setSubNetwork(String subNetwork) {
-        this.subNetwork = subNetwork;
-    }
-
-    String getSubNetwork() {
-        return subNetwork;
-=======
     void setSubnetwork(String subnetwork) {
         this.subnetwork = subnetwork;
     }
 
     String getSubnetwork() {
         return subnetwork;
->>>>>>> 3a230400
     }
 
     @Override
@@ -109,11 +96,6 @@
         return networkRef.get();
     }
 
-<<<<<<< HEAD
-    @Override
-    public Network getClosestNetwork() {
-        return networkRef.get().getClosestNetwork(subNetwork);
-=======
     protected Ref<NetworkImpl> getNetworkRef() {
         return networkRef;
     }
@@ -122,7 +104,6 @@
     public Network getParentNetwork() {
         Network network = getNetwork();
         return subnetwork == null ? network : network.getSubnetwork(subnetwork);
->>>>>>> 3a230400
     }
 
     void addVoltageLevel(VoltageLevelExt voltageLevel) {
