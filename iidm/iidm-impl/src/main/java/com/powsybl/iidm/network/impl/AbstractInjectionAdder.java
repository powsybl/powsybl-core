--- conflicted
+++ resolved
@@ -47,11 +47,7 @@
     }
 
     protected TerminalExt checkAndGetTerminal() {
-<<<<<<< HEAD
-        return new TerminalBuilder(getVariantManagerHolder(), this, null)
-=======
-        return new TerminalBuilder(getNetworkRef(), this)
->>>>>>> c4227777
+        return new TerminalBuilder(getNetworkRef(), this, null)
                 .setNode(node)
                 .setBus(bus)
                 .setConnectableBus(connectableBus)
