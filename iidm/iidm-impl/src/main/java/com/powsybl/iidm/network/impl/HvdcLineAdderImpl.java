/**
 * Copyright (c) 2016, RTE (http://www.rte-france.com)
 * This Source Code Form is subject to the terms of the Mozilla Public
 * License, v. 2.0. If a copy of the MPL was not distributed with this
 * file, You can obtain one at http://mozilla.org/MPL/2.0/.
 */
package com.powsybl.iidm.network.impl;

import com.powsybl.commons.PowsyblException;
import com.powsybl.iidm.network.*;
import com.powsybl.iidm.network.impl.util.Ref;
import org.slf4j.Logger;
import org.slf4j.LoggerFactory;

import java.util.Objects;

/**
 * @author Geoffroy Jamgotchian <geoffroy.jamgotchian at rte-france.com>
 * @author Mathieu Bague <mathieu.bague at rte-france.com>
 */
public class HvdcLineAdderImpl extends AbstractIdentifiableAdder<HvdcLineAdderImpl> implements HvdcLineAdder {

<<<<<<< HEAD
    private static final Logger LOG = LoggerFactory.getLogger(HvdcLineAdderImpl.class);

    private final Ref<NetworkImpl> networkRef;
    private final String subNetwork;
=======
    private final NetworkImpl network;
    private final String subnetwork;
>>>>>>> 3a230400

    private double r = Double.NaN;

    private HvdcLine.ConvertersMode convertersMode;

    private double nominalV = Double.NaN;

    private double activePowerSetpoint = Double.NaN;

    private double maxP = Double.NaN;

    private String converterStationId1;

    private String converterStationId2;

<<<<<<< HEAD
    public HvdcLineAdderImpl(Ref<NetworkImpl> networkRef, String subNetwork) {
        this.networkRef = Objects.requireNonNull(networkRef);
        this.subNetwork = subNetwork;
=======
    public HvdcLineAdderImpl(NetworkImpl network, String subnetwork) {
        this.network = Objects.requireNonNull(network);
        this.subnetwork = subnetwork;
>>>>>>> 3a230400
    }

    @Override
    protected NetworkImpl getNetwork() {
        return network;
    }

    @Override
    protected String getTypeDescription() {
        return HvdcLineImpl.TYPE_DESCRIPTION;
    }

    @Override
    public HvdcLineAdder setR(double r) {
        this.r = r;
        return this;
    }

    @Override
    public HvdcLineAdder setConvertersMode(HvdcLine.ConvertersMode convertersMode) {
        this.convertersMode = convertersMode;
        return this;
    }

    @Override
    public HvdcLineAdder setNominalV(double nominalV) {
        this.nominalV = nominalV;
        return this;
    }

    @Override
    public HvdcLineAdder setActivePowerSetpoint(double activePowerSetpoint) {
        this.activePowerSetpoint = activePowerSetpoint;
        return this;
    }

    @Override
    public HvdcLineAdder setMaxP(double maxP) {
        this.maxP = maxP;
        return this;
    }

    @Override
    public HvdcLineAdder setConverterStationId1(String converterStationId1) {
        this.converterStationId1 = converterStationId1;
        return this;
    }

    @Override
    public HvdcLineAdder setConverterStationId2(String converterStationId2) {
        this.converterStationId2 = converterStationId2;
        return this;
    }

    @Override
    public HvdcLine add() {
        NetworkImpl network = getNetwork();
        String id = checkAndGetUniqueId();
        String name = getName();
        ValidationUtil.checkR(this, r);
        network.setValidationLevelIfGreaterThan(ValidationUtil.checkConvertersMode(this, convertersMode, network.getMinValidationLevel().compareTo(ValidationLevel.STEADY_STATE_HYPOTHESIS) >= 0));
        ValidationUtil.checkNominalV(this, nominalV);
        network.setValidationLevelIfGreaterThan(ValidationUtil.checkHvdcActivePowerSetpoint(this, activePowerSetpoint, network.getMinValidationLevel().compareTo(ValidationLevel.STEADY_STATE_HYPOTHESIS) >= 0));
        ValidationUtil.checkHvdcMaxP(this, maxP);
        AbstractHvdcConverterStation<?> converterStation1 = network.getHvdcConverterStation(converterStationId1);
        if (converterStation1 == null) {
            throw new PowsyblException("Side 1 converter station " + converterStationId1 + " not found");
        }
        AbstractHvdcConverterStation<?> converterStation2 = network.getHvdcConverterStation(converterStationId2);
        if (converterStation2 == null) {
            throw new PowsyblException("Side 2 converter station " + converterStationId2 + " not found");
        }
        VoltageLevelExt vl1 = converterStation1.getTerminal().getVoltageLevel();
        VoltageLevelExt vl2 = converterStation2.getTerminal().getVoltageLevel();
<<<<<<< HEAD
        if (vl1.getClosestNetwork() != vl2.getClosestNetwork()) {
            LOG.warn("HVDC Line '{}' is between two different sub-networks: splitting back the network will not be possible.", id);
        }
        if (subNetwork != null && (!subNetwork.equals(vl1.getSubNetwork()) || !subNetwork.equals(vl2.getSubNetwork()))) {
            throw new ValidationException(this, "HVDC Line '" + id + "' is not contained in sub-network '" +
                    subNetwork + "'. Create this HVDC line from the parent network '" + getNetwork().getId() + "'");
        }
=======
        if (subnetwork != null && (!subnetwork.equals(vl1.getSubnetwork()) || !subnetwork.equals(vl2.getSubnetwork()))) {
            throw new ValidationException(this, "The converter stations are not in the subnetwork '" +
                    subnetwork + "'. Create this Hvdc line from the parent network '" + getNetwork().getId() + "'");
        }
        Ref<NetworkImpl> networkRef = computeNetworkRef(network, vl1, vl2);
>>>>>>> 3a230400
        HvdcLineImpl hvdcLine = new HvdcLineImpl(id, name, isFictitious(), r, nominalV, maxP, convertersMode, activePowerSetpoint,
                                                 converterStation1, converterStation2, networkRef);
        network.getIndex().checkAndAdd(hvdcLine);
        network.getListeners().notifyCreation(hvdcLine);
        return hvdcLine;
    }

}<|MERGE_RESOLUTION|>--- conflicted
+++ resolved
@@ -9,8 +9,6 @@
 import com.powsybl.commons.PowsyblException;
 import com.powsybl.iidm.network.*;
 import com.powsybl.iidm.network.impl.util.Ref;
-import org.slf4j.Logger;
-import org.slf4j.LoggerFactory;
 
 import java.util.Objects;
 
@@ -20,15 +18,8 @@
  */
 public class HvdcLineAdderImpl extends AbstractIdentifiableAdder<HvdcLineAdderImpl> implements HvdcLineAdder {
 
-<<<<<<< HEAD
-    private static final Logger LOG = LoggerFactory.getLogger(HvdcLineAdderImpl.class);
-
-    private final Ref<NetworkImpl> networkRef;
-    private final String subNetwork;
-=======
     private final NetworkImpl network;
     private final String subnetwork;
->>>>>>> 3a230400
 
     private double r = Double.NaN;
 
@@ -44,15 +35,9 @@
 
     private String converterStationId2;
 
-<<<<<<< HEAD
-    public HvdcLineAdderImpl(Ref<NetworkImpl> networkRef, String subNetwork) {
-        this.networkRef = Objects.requireNonNull(networkRef);
-        this.subNetwork = subNetwork;
-=======
     public HvdcLineAdderImpl(NetworkImpl network, String subnetwork) {
         this.network = Objects.requireNonNull(network);
         this.subnetwork = subnetwork;
->>>>>>> 3a230400
     }
 
     @Override
@@ -127,21 +112,11 @@
         }
         VoltageLevelExt vl1 = converterStation1.getTerminal().getVoltageLevel();
         VoltageLevelExt vl2 = converterStation2.getTerminal().getVoltageLevel();
-<<<<<<< HEAD
-        if (vl1.getClosestNetwork() != vl2.getClosestNetwork()) {
-            LOG.warn("HVDC Line '{}' is between two different sub-networks: splitting back the network will not be possible.", id);
-        }
-        if (subNetwork != null && (!subNetwork.equals(vl1.getSubNetwork()) || !subNetwork.equals(vl2.getSubNetwork()))) {
-            throw new ValidationException(this, "HVDC Line '" + id + "' is not contained in sub-network '" +
-                    subNetwork + "'. Create this HVDC line from the parent network '" + getNetwork().getId() + "'");
-        }
-=======
         if (subnetwork != null && (!subnetwork.equals(vl1.getSubnetwork()) || !subnetwork.equals(vl2.getSubnetwork()))) {
             throw new ValidationException(this, "The converter stations are not in the subnetwork '" +
                     subnetwork + "'. Create this Hvdc line from the parent network '" + getNetwork().getId() + "'");
         }
         Ref<NetworkImpl> networkRef = computeNetworkRef(network, vl1, vl2);
->>>>>>> 3a230400
         HvdcLineImpl hvdcLine = new HvdcLineImpl(id, name, isFictitious(), r, nominalV, maxP, convertersMode, activePowerSetpoint,
                                                  converterStation1, converterStation2, networkRef);
         network.getIndex().checkAndAdd(hvdcLine);
