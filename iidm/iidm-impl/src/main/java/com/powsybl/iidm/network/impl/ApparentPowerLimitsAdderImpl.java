/**
 * Copyright (c) 2020, RTE (http://www.rte-france.com)
 * This Source Code Form is subject to the terms of the Mozilla Public
 * License, v. 2.0. If a copy of the MPL was not distributed with this
 * file, You can obtain one at http://mozilla.org/MPL/2.0/.
 * SPDX-License-Identifier: MPL-2.0
 */
package com.powsybl.iidm.network.impl;

import com.powsybl.iidm.network.*;

/**
 * @author Miora Ralambotiana {@literal <miora.ralambotiana at rte-france.com>}
 */
class ApparentPowerLimitsAdderImpl extends AbstractLoadingLimitsAdder<ApparentPowerLimits, ApparentPowerLimitsAdder> implements ApparentPowerLimitsAdder {

    OperationalLimitsGroupImpl group;

    public ApparentPowerLimitsAdderImpl(OperationalLimitsGroupImpl group, Validable validable) {
        super(validable);
        this.group = group;
    }

    @Override
    public ApparentPowerLimits add() {
<<<<<<< HEAD
        checkLoadingLimits();
        ApparentPowerLimitsImpl limits = new ApparentPowerLimitsImpl(group, permanentLimit, temporaryLimits);
        group.setApparentPowerLimits(limits);
=======
        ApparentPowerLimits limits = new ApparentPowerLimitsImpl(owner, permanentLimit, temporaryLimits);
        owner.setOperationalLimits(LimitType.APPARENT_POWER, limits);
>>>>>>> 3a1881c9
        return limits;
    }
}<|MERGE_RESOLUTION|>--- conflicted
+++ resolved
@@ -7,7 +7,9 @@
  */
 package com.powsybl.iidm.network.impl;
 
-import com.powsybl.iidm.network.*;
+import com.powsybl.iidm.network.ApparentPowerLimits;
+import com.powsybl.iidm.network.ApparentPowerLimitsAdder;
+import com.powsybl.iidm.network.Validable;
 
 /**
  * @author Miora Ralambotiana {@literal <miora.ralambotiana at rte-france.com>}
@@ -23,14 +25,8 @@
 
     @Override
     public ApparentPowerLimits add() {
-<<<<<<< HEAD
-        checkLoadingLimits();
-        ApparentPowerLimitsImpl limits = new ApparentPowerLimitsImpl(group, permanentLimit, temporaryLimits);
+        ApparentPowerLimits limits = new ApparentPowerLimitsImpl(group, permanentLimit, temporaryLimits);
         group.setApparentPowerLimits(limits);
-=======
-        ApparentPowerLimits limits = new ApparentPowerLimitsImpl(owner, permanentLimit, temporaryLimits);
-        owner.setOperationalLimits(LimitType.APPARENT_POWER, limits);
->>>>>>> 3a1881c9
         return limits;
     }
 }