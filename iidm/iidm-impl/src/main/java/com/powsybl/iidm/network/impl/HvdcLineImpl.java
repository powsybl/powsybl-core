/**
 * Copyright (c) 2016, RTE (http://www.rte-france.com)
 * This Source Code Form is subject to the terms of the Mozilla Public
 * License, v. 2.0. If a copy of the MPL was not distributed with this
 * file, You can obtain one at http://mozilla.org/MPL/2.0/.
 */
package com.powsybl.iidm.network.impl;

import com.powsybl.iidm.network.HvdcLine;
import com.powsybl.iidm.network.Network;
import com.powsybl.iidm.network.ValidationLevel;
import com.powsybl.iidm.network.ValidationUtil;
import com.powsybl.iidm.network.impl.util.Ref;
import gnu.trove.list.array.TDoubleArrayList;
import gnu.trove.list.array.TIntArrayList;

/**
 * @author Geoffroy Jamgotchian <geoffroy.jamgotchian at rte-france.com>
 * @author Mathieu Bague <mathieu.bague at rte-france.com>
 */
class HvdcLineImpl extends AbstractIdentifiable<HvdcLine> implements HvdcLine {

    static final String TYPE_DESCRIPTION = "hvdcLine";

    private double r;

    private double nominalV;

    private double maxP;

    // attributes depending on the variant

    private final TIntArrayList convertersMode;

    private final TDoubleArrayList activePowerSetpoint;

    //

    private final Ref<NetworkImpl> networkRef;

    private AbstractHvdcConverterStation<?> converterStation1;

    private AbstractHvdcConverterStation<?> converterStation2;

    HvdcLineImpl(String id, String name, boolean fictitious, double r, double nominalV, double maxP, ConvertersMode convertersMode, double activePowerSetpoint,
                 AbstractHvdcConverterStation<?> converterStation1, AbstractHvdcConverterStation<?> converterStation2,
                 Ref<NetworkImpl> networkRef) {
        super(id, name, fictitious);
        this.r = r;
        this.nominalV = nominalV;
        this.maxP = maxP;
        int variantArraySize = networkRef.get().getVariantManager().getVariantArraySize();
        this.convertersMode = new TIntArrayList(variantArraySize);
        this.convertersMode.fill(0, variantArraySize, convertersMode != null ? convertersMode.ordinal() : -1);
        this.activePowerSetpoint = new TDoubleArrayList(variantArraySize);
        this.activePowerSetpoint.fill(0, variantArraySize, activePowerSetpoint);
        this.converterStation1 = attach(converterStation1);
        this.converterStation2 = attach(converterStation2);
        this.networkRef = networkRef;
    }

    private AbstractHvdcConverterStation<?> attach(AbstractHvdcConverterStation<?> converterStation) {
        converterStation.setHvdcLine(this);
        return converterStation;
    }

    protected void notifyUpdate(String attribute, Object oldValue, Object newValue) {
        getNetwork().getListeners().notifyUpdate(this, attribute, oldValue, newValue);
    }

    protected void notifyUpdate(String attribute, String variantId, Object oldValue, Object newValue) {
        getNetwork().getListeners().notifyUpdate(this, attribute, variantId, oldValue, newValue);
    }

    @Override
    public NetworkImpl getNetwork() {
        return networkRef.get();
    }

    @Override
<<<<<<< HEAD
    public Network getClosestNetwork() {
        Network subNetwork1 = converterStation1.getClosestNetwork();
        Network subNetwork2 = converterStation2.getClosestNetwork();
        if (subNetwork1 == subNetwork2) {
            return subNetwork1;
=======
    public Network getParentNetwork() {
        // the parent network is the network that contains both terminals of converter stations.
        Network subnetwork1 = converterStation1.getParentNetwork();
        Network subnetwork2 = converterStation2.getParentNetwork();
        if (subnetwork1 == subnetwork2) {
            return subnetwork1;
>>>>>>> 3a230400
        }
        return networkRef.get();
    }

    @Override
    public ConvertersMode getConvertersMode() {
        int variantIndex = networkRef.get().getVariantIndex();
        return convertersMode.get(variantIndex) != -1 ? ConvertersMode.values()[convertersMode.get(variantIndex)] : null;
    }

    @Override
    public HvdcLineImpl setConvertersMode(ConvertersMode convertersMode) {
        NetworkImpl n = getNetwork();
        ValidationUtil.checkConvertersMode(this, convertersMode, n.getMinValidationLevel().compareTo(ValidationLevel.STEADY_STATE_HYPOTHESIS) >= 0);
        int variantIndex = n.getVariantIndex();
        ConvertersMode oldValue = this.convertersMode.get(variantIndex) != -1 ? ConvertersMode.values()[this.convertersMode.get(variantIndex)] : null;
        this.convertersMode.set(variantIndex, convertersMode != null ? convertersMode.ordinal() : -1);
        String variantId = n.getVariantManager().getVariantId(variantIndex);
        n.invalidateValidationLevel();
        notifyUpdate("convertersMode", variantId, oldValue, convertersMode);
        return this;
    }

    @Override
    public double getR() {
        return r;
    }

    @Override
    public HvdcLineImpl setR(double r) {
        ValidationUtil.checkR(this, r);
        double oldValue = this.r;
        this.r = r;
        notifyUpdate("r", oldValue, r);
        return this;
    }

    @Override
    public double getNominalV() {
        return nominalV;
    }

    @Override
    public HvdcLineImpl setNominalV(double nominalV) {
        ValidationUtil.checkNominalV(this, nominalV);
        double oldValue = this.nominalV;
        this.nominalV = nominalV;
        notifyUpdate("nominalV", oldValue, nominalV);
        return this;
    }

    @Override
    public double getMaxP() {
        return maxP;
    }

    @Override
    public HvdcLineImpl setMaxP(double maxP) {
        ValidationUtil.checkHvdcMaxP(this, maxP);
        double oldValue = this.maxP;
        this.maxP = maxP;
        notifyUpdate("maxP", oldValue, maxP);
        return this;
    }

    @Override
    public double getActivePowerSetpoint() {
        return activePowerSetpoint.get(getNetwork().getVariantIndex());
    }

    @Override
    public HvdcLineImpl setActivePowerSetpoint(double activePowerSetpoint) {
        NetworkImpl n = getNetwork();
        ValidationUtil.checkHvdcActivePowerSetpoint(this, activePowerSetpoint,
                n.getMinValidationLevel().compareTo(ValidationLevel.STEADY_STATE_HYPOTHESIS) >= 0);
        int variantIndex = n.getVariantIndex();
        double oldValue = this.activePowerSetpoint.set(variantIndex, activePowerSetpoint);
        String variantId = n.getVariantManager().getVariantId(variantIndex);
        n.invalidateValidationLevel();
        notifyUpdate("activePowerSetpoint", variantId, oldValue, activePowerSetpoint);
        return this;
    }

    @Override
    public AbstractHvdcConverterStation<?> getConverterStation(Side side) {
        return (side == Side.ONE) ? getConverterStation1() : getConverterStation2();
    }

    @Override
    public AbstractHvdcConverterStation<?> getConverterStation1() {
        return converterStation1;
    }

    @Override
    public AbstractHvdcConverterStation<?> getConverterStation2() {
        return converterStation2;
    }

    @Override
    public void extendVariantArraySize(int initVariantArraySize, int number, int sourceIndex) {
        super.extendVariantArraySize(initVariantArraySize, number, sourceIndex);

        convertersMode.ensureCapacity(convertersMode.size() + number);
        convertersMode.fill(initVariantArraySize, initVariantArraySize + number, convertersMode.get(sourceIndex));

        activePowerSetpoint.ensureCapacity(activePowerSetpoint.size() + number);
        activePowerSetpoint.fill(initVariantArraySize, initVariantArraySize + number, activePowerSetpoint.get(sourceIndex));
    }

    @Override
    public void reduceVariantArraySize(int number) {
        super.reduceVariantArraySize(number);

        activePowerSetpoint.remove(activePowerSetpoint.size() - number, number);
    }

    @Override
    public void deleteVariantArrayElement(int index) {
        super.deleteVariantArrayElement(index);
        // nothing to do
    }

    @Override
    public void allocateVariantArrayElement(int[] indexes, int sourceIndex) {
        super.allocateVariantArrayElement(indexes, sourceIndex);

        for (int index : indexes) {
            convertersMode.set(index, convertersMode.get(sourceIndex));
            activePowerSetpoint.set(index, activePowerSetpoint.get(sourceIndex));
        }
    }

    @Override
    public void remove() {
        NetworkImpl network = getNetwork();

        network.getListeners().notifyBeforeRemoval(this);

        // Detach converter stations
        converterStation1.setHvdcLine(null);
        converterStation2.setHvdcLine(null);
        converterStation1 = null;
        converterStation2 = null;

        network.getIndex().remove(this);

        network.getListeners().notifyAfterRemoval(id);
    }

    @Override
    protected String getTypeDescription() {
        return TYPE_DESCRIPTION;
    }
}<|MERGE_RESOLUTION|>--- conflicted
+++ resolved
@@ -78,20 +78,12 @@
     }
 
     @Override
-<<<<<<< HEAD
-    public Network getClosestNetwork() {
-        Network subNetwork1 = converterStation1.getClosestNetwork();
-        Network subNetwork2 = converterStation2.getClosestNetwork();
-        if (subNetwork1 == subNetwork2) {
-            return subNetwork1;
-=======
     public Network getParentNetwork() {
         // the parent network is the network that contains both terminals of converter stations.
         Network subnetwork1 = converterStation1.getParentNetwork();
         Network subnetwork2 = converterStation2.getParentNetwork();
         if (subnetwork1 == subnetwork2) {
             return subnetwork1;
->>>>>>> 3a230400
         }
         return networkRef.get();
     }
