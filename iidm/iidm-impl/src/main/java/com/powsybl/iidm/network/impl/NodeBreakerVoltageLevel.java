/**
 * Copyright (c) 2016, All partners of the iTesla project (http://www.itesla-project.eu/consortium)
 * This Source Code Form is subject to the terms of the Mozilla Public
 * License, v. 2.0. If a copy of the MPL was not distributed with this
 * file, You can obtain one at http://mozilla.org/MPL/2.0/.
 */
package com.powsybl.iidm.network.impl;

import com.google.common.base.Functions;
import com.google.common.base.Predicate;
import com.google.common.base.Predicates;
import com.google.common.collect.FluentIterable;
import com.google.common.collect.Iterables;
import com.powsybl.commons.PowsyblException;
import com.powsybl.commons.util.Colors;
import com.powsybl.iidm.network.*;
import com.powsybl.iidm.network.VoltageLevel.NodeBreakerView.SwitchAdder;
import com.powsybl.iidm.network.impl.util.Ref;
import com.powsybl.iidm.network.util.ShortIdDictionary;
import com.powsybl.math.graph.*;
import gnu.trove.list.array.TIntArrayList;
import org.anarres.graphviz.builder.*;
import org.slf4j.Logger;
import org.slf4j.LoggerFactory;

import java.io.IOException;
import java.io.PrintStream;
import java.io.UncheckedIOException;
import java.io.Writer;
import java.nio.charset.StandardCharsets;
import java.nio.file.Files;
import java.nio.file.Path;
import java.security.SecureRandom;
import java.util.*;
import java.util.concurrent.CopyOnWriteArrayList;
import java.util.function.Function;
import java.util.stream.Collectors;
import java.util.stream.IntStream;
import java.util.stream.Stream;

/**
 * @author Geoffroy Jamgotchian <geoffroy.jamgotchian at rte-france.com>
 */
class NodeBreakerVoltageLevel extends AbstractVoltageLevel {

    private static final Logger LOGGER = LoggerFactory.getLogger(NodeBreakerVoltageLevel.class);

    private static final boolean DRAW_SWITCH_ID = true;

    private static final BusChecker CALCULATED_BUS_CHECKER = new CalculatedBusChecker();

    private static final BusChecker CALCULATED_BUS_BREAKER_CHECKER = new CalculatedBusBreakerChecker();

    private static final BusNamingStrategy NAMING_STRATEGY = new LowestNodeNumberBusNamingStrategy();

    private final UndirectedGraphImpl<NodeTerminal, SwitchImpl> graph = new UndirectedGraphImpl<>();

    private final Map<String, Integer> switches = new HashMap<>();

    private class VariantImpl implements Variant {

        final CalculatedBusTopology calculatedBusTopology
                = new CalculatedBusTopology();

        final CalculatedBusBreakerTopology calculatedBusBreakerTopology
                = new CalculatedBusBreakerTopology();

        @Override
        public VariantImpl copy() {
            return new VariantImpl();
        }

    }

    private final VariantArray<VariantImpl> variants;

    private final class SwitchAdderImpl extends AbstractIdentifiableAdder<SwitchAdderImpl> implements NodeBreakerView.SwitchAdder {

        private Integer node1;

        private Integer node2;

        private SwitchKind kind;

        private boolean open = false;

        private boolean retained = false;

        private SwitchAdderImpl() {
            this(null);
        }

        private SwitchAdderImpl(SwitchKind kind) {
            this.kind = kind;
        }

        @Override
        protected NetworkImpl getNetwork() {
            return NodeBreakerVoltageLevel.this.getNetwork();
        }

        @Override
        protected String getTypeDescription() {
            return "Switch";
        }

        @Override
        public NodeBreakerView.SwitchAdder setNode1(int node1) {
            this.node1 = node1;
            return this;
        }

        @Override
        public NodeBreakerView.SwitchAdder setNode2(int node2) {
            this.node2 = node2;
            return this;
        }

        @Override
        public NodeBreakerView.SwitchAdder setKind(SwitchKind kind) {
            if (kind == null) {
                throw new NullPointerException("kind is null");
            }
            this.kind = kind;
            return this;
        }

        @Override
        public SwitchAdder setKind(String kind) {
            return setKind(SwitchKind.valueOf(kind));
        }

        @Override
        public NodeBreakerView.SwitchAdder setOpen(boolean open) {
            this.open = open;
            return this;
        }

        @Override
        public NodeBreakerView.SwitchAdder setRetained(boolean retained) {
            this.retained = retained;
            return this;
        }

        @Override
        public Switch add() {
            String id = checkAndGetUniqueId();
            if (node1 == null) {
                throw new ValidationException(this, "first connection node is not set");
            }
            if (node2 == null) {
                throw new ValidationException(this, "second connection node is not set");
            }
            if (kind == null) {
                throw new ValidationException(this, "kind is not set");
            }
            SwitchImpl aSwitch = new SwitchImpl(NodeBreakerVoltageLevel.this, id, getName(), isFictitious(), kind, open, retained);
            graph.addVertexIfNotPresent(node1);
            graph.addVertexIfNotPresent(node2);
            graph.addEdge(node1, node2, aSwitch);
            return aSwitch;
        }

    }

    private final class InternalConnectionAdderImpl implements NodeBreakerView.InternalConnectionAdder {

        private Integer node1;

        private Integer node2;

        private InternalConnectionAdderImpl() {
        }

        @Override
        public NodeBreakerView.InternalConnectionAdder setNode1(int node1) {
            this.node1 = node1;
            return this;
        }

        @Override
        public NodeBreakerView.InternalConnectionAdder setNode2(int node2) {
            this.node2 = node2;
            return this;
        }

        @Override
        public void add() {
            if (node1 == null) {
                throw new ValidationException(NodeBreakerVoltageLevel.this, "first connection node is not set");
            }
            if (node2 == null) {
                throw new ValidationException(NodeBreakerVoltageLevel.this, "second connection node is not set");
            }
            graph.addVertexIfNotPresent(node1);
            graph.addVertexIfNotPresent(node2);
            graph.addEdge(node1, node2, null);
        }

    }

    /**
     * Cached data for buses
     */
    private static final class BusCache {

        private final CalculatedBus[] node2bus;

        private final Map<String, CalculatedBus> id2bus;

        private BusCache(CalculatedBus[] node2bus, Map<String, CalculatedBus> id2bus) {
            this.node2bus = node2bus;
            this.id2bus = id2bus;
        }

        private Collection<CalculatedBus> getBuses() {
            return id2bus.values();
        }

        private CalculatedBus getBus(int node) {
            return node2bus[node];
        }

        private CalculatedBus getBus(String id) {
            return id2bus.get(id);
        }
    }

    /**
     * Bus topology calculated from node breaker topology
     */
    class CalculatedBusTopology {

        protected BusCache busCache;

        protected void updateCache() {
            updateCache(Switch::isOpen);
        }

        protected BusChecker getBusChecker() {
            return CALCULATED_BUS_CHECKER;
        }

        private void traverse(int n, boolean[] encountered, Predicate<SwitchImpl> terminate, Map<String, CalculatedBus> id2bus, CalculatedBus[] node2bus) {
            if (!encountered[n]) {
                final TIntArrayList nodes = new TIntArrayList(1);
                nodes.add(n);
                graph.traverse(n, (n1, e, n2) -> {
                    SwitchImpl aSwitch = graph.getEdgeObject(e);
                    if (aSwitch != null && terminate.apply(aSwitch)) {
                        return TraverseResult.TERMINATE_PATH;
                    }

                    nodes.add(n2);
                    return TraverseResult.CONTINUE;
                }, encountered);

                // check that the component is a bus
                String busId = NAMING_STRATEGY.getId(NodeBreakerVoltageLevel.this, nodes);
                CopyOnWriteArrayList<NodeTerminal> terminals = new CopyOnWriteArrayList<>();
                for (int i = 0; i < nodes.size(); i++) {
                    int n2 = nodes.getQuick(i);
                    NodeTerminal terminal2 = graph.getVertexObject(n2);
                    if (terminal2 != null) {
                        terminals.add(terminal2);
                    }
                }
                if (getBusChecker().isValid(graph, nodes, terminals)) {
                    String busName = NAMING_STRATEGY.getName(NodeBreakerVoltageLevel.this, nodes);
                    CalculatedBusImpl bus = new CalculatedBusImpl(busId, busName, NodeBreakerVoltageLevel.this.fictitious, NodeBreakerVoltageLevel.this, nodes, terminals);
                    id2bus.put(busId, bus);
                    for (int i = 0; i < nodes.size(); i++) {
                        node2bus[nodes.getQuick(i)] = bus;
                    }
                }
            }
        }

        protected void updateCache(final Predicate<SwitchImpl> terminate) {
            if (busCache != null) {
                return;
            }
            LOGGER.trace("Update bus topology of voltage level {}", NodeBreakerVoltageLevel.this.id);
            Map<String, CalculatedBus> id2bus = new LinkedHashMap<>();
            CalculatedBus[] node2bus = new CalculatedBus[graph.getVertexCapacity()];
            boolean[] encountered = new boolean[graph.getVertexCapacity()];
            Arrays.fill(encountered, false);
            for (int e : graph.getEdges()) {
                traverse(graph.getEdgeVertex1(e), encountered, terminate, id2bus, node2bus);
                traverse(graph.getEdgeVertex2(e), encountered, terminate, id2bus, node2bus);
            }
            busCache = new BusCache(node2bus, id2bus);
            LOGGER.trace("Found buses {}", id2bus.values());
        }

        protected void invalidateCache() {
            // detach buses
            if (busCache != null) {
                for (CalculatedBus bus : busCache.id2bus.values()) {
                    bus.invalidate();
                }
                busCache = null;
            }
        }

        Collection<CalculatedBus> getBuses() {
            updateCache();
            return busCache.getBuses();
        }

        CalculatedBus getBus(int node) {
            updateCache();
            return busCache.getBus(node);
        }

        CalculatedBus getBus(String id, boolean throwException) {
            updateCache();
            CalculatedBus bus = busCache.getBus(id);
            if (throwException && bus == null) {
                throw new PowsyblException("Bus " + id + " not found");
            }
            return bus;
        }

        BusExt getConnectableBus(int node) {
            // check id the node is associated to a bus
            BusExt connectableBus = getBus(node);
            if (connectableBus != null) {
                return connectableBus;
            }
            // if not traverse the graph starting from the node (without stopping at open switches) until finding another
            // node associated to a bus
            BusExt[] connectableBus2 = new BusExt[1];
            graph.traverse(node, (v1, e, v2) -> {
                if (connectableBus2[0] != null) {
                    // traverse does not stop the algorithm when TERMINATE, it only stops searching in a given direction
                    // this condition insures that while checking all the edges (in every direction) of a node, if a bus is found, it will not be lost
                    return TraverseResult.TERMINATE_PATH;
                }
                connectableBus2[0] = getBus(v2);
                if (connectableBus2[0] != null) {
                    return TraverseResult.TERMINATE_PATH;
                }
                return TraverseResult.CONTINUE;
            });
            // if nothing found, just take the first bus
            if (connectableBus2[0] == null) {
                Collection<CalculatedBus> buses = getBuses();
                if (buses.isEmpty()) { // if the whole voltage level is disconnected, return null
                    return null;
                }
                return buses.iterator().next();
            }
            return connectableBus2[0];
        }
    }

    /**
     * Bus breaker topology calculated from node breaker topology
     */
    class CalculatedBusBreakerTopology extends CalculatedBusTopology {

        @Override
        protected void updateCache() {
            updateCache(sw -> sw.isOpen() || sw.isRetained());
        }

        @Override
        protected BusChecker getBusChecker() {
            return CALCULATED_BUS_BREAKER_CHECKER;
        }

        Bus getBus1(String switchId, boolean throwException) {
            int edge = getEdge(switchId, throwException);
            SwitchImpl aSwitch = graph.getEdgeObject(edge);
            if (!aSwitch.isRetained()) {
                if (throwException) {
                    throw createSwitchNotFoundException(switchId);
                }
                return null;
            }
            int node1 = graph.getEdgeVertex1(edge);
            return getBus(node1);
        }

        Bus getBus2(String switchId, boolean throwException) {
            int edge = getEdge(switchId, throwException);
            SwitchImpl aSwitch = graph.getEdgeObject(edge);
            if (!aSwitch.isRetained()) {
                if (throwException) {
                    throw createSwitchNotFoundException(switchId);
                }
                return null;
            }
            int node2 = graph.getEdgeVertex2(edge);
            return getBus(node2);
        }

        Iterable<SwitchImpl> getSwitches() {
            return Iterables.filter(graph.getEdgesObject(), sw -> sw != null && sw.isRetained());
        }

        Stream<Switch> getSwitchStream() {
            return graph.getEdgeObjectStream().filter(Objects::nonNull).filter(Switch::isRetained).map(Function.identity());
        }

        int getSwitchCount() {
            return (int) graph.getEdgeObjectStream().filter(Objects::nonNull).filter(SwitchImpl::isRetained).count();
        }

        SwitchImpl getSwitch(String switchId, boolean throwException) {
            Integer edge = getEdge(switchId, false);
            if (edge != null) {
                SwitchImpl aSwitch = graph.getEdgeObject(edge);
                if (aSwitch.isRetained()) {
                    return aSwitch;
                }
            }
            if (throwException) {
                throw createSwitchNotFoundException(switchId);
            }
            return null;
        }
    }

    private interface BusChecker {

        boolean isValid(UndirectedGraph<? extends TerminalExt, SwitchImpl> graph, TIntArrayList nodes, List<NodeTerminal> terminals);
    }

    private static class CalculatedBusChecker implements BusChecker {

        @Override
        public boolean isValid(UndirectedGraph<? extends TerminalExt, SwitchImpl> graph, TIntArrayList nodes, List<NodeTerminal> terminals) {
            int feederCount = 0;
            int branchCount = 0;
            int busbarSectionCount = 0;
            for (int i = 0; i < nodes.size(); i++) {
                int node = nodes.get(i);
                TerminalExt terminal = graph.getVertexObject(node);
                if (terminal != null) {
                    AbstractConnectable connectable = terminal.getConnectable();
                    switch (connectable.getType()) {
                        case LINE:
                        case TWO_WINDINGS_TRANSFORMER:
                        case THREE_WINDINGS_TRANSFORMER:
                        case HVDC_CONVERTER_STATION:
                        case DANGLING_LINE:
                            branchCount++;
                            feederCount++;
                            break;

                        case LOAD:
                        case GENERATOR:
                        case BATTERY:
                        case SHUNT_COMPENSATOR:
                        case STATIC_VAR_COMPENSATOR:
                            feederCount++;
                            break;

                        case BUSBAR_SECTION:
                            busbarSectionCount++;
                            break;

                        default:
                            throw new AssertionError();
                    }
                }
            }
            return (busbarSectionCount >= 1 && feederCount >= 1)
                    || (branchCount >= 1 && feederCount >= 2);
        }
    }

    private static class CalculatedBusBreakerChecker implements BusChecker {
        @Override
        public boolean isValid(UndirectedGraph<? extends TerminalExt, SwitchImpl> graph, TIntArrayList nodes, List<NodeTerminal> terminals) {
            return !nodes.isEmpty();
        }
    }

    private interface BusNamingStrategy {

        String getId(NodeBreakerVoltageLevel voltageLevel, TIntArrayList nodes);

        String getName(NodeBreakerVoltageLevel voltageLevel, TIntArrayList nodes);
    }

    private static class LowestNodeNumberBusNamingStrategy implements BusNamingStrategy {

        @Override
        public String getId(NodeBreakerVoltageLevel voltageLevel, TIntArrayList nodes) {
            return voltageLevel.getId() + "_" + nodes.min();
        }

        @Override
        public String getName(NodeBreakerVoltageLevel voltageLevel, TIntArrayList nodes) {
            return voltageLevel.name != null ? voltageLevel.name + "_" + nodes.min() : null;
        }
    }

    NodeBreakerVoltageLevel(String id, String name, boolean fictitious, SubstationImpl substation, Ref<NetworkImpl> ref,
                            double nominalV, double lowVoltageLimit, double highVoltageLimit) {
        super(id, name, fictitious, substation, ref, nominalV, lowVoltageLimit, highVoltageLimit);
        variants = new VariantArray<>(ref == null ? substation.getNetwork().getRef() : ref, VariantImpl::new);
        graph.addListener(new DefaultUndirectedGraphListener<>() {

            @Override
            public void edgeAdded(int e, SwitchImpl aSwitch) {
                if (aSwitch != null) {
                    NetworkImpl network = getNetwork();
                    network.getIndex().checkAndAdd(aSwitch);
                    switches.put(aSwitch.getId(), e);
                    network.getListeners().notifyCreation(aSwitch);
                }
                invalidateCache();
            }

            @Override
            public void edgeRemoved(int e, SwitchImpl aSwitch) {
                if (aSwitch != null) {
                    NetworkImpl network = getNetwork();
                    network.getIndex().remove(aSwitch);
                    network.getListeners().notifyRemoval(aSwitch);
                }
            }

            @Override
            public void allEdgesRemoved() {
                NetworkImpl network = getNetwork();
                for (SwitchImpl s : graph.getEdgesObject()) {
                    if (s != null) {
                        network.getIndex().remove(s);
                        network.getListeners().notifyRemoval(s);
                    }
                }
                switches.clear();
            }
        });
    }

    @Override
    public void invalidateCache() {
        variants.get().calculatedBusBreakerTopology.invalidateCache();
        variants.get().calculatedBusTopology.invalidateCache();
        getNetwork().getBusView().invalidateCache();
        getNetwork().getBusBreakerView().invalidateCache();
        getNetwork().getConnectedComponentsManager().invalidate();
        getNetwork().getSynchronousComponentsManager().invalidate();
    }

    private Integer getEdge(String switchId, boolean throwException) {
        Integer edge = switches.get(switchId);
        if (throwException && edge == null) {
            throw createSwitchNotFoundException(switchId);
        }
        return edge;
    }

    @Override
    public Iterable<Terminal> getTerminals() {
        return FluentIterable.from(graph.getVerticesObj())
                .filter(Predicates.notNull())
                .transform(Functions.identity());
    }

    @Override
    public Stream<Terminal> getTerminalStream() {
        return graph.getVertexObjectStream().filter(Objects::nonNull).map(Function.identity());
    }

    static PowsyblException createNotSupportedNodeBreakerTopologyException() {
        return new PowsyblException("Not supported in a node/breaker topology");
    }

    private static PowsyblException createSwitchNotFoundException(String switchId) {
        return new PowsyblException("Switch " + switchId + " not found");
    }

    CalculatedBusBreakerTopology getCalculatedBusBreakerTopology() {
        return variants.get().calculatedBusBreakerTopology;
    }

    CalculatedBusTopology getCalculatedBusTopology() {
        return variants.get().calculatedBusTopology;
    }

    private final NodeBreakerViewExt nodeBreakerView = new NodeBreakerViewExt() {
        /**
         * @deprecated Use {@link #getMaximumNodeIndex()} instead.
         */
        @Override
        @Deprecated
        public int getNodeCount() {
            return graph.getVertexCount();
        }

        @Override
        public int getMaximumNodeIndex() {
            return graph.getVertexCapacity() - 1;
        }

        @Override
        public int[] getNodes() {
            return graph.getVertices();
        }

        @Override
        public int getNode1(String switchId) {
            int edge = getEdge(switchId, true);
            return graph.getEdgeVertex1(edge);
        }

        @Override
        public int getNode2(String switchId) {
            int edge = getEdge(switchId, true);
            return graph.getEdgeVertex2(edge);
        }

        @Override
        public Terminal getTerminal(int node) {
            return graph.getVertexObject(node);
        }

        @Override
        public Stream<Switch> getSwitchStream(int node) {
            return graph.getEdgeObjectConnectedToVertexStream(node).filter(Objects::nonNull).map(Switch.class::cast);
        }

        @Override
        public List<Switch> getSwitches(int node) {
            return getSwitchStream(node).collect(Collectors.toList());
        }

        @Override
        public IntStream getNodeInternalConnectedToStream(int node) {
            return graph.getEdgeConnectedToVertexStream(node).filter(e -> graph.getEdgeObject(e) == null)
                .map(e -> {
                    int vertex1 = graph.getEdgeVertex1(e);
                    return vertex1 != node ? vertex1 : graph.getEdgeVertex2(e);
                });
        }

        @Override
        public List<Integer> getNodesInternalConnectedTo(int node) {
            return getNodeInternalConnectedToStream(node).boxed().collect(Collectors.toList());
        }

        @Override
        public Optional<Terminal> getOptionalTerminal(int node) {
            if (graph.vertexExists(node)) {
                return Optional.ofNullable(graph.getVertexObject(node));
            }
            return Optional.empty();
        }

        @Override
        public boolean hasAttachedEquipment(int node) {
            return graph.vertexExists(node);
        }

        @Override
        public Terminal getTerminal1(String switchId) {
            return getTerminal(getNode1(switchId));
        }

        @Override
        public Terminal getTerminal2(String switchId) {
            return getTerminal(getNode2(switchId));
        }

        @Override
        public SwitchAdder newSwitch() {
            return new SwitchAdderImpl();
        }

        @Override
        public InternalConnectionAdder newInternalConnection() {
            return new InternalConnectionAdderImpl();
        }

        @Override
        public int getInternalConnectionCount() {
            return (int) getInternalConnectionStream().count();
        }

        @Override
        public Iterable<InternalConnection> getInternalConnections() {
            return getInternalConnectionStream().collect(Collectors.toList());
        }

        @Override
        public Stream<InternalConnection> getInternalConnectionStream() {
            return Arrays.stream(graph.getEdges())
                    .filter(e -> graph.getEdgeObject(e) == null)
                    .mapToObj(e -> new InternalConnection() {
                        @Override
                        public int getNode1() {
                            return graph.getEdgeVertex1(e);
                        }

                        @Override
                        public int getNode2() {
                            return graph.getEdgeVertex2(e);
                        }
                    });
        }

        @Override
        public void removeInternalConnections(int node1, int node2) {
            int[] internalConnectionsToBeRemoved = Arrays.stream(graph.getEdges())
                    .filter(e -> graph.getEdgeObject(e) == null)
                    .filter(e -> (graph.getEdgeVertex1(e) == node1 && graph.getEdgeVertex2(e) == node2) ||
                            (graph.getEdgeVertex1(e) == node2 && graph.getEdgeVertex2(e) == node1))
                    .toArray();
            if (internalConnectionsToBeRemoved.length == 0) {
                throw new PowsyblException("Internal connection not found between " + node1 + " and " + node2);
            }
            for (int ic : internalConnectionsToBeRemoved) {
                graph.removeEdge(ic);
            }
            clean(false);
            invalidateCache();
        }

        @Override
        public SwitchAdder newBreaker() {
            return new SwitchAdderImpl(SwitchKind.BREAKER);
        }

        @Override
        public SwitchAdder newDisconnector() {
            return new SwitchAdderImpl(SwitchKind.DISCONNECTOR);
        }

        @Override
        public SwitchImpl getSwitch(String switchId) {
            Integer edge = getEdge(switchId, false);
            if (edge != null) {
                return graph.getEdgeObject(edge);
            }
            return null;
        }

        @Override
        public Iterable<Switch> getSwitches() {
            return Iterables.filter(graph.getEdgesObject(), Switch.class); // just to upcast and return an unmodifiable iterable
        }

        @Override
        public Stream<Switch> getSwitchStream() {
            return graph.getEdgeObjectStream().map(Function.identity());
        }

        @Override
        public int getSwitchCount() {
            return graph.getEdgeCount();
        }

        @Override
        public void removeSwitch(String switchId) {
            Integer e = switches.remove(switchId);
            if (e == null) {
                throw new PowsyblException("Switch '" + switchId
                        + "' not found in voltage level '" + id + "'");
            }
<<<<<<< HEAD
            graph.removeEdge(e);
            clean(false);
=======
            SwitchImpl aSwitch = graph.removeEdge(e);
            clean();

            NetworkImpl network = getNetwork();
            network.getListeners().notifyBeforeRemoval(aSwitch);

            network.getIndex().remove(aSwitch);

            network.getListeners().notifyAfterRemoval(switchId);
>>>>>>> e5e49ff1
        }

        @Override
        public BusbarSectionAdder newBusbarSection() {
            return new BusbarSectionAdderImpl(NodeBreakerVoltageLevel.this);
        }

        @Override
        public Iterable<BusbarSection> getBusbarSections() {
            return getConnectables(BusbarSection.class);
        }

        @Override
        public Stream<BusbarSection> getBusbarSectionStream() {
            return getConnectableStream(BusbarSection.class);
        }

        @Override
        public int getBusbarSectionCount() {
            return getConnectableCount(BusbarSection.class);
        }

        @Override
        public BusbarSection getBusbarSection(String id) {
            return getNetwork().getIndex().get(id, BusbarSection.class);
        }

        private com.powsybl.math.graph.Traverser adapt(Traverser t) {
            return (v1, e, v2) -> t.traverse(v1, graph.getEdgeObject(e), v2);
        }

        @Override
        public void traverse(int node, Traverser t) {
            graph.traverse(node, adapt(t));
        }

        @Override
        public void traverse(int[] nodes, Traverser t) {
            graph.traverse(nodes, adapt(t));
        }
    };

    @Override
    public NodeBreakerViewExt getNodeBreakerView() {
        return nodeBreakerView;
    }

    private final BusViewExt busView = new BusViewExt() {

        @Override
        public Iterable<Bus> getBuses() {
            return Collections.unmodifiableCollection(variants.get().calculatedBusTopology.getBuses());
        }

        @Override
        public Stream<Bus> getBusStream() {
            return variants.get().calculatedBusTopology.getBuses().stream().map(Function.identity());
        }

        @Override
        public CalculatedBus getBus(String id) {
            return variants.get().calculatedBusTopology.getBus(id, false);
        }

        @Override
        public Bus getMergedBus(String busBarId) {
            NodeTerminal nt = (NodeTerminal) nodeBreakerView.getBusbarSection(busBarId).getTerminal();
            int node = nt.getNode();
            return variants.get().calculatedBusTopology.getBus(node);
        }
    };

    @Override
    public BusViewExt getBusView() {
        return busView;
    }

    private final BusBreakerViewExt busBreakerView = new BusBreakerViewExt() {

        @Override
        public Iterable<Bus> getBuses() {
            return Collections.unmodifiableCollection(variants.get().calculatedBusBreakerTopology.getBuses());
        }

        @Override
        public Stream<Bus> getBusStream() {
            return variants.get().calculatedBusBreakerTopology.getBuses().stream().map(Function.identity());
        }

        @Override
        public CalculatedBus getBus(String id) {
            return variants.get().calculatedBusBreakerTopology.getBus(id, false);
        }

        @Override
        public BusAdder newBus() {
            throw createNotSupportedNodeBreakerTopologyException();
        }

        @Override
        public void removeBus(String busId) {
            throw createNotSupportedNodeBreakerTopologyException();
        }

        @Override
        public void removeAllBuses() {
            throw createNotSupportedNodeBreakerTopologyException();
        }

        @Override
        public Iterable<Switch> getSwitches() {
            return Iterables.filter(variants.get().calculatedBusBreakerTopology.getSwitches(), Switch.class); // just to upcast and return an unmodifiable iterable
        }

        @Override
        public Stream<Switch> getSwitchStream() {
            return variants.get().calculatedBusBreakerTopology.getSwitchStream();
        }

        @Override
        public int getSwitchCount() {
            return variants.get().calculatedBusBreakerTopology.getSwitchCount();
        }

        @Override
        public void removeSwitch(String switchId) {
            throw createNotSupportedNodeBreakerTopologyException();
        }

        @Override
        public void removeAllSwitches() {
            throw createNotSupportedNodeBreakerTopologyException();
        }

        @Override
        public Bus getBus1(String switchId) {
            return variants.get().calculatedBusBreakerTopology.getBus1(switchId, true);
        }

        @Override
        public Bus getBus2(String switchId) {
            return variants.get().calculatedBusBreakerTopology.getBus2(switchId, true);
        }

        @Override
        public Switch getSwitch(String switchId) {
            return variants.get().calculatedBusBreakerTopology.getSwitch(switchId, true);
        }

        @Override
        public BusBreakerView.SwitchAdder newSwitch() {
            throw createNotSupportedNodeBreakerTopologyException();
        }

    };

    @Override
    public BusBreakerViewExt getBusBreakerView() {
        return busBreakerView;
    }

    @Override
    public Iterable<Switch> getSwitches() {
        return getNodeBreakerView().getSwitches();
    }

    @Override
    public int getSwitchCount() {
        return getNodeBreakerView().getSwitchCount();
    }

    @Override
    public TopologyKind getTopologyKind() {
        return TopologyKind.NODE_BREAKER;
    }

    private void checkTerminal(TerminalExt terminal) {
        if (!(terminal instanceof NodeTerminal)) {
            throw new ValidationException(terminal.getConnectable(),
                    "voltage level " + NodeBreakerVoltageLevel.this.id + " has a node/breaker topology"
                            + ", a node connection should be specified instead of a bus connection");
        }
    }

    @Override
    public void attach(TerminalExt terminal, boolean test) {
        checkTerminal(terminal);
        if (test) {
            return;
        }
        int node = ((NodeTerminal) terminal).getNode();
        graph.addVertexIfNotPresent(node);
        if (graph.getVertexObject(node) != null) {
            throw new ValidationException(terminal.getConnectable(),
                    "an equipment (" + graph.getVertexObject(node).getConnectable().getId()
                            + ") is already connected to node " + node + " of voltage level "
                            + NodeBreakerVoltageLevel.this.id);
        }

        // create the link terminal <-> voltage level
        terminal.setVoltageLevel(NodeBreakerVoltageLevel.this);

        // create the link terminal <-> graph vertex
        graph.setVertexObject(node, (NodeTerminal) terminal);

        getNetwork().getVariantManager().forEachVariant(this::invalidateCache);
    }

    @Override
    public void detach(TerminalExt terminal, boolean cleanDanglingSwitches) {
        if (!(terminal instanceof NodeTerminal)) {
            throw new IllegalArgumentException("Incorrect terminal type");
        }

        int node = ((NodeTerminal) terminal).getNode();

        graph.setVertexObject(node, null);

        getNetwork().getVariantManager().forEachVariant(this::invalidateCache);

        // remove the link terminal -> voltage level
        terminal.setVoltageLevel(null);

        clean(cleanDanglingSwitches);
    }

    private void clean(boolean cleanDanglingSwitches) {
        if (cleanDanglingSwitches) {
            graph.removeDanglingVerticesAndEdges();
        } else {
            GraphUtil.removeIsolatedVertices(graph);
        }
    }

    private static boolean isBusbarSection(Terminal t) {
        return t != null && t.getConnectable().getType() == ConnectableType.BUSBAR_SECTION;
    }

    private static boolean isOpenedDisconnector(Switch s) {
        return s != null && s.getKind() == SwitchKind.DISCONNECTOR && s.isOpen();
    }

    @Override
    public boolean connect(TerminalExt terminal) {
        assert terminal instanceof NodeTerminal;

        // already connected?
        if (terminal.isConnected()) {
            return false;
        }

        int node = ((NodeTerminal) terminal).getNode();
        // find all paths starting from the current terminal to a busbar section that does not contain an open disconnector
        // paths are already sorted
        List<TIntArrayList> paths = graph.findAllPaths(node, NodeBreakerVoltageLevel::isBusbarSection, NodeBreakerVoltageLevel::isOpenedDisconnector);
        boolean connected = false;
        if (!paths.isEmpty()) {
            // the shorted path is the best, close all opened breakers of the path
            TIntArrayList shortestPath = paths.get(0);
            for (int i = 0; i < shortestPath.size(); i++) {
                int e = shortestPath.get(i);
                SwitchImpl sw = graph.getEdgeObject(e);
                if (sw != null && sw.getKind() == SwitchKind.BREAKER && sw.isOpen()) {
                    sw.setOpen(false);
                    connected = true;
                }
            }
        }
        return connected;
    }

    @Override
    public boolean disconnect(TerminalExt terminal) {
        assert terminal instanceof NodeTerminal;

        // already disconnected?
        if (!terminal.isConnected()) {
            return false;
        }

        int node = ((NodeTerminal) terminal).getNode();
        // find all paths starting from the current terminal to a busbar section that does not contain an open disconnector
        // (because otherwise there is nothing we can do to connected the terminal using only breakers)
        List<TIntArrayList> paths = graph.findAllPaths(node, NodeBreakerVoltageLevel::isBusbarSection, NodeBreakerVoltageLevel::isOpenedDisconnector);
        if (paths.isEmpty()) {
            return false;
        }

        for (TIntArrayList path : paths) {
            boolean pathOpen = false;
            for (int i = 0; i < path.size(); i++) {
                int e = path.get(i);
                SwitchImpl sw = graph.getEdgeObject(e);
                if (sw != null && sw.getKind() == SwitchKind.BREAKER) {
                    if (!sw.isOpen()) {
                        sw.setOpen(true);
                    }
                    // just one open breaker is enough to disconnect the terminal, so we can stop
                    pathOpen = true;
                    break;
                }
            }
            if (!pathOpen) {
                return false;
            }
        }
        return true;
    }

    boolean isConnected(TerminalExt terminal) {
        assert terminal instanceof NodeTerminal;

        return terminal.getBusView().getBus() != null;
    }

    void traverse(NodeTerminal terminal, VoltageLevel.TopologyTraverser traverser) {
        traverse(terminal, traverser, new HashSet<>());
    }

    void traverse(NodeTerminal terminal, VoltageLevel.TopologyTraverser traverser, Set<Terminal> traversedTerminals) {
        Objects.requireNonNull(terminal);
        Objects.requireNonNull(traverser);
        Objects.requireNonNull(traversedTerminals);

        if (traversedTerminals.contains(terminal)) {
            return;
        }

        if (traverser.traverse(terminal, true)) {
            traversedTerminals.add(terminal);

            int node = terminal.getNode();
            List<TerminalExt> nextTerminals = new ArrayList<>();

            addNextTerminals(terminal, nextTerminals);

            graph.traverse(node, (v1, e, v2) -> {
                SwitchImpl aSwitch = graph.getEdgeObject(e);
                NodeTerminal otherTerminal = graph.getVertexObject(v2);
                if (aSwitch == null // internal connection case
                        || traverser.traverse(aSwitch)) {
                    if (otherTerminal == null) {
                        return TraverseResult.CONTINUE;
                    } else if (traverser.traverse(otherTerminal, true)) {
                        traversedTerminals.add(otherTerminal);

                        addNextTerminals(otherTerminal, nextTerminals);
                        return TraverseResult.CONTINUE;
                    } else {
                        return TraverseResult.TERMINATE_PATH;
                    }
                } else {
                    return TraverseResult.TERMINATE_PATH;
                }
            });

            for (TerminalExt nextTerminal : nextTerminals) {
                nextTerminal.traverse(traverser, traversedTerminals);
            }
        }
    }

    @Override
    public void extendVariantArraySize(int initVariantArraySize, int number, int sourceIndex) {
        super.extendVariantArraySize(initVariantArraySize, number, sourceIndex);
        variants.push(number, VariantImpl::new);
    }

    @Override
    public void reduceVariantArraySize(int number) {
        super.reduceVariantArraySize(number);
        variants.pop(number);
    }

    @Override
    public void deleteVariantArrayElement(int index) {
        super.deleteVariantArrayElement(index);
        variants.delete(index);
    }

    @Override
    public void allocateVariantArrayElement(int[] indexes, final int sourceIndex) {
        super.allocateVariantArrayElement(indexes, sourceIndex);
        variants.allocate(indexes, VariantImpl::new);
    }

    @Override
    protected void removeTopology() {
        removeAllEdges();
    }

    private void removeAllEdges() {
<<<<<<< HEAD
        graph.removeAllEdges();
=======
        List<String> removedSwitchesIds = new ArrayList<>(graph.getEdgeCount());
        NetworkImpl network = getNetwork();
        for (SwitchImpl s : graph.getEdgesObject()) {
            if (s != null) {
                network.getListeners().notifyBeforeRemoval(s);

                removedSwitchesIds.add(s.getId());
                network.getIndex().remove(s);
            }
        }
        graph.removeAllEdges();
        switches.clear();

        removedSwitchesIds.forEach(id -> network.getListeners().notifyAfterRemoval(id));
>>>>>>> e5e49ff1
    }

    @Override
    public void printTopology() {
        printTopology(System.out, null);
    }

    @Override
    public void printTopology(PrintStream out, ShortIdDictionary dict) {
        out.println("-------------------------------------------------------------");
        out.println("Topology of " + NodeBreakerVoltageLevel.this.id);
        graph.print(out, terminal -> terminal != null ? terminal.getConnectable().toString() : null, null);
    }

    @Override
    public void exportTopology(Path file) {
        try (Writer writer = Files.newBufferedWriter(file, StandardCharsets.UTF_8)) {
            exportTopology(writer);
        } catch (IOException e) {
            throw new UncheckedIOException(e);
        }
    }

    @Override
    public void exportTopology(Writer writer) {
        exportTopology(writer, new SecureRandom());
    }

    @Override
    public void exportTopology(Writer writer, Random random) {
        Objects.requireNonNull(writer);
        Objects.requireNonNull(random);

        GraphVizScope scope = new GraphVizScope.Impl();
        GraphVizGraph gvGraph = new GraphVizGraph();

        exportNodes(random, gvGraph, scope);
        exportEdges(gvGraph, scope);

        try {
            gvGraph.writeTo(writer);
        } catch (IOException e) {
            throw new UncheckedIOException(e);
        }
    }

    private void exportNodes(Random random, GraphVizGraph gvGraph, GraphVizScope scope) {
        // create bus color scale
        Map<String, String> busColor = new HashMap<>();
        List<CalculatedBus> buses = new ArrayList<>(getCalculatedBusBreakerTopology().getBuses());
        String[] colors = Colors.generateColorScale(buses.size(), random);
        for (int i = 0; i < buses.size(); i++) {
            CalculatedBus bus = buses.get(i);
            busColor.put(bus.getId(), colors[i]);
        }

        for (int n = 0; n < graph.getVertexCapacity(); n++) {
            if (!graph.vertexExists(n)) {
                continue;
            }
            Bus bus = getCalculatedBusBreakerTopology().getBus(n);
            String label = "" + n;
            TerminalExt terminal = graph.getVertexObject(n);
            if (terminal != null) {
                AbstractConnectable connectable = terminal.getConnectable();
                label += System.lineSeparator() + connectable.getType().toString()
                        + System.lineSeparator() + connectable.getId()
                        + connectable.getOptionalName().map(name -> System.lineSeparator() + name).orElse("");
            }
            GraphVizNode gvNode = gvGraph.node(scope, n)
                    .label(label)
                    .shape("ellipse");
            if (bus != null) {
                gvNode.style("filled")
                        .attr(GraphVizAttribute.fillcolor, busColor.get(bus.getId()));
                gvGraph.cluster(scope, bus).add(gvNode)
                        .attr(GraphVizAttribute.pencolor, "transparent");
            }
        }
    }

    private void exportEdges(GraphVizGraph gvGraph, GraphVizScope scope) {
        for (int e = 0; e < graph.getEdgeCount(); e++) {
            GraphVizEdge edge = gvGraph.edge(scope, graph.getEdgeVertex1(e), graph.getEdgeVertex2(e));
            SwitchImpl aSwitch = graph.getEdgeObject(e);
            if (aSwitch != null) {
                if (DRAW_SWITCH_ID) {
                    edge.label(aSwitch.getKind().toString()
                            + System.lineSeparator() + aSwitch.getId()
                            + aSwitch.getOptionalName().map(n -> System.lineSeparator() + n).orElse(""))
                            .attr(GraphVizAttribute.fontsize, "10");
                }
                edge.style(aSwitch.isOpen() ? "dotted" : "solid");
            }
        }
    }
}<|MERGE_RESOLUTION|>--- conflicted
+++ resolved
@@ -520,21 +520,28 @@
             public void edgeRemoved(int e, SwitchImpl aSwitch) {
                 if (aSwitch != null) {
                     NetworkImpl network = getNetwork();
+                    network.getListeners().notifyBeforeRemoval(aSwitch);
                     network.getIndex().remove(aSwitch);
-                    network.getListeners().notifyRemoval(aSwitch);
+                    network.getListeners().notifyAfterRemoval(switchId);
                 }
             }
 
             @Override
             public void allEdgesRemoved() {
+                List<String> removedSwitchesIds = new ArrayList<>(graph.getEdgeCount());
                 NetworkImpl network = getNetwork();
                 for (SwitchImpl s : graph.getEdgesObject()) {
                     if (s != null) {
+                        network.getListeners().notifyBeforeRemoval(s);
+
+                        removedSwitchesIds.add(s.getId());
                         network.getIndex().remove(s);
-                        network.getListeners().notifyRemoval(s);
                     }
                 }
                 switches.clear();
+
+                removedSwitchesIds.forEach(id -> network.getListeners().notifyAfterRemoval(id));
+
             }
         });
     }
@@ -764,20 +771,8 @@
                 throw new PowsyblException("Switch '" + switchId
                         + "' not found in voltage level '" + id + "'");
             }
-<<<<<<< HEAD
             graph.removeEdge(e);
             clean(false);
-=======
-            SwitchImpl aSwitch = graph.removeEdge(e);
-            clean();
-
-            NetworkImpl network = getNetwork();
-            network.getListeners().notifyBeforeRemoval(aSwitch);
-
-            network.getIndex().remove(aSwitch);
-
-            network.getListeners().notifyAfterRemoval(switchId);
->>>>>>> e5e49ff1
         }
 
         @Override
@@ -1170,24 +1165,7 @@
     }
 
     private void removeAllEdges() {
-<<<<<<< HEAD
         graph.removeAllEdges();
-=======
-        List<String> removedSwitchesIds = new ArrayList<>(graph.getEdgeCount());
-        NetworkImpl network = getNetwork();
-        for (SwitchImpl s : graph.getEdgesObject()) {
-            if (s != null) {
-                network.getListeners().notifyBeforeRemoval(s);
-
-                removedSwitchesIds.add(s.getId());
-                network.getIndex().remove(s);
-            }
-        }
-        graph.removeAllEdges();
-        switches.clear();
-
-        removedSwitchesIds.forEach(id -> network.getListeners().notifyAfterRemoval(id));
->>>>>>> e5e49ff1
     }
 
     @Override
