--- conflicted
+++ resolved
@@ -9,12 +9,7 @@
 import com.powsybl.iidm.network.LineAdder;
 import com.powsybl.iidm.network.ValidationException;
 import com.powsybl.iidm.network.ValidationUtil;
-<<<<<<< HEAD
-import org.slf4j.Logger;
-import org.slf4j.LoggerFactory;
-=======
 import com.powsybl.iidm.network.impl.util.Ref;
->>>>>>> 3a230400
 
 /**
  *
@@ -22,14 +17,8 @@
  */
 class LineAdderImpl extends AbstractBranchAdder<LineAdderImpl> implements LineAdder {
 
-    private static final Logger LOG = LoggerFactory.getLogger(LineAdderImpl.class);
-
     private final NetworkImpl network;
-<<<<<<< HEAD
-    private final String subNetwork;
-=======
     private final String subnetwork;
->>>>>>> 3a230400
 
     private double r = Double.NaN;
 
@@ -43,15 +32,9 @@
 
     private double b2 = 0.0;
 
-<<<<<<< HEAD
-    LineAdderImpl(NetworkImpl network, String subNetwork) {
-        this.network = network;
-        this.subNetwork = subNetwork;
-=======
     LineAdderImpl(NetworkImpl network, String subnetwork) {
         this.network = network;
         this.subnetwork = subnetwork;
->>>>>>> 3a230400
     }
 
     @Override
@@ -106,19 +89,9 @@
         checkConnectableBuses();
         VoltageLevelExt voltageLevel1 = checkAndGetVoltageLevel1();
         VoltageLevelExt voltageLevel2 = checkAndGetVoltageLevel2();
-<<<<<<< HEAD
-        if (voltageLevel1.getClosestNetwork() != voltageLevel2.getClosestNetwork()) {
-            LOG.warn("Line '{}' is between two different sub-networks: splitting back the network will not be possible." +
-                    " If you want to be able to split the network, delete this line and create a tie-line instead", id);
-        }
-        if (subNetwork != null && (!subNetwork.equals(voltageLevel1.getSubNetwork()) || !subNetwork.equals(voltageLevel2.getSubNetwork()))) {
-            throw new ValidationException(this, "Line '" + id + "' is not contained in sub-network '" +
-                    subNetwork + "'. Create this line from the parent network '" + getNetwork().getId() + "'");
-=======
         if (subnetwork != null && (!subnetwork.equals(voltageLevel1.getSubnetwork()) || !subnetwork.equals(voltageLevel2.getSubnetwork()))) {
             throw new ValidationException(this, "The involved voltage levels are not in the subnetwork '" +
                     subnetwork + "'. Create this line from the parent network '" + getNetwork().getId() + "'");
->>>>>>> 3a230400
         }
         TerminalExt terminal1 = checkAndGetTerminal1();
         TerminalExt terminal2 = checkAndGetTerminal2();
