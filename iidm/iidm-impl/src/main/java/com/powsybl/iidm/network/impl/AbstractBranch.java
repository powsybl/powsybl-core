--- conflicted
+++ resolved
@@ -168,15 +168,10 @@
 
     private static boolean checkPermanentLimit(Terminal terminal, CurrentLimits limits, float limitReduction) {
         float i = terminal.getI();
-<<<<<<< HEAD
-        return limits != null && !Float.isNaN(limits.getPermanentLimit()) && !Float.isNaN(i)
-            && (i >= limits.getPermanentLimit() * limitReduction);
-=======
         return limits != null &&
             !Float.isNaN(limits.getPermanentLimit()) &&
             !Float.isNaN(i) &&
-            (i > limits.getPermanentLimit() * limitReduction);
->>>>>>> 1c238846
+            (i >= limits.getPermanentLimit() * limitReduction);
     }
 
     static final class OverloadImpl implements Branch.Overload {
