/**
 * Copyright (c) 2016, All partners of the iTesla project (http://www.itesla-project.eu/consortium)
 * This Source Code Form is subject to the terms of the Mozilla Public
 * License, v. 2.0. If a copy of the MPL was not distributed with this
 * file, You can obtain one at http://mozilla.org/MPL/2.0/.
 * SPDX-License-Identifier: MPL-2.0
 */
package com.powsybl.iidm.network.impl;

import com.powsybl.iidm.network.CurrentLimits;
import com.powsybl.iidm.network.CurrentLimitsAdder;
import com.powsybl.iidm.network.Validable;

/**
 *
 * @author Geoffroy Jamgotchian {@literal <geoffroy.jamgotchian at rte-france.com>}
 */
class CurrentLimitsAdderImpl extends AbstractLoadingLimitsAdder<CurrentLimits, CurrentLimitsAdder> implements CurrentLimitsAdder {

    OperationalLimitsGroupImpl group;

    public CurrentLimitsAdderImpl(OperationalLimitsGroupImpl group, Validable validable) {
        super(validable);
        this.group = group;
    }

    @Override
<<<<<<< HEAD
    public CurrentLimits add() {
        checkLoadingLimits();
        CurrentLimitsImpl limits = new CurrentLimitsImpl(group, permanentLimit, temporaryLimits);
        group.setCurrentLimits(limits);
=======
    public CurrentLimitsImpl add() {
        CurrentLimitsImpl limits = new CurrentLimitsImpl(owner, permanentLimit, temporaryLimits);
        owner.setOperationalLimits(LimitType.CURRENT, limits);
>>>>>>> 3a1881c9
        return limits;
    }

}<|MERGE_RESOLUTION|>--- conflicted
+++ resolved
@@ -25,16 +25,9 @@
     }
 
     @Override
-<<<<<<< HEAD
     public CurrentLimits add() {
-        checkLoadingLimits();
         CurrentLimitsImpl limits = new CurrentLimitsImpl(group, permanentLimit, temporaryLimits);
         group.setCurrentLimits(limits);
-=======
-    public CurrentLimitsImpl add() {
-        CurrentLimitsImpl limits = new CurrentLimitsImpl(owner, permanentLimit, temporaryLimits);
-        owner.setOperationalLimits(LimitType.CURRENT, limits);
->>>>>>> 3a1881c9
         return limits;
     }
 
