--- conflicted
+++ resolved
@@ -14,9 +14,6 @@
  */
 public final class ValidationUtil {
 
-
-    private static final String INVALID_VALUE = "invalid value (";
-
     private ValidationUtil() {
     }
 
@@ -28,25 +25,18 @@
         checkActivePowerSetpoint(validable, targetP);
     }
 
-<<<<<<< HEAD
+    private static ValidationException createInvalidValueException(Validable validable, double value, String valueName) {
+        return createInvalidValueException(validable, value, valueName, null);
+    }
+
+    private static ValidationException createInvalidValueException(Validable validable, double value, String valueName, String reason) {
+        String r = reason == null ? "" : " (" + reason + ")";
+        return new ValidationException(validable, "invalid value (" + value + ") for " + valueName + r);
+    }
+
     static void checkActivePowerSetpoint(Validable validable, double activePowerSetpoint) {
         if (Double.isNaN(activePowerSetpoint)) {
-            throw new ValidationException(validable, INVALID_VALUE + activePowerSetpoint
-                    + ") for active power setpoint");
-=======
-    private static ValidationException createInvalidValueException(Validable validable, float value, String valueName) {
-        return createInvalidValueException(validable, value, valueName, null);
-    }
-
-    private static ValidationException createInvalidValueException(Validable validable, float value, String valueName, String reason) {
-        String r = reason == null ? "" : " (" + reason + ")";
-        return new ValidationException(validable, "invalid value (" + value + ") for " + valueName + r);
-    }
-
-    static void checkActivePowerSetpoint(Validable validable, float activePowerSetpoint) {
-        if (Float.isNaN(activePowerSetpoint)) {
             throw createInvalidValueException(validable, activePowerSetpoint, "active power setpoint");
->>>>>>> 8a273c36
         }
     }
 
@@ -62,23 +52,12 @@
             throw new ValidationException(validable, "voltage regulator status is not set");
         }
         if (voltageRegulatorOn) {
-<<<<<<< HEAD
             if (Double.isNaN(voltageSetpoint) || voltageSetpoint <= 0) {
-                throw new ValidationException(validable,
-                        INVALID_VALUE + voltageSetpoint + ") for voltage setpoint (voltage regulator is on)");
+                throw createInvalidValueException(validable, voltageSetpoint, "voltage setpoint", "voltage regulator is on");
             }
         } else {
             if (Double.isNaN(reactivePowerSetpoint)) {
-                throw new ValidationException(validable, INVALID_VALUE + reactivePowerSetpoint
-                        + ") for reactive power setpoint (voltage regulator is off)");
-=======
-            if (Float.isNaN(voltageSetpoint) || voltageSetpoint <= 0) {
-                throw createInvalidValueException(validable, voltageSetpoint, "voltage setpoint", "voltage regulator is on");
-            }
-        } else {
-            if (Float.isNaN(reactivePowerSetpoint)) {
                 throw createInvalidValueException(validable, reactivePowerSetpoint, "reactive power setpoint", "voltage regulator is off");
->>>>>>> 8a273c36
             }
         }
     }
@@ -95,29 +74,15 @@
         }
     }
 
-<<<<<<< HEAD
     static void checkMinP(Validable validable, double minP) {
         if (Double.isNaN(minP)) {
-            throw new ValidationException(validable, INVALID_VALUE + minP
-                    + ") for minimum P");
+            throw createInvalidValueException(validable, minP, "minimum P");
         }
     }
 
     static void checkMaxP(Validable validable, double maxP) {
         if (Double.isNaN(maxP)) {
-            throw new ValidationException(validable, INVALID_VALUE + maxP
-                    + ") for maximum P");
-=======
-    static void checkMinP(Validable validable, float minP) {
-        if (Float.isNaN(minP)) {
-            throw createInvalidValueException(validable, minP, "minimum P");
-        }
-    }
-
-    static void checkMaxP(Validable validable, float maxP) {
-        if (Float.isNaN(maxP)) {
             throw createInvalidValueException(validable, maxP, "maximum P");
->>>>>>> 8a273c36
         }
     }
 
@@ -283,26 +248,14 @@
         }
         switch (regulationMode) {
             case VOLTAGE:
-<<<<<<< HEAD
                 if (Double.isNaN(voltageSetpoint)) {
-                    throw new ValidationException(validable, INVALID_VALUE + voltageSetpoint
-                            + ") for voltage setpoint");
-=======
-                if (Float.isNaN(voltageSetpoint)) {
                     throw createInvalidValueException(validable, voltageSetpoint, "voltage setpoint");
->>>>>>> 8a273c36
                 }
                 break;
 
             case REACTIVE_POWER:
-<<<<<<< HEAD
                 if (Double.isNaN(reactivePowerSetpoint)) {
-                    throw new ValidationException(validable, INVALID_VALUE + reactivePowerSetpoint
-                            + ") for reactive power setpoint");
-=======
-                if (Float.isNaN(reactivePowerSetpoint)) {
                     throw createInvalidValueException(validable, reactivePowerSetpoint, "reactive power setpoint");
->>>>>>> 8a273c36
                 }
                 break;
 
@@ -374,8 +327,8 @@
         }
     }
 
-    static void checkPowerFactor(Validable validable, float powerFactor) {
-        if (Float.isNaN(powerFactor)) {
+    static void checkPowerFactor(Validable validable, double powerFactor) {
+        if (Double.isNaN(powerFactor)) {
             throw new ValidationException(validable, "power factor is invalid");
         }
     }
