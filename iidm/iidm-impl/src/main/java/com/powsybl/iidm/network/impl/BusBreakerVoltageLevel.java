/**
 * Copyright (c) 2016-2018, All partners of the iTesla project (http://www.itesla-project.eu/consortium)
 * This Source Code Form is subject to the terms of the Mozilla Public
 * License, v. 2.0. If a copy of the MPL was not distributed with this
 * file, You can obtain one at http://mozilla.org/MPL/2.0/.
 */
package com.powsybl.iidm.network.impl;

import com.google.common.base.Functions;
import com.google.common.collect.FluentIterable;
import com.google.common.collect.Iterables;
import com.powsybl.commons.PowsyblException;
import com.powsybl.commons.util.Colors;
import com.powsybl.iidm.network.*;
import com.powsybl.iidm.network.impl.util.Ref;
import com.powsybl.iidm.network.util.Networks;
import com.powsybl.iidm.network.util.ShortIdDictionary;
import com.powsybl.math.graph.TraverseResult;
import com.powsybl.math.graph.UndirectedGraphImpl;
import org.anarres.graphviz.builder.GraphVizAttribute;
import org.anarres.graphviz.builder.GraphVizEdge;
import org.anarres.graphviz.builder.GraphVizGraph;
import org.anarres.graphviz.builder.GraphVizScope;

import java.io.IOException;
import java.io.PrintStream;
import java.io.UncheckedIOException;
import java.io.Writer;
import java.nio.charset.StandardCharsets;
import java.nio.file.Files;
import java.nio.file.Path;
import java.security.SecureRandom;
import java.util.*;
import java.util.function.Function;
import java.util.stream.IntStream;
import java.util.stream.Stream;

/**
 * @author Geoffroy Jamgotchian <geoffroy.jamgotchian at rte-france.com>
 */
class BusBreakerVoltageLevel extends AbstractVoltageLevel {

    private static final boolean DRAW_SWITCH_ID = true;

    private final class SwitchAdderImpl extends AbstractIdentifiableAdder<SwitchAdderImpl> implements BusBreakerView.SwitchAdder {

        private String busId1;

        private String busId2;

        private boolean open = false;

        private SwitchAdderImpl() {
        }

        @Override
        protected NetworkImpl getNetwork() {
            return BusBreakerVoltageLevel.this.getNetwork();
        }

        @Override
        protected String getTypeDescription() {
            return "Switch";
        }

        @Override
        public BusBreakerView.SwitchAdder setBus1(String bus1) {
            this.busId1 = bus1;
            return this;
        }

        @Override
        public BusBreakerView.SwitchAdder setBus2(String bus2) {
            this.busId2 = bus2;
            return this;
        }

        @Override
        public BusBreakerView.SwitchAdder setOpen(boolean open) {
            this.open = open;
            return this;
        }

        @Override
        public Switch add() {
            String id = checkAndGetUniqueId();
            if (busId1 == null) {
                throw new ValidationException(this, "first connection bus is not set");
            }
            if (busId2 == null) {
                throw new ValidationException(this, "second connection bus is not set");
            }

            SwitchImpl aSwitch = new SwitchImpl(BusBreakerVoltageLevel.this, id, getName(), isFictitious(), SwitchKind.BREAKER, open, true);
            addSwitch(aSwitch, busId1, busId2);
            getNetwork().getListeners().notifyCreation(aSwitch);
            return aSwitch;
        }

    }

    private final UndirectedGraphImpl<ConfiguredBus, SwitchImpl> graph = new UndirectedGraphImpl<>();

    /* buses indexed by vertex number */
    private final Map<String, Integer> buses = new HashMap<>();

    /* switches indexed by edge number */
    private final Map<String, Integer> switches = new HashMap<>();

    private Integer getVertex(String busId, boolean throwException) {
        Objects.requireNonNull(busId, "bus id is null");
        Integer v = buses.get(busId);
        if (throwException && v == null) {
            throw new PowsyblException("Bus " + busId
                    + " not found in voltage level "
                    + BusBreakerVoltageLevel.this.id);
        }
        return v;
    }

    ConfiguredBus getBus(String busId, boolean throwException) {
        Integer v = getVertex(busId, throwException);
        if (v != null) {
            ConfiguredBus bus = graph.getVertexObject(v);
            if (!bus.getId().equals(busId)) {
                throw new AssertionError("Invalid bus id (expected: " + busId + ", actual: " + bus.getId() + ")");
            }
            return bus;
        }
        return null;
    }

    private Integer getEdge(String switchId, boolean throwException) {
        Objects.requireNonNull(switchId, "switch id is null");
        Integer e = switches.get(switchId);
        if (throwException && e == null) {
            throw new PowsyblException("Switch " + switchId
                    + " not found in voltage level"
                    + BusBreakerVoltageLevel.this.id);
        }
        return e;
    }

    private SwitchImpl getSwitch(String switchId, boolean throwException) {
        Integer e = getEdge(switchId, throwException);
        if (e != null) {
            SwitchImpl aSwitch = graph.getEdgeObject(e);
            if (!aSwitch.getId().equals(switchId)) {
                throw new AssertionError("Invalid switch id (expected: " + switchId + ", actual: " + aSwitch.getId() + ")");
            }
            return aSwitch;
        }
        return null;
    }

    /**
     * Bus only topology cache
     */
    private static final class BusCache {

        /* merged bus by id */
        private final Map<String, MergedBus> mergedBus;

        /* bus to merged bus mapping */
        private final Map<ConfiguredBus, MergedBus> mapping;

        private BusCache(Map<String, MergedBus> mergedBus, Map<ConfiguredBus, MergedBus> mapping) {
            this.mergedBus = mergedBus;
            this.mapping = mapping;
        }

        private Collection<MergedBus> getMergedBuses() {
            return mergedBus.values();
        }

        private MergedBus getMergedBus(String id) {
            return mergedBus.get(id);
        }

        private MergedBus getMergedBus(ConfiguredBus cfgBus) {
            return mapping.get(cfgBus);
        }

    }

    /**
     * Bus only topology calculated from bus/breaker topology
     */
    class CalculatedBusTopology {

        protected boolean isBusValid(Set<ConfiguredBus> busSet) {
            int feederCount = 0;
            int branchCount = 0;
            for (TerminalExt terminal : FluentIterable.from(busSet).transformAndConcat(ConfiguredBus::getConnectedTerminals)) {
                AbstractConnectable connectable = terminal.getConnectable();
                switch (connectable.getType()) {
                    case LINE:
                    case TWO_WINDINGS_TRANSFORMER:
                    case THREE_WINDINGS_TRANSFORMER:
                    case HVDC_CONVERTER_STATION:
                    case DANGLING_LINE:
                        branchCount++;
                        feederCount++;
                        break;

                    case LOAD:
                    case GENERATOR:
                    case BATTERY:
                    case SHUNT_COMPENSATOR:
                    case STATIC_VAR_COMPENSATOR:
                        feederCount++;
                        break;

                    case BUSBAR_SECTION: // must not happend in a bus/breaker topology
                    default:
                        throw new AssertionError();
                }
            }
            return Networks.isBusValid(branchCount);
        }

        private MergedBus createMergedBus(int busNum, Set<ConfiguredBus> busSet) {
            String suffix = "_" + busNum;
            String mergedBusId = BusBreakerVoltageLevel.this.id + suffix;
            String mergedBusName = BusBreakerVoltageLevel.this.name != null ? BusBreakerVoltageLevel.this.name + suffix : null;
            return new MergedBus(mergedBusId, mergedBusName, BusBreakerVoltageLevel.this.fictitious, busSet);
        }

        private void updateCache() {
            if (variants.get().cache != null) {
                return;
            }

            Map<String, MergedBus> mergedBuses = new LinkedHashMap<>();

            // mapping between configured buses and merged buses
            Map<ConfiguredBus, MergedBus> mapping = new IdentityHashMap<>();

            boolean[] encountered = new boolean[graph.getVertexCapacity()];
            Arrays.fill(encountered, false);
            int busNum = 0;
            for (int v : graph.getVertices()) {
                if (!encountered[v]) {
                    final Set<ConfiguredBus> busSet = new LinkedHashSet<>(1);
                    busSet.add(graph.getVertexObject(v));
                    graph.traverse(v, (v1, e, v2) -> {
                        SwitchImpl aSwitch = graph.getEdgeObject(e);
                        if (aSwitch.isOpen()) {
                            return TraverseResult.TERMINATE_PATH;
                        } else {
                            busSet.add(graph.getVertexObject(v2));
                            return TraverseResult.CONTINUE;
                        }
                    }, encountered);
                    if (isBusValid(busSet)) {
                        MergedBus mergedBus = createMergedBus(busNum++, busSet);
                        mergedBuses.put(mergedBus.getId(), mergedBus);
                        busSet.forEach(bus -> mapping.put(bus, mergedBus));
                    }
                }
            }

            variants.get().cache = new BusCache(mergedBuses, mapping);
        }

        private void invalidateCache() {
            // detach buses
            if (variants.get().cache != null) {
                for (MergedBus bus : variants.get().cache.getMergedBuses()) {
                    bus.invalidate();
                }
                variants.get().cache = null;
            }
        }

        private Collection<MergedBus> getMergedBuses() {
            updateCache();
            return variants.get().cache.getMergedBuses();
        }

        private MergedBus getMergedBus(String mergedBusId, boolean throwException) {
            updateCache();
            MergedBus bus = variants.get().cache.getMergedBus(mergedBusId);
            if (throwException && bus == null) {
                throw new PowsyblException("Bus " + mergedBusId
                        + " not found in voltage level "
                        + BusBreakerVoltageLevel.this.id);
            }
            return bus;
        }

        MergedBus getMergedBus(ConfiguredBus bus) {
            Objects.requireNonNull(bus, "bus is null");
            updateCache();
            return variants.get().cache.getMergedBus(bus);
        }

    }

    final CalculatedBusTopology calculatedBusTopology
            = new CalculatedBusTopology();

    private static final class VariantImpl implements Variant {

        private BusCache cache;

        private VariantImpl() {
        }

        @Override
        public VariantImpl copy() {
            return new VariantImpl();
        }
    }

    protected final VariantArray<VariantImpl> variants;

    BusBreakerVoltageLevel(String id, String name, boolean fictitious, SubstationImpl substation, Ref<NetworkImpl> ref,
                           double nominalV, double lowVoltageLimit, double highVoltageLimit) {
        super(id, name, fictitious, substation, ref, nominalV, lowVoltageLimit, highVoltageLimit);
        variants = new VariantArray<>(ref == null ? substation.getNetwork().getRef() : ref, VariantImpl::new);
        // invalidate topology and connected components
        graph.addListener(this::invalidateCache);
    }

    @Override
    public void invalidateCache() {
        calculatedBusTopology.invalidateCache();
        getNetwork().getBusView().invalidateCache();
        getNetwork().getBusBreakerView().invalidateCache();
        getNetwork().getConnectedComponentsManager().invalidate();
        getNetwork().getSynchronousComponentsManager().invalidate();
    }

    @Override
    public Iterable<Terminal> getTerminals() {
        return FluentIterable.from(graph.getVerticesObj())
                .transformAndConcat(ConfiguredBus::getTerminals)
                .transform(Terminal.class::cast);
    }

    @Override
    public Stream<Terminal> getTerminalStream() {
        return graph.getVertexObjectStream().flatMap(bus -> bus.getTerminals().stream());
    }

    static PowsyblException createNotSupportedBusBreakerTopologyException() {
        return new PowsyblException("Not supported in a bus breaker topology");
    }

    private final NodeBreakerViewExt nodeBreakerView = new NodeBreakerViewExt() {
        @Override
        public int getMaximumNodeIndex() {
            throw createNotSupportedBusBreakerTopologyException();
        }

        @Override
        public int[] getNodes() {
            throw createNotSupportedBusBreakerTopologyException();
        }

        @Override
        public int getNode1(String switchId) {
            throw createNotSupportedBusBreakerTopologyException();
        }

        @Override
        public int getNode2(String switchId) {
            throw createNotSupportedBusBreakerTopologyException();
        }

        @Override
        public Terminal getTerminal(int node) {
            throw createNotSupportedBusBreakerTopologyException();
        }

        @Override
        public Stream<Switch> getSwitchStream(int node) {
            throw createNotSupportedBusBreakerTopologyException();
        }

        @Override
        public List<Switch> getSwitches(int node) {
            throw createNotSupportedBusBreakerTopologyException();
        }

        @Override
        public IntStream getNodeInternalConnectedToStream(int node) {
            throw createNotSupportedBusBreakerTopologyException();
        }

        @Override
        public List<Integer> getNodesInternalConnectedTo(int node) {
            throw createNotSupportedBusBreakerTopologyException();
        }

        @Override
        public Optional<Terminal> getOptionalTerminal(int node) {
            throw createNotSupportedBusBreakerTopologyException();
        }

        @Override
        public boolean hasAttachedEquipment(int node) {
            throw createNotSupportedBusBreakerTopologyException();
        }

        @Override
        public Terminal getTerminal1(String switchId) {
            throw createNotSupportedBusBreakerTopologyException();
        }

        @Override
        public Terminal getTerminal2(String switchId) {
            throw createNotSupportedBusBreakerTopologyException();
        }

        @Override
        public SwitchAdder newSwitch() {
            throw createNotSupportedBusBreakerTopologyException();
        }

        @Override
        public InternalConnectionAdder newInternalConnection() {
            throw createNotSupportedBusBreakerTopologyException();
        }

        @Override
        public int getInternalConnectionCount() {
            throw createNotSupportedBusBreakerTopologyException();
        }

        @Override
        public Iterable<InternalConnection> getInternalConnections() {
            throw createNotSupportedBusBreakerTopologyException();
        }

        @Override
        public Stream<InternalConnection> getInternalConnectionStream() {
            throw createNotSupportedBusBreakerTopologyException();
        }

        @Override
        public void removeInternalConnections(int node1, int node2) {
            throw createNotSupportedBusBreakerTopologyException();
        }

        @Override
        public SwitchAdder newBreaker() {
            throw createNotSupportedBusBreakerTopologyException();
        }

        @Override
        public SwitchAdder newDisconnector() {
            throw createNotSupportedBusBreakerTopologyException();
        }

        @Override
        public Switch getSwitch(String switchId) {
            throw createNotSupportedBusBreakerTopologyException();
        }

        @Override
        public Stream<Switch> getSwitchStream() {
            throw createNotSupportedBusBreakerTopologyException();
        }

        @Override
        public Iterable<Switch> getSwitches() {
            throw createNotSupportedBusBreakerTopologyException();
        }

        @Override
        public int getSwitchCount() {
            throw createNotSupportedBusBreakerTopologyException();
        }

        @Override
        public void removeSwitch(String switchId) {
            throw createNotSupportedBusBreakerTopologyException();
        }

        @Override
        public BusbarSectionAdder newBusbarSection() {
            throw createNotSupportedBusBreakerTopologyException();
        }

        @Override
        public Iterable<BusbarSection> getBusbarSections() {
            throw createNotSupportedBusBreakerTopologyException();
        }

        @Override
        public Stream<BusbarSection> getBusbarSectionStream() {
            throw createNotSupportedBusBreakerTopologyException();
        }

        @Override
        public int getBusbarSectionCount() {
            throw createNotSupportedBusBreakerTopologyException();
        }

        @Override
        public BusbarSection getBusbarSection(String id) {
            throw createNotSupportedBusBreakerTopologyException();
        }

        @Override
        public void traverse(int node, TopologyTraverser traverser) {
            throw createNotSupportedBusBreakerTopologyException();
        }

        @Override
        public void traverse(int[] node, TopologyTraverser traverser) {
            throw createNotSupportedBusBreakerTopologyException();
        }
    };

    @Override
    public NodeBreakerViewExt getNodeBreakerView() {
        return nodeBreakerView;
    }

    private final BusBreakerViewExt busBreakerView = new BusBreakerViewExt() {

        @Override
        public Iterable<Bus> getBuses() {
            return Iterables.unmodifiableIterable(Iterables.transform(graph.getVerticesObj(), Functions.identity()));
        }

        @Override
        public Stream<Bus> getBusStream() {
            return graph.getVertexObjectStream().map(Function.identity());
        }

        @Override
        public ConfiguredBus getBus(String id) {
            return BusBreakerVoltageLevel.this.getBus(id, false);
        }

        @Override
        public BusAdder newBus() {
            return new BusAdderImpl(BusBreakerVoltageLevel.this);
        }

        @Override
        public void removeBus(String busId) {
            BusBreakerVoltageLevel.this.removeBus(busId);
        }

        @Override
        public void removeAllBuses() {
            BusBreakerVoltageLevel.this.removeAllBuses();
        }

        @Override
        public Iterable<Switch> getSwitches() {
            return Iterables.unmodifiableIterable(Iterables.transform(graph.getEdgesObject(), Functions.identity()));
        }

        @Override
        public Stream<Switch> getSwitchStream() {
            return graph.getEdgeObjectStream().map(Function.identity());
        }

        @Override
        public int getSwitchCount() {
            return graph.getEdgeCount();
        }

        @Override
        public void removeSwitch(String switchId) {
            BusBreakerVoltageLevel.this.removeSwitch(switchId);
        }

        @Override
        public void removeAllSwitches() {
            BusBreakerVoltageLevel.this.removeAllSwitches();
        }

        @Override
        public ConfiguredBus getBus1(String switchId) {
            int e = getEdge(switchId, true);
            int v1 = graph.getEdgeVertex1(e);
            return graph.getVertexObject(v1);
        }

        @Override
        public ConfiguredBus getBus2(String switchId) {
            int e = getEdge(switchId, true);
            int v2 = graph.getEdgeVertex2(e);
            return graph.getVertexObject(v2);
        }

        @Override
        public SwitchImpl getSwitch(String switchId) {
            return BusBreakerVoltageLevel.this.getSwitch(switchId, false);
        }

        @Override
        public BusBreakerView.SwitchAdder newSwitch() {
            return new SwitchAdderImpl();
        }

    };

    @Override
    public BusBreakerViewExt getBusBreakerView() {
        return busBreakerView;
    }

    private final BusViewExt busView = new BusViewExt() {

        @Override
        public Iterable<Bus> getBuses() {
            return Collections.unmodifiableCollection(calculatedBusTopology.getMergedBuses());
        }

        @Override
        public Stream<Bus> getBusStream() {
            return calculatedBusTopology.getMergedBuses().stream().map(Function.identity());
        }

        @Override
        public MergedBus getBus(String id) {
            return calculatedBusTopology.getMergedBus(id, false);
        }

        @Override
        public Bus getMergedBus(String configuredBusId) {
            ConfiguredBus b = (ConfiguredBus) busBreakerView.getBus(configuredBusId);
            return calculatedBusTopology.getMergedBus(b);
        }
    };

    @Override
    public BusViewExt getBusView() {
        return busView;
    }

    @Override
    public Iterable<Switch> getSwitches() {
        return getBusBreakerView().getSwitches();
    }

    @Override
    public int getSwitchCount() {
        return getBusBreakerView().getSwitchCount();
    }

    @Override
    public TopologyKind getTopologyKind() {
        return TopologyKind.BUS_BREAKER;
    }

    void addBus(ConfiguredBus bus) {
        getNetwork().getIndex().checkAndAdd(bus);
        int v = graph.addVertex();
        graph.setVertexObject(v, bus);
        buses.put(bus.getId(), v);
    }

    private void removeBus(String busId) {
        ConfiguredBus bus = getBus(busId, true);
        if (bus.getTerminalCount() > 0) {
            throw new ValidationException(this, "Cannot remove bus "
                    + bus.getId() + " because of connectable equipments");
        }
        // TODO improve check efficency
        for (Map.Entry<String, Integer> entry : switches.entrySet()) {
            String switchId = entry.getKey();
            int e = entry.getValue();
            int v1 = graph.getEdgeVertex1(e);
            int v2 = graph.getEdgeVertex2(e);
            ConfiguredBus b1 = graph.getVertexObject(v1);
            ConfiguredBus b2 = graph.getVertexObject(v2);
            if (bus == b1 || bus == b2) {
                throw new PowsyblException("Cannot remove bus '" + bus.getId()
                        + "' because switch '" + switchId + "' is connected to it");
            }
        }

        NetworkImpl network = getNetwork();
        network.getListeners().notifyBeforeRemoval(bus);

        network.getIndex().remove(bus);
        int v = buses.remove(bus.getId());
        graph.removeVertex(v);

        network.getListeners().notifyAfterRemoval(busId);
    }

    private void removeAllBuses() {
        if (graph.getEdgeCount() > 0) {
            throw new ValidationException(this, "Cannot remove all buses because there is still some switches");
        }
        for (ConfiguredBus bus : graph.getVerticesObj()) {
            if (bus.getTerminalCount() > 0) {
                throw new ValidationException(this, "Cannot remove bus "
                        + bus.getId() + " because of connected equipments");
            }
        }
        NetworkImpl network = getNetwork();
        List<String> removedBusesIds = new ArrayList<>(graph.getVertexCount());
        for (ConfiguredBus bus : graph.getVerticesObj()) {
            removedBusesIds.add(bus.getId());
            network.getListeners().notifyBeforeRemoval(bus);

            network.getIndex().remove(bus);
        }
        graph.removeAllVertices();
        buses.clear();

        removedBusesIds.forEach(id -> network.getListeners().notifyAfterRemoval(id));
    }

    private void addSwitch(SwitchImpl aSwitch, String busId1, String busId2) {
        int v1 = getVertex(busId1, true);
        int v2 = getVertex(busId2, true);
        getNetwork().getIndex().checkAndAdd(aSwitch);
        int e = graph.addEdge(v1, v2, aSwitch);
        switches.put(aSwitch.getId(), e);
    }

    private void removeSwitch(String switchId) {
        Integer e = switches.remove(switchId);
        if (e == null) {
            throw new PowsyblException("Switch '" + switchId
                    + "' not found in voltage level '" + id + "'");
        }
        NetworkImpl network = getNetwork();
        SwitchImpl aSwitch = graph.getEdgeObject(e);

        network.getListeners().notifyBeforeRemoval(aSwitch);

        graph.removeEdge(e);
        network.getIndex().remove(aSwitch);

        network.getListeners().notifyAfterRemoval(switchId);
    }

    private void removeAllSwitches() {
        NetworkImpl network = getNetwork();

        List<String> removedSwitchesIds = new ArrayList<>(graph.getEdgeCount());
        for (SwitchImpl s : graph.getEdgesObject()) {
            removedSwitchesIds.add(s.getId());
            network.getListeners().notifyBeforeRemoval(s);

            network.getIndex().remove(s);
        }
        graph.removeAllEdges();
        switches.clear();

        for (String removedSwitchId : removedSwitchesIds) {
            network.getListeners().notifyAfterRemoval(removedSwitchId);
        }
    }

    private void checkTerminal(TerminalExt terminal) {
        if (!(terminal instanceof BusTerminal)) {
            throw new ValidationException(terminal.getConnectable(),
                    "voltage level " + BusBreakerVoltageLevel.this.id + " has a bus/breaker topology"
                            + ", a bus connection should be specified instead of a node connection");
        }

        // check connectable buses exist
        String connectableBusId = ((BusTerminal) terminal).getConnectableBusId();
        if (connectableBusId != null) {
            getBus(connectableBusId, true);
        }
    }

    @Override
    public void attach(final TerminalExt terminal, boolean test) {
        checkTerminal(terminal);
        if (test) {
            return;
        }
        // create the link terminal -> voltage level
        terminal.setVoltageLevel(this);

        // create the link bus -> terminal
        String connectableBusId = ((BusTerminal) terminal).getConnectableBusId();

        final ConfiguredBus connectableBus = getBus(connectableBusId, true);

        getNetwork().getVariantManager().forEachVariant(() -> {
            connectableBus.addTerminal((BusTerminal) terminal);

            // invalidate connected components
            invalidateCache();
        });
    }

    @Override
    public void detach(final TerminalExt terminal) {
        assert terminal instanceof BusTerminal;

        // remove the link bus -> terminal
        String connectableBusId = ((BusTerminal) terminal).getConnectableBusId();

        final ConfiguredBus connectableBus = getBus(connectableBusId, true);

        getNetwork().getVariantManager().forEachVariant(() -> {
            connectableBus.removeTerminal((BusTerminal) terminal);
            ((BusTerminal) terminal).setConnectableBusId(null);

            invalidateCache();
        });
        // remove the link terminal -> voltage level
        terminal.setVoltageLevel(null);
    }

    @Override
    public boolean connect(TerminalExt terminal) {
        assert terminal instanceof BusTerminal;

        // already connected?
        if (terminal.isConnected()) {
            return false;
        }

        ((BusTerminal) terminal).setConnected(true);

        // invalidate connected components
        invalidateCache();

        return true;
    }

    @Override
    public boolean disconnect(TerminalExt terminal) {
        assert terminal instanceof BusTerminal;

        // already disconnected?
        if (!terminal.isConnected()) {
            return false;
        }

        ((BusTerminal) terminal).setConnected(false);

        // invalidate connected components
        invalidateCache();

        return true;
    }

    void traverse(BusTerminal terminal, Terminal.TopologyTraverser traverser) {
        traverse(terminal, traverser, new HashSet<>());
    }

<<<<<<< HEAD
    /**
     * Traverse from given bus terminal using the given topology traverser, using the fact that the terminals in the
     * given set have already been traversed.
     * @return false if the traverser has to stop, meaning that a {@link TraverseResult#TERMINATE_TRAVERSER}
     * has been returned from the traverser, true otherwise
     */
    boolean traverse(BusTerminal terminal, Terminal.TopologyTraverser traverser, Set<Terminal> traversedTerminals) {
        Objects.requireNonNull(terminal);
        Objects.requireNonNull(traverser);
        Objects.requireNonNull(traversedTerminals);

        if (traversedTerminals.contains(terminal)) {
            return true;
        }

        // check if we are allowed to traverse the terminal itself
        TraverseResult termTraverseResult = traverser.traverse(terminal, terminal.isConnected());
        if (termTraverseResult == TraverseResult.TERMINATE_TRAVERSER) {
            return false;
        } else if (termTraverseResult == TraverseResult.CONTINUE) {
            traversedTerminals.add(terminal);
=======
    void traverse(BusTerminal terminal, VoltageLevel.TopologyTraverser traverser, Set<Terminal> visitedTerminals) {
        Objects.requireNonNull(terminal);
        Objects.requireNonNull(traverser);
        Objects.requireNonNull(visitedTerminals);

        // check if we are allowed to traverse the terminal itself
        if (visitedTerminals.add(terminal) && traverser.traverse(terminal, terminal.isConnected())) {
>>>>>>> 6e4f4c38

            List<TerminalExt> nextTerminals = new ArrayList<>();
            addNextTerminals(terminal, nextTerminals);

            // then check we can traverse terminals connected to same bus
            int v = getVertex(terminal.getConnectableBusId(), true);
            ConfiguredBus bus = graph.getVertexObject(v);
<<<<<<< HEAD
            for (BusTerminal t : bus.getTerminals()) {
                if (t != terminal) {
                    TraverseResult tTraverseResult = traverser.traverse(t, t.isConnected());
                    if (tTraverseResult == TraverseResult.TERMINATE_TRAVERSER) {
                        return false;
                    } else if (tTraverseResult == TraverseResult.CONTINUE) {
                        traversedTerminals.add(t);
                        addNextTerminals(t, nextTerminals);
                    }
                }
            }
=======
            bus.getTerminals().stream()
                    .filter(visitedTerminals::add)
                    .filter(t -> traverser.traverse(t, t.isConnected()))
                    .forEach(t -> addNextTerminals(t, nextTerminals));
>>>>>>> 6e4f4c38

            // then go through other buses of the voltage level
            boolean traversalTerminated = !graph.traverse(v, (v1, e, v2) -> {
                SwitchImpl aSwitch = graph.getEdgeObject(e);
<<<<<<< HEAD
                List<BusTerminal> otherBusTerminals = graph.getVertexObject(v2).getTerminals();
                TraverseResult switchTraverseResult = traverser.traverse(aSwitch);
                if (switchTraverseResult == TraverseResult.CONTINUE && !otherBusTerminals.isEmpty()) {
                    BusTerminal otherTerminal = otherBusTerminals.get(0);
                    TraverseResult otherTermTraverseResult = traverser.traverse(otherTerminal, otherTerminal.isConnected());
                    if (otherTermTraverseResult == TraverseResult.CONTINUE) {
                        traversedTerminals.add(otherTerminal);
=======
                ConfiguredBus otherBus = graph.getVertexObject(v2);
                if (traverser.traverse(aSwitch)) {
                    if (otherBus.getTerminalCount() == 0) {
                        return TraverseResult.CONTINUE;
                    }

                    BusTerminal otherTerminal = otherBus.getTerminals().get(0);
                    if (visitedTerminals.add(otherTerminal) && traverser.traverse(otherTerminal, otherTerminal.isConnected())) {
>>>>>>> 6e4f4c38
                        addNextTerminals(otherTerminal, nextTerminals);
                    }
                    return otherTermTraverseResult;
                }
                return switchTraverseResult;
            });
            if (traversalTerminated) {
                return false;
            }

<<<<<<< HEAD
            for (TerminalExt t : nextTerminals) {
                if (!t.traverse(traverser, traversedTerminals)) {
                    return false;
                }
            }
=======
            nextTerminals.forEach(t -> t.traverse(traverser, visitedTerminals));
>>>>>>> 6e4f4c38
        }

        return true;
    }

    @Override
    public void extendVariantArraySize(int initVariantArraySize, int number, int sourceIndex) {
        super.extendVariantArraySize(initVariantArraySize, number, sourceIndex);
        variants.push(number, () -> variants.copy(sourceIndex));
    }

    @Override
    public void reduceVariantArraySize(int number) {
        super.reduceVariantArraySize(number);
        variants.pop(number);
    }

    @Override
    public void deleteVariantArrayElement(int index) {
        super.deleteVariantArrayElement(index);
        variants.delete(index);
    }

    @Override
    public void allocateVariantArrayElement(int[] indexes, final int sourceIndex) {
        super.allocateVariantArrayElement(indexes, sourceIndex);
        variants.allocate(indexes, () -> variants.copy(sourceIndex));
    }

    @Override
    protected void removeTopology() {
        removeAllSwitches();
        removeAllBuses();
    }

    @Override
    public void printTopology() {
        printTopology(System.out, null);
    }

    @Override
    public void printTopology(PrintStream out, ShortIdDictionary dict) {
        out.println("-------------------------------------------------------------");
        out.println("Topology of " + BusBreakerVoltageLevel.this.id);

        Function<ConfiguredBus, String> vertexToString = bus -> {
            StringBuilder builder = new StringBuilder();
            builder.append(bus.getId())
                    .append(" [");
            for (Iterator<TerminalExt> it = bus.getConnectedTerminals().iterator(); it.hasNext(); ) {
                TerminalExt terminal = it.next();
                builder.append(dict != null ? dict.getShortId(terminal.getConnectable().getId()) : terminal.getConnectable().getId());
                if (it.hasNext()) {
                    builder.append(", ");
                }
            }
            builder.append("]");
            return builder.toString();
        };

        Function<SwitchImpl, String> edgeToString = aSwitch -> {
            StringBuilder builder = new StringBuilder();
            builder.append("id=").append(aSwitch.getId())
                    .append(" status=").append(aSwitch.isOpen() ? "open" : "closed");
            return builder.toString();
        };

        graph.print(out, vertexToString, edgeToString);
    }

    @Override
    public void exportTopology(Path file) throws IOException {
        try (Writer writer = Files.newBufferedWriter(file, StandardCharsets.UTF_8)) {
            exportTopology(writer);
        }
    }

    @Override
    public void exportTopology(Writer writer) {
        exportTopology(writer, new SecureRandom());
    }

    @Override
    public void exportTopology(Writer writer, Random random) {
        Objects.requireNonNull(writer);
        Objects.requireNonNull(random);

        GraphVizScope scope = new GraphVizScope.Impl();
        GraphVizGraph gvGraph = new GraphVizGraph();

        String[] colors = Colors.generateColorScale(graph.getVertexCount(), random);
        int i = 0;
        for (ConfiguredBus bus : graph.getVerticesObj()) {
            gvGraph.node(scope, bus.getId())
                    .label("BUS" + System.lineSeparator() + bus.getId())
                    .shape("ellipse")
                    .style("filled")
                    .attr(GraphVizAttribute.fillcolor, colors[i]);
            for (TerminalExt terminal : bus.getTerminals()) {
                AbstractConnectable connectable = terminal.getConnectable();
                String label = connectable.getType().toString()
                    + System.lineSeparator() + connectable.getId()
                    + connectable.getOptionalName().map(name -> System.lineSeparator() + name).orElse("");
                gvGraph.node(scope, connectable.getId())
                        .label(label)
                        .shape("ellipse")
                        .style("filled")
                        .attr(GraphVizAttribute.fillcolor, colors[i]);
            }
            i++;
        }

        for (ConfiguredBus bus : graph.getVerticesObj()) {
            for (TerminalExt terminal : bus.getTerminals()) {
                AbstractConnectable connectable = terminal.getConnectable();
                gvGraph.edge(scope, bus.getId(), connectable.getId())
                        .style(terminal.isConnected() ? "solid" : "dotted");
            }
        }
        for (int e = 0; e < graph.getEdgeCount(); e++) {
            int v1 = graph.getEdgeVertex1(e);
            int v2 = graph.getEdgeVertex2(e);
            SwitchImpl sw = graph.getEdgeObject(e);
            ConfiguredBus bus1 = graph.getVertexObject(v1);
            ConfiguredBus bus2 = graph.getVertexObject(v2);
            // Assign an id to the edge to allow parallel edges (multigraph)
            GraphVizEdge edge = gvGraph.edge(scope, bus1.getId(), bus2.getId(), sw.getId())
                    .style(sw.isOpen() ? "dotted" : "solid");
            if (DRAW_SWITCH_ID) {
                String label = sw.getKind().toString()
                    + System.lineSeparator() + sw.getId()
                    + sw.getOptionalName().map(n -> System.lineSeparator() + n).orElse("");
                edge.label(label)
                        .attr(GraphVizAttribute.fontsize, "10");
            }
        }

        try {
            gvGraph.writeTo(writer);
        } catch (IOException e) {
            throw new UncheckedIOException(e);
        }
    }

}<|MERGE_RESOLUTION|>--- conflicted
+++ resolved
@@ -849,103 +849,67 @@
         traverse(terminal, traverser, new HashSet<>());
     }
 
-<<<<<<< HEAD
     /**
      * Traverse from given bus terminal using the given topology traverser, using the fact that the terminals in the
      * given set have already been traversed.
      * @return false if the traverser has to stop, meaning that a {@link TraverseResult#TERMINATE_TRAVERSER}
      * has been returned from the traverser, true otherwise
      */
-    boolean traverse(BusTerminal terminal, Terminal.TopologyTraverser traverser, Set<Terminal> traversedTerminals) {
-        Objects.requireNonNull(terminal);
-        Objects.requireNonNull(traverser);
-        Objects.requireNonNull(traversedTerminals);
-
-        if (traversedTerminals.contains(terminal)) {
-            return true;
-        }
-
-        // check if we are allowed to traverse the terminal itself
-        TraverseResult termTraverseResult = traverser.traverse(terminal, terminal.isConnected());
-        if (termTraverseResult == TraverseResult.TERMINATE_TRAVERSER) {
-            return false;
-        } else if (termTraverseResult == TraverseResult.CONTINUE) {
-            traversedTerminals.add(terminal);
-=======
-    void traverse(BusTerminal terminal, VoltageLevel.TopologyTraverser traverser, Set<Terminal> visitedTerminals) {
+    boolean traverse(BusTerminal terminal, Terminal.TopologyTraverser traverser, Set<Terminal> visitedTerminals) {
         Objects.requireNonNull(terminal);
         Objects.requireNonNull(traverser);
         Objects.requireNonNull(visitedTerminals);
 
-        // check if we are allowed to traverse the terminal itself
-        if (visitedTerminals.add(terminal) && traverser.traverse(terminal, terminal.isConnected())) {
->>>>>>> 6e4f4c38
-
-            List<TerminalExt> nextTerminals = new ArrayList<>();
-            addNextTerminals(terminal, nextTerminals);
-
-            // then check we can traverse terminals connected to same bus
-            int v = getVertex(terminal.getConnectableBusId(), true);
-            ConfiguredBus bus = graph.getVertexObject(v);
-<<<<<<< HEAD
-            for (BusTerminal t : bus.getTerminals()) {
-                if (t != terminal) {
-                    TraverseResult tTraverseResult = traverser.traverse(t, t.isConnected());
-                    if (tTraverseResult == TraverseResult.TERMINATE_TRAVERSER) {
-                        return false;
-                    } else if (tTraverseResult == TraverseResult.CONTINUE) {
-                        traversedTerminals.add(t);
-                        addNextTerminals(t, nextTerminals);
+        if (visitedTerminals.add(terminal)) {
+            // check if we are allowed to traverse the terminal itself
+            TraverseResult termTraverseResult = traverser.traverse(terminal, terminal.isConnected());
+            if (termTraverseResult == TraverseResult.TERMINATE_TRAVERSER) {
+                return false;
+            } else if (termTraverseResult == TraverseResult.CONTINUE) {
+                List<TerminalExt> nextTerminals = new ArrayList<>();
+                addNextTerminals(terminal, nextTerminals);
+
+                // then check we can traverse terminals connected to same bus
+                int v = getVertex(terminal.getConnectableBusId(), true);
+                ConfiguredBus bus = graph.getVertexObject(v);
+                for (BusTerminal t : bus.getTerminals()) {
+                    if (visitedTerminals.add(t)) {
+                        TraverseResult tTraverseResult = traverser.traverse(t, t.isConnected());
+                        if (tTraverseResult == TraverseResult.TERMINATE_TRAVERSER) {
+                            return false;
+                        } else if (tTraverseResult == TraverseResult.CONTINUE) {
+                            addNextTerminals(t, nextTerminals);
+                        }
                     }
                 }
-            }
-=======
-            bus.getTerminals().stream()
-                    .filter(visitedTerminals::add)
-                    .filter(t -> traverser.traverse(t, t.isConnected()))
-                    .forEach(t -> addNextTerminals(t, nextTerminals));
->>>>>>> 6e4f4c38
-
-            // then go through other buses of the voltage level
-            boolean traversalTerminated = !graph.traverse(v, (v1, e, v2) -> {
-                SwitchImpl aSwitch = graph.getEdgeObject(e);
-<<<<<<< HEAD
-                List<BusTerminal> otherBusTerminals = graph.getVertexObject(v2).getTerminals();
-                TraverseResult switchTraverseResult = traverser.traverse(aSwitch);
-                if (switchTraverseResult == TraverseResult.CONTINUE && !otherBusTerminals.isEmpty()) {
-                    BusTerminal otherTerminal = otherBusTerminals.get(0);
-                    TraverseResult otherTermTraverseResult = traverser.traverse(otherTerminal, otherTerminal.isConnected());
-                    if (otherTermTraverseResult == TraverseResult.CONTINUE) {
-                        traversedTerminals.add(otherTerminal);
-=======
-                ConfiguredBus otherBus = graph.getVertexObject(v2);
-                if (traverser.traverse(aSwitch)) {
-                    if (otherBus.getTerminalCount() == 0) {
-                        return TraverseResult.CONTINUE;
+
+                // then go through other buses of the voltage level
+                boolean traversalTerminated = !graph.traverse(v, (v1, e, v2) -> {
+                    SwitchImpl aSwitch = graph.getEdgeObject(e);
+                    List<BusTerminal> otherBusTerminals = graph.getVertexObject(v2).getTerminals();
+                    TraverseResult switchTraverseResult = traverser.traverse(aSwitch);
+                    if (switchTraverseResult == TraverseResult.CONTINUE && !otherBusTerminals.isEmpty()) {
+                        BusTerminal otherTerminal = otherBusTerminals.get(0);
+                        if (visitedTerminals.add(otherTerminal)) {
+                            TraverseResult otherTermTraverseResult = traverser.traverse(otherTerminal, otherTerminal.isConnected());
+                            if (otherTermTraverseResult == TraverseResult.CONTINUE) {
+                                addNextTerminals(otherTerminal, nextTerminals);
+                            }
+                            return otherTermTraverseResult;
+                        }
                     }
-
-                    BusTerminal otherTerminal = otherBus.getTerminals().get(0);
-                    if (visitedTerminals.add(otherTerminal) && traverser.traverse(otherTerminal, otherTerminal.isConnected())) {
->>>>>>> 6e4f4c38
-                        addNextTerminals(otherTerminal, nextTerminals);
-                    }
-                    return otherTermTraverseResult;
-                }
-                return switchTraverseResult;
-            });
-            if (traversalTerminated) {
-                return false;
-            }
-
-<<<<<<< HEAD
-            for (TerminalExt t : nextTerminals) {
-                if (!t.traverse(traverser, traversedTerminals)) {
+                    return switchTraverseResult;
+                });
+                if (traversalTerminated) {
                     return false;
                 }
-            }
-=======
-            nextTerminals.forEach(t -> t.traverse(traverser, visitedTerminals));
->>>>>>> 6e4f4c38
+
+                for (TerminalExt t : nextTerminals) {
+                    if (!t.traverse(traverser, visitedTerminals)) {
+                        return false;
+                    }
+                }
+            }
         }
 
         return true;
