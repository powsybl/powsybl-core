/**
 * Copyright (c) 2016, All partners of the iTesla project (http://www.itesla-project.eu/consortium)
 * This Source Code Form is subject to the terms of the Mozilla Public
 * License, v. 2.0. If a copy of the MPL was not distributed with this
 * file, You can obtain one at http://mozilla.org/MPL/2.0/.
 */
package com.powsybl.iidm.network.impl;

import com.google.common.collect.Sets;
import com.powsybl.commons.PowsyblException;
import com.powsybl.commons.extensions.AbstractExtendable;
import com.powsybl.iidm.network.Identifiable;
<<<<<<< HEAD
import com.powsybl.iidm.network.StateManager;
=======
import com.powsybl.iidm.network.StateManagerConstants;
>>>>>>> 421bbc8e
import org.junit.Test;

import java.util.Collections;
import java.util.HashSet;
import java.util.Properties;
import java.util.Set;

<<<<<<< HEAD
import static org.junit.Assert.assertEquals;
import static org.junit.Assert.fail;
=======
import static org.junit.Assert.*;
>>>>>>> 421bbc8e

/**
 *
 * @author Geoffroy Jamgotchian <geoffroy.jamgotchian at rte-france.com>
 */
public class StateManagerImplTest {

    private static final class IdentifiableMock extends AbstractExtendable<IdentifiableMock> implements Identifiable<IdentifiableMock>, Stateful {

        private final String id;

        private final Set<Integer> extended = new HashSet<>();

        private final Set<Integer> deleted = new HashSet<>();

        private int reducedCount = 0;

        private IdentifiableMock(String id) {
            this.id = id;
        }

        @Override
        public String getId() {
            return id;
        }

        @Override
        public String getName() {
            return id;
        }

        @Override
        public boolean hasProperty() {
            return false;
        }

        @Override
        public Properties getProperties() {
            return null;
        }

        @Override
        public void extendStateArraySize(int initStateArraySize, int number, int sourceIndex) {
            for (int i = 0; i < number; i++) {
                extended.add(sourceIndex);
            }
        }

        @Override
        public void reduceStateArraySize(int number) {
            reducedCount += number;
        }

        @Override
        public void deleteStateArrayElement(int index) {
            deleted.add(index);
        }

        @Override
        public void allocateStateArrayElement(int[] indexes, int sourceIndex) {
        }
    }

    public StateManagerImplTest() {
    }

    @Test
    public void test() {
        ObjectStore objectStore = new ObjectStore();
        IdentifiableMock identifiable1 = new IdentifiableMock("1");
        objectStore.checkAndAdd(identifiable1);
        StateManagerImpl stateManager = new StateManagerImpl(objectStore);
        // initial state test
<<<<<<< HEAD
        assertEquals(1, stateManager.getStateArraySize());
        assertEquals(Collections.singleton(StateManager.INITIAL_STATE_ID), stateManager.getStateIds());
        assertEquals(Collections.singleton(0), stateManager.getStateIndexes());
=======
        assertTrue(stateManager.getStateArraySize() == 1);
        assertTrue(Sets.newHashSet(StateManagerConstants.INITIAL_STATE_ID).equals(stateManager.getStateIds()));
        assertTrue(Sets.newHashSet(0).equals(stateManager.getStateIndexes()));
>>>>>>> 421bbc8e
        try {
            stateManager.setWorkingState("UnknownState");
            fail();
        } catch (PowsyblException ignored) {
        }
        try {
            stateManager.removeState("UnknownState");
            fail();
        } catch (PowsyblException ignored) {
        }
        try {
<<<<<<< HEAD
            stateManager.removeState(StateManager.INITIAL_STATE_ID);
            fail();
        } catch (PowsyblException ignored) {
        }
        // cloning test
        stateManager.cloneState(StateManager.INITIAL_STATE_ID, "ClonedState1");
        assertEquals(2, stateManager.getStateArraySize());
        assertEquals(Sets.newHashSet(StateManager.INITIAL_STATE_ID, "ClonedState1"), stateManager.getStateIds());
        assertEquals(Sets.newHashSet(0, 1), stateManager.getStateIndexes());
        assertEquals(Collections.singleton(0), identifiable1.extended);
        // second cloning test
        stateManager.cloneState("ClonedState1", "ClonedState2");
        assertEquals(3, stateManager.getStateArraySize());
        assertEquals(Sets.newHashSet(StateManager.INITIAL_STATE_ID, "ClonedState1", "ClonedState2"), stateManager.getStateIds());
        assertEquals(Sets.newHashSet(0, 1, 2), stateManager.getStateIndexes());
        assertEquals(StateManager.INITIAL_STATE_ID, stateManager.getWorkingStateId());
=======
            stateManager.removeState(StateManagerConstants.INITIAL_STATE_ID);
            assertFalse(true);
        } catch (PowsyblException ignored) {
        }
        // cloning test
        stateManager.cloneState(StateManagerConstants.INITIAL_STATE_ID, "ClonedState1");
        assertTrue(stateManager.getStateArraySize() == 2);
        assertTrue(Sets.newHashSet(StateManagerConstants.INITIAL_STATE_ID, "ClonedState1").equals(stateManager.getStateIds()));
        assertTrue(Sets.newHashSet(0, 1).equals(stateManager.getStateIndexes()));
        assertTrue(Sets.newHashSet(0).equals(identifiable1.extended));
        // second cloning test
        stateManager.cloneState("ClonedState1", "ClonedState2");
        assertTrue(stateManager.getStateArraySize() == 3);
        assertTrue(Sets.newHashSet(StateManagerConstants.INITIAL_STATE_ID, "ClonedState1", "ClonedState2").equals(stateManager.getStateIds()));
        assertTrue(Sets.newHashSet(0, 1, 2).equals(stateManager.getStateIndexes()));
        assertTrue(stateManager.getWorkingStateId().equals(StateManagerConstants.INITIAL_STATE_ID));
>>>>>>> 421bbc8e
        stateManager.setWorkingState("ClonedState1");
        assertEquals("ClonedState1", stateManager.getWorkingStateId());
        // "middle" state removing test
        stateManager.removeState("ClonedState1");
        try {
<<<<<<< HEAD
            assertEquals(StateManager.INITIAL_STATE_ID, stateManager.getWorkingStateId()); // because state is not set
            fail();
        } catch (Exception ignored) {
        }
        assertEquals(3, stateManager.getStateArraySize());
        assertEquals(Sets.newHashSet(StateManager.INITIAL_STATE_ID, "ClonedState2"), stateManager.getStateIds());
        assertEquals(Sets.newHashSet(0, 2), stateManager.getStateIndexes());
        assertEquals(Collections.singleton(1), identifiable1.deleted);
        // state array index recycling test
        stateManager.cloneState("ClonedState2", "ClonedState3");
        assertEquals(3, stateManager.getStateArraySize());
        assertEquals(Sets.newHashSet(StateManager.INITIAL_STATE_ID, "ClonedState2", "ClonedState3"), stateManager.getStateIds());
        assertEquals(Sets.newHashSet(0, 1, 2), stateManager.getStateIndexes());
=======
            assertTrue(stateManager.getWorkingStateId().equals(StateManagerConstants.INITIAL_STATE_ID)); // because state is not set
            fail();
        } catch (Exception ignored) {
        }
        assertTrue(stateManager.getStateArraySize() == 3);
        assertTrue(Sets.newHashSet(StateManagerConstants.INITIAL_STATE_ID, "ClonedState2").equals(stateManager.getStateIds()));
        assertTrue(Sets.newHashSet(0, 2).equals(stateManager.getStateIndexes()));
        assertTrue(Sets.newHashSet(1).equals(identifiable1.deleted));
        // state array index recycling test
        stateManager.cloneState("ClonedState2", "ClonedState3");
        assertTrue(stateManager.getStateArraySize() == 3);
        assertTrue(Sets.newHashSet(StateManagerConstants.INITIAL_STATE_ID, "ClonedState2", "ClonedState3").equals(stateManager.getStateIds()));
        assertTrue(Sets.newHashSet(0, 1, 2).equals(stateManager.getStateIndexes()));
>>>>>>> 421bbc8e
        // state array reduction test
        stateManager.removeState("ClonedState3");
        assertEquals(3, stateManager.getStateArraySize());
        stateManager.removeState("ClonedState2");
<<<<<<< HEAD
        assertEquals(1, stateManager.getStateArraySize());
        assertEquals(Collections.singleton(StateManager.INITIAL_STATE_ID), stateManager.getStateIds());
        assertEquals(Collections.singleton(0), stateManager.getStateIndexes());
        assertEquals(2, identifiable1.reducedCount);
=======
        assertTrue(stateManager.getStateArraySize() == 1);
        assertTrue(Sets.newHashSet(StateManagerConstants.INITIAL_STATE_ID).equals(stateManager.getStateIds()));
        assertTrue(Sets.newHashSet(0).equals(stateManager.getStateIndexes()));
        assertTrue(identifiable1.reducedCount == 2);
>>>>>>> 421bbc8e
    }
}<|MERGE_RESOLUTION|>--- conflicted
+++ resolved
@@ -10,11 +10,7 @@
 import com.powsybl.commons.PowsyblException;
 import com.powsybl.commons.extensions.AbstractExtendable;
 import com.powsybl.iidm.network.Identifiable;
-<<<<<<< HEAD
-import com.powsybl.iidm.network.StateManager;
-=======
 import com.powsybl.iidm.network.StateManagerConstants;
->>>>>>> 421bbc8e
 import org.junit.Test;
 
 import java.util.Collections;
@@ -22,12 +18,7 @@
 import java.util.Properties;
 import java.util.Set;
 
-<<<<<<< HEAD
-import static org.junit.Assert.assertEquals;
-import static org.junit.Assert.fail;
-=======
 import static org.junit.Assert.*;
->>>>>>> 421bbc8e
 
 /**
  *
@@ -101,15 +92,9 @@
         objectStore.checkAndAdd(identifiable1);
         StateManagerImpl stateManager = new StateManagerImpl(objectStore);
         // initial state test
-<<<<<<< HEAD
         assertEquals(1, stateManager.getStateArraySize());
-        assertEquals(Collections.singleton(StateManager.INITIAL_STATE_ID), stateManager.getStateIds());
+        assertEquals(Collections.singleton(StateManagerConstants.INITIAL_STATE_ID), stateManager.getStateIds());
         assertEquals(Collections.singleton(0), stateManager.getStateIndexes());
-=======
-        assertTrue(stateManager.getStateArraySize() == 1);
-        assertTrue(Sets.newHashSet(StateManagerConstants.INITIAL_STATE_ID).equals(stateManager.getStateIds()));
-        assertTrue(Sets.newHashSet(0).equals(stateManager.getStateIndexes()));
->>>>>>> 421bbc8e
         try {
             stateManager.setWorkingState("UnknownState");
             fail();
@@ -121,89 +106,47 @@
         } catch (PowsyblException ignored) {
         }
         try {
-<<<<<<< HEAD
-            stateManager.removeState(StateManager.INITIAL_STATE_ID);
+            stateManager.removeState(StateManagerConstants.INITIAL_STATE_ID);
             fail();
         } catch (PowsyblException ignored) {
         }
         // cloning test
-        stateManager.cloneState(StateManager.INITIAL_STATE_ID, "ClonedState1");
+        stateManager.cloneState(StateManagerConstants.INITIAL_STATE_ID, "ClonedState1");
         assertEquals(2, stateManager.getStateArraySize());
-        assertEquals(Sets.newHashSet(StateManager.INITIAL_STATE_ID, "ClonedState1"), stateManager.getStateIds());
+        assertEquals(Sets.newHashSet(StateManagerConstants.INITIAL_STATE_ID, "ClonedState1"), stateManager.getStateIds());
         assertEquals(Sets.newHashSet(0, 1), stateManager.getStateIndexes());
         assertEquals(Collections.singleton(0), identifiable1.extended);
         // second cloning test
         stateManager.cloneState("ClonedState1", "ClonedState2");
         assertEquals(3, stateManager.getStateArraySize());
-        assertEquals(Sets.newHashSet(StateManager.INITIAL_STATE_ID, "ClonedState1", "ClonedState2"), stateManager.getStateIds());
+        assertEquals(Sets.newHashSet(StateManagerConstants.INITIAL_STATE_ID, "ClonedState1", "ClonedState2"), stateManager.getStateIds());
         assertEquals(Sets.newHashSet(0, 1, 2), stateManager.getStateIndexes());
-        assertEquals(StateManager.INITIAL_STATE_ID, stateManager.getWorkingStateId());
-=======
-            stateManager.removeState(StateManagerConstants.INITIAL_STATE_ID);
-            assertFalse(true);
-        } catch (PowsyblException ignored) {
-        }
-        // cloning test
-        stateManager.cloneState(StateManagerConstants.INITIAL_STATE_ID, "ClonedState1");
-        assertTrue(stateManager.getStateArraySize() == 2);
-        assertTrue(Sets.newHashSet(StateManagerConstants.INITIAL_STATE_ID, "ClonedState1").equals(stateManager.getStateIds()));
-        assertTrue(Sets.newHashSet(0, 1).equals(stateManager.getStateIndexes()));
-        assertTrue(Sets.newHashSet(0).equals(identifiable1.extended));
-        // second cloning test
-        stateManager.cloneState("ClonedState1", "ClonedState2");
-        assertTrue(stateManager.getStateArraySize() == 3);
-        assertTrue(Sets.newHashSet(StateManagerConstants.INITIAL_STATE_ID, "ClonedState1", "ClonedState2").equals(stateManager.getStateIds()));
-        assertTrue(Sets.newHashSet(0, 1, 2).equals(stateManager.getStateIndexes()));
-        assertTrue(stateManager.getWorkingStateId().equals(StateManagerConstants.INITIAL_STATE_ID));
->>>>>>> 421bbc8e
+        assertEquals(StateManagerConstants.INITIAL_STATE_ID, stateManager.getWorkingStateId());
         stateManager.setWorkingState("ClonedState1");
         assertEquals("ClonedState1", stateManager.getWorkingStateId());
         // "middle" state removing test
         stateManager.removeState("ClonedState1");
         try {
-<<<<<<< HEAD
-            assertEquals(StateManager.INITIAL_STATE_ID, stateManager.getWorkingStateId()); // because state is not set
+            assertEquals(StateManagerConstants.INITIAL_STATE_ID, stateManager.getWorkingStateId()); // because state is not set
             fail();
         } catch (Exception ignored) {
         }
         assertEquals(3, stateManager.getStateArraySize());
-        assertEquals(Sets.newHashSet(StateManager.INITIAL_STATE_ID, "ClonedState2"), stateManager.getStateIds());
+        assertEquals(Sets.newHashSet(StateManagerConstants.INITIAL_STATE_ID, "ClonedState2"), stateManager.getStateIds());
         assertEquals(Sets.newHashSet(0, 2), stateManager.getStateIndexes());
         assertEquals(Collections.singleton(1), identifiable1.deleted);
         // state array index recycling test
         stateManager.cloneState("ClonedState2", "ClonedState3");
         assertEquals(3, stateManager.getStateArraySize());
-        assertEquals(Sets.newHashSet(StateManager.INITIAL_STATE_ID, "ClonedState2", "ClonedState3"), stateManager.getStateIds());
+        assertEquals(Sets.newHashSet(StateManagerConstants.INITIAL_STATE_ID, "ClonedState2", "ClonedState3"), stateManager.getStateIds());
         assertEquals(Sets.newHashSet(0, 1, 2), stateManager.getStateIndexes());
-=======
-            assertTrue(stateManager.getWorkingStateId().equals(StateManagerConstants.INITIAL_STATE_ID)); // because state is not set
-            fail();
-        } catch (Exception ignored) {
-        }
-        assertTrue(stateManager.getStateArraySize() == 3);
-        assertTrue(Sets.newHashSet(StateManagerConstants.INITIAL_STATE_ID, "ClonedState2").equals(stateManager.getStateIds()));
-        assertTrue(Sets.newHashSet(0, 2).equals(stateManager.getStateIndexes()));
-        assertTrue(Sets.newHashSet(1).equals(identifiable1.deleted));
-        // state array index recycling test
-        stateManager.cloneState("ClonedState2", "ClonedState3");
-        assertTrue(stateManager.getStateArraySize() == 3);
-        assertTrue(Sets.newHashSet(StateManagerConstants.INITIAL_STATE_ID, "ClonedState2", "ClonedState3").equals(stateManager.getStateIds()));
-        assertTrue(Sets.newHashSet(0, 1, 2).equals(stateManager.getStateIndexes()));
->>>>>>> 421bbc8e
         // state array reduction test
         stateManager.removeState("ClonedState3");
         assertEquals(3, stateManager.getStateArraySize());
         stateManager.removeState("ClonedState2");
-<<<<<<< HEAD
         assertEquals(1, stateManager.getStateArraySize());
-        assertEquals(Collections.singleton(StateManager.INITIAL_STATE_ID), stateManager.getStateIds());
+        assertEquals(Collections.singleton(StateManagerConstants.INITIAL_STATE_ID), stateManager.getStateIds());
         assertEquals(Collections.singleton(0), stateManager.getStateIndexes());
         assertEquals(2, identifiable1.reducedCount);
-=======
-        assertTrue(stateManager.getStateArraySize() == 1);
-        assertTrue(Sets.newHashSet(StateManagerConstants.INITIAL_STATE_ID).equals(stateManager.getStateIds()));
-        assertTrue(Sets.newHashSet(0).equals(stateManager.getStateIndexes()));
-        assertTrue(identifiable1.reducedCount == 2);
->>>>>>> 421bbc8e
     }
 }