--- conflicted
+++ resolved
@@ -33,13 +33,8 @@
         manager.setWorkingState("SecondState");
         final Generator generator = network.getGenerator("GEN");
         generator.setVoltageRegulatorOn(false);
-<<<<<<< HEAD
         assertFalse(generator.isVoltageRegulatorOn());
-        manager.setWorkingState(StateManager.INITIAL_STATE_ID);
-=======
-        assertTrue(!generator.isVoltageRegulatorOn());
         manager.setWorkingState(StateManagerConstants.INITIAL_STATE_ID);
->>>>>>> 421bbc8e
         assertTrue(generator.isVoltageRegulatorOn());
     }
 
@@ -103,23 +98,13 @@
         assertNotNull(newLoad.getTerminal().getBusBreakerView().getBus());
         assertEquals(2, Iterables.size(nload.getLoads()));
         newLoad.getTerminal().disconnect();
-<<<<<<< HEAD
         assertNull(newLoad.getTerminal().getBusBreakerView().getBus());
         assertEquals(2, Iterables.size(vlload.getLoads()));
         assertEquals(1, Iterables.size(nload.getLoads()));
-        manager.setWorkingState(StateManager.INITIAL_STATE_ID);
+        manager.setWorkingState(StateManagerConstants.INITIAL_STATE_ID);
         assertNotNull(newLoad.getTerminal().getBusBreakerView().getBus());
         assertEquals(2, Iterables.size(vlload.getLoads()));
         assertEquals(2, Iterables.size(nload.getLoads()));
-=======
-        assertTrue(newLoad.getTerminal().getBusBreakerView().getBus() == null);
-        assertTrue(Iterables.size(vlload.getLoads()) == 2);
-        assertTrue(Iterables.size(nload.getLoads()) == 1);
-        manager.setWorkingState(StateManagerConstants.INITIAL_STATE_ID);
-        assertTrue(newLoad.getTerminal().getBusBreakerView().getBus() != null);
-        assertTrue(Iterables.size(vlload.getLoads()) == 2);
-        assertTrue(Iterables.size(nload.getLoads()) == 2);
->>>>>>> 421bbc8e
     }
 
     @Test
@@ -127,11 +112,7 @@
         Network network = EurostagTutorialExample1Factory.create();
         StateManager manager = network.getStateManager();
         manager.allowStateMultiThreadAccess(true);
-<<<<<<< HEAD
-        assertEquals(StateManager.INITIAL_STATE_ID, manager.getWorkingStateId());
-=======
-        assertTrue(manager.getWorkingStateId().equals(StateManagerConstants.INITIAL_STATE_ID));
->>>>>>> 421bbc8e
+        assertEquals(StateManagerConstants.INITIAL_STATE_ID, manager.getWorkingStateId());
         ExecutorService service = Executors.newSingleThreadExecutor();
         service.submit(() -> {
             try {
@@ -149,11 +130,7 @@
         Network network = EurostagTutorialExample1Factory.create();
         StateManager manager = network.getStateManager();
         manager.allowStateMultiThreadAccess(true);
-<<<<<<< HEAD
-        assertEquals(StateManager.INITIAL_STATE_ID, manager.getWorkingStateId());
-=======
-        assertTrue(manager.getWorkingStateId().equals(StateManagerConstants.INITIAL_STATE_ID));
->>>>>>> 421bbc8e
+        assertEquals(StateManagerConstants.INITIAL_STATE_ID, manager.getWorkingStateId());
         ExecutorService service = Executors.newSingleThreadExecutor();
         service.submit(() -> {
             try {
