--- conflicted
+++ resolved
@@ -30,11 +30,7 @@
         Network network = EurostagTutorialExample1Factory.create();
         StateManager manager = network.getStateManager();
         manager.allowStateMultiThreadAccess(true);
-<<<<<<< HEAD
-        assertEquals(StateManager.INITIAL_STATE_ID, manager.getWorkingStateId());
-=======
-        assertTrue(manager.getWorkingStateId().equals(StateManagerConstants.INITIAL_STATE_ID));
->>>>>>> 421bbc8e
+        assertEquals(StateManagerConstants.INITIAL_STATE_ID, manager.getWorkingStateId());
         ExecutorService service = CleanableExecutors.newFixedThreadPool("TEST_POOL", 1, Collections.singleton(new MultiStateNetworkThreadCleaner()));
         Thread[] threads = new Thread[1];
         service.submit(() -> {
