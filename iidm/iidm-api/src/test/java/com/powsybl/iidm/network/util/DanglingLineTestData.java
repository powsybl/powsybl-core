/**
 * Copyright (c) 2020, RTE (http://www.rte-france.com)
 * This Source Code Form is subject to the terms of the Mozilla Public
 * License, v. 2.0. If a copy of the MPL was not distributed with this
 * file, You can obtain one at http://mozilla.org/MPL/2.0/.
 */
package com.powsybl.iidm.network.util;

import org.mockito.Mockito;

import com.powsybl.iidm.network.Bus;
import com.powsybl.iidm.network.DanglingLine;
import com.powsybl.iidm.network.Terminal;
import com.powsybl.iidm.network.Terminal.BusBreakerView;
import com.powsybl.iidm.network.Terminal.BusView;

/**
 * @author Luma Zamarreño <zamarrenolm at aia.es>
 * @author José Antonio Marqués <marquesja at aia.es>
 */
class DanglingLineTestData {

    static double r = 0.05;
    static double x = 0.2;
    static double G = 0.0;
    static double B = 0.000001;

    static double U = 406.62;
    static double ANGLE = -8.60;

    static double P0 = -367.40;
    static double Q0 = 63.73;

<<<<<<< HEAD
=======
    static double BOUNDARY_BUS_U = 406.63;
    static double BOUNDARY_BUS_ANGLE = -8.57;

>>>>>>> 45ceb082
    private Bus bus;
    private BusView busView;
    private BusBreakerView busBreakerView;
    private Terminal terminal;
    private DanglingLine danglingLine;

    DanglingLineTestData() {
        bus = Mockito.mock(Bus.class);
        Mockito.when(bus.getV()).thenReturn(U);
        Mockito.when(bus.getAngle()).thenReturn(ANGLE);

        busView = Mockito.mock(BusView.class);
        Mockito.when(busView.getBus()).thenReturn(bus);
        busBreakerView = Mockito.mock(BusBreakerView.class);
        Mockito.when(busBreakerView.getBus()).thenReturn(bus);

        danglingLine = Mockito.mock(DanglingLine.class);
        Mockito.when(danglingLine.getId()).thenReturn("DanglingLineTest");
        terminal = Mockito.mock(Terminal.class);
        Mockito.when(danglingLine.getTerminal()).thenReturn(terminal);
        Mockito.when(terminal.isConnected()).thenReturn(true);
        Mockito.when(terminal.getBusView()).thenReturn(busView);
        Mockito.when(terminal.getBusBreakerView()).thenReturn(busBreakerView);
        Mockito.when(terminal.getP()).thenReturn(-367.35795801563415);
        Mockito.when(terminal.getQ()).thenReturn(63.73282249057797);

        Mockito.when(danglingLine.getR()).thenReturn(r);
        Mockito.when(danglingLine.getX()).thenReturn(x);
        Mockito.when(danglingLine.getG()).thenReturn(G);
        Mockito.when(danglingLine.getB()).thenReturn(B);
        Mockito.when(danglingLine.getP0()).thenReturn(P0);
        Mockito.when(danglingLine.getQ0()).thenReturn(Q0);
    }

    DanglingLine getDanglingLine() {
        return danglingLine;
    }

<<<<<<< HEAD
    public void setInvalidNetworkVoltage() {
        Mockito.when(bus.getV()).thenReturn(Double.NaN);
        Mockito.when(bus.getAngle()).thenReturn(Double.NaN);
    }

    public void setInvalidNetworkFlow() {
        Mockito.when(terminal.getP()).thenReturn(Double.NaN);
        Mockito.when(terminal.getQ()).thenReturn(Double.NaN);
    }

    public void setZ0() {
        Mockito.when(danglingLine.getR()).thenReturn(0.0);
        Mockito.when(danglingLine.getX()).thenReturn(0.0);
        Mockito.when(danglingLine.getG()).thenReturn(0.0);
        Mockito.when(danglingLine.getB()).thenReturn(0.0);
=======
    void setP0Zero() {
        Mockito.when(danglingLine.getP0()).thenReturn(0.0);
    }

    void setQ0Zero() {
        Mockito.when(danglingLine.getQ0()).thenReturn(0.0);
>>>>>>> 45ceb082
    }
}<|MERGE_RESOLUTION|>--- conflicted
+++ resolved
@@ -31,12 +31,6 @@
     static double P0 = -367.40;
     static double Q0 = 63.73;
 
-<<<<<<< HEAD
-=======
-    static double BOUNDARY_BUS_U = 406.63;
-    static double BOUNDARY_BUS_ANGLE = -8.57;
-
->>>>>>> 45ceb082
     private Bus bus;
     private BusView busView;
     private BusBreakerView busBreakerView;
@@ -75,29 +69,20 @@
         return danglingLine;
     }
 
-<<<<<<< HEAD
-    public void setInvalidNetworkVoltage() {
+    void setInvalidNetworkVoltage() {
         Mockito.when(bus.getV()).thenReturn(Double.NaN);
         Mockito.when(bus.getAngle()).thenReturn(Double.NaN);
     }
 
-    public void setInvalidNetworkFlow() {
+    void setInvalidNetworkFlow() {
         Mockito.when(terminal.getP()).thenReturn(Double.NaN);
         Mockito.when(terminal.getQ()).thenReturn(Double.NaN);
     }
 
-    public void setZ0() {
+    void setZ0() {
         Mockito.when(danglingLine.getR()).thenReturn(0.0);
         Mockito.when(danglingLine.getX()).thenReturn(0.0);
         Mockito.when(danglingLine.getG()).thenReturn(0.0);
         Mockito.when(danglingLine.getB()).thenReturn(0.0);
-=======
-    void setP0Zero() {
-        Mockito.when(danglingLine.getP0()).thenReturn(0.0);
-    }
-
-    void setQ0Zero() {
-        Mockito.when(danglingLine.getQ0()).thenReturn(0.0);
->>>>>>> 45ceb082
     }
 }