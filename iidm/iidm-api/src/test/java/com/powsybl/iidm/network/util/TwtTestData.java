/**
 * Copyright (c) 2018, RTE (http://www.rte-france.com)
 * This Source Code Form is subject to the terms of the Mozilla Public
 * License, v. 2.0. If a copy of the MPL was not distributed with this
 * file, You can obtain one at http://mozilla.org/MPL/2.0/.
 */
package com.powsybl.iidm.network.util;

import org.mockito.Mockito;

import com.powsybl.iidm.network.Bus;
import com.powsybl.iidm.network.Terminal;
import com.powsybl.iidm.network.ThreeWindingsTransformer;
import com.powsybl.iidm.network.Terminal.BusView;
import com.powsybl.iidm.network.ThreeWindingsTransformer.Leg;

/**
 *
 * @author Massimo Ferraro <massimo.ferraro@techrain.eu>
 */
public class TwtTestData {

    public static double P1 = 99.218431;
    public static double Q1 = 2.7304328;
    public static double P2 = -216.19819;
    public static double Q2 = -85.368180;
    public static double P3 = 118;
    public static double Q3 = 92.612077;

    public static double COMPUTED_P1 = 99.227288294050368;
    public static double COMPUTED_Q1 = 2.747147185209846;
    public static double COMPUTED_P2 = -216.195866533486196;
    public static double COMPUTED_Q2 = -85.490493190353362;
    public static double COMPUTED_P3 = 117.988318295632794;
    public static double COMPUTED_Q3 = 92.500849015581423;

    public static double U1 = 412.989001;
    public static double ANGLE1 = -6.78071;
    public static double U2 = 224.315268;
    public static double ANGLE2 = -8.77012;
    public static double U3 = 21.987;
    public static double ANGLE3 = -6.6508;

<<<<<<< HEAD
    public static double STAR_U = 412.662007016922757;
    public static double STAR_ANGLE = -7.353686938578365;
=======
    public static double STAR_U = 412.66853716385845;
    public static double STAR_ANGLE = -7.353779246544198;

    public static double G1 = 0;
    public static double B1 = 2.4375E-6;
    public static double G2 = 0;
    public static double B2 = 0;
    public static double G3 = 0;
    public static double B3 = 0;
>>>>>>> c579ee81

    public static double RATED_U0 = 400.0;
    public static double R1 = 0.898462;
    public static double X1 = 17.204128;
    public static double G11 = 0;
    public static double B11 = 2.4375E-6;
    public static double G12 = 0;
    public static double B12 = 0;
    public static double RATED_U1 = 400;
    public static double R2 = 1.070770247933884;
    public static double X2 = 19.6664;
    public static double G21 = 0;
    public static double B21 = 0;
    public static double G22 = 0;
    public static double B22 = 0;
    public static double RATED_U2 = 220;
    public static double R3 = 4.837006802721089;
    public static double X3 = 21.76072562358277;
    public static double G31 = 0;
    public static double B31 = 0;
    public static double G32 = 0;
    public static double B32 = 0;
    public static double RATED_U3 = 21;
    public static int PHASE_ANGLE_CLOCK_2 = 0;
    public static int PHASE_ANGLE_CLOCK_3 = 0;
    public static double RATED_U0 = RATED_U1;

    public static boolean CONNECTED1 = true;
    public static boolean CONNECTED2 = true;
    public static boolean CONNECTED3 = true;
    public static boolean MAIN_COMPONENT1 = true;
    public static boolean MAIN_COMPONENT2 = true;
    public static boolean MAIN_COMPONENT3 = true;

    private Terminal leg1Terminal;
    private ThreeWindingsTransformer twt3w;

    public TwtTestData() {
        Bus leg1Bus = Mockito.mock(Bus.class);
        Mockito.when(leg1Bus.getV()).thenReturn(U1);
        Mockito.when(leg1Bus.getAngle()).thenReturn(ANGLE1);
        Mockito.when(leg1Bus.isInMainConnectedComponent()).thenReturn(MAIN_COMPONENT1);

        BusView leg1BusView = Mockito.mock(BusView.class);
        Mockito.when(leg1BusView.getBus()).thenReturn(leg1Bus);

        leg1Terminal = Mockito.mock(Terminal.class);
        Mockito.when(leg1Terminal.isConnected()).thenReturn(CONNECTED1);
        Mockito.when(leg1Terminal.getP()).thenReturn(P1);
        Mockito.when(leg1Terminal.getQ()).thenReturn(Q1);
        Mockito.when(leg1Terminal.getBusView()).thenReturn(leg1BusView);

        Leg leg1 = Mockito.mock(Leg.class);
        Mockito.when(leg1.getR()).thenReturn(R1);
        Mockito.when(leg1.getX()).thenReturn(X1);
        Mockito.when(leg1.getRatedU()).thenReturn(RATED_U1);
<<<<<<< HEAD
        Mockito.when(leg1.getB()).thenReturn(B11 + B12);
        Mockito.when(leg1.getG()).thenReturn(G11 + G12);
=======
        Mockito.when(leg1.getB()).thenReturn(B1);
        Mockito.when(leg1.getG()).thenReturn(G1);
>>>>>>> c579ee81
        Mockito.when(leg1.getTerminal()).thenReturn(leg1Terminal);

        Bus leg2Bus = Mockito.mock(Bus.class);
        Mockito.when(leg2Bus.getV()).thenReturn(U2);
        Mockito.when(leg2Bus.getAngle()).thenReturn(ANGLE2);
        Mockito.when(leg2Bus.isInMainConnectedComponent()).thenReturn(MAIN_COMPONENT2);

        BusView leg2BusView = Mockito.mock(BusView.class);
        Mockito.when(leg2BusView.getBus()).thenReturn(leg2Bus);

        Terminal leg2Terminal = Mockito.mock(Terminal.class);
        Mockito.when(leg2Terminal.isConnected()).thenReturn(CONNECTED2);
        Mockito.when(leg2Terminal.getP()).thenReturn(P2);
        Mockito.when(leg2Terminal.getQ()).thenReturn(Q2);
        Mockito.when(leg2Terminal.getBusView()).thenReturn(leg2BusView);

        Leg leg2 = Mockito.mock(Leg.class);
        Mockito.when(leg2.getR()).thenReturn(R2);
        Mockito.when(leg2.getX()).thenReturn(X2);
<<<<<<< HEAD
        Mockito.when(leg2.getB()).thenReturn(B21 + B22);
        Mockito.when(leg2.getG()).thenReturn(G21 + G22);
=======
        Mockito.when(leg2.getB()).thenReturn(B2);
        Mockito.when(leg2.getG()).thenReturn(G2);
>>>>>>> c579ee81
        Mockito.when(leg2.getRatedU()).thenReturn(RATED_U2);
        Mockito.when(leg2.getTerminal()).thenReturn(leg2Terminal);

        Bus leg3Bus = Mockito.mock(Bus.class);
        Mockito.when(leg3Bus.getV()).thenReturn(U3);
        Mockito.when(leg3Bus.getAngle()).thenReturn(ANGLE3);
        Mockito.when(leg3Bus.isInMainConnectedComponent()).thenReturn(MAIN_COMPONENT3);

        BusView leg3BusView = Mockito.mock(BusView.class);
        Mockito.when(leg3BusView.getBus()).thenReturn(leg3Bus);

        Terminal leg3Terminal = Mockito.mock(Terminal.class);
        Mockito.when(leg3Terminal.isConnected()).thenReturn(CONNECTED3);
        Mockito.when(leg3Terminal.getP()).thenReturn(P3);
        Mockito.when(leg3Terminal.getQ()).thenReturn(Q3);
        Mockito.when(leg3Terminal.getBusView()).thenReturn(leg3BusView);

        Leg leg3 = Mockito.mock(Leg.class);
        Mockito.when(leg3.getR()).thenReturn(R3);
        Mockito.when(leg3.getX()).thenReturn(X3);
<<<<<<< HEAD
        Mockito.when(leg3.getB()).thenReturn(B31 + B32);
        Mockito.when(leg3.getG()).thenReturn(G31 + G32);
=======
        Mockito.when(leg3.getB()).thenReturn(B3);
        Mockito.when(leg3.getG()).thenReturn(G3);
>>>>>>> c579ee81
        Mockito.when(leg3.getRatedU()).thenReturn(RATED_U3);
        Mockito.when(leg3.getTerminal()).thenReturn(leg3Terminal);

        twt3w = Mockito.mock(ThreeWindingsTransformer.class);
        Mockito.when(twt3w.getId()).thenReturn("twt3w");
        Mockito.when(twt3w.getLeg1()).thenReturn(leg1);
        Mockito.when(twt3w.getLeg2()).thenReturn(leg2);
        Mockito.when(twt3w.getLeg3()).thenReturn(leg3);
        Mockito.when(twt3w.getRatedU0()).thenReturn(RATED_U0);
    }

    public ThreeWindingsTransformer get3WTransformer() {
        return twt3w;
    }

    public void setNanLeg1P() {
        Mockito.when(leg1Terminal.getP()).thenReturn(Double.NaN);
    }

}<|MERGE_RESOLUTION|>--- conflicted
+++ resolved
@@ -41,42 +41,23 @@
     public static double U3 = 21.987;
     public static double ANGLE3 = -6.6508;
 
-<<<<<<< HEAD
     public static double STAR_U = 412.662007016922757;
     public static double STAR_ANGLE = -7.353686938578365;
-=======
-    public static double STAR_U = 412.66853716385845;
-    public static double STAR_ANGLE = -7.353779246544198;
 
+    public static double R1 = 0.898462;
+    public static double X1 = 17.204128;
     public static double G1 = 0;
     public static double B1 = 2.4375E-6;
-    public static double G2 = 0;
-    public static double B2 = 0;
-    public static double G3 = 0;
-    public static double B3 = 0;
->>>>>>> c579ee81
-
-    public static double RATED_U0 = 400.0;
-    public static double R1 = 0.898462;
-    public static double X1 = 17.204128;
-    public static double G11 = 0;
-    public static double B11 = 2.4375E-6;
-    public static double G12 = 0;
-    public static double B12 = 0;
     public static double RATED_U1 = 400;
     public static double R2 = 1.070770247933884;
     public static double X2 = 19.6664;
-    public static double G21 = 0;
-    public static double B21 = 0;
-    public static double G22 = 0;
-    public static double B22 = 0;
+    public static double G2 = 0;
+    public static double B2 = 0;
     public static double RATED_U2 = 220;
     public static double R3 = 4.837006802721089;
     public static double X3 = 21.76072562358277;
-    public static double G31 = 0;
-    public static double B31 = 0;
-    public static double G32 = 0;
-    public static double B32 = 0;
+    public static double G3 = 0;
+    public static double B3 = 0;
     public static double RATED_U3 = 21;
     public static int PHASE_ANGLE_CLOCK_2 = 0;
     public static int PHASE_ANGLE_CLOCK_3 = 0;
@@ -111,13 +92,8 @@
         Mockito.when(leg1.getR()).thenReturn(R1);
         Mockito.when(leg1.getX()).thenReturn(X1);
         Mockito.when(leg1.getRatedU()).thenReturn(RATED_U1);
-<<<<<<< HEAD
-        Mockito.when(leg1.getB()).thenReturn(B11 + B12);
-        Mockito.when(leg1.getG()).thenReturn(G11 + G12);
-=======
         Mockito.when(leg1.getB()).thenReturn(B1);
         Mockito.when(leg1.getG()).thenReturn(G1);
->>>>>>> c579ee81
         Mockito.when(leg1.getTerminal()).thenReturn(leg1Terminal);
 
         Bus leg2Bus = Mockito.mock(Bus.class);
@@ -137,13 +113,8 @@
         Leg leg2 = Mockito.mock(Leg.class);
         Mockito.when(leg2.getR()).thenReturn(R2);
         Mockito.when(leg2.getX()).thenReturn(X2);
-<<<<<<< HEAD
-        Mockito.when(leg2.getB()).thenReturn(B21 + B22);
-        Mockito.when(leg2.getG()).thenReturn(G21 + G22);
-=======
         Mockito.when(leg2.getB()).thenReturn(B2);
         Mockito.when(leg2.getG()).thenReturn(G2);
->>>>>>> c579ee81
         Mockito.when(leg2.getRatedU()).thenReturn(RATED_U2);
         Mockito.when(leg2.getTerminal()).thenReturn(leg2Terminal);
 
@@ -164,13 +135,8 @@
         Leg leg3 = Mockito.mock(Leg.class);
         Mockito.when(leg3.getR()).thenReturn(R3);
         Mockito.when(leg3.getX()).thenReturn(X3);
-<<<<<<< HEAD
-        Mockito.when(leg3.getB()).thenReturn(B31 + B32);
-        Mockito.when(leg3.getG()).thenReturn(G31 + G32);
-=======
         Mockito.when(leg3.getB()).thenReturn(B3);
         Mockito.when(leg3.getG()).thenReturn(G3);
->>>>>>> c579ee81
         Mockito.when(leg3.getRatedU()).thenReturn(RATED_U3);
         Mockito.when(leg3.getTerminal()).thenReturn(leg3Terminal);
 
@@ -189,5 +155,4 @@
     public void setNanLeg1P() {
         Mockito.when(leg1Terminal.getP()).thenReturn(Double.NaN);
     }
-
 }