--- conflicted
+++ resolved
@@ -9,12 +9,9 @@
 /**
  * @author Geoffroy Jamgotchian <geoffroy.jamgotchian at rte-france.com>
  */
-<<<<<<< HEAD
-public interface TieLineAdder extends IdentifiableAdder<TieLineAdder> {
+public interface TieLineAdder extends IdentifiableAdder<TieLine, TieLineAdder> {
+
     TieLineAdder setHalf1(String half1Id);
-=======
-public interface TieLineAdder extends BranchAdder<TieLine, TieLineAdder> {
->>>>>>> 1311f3ac
 
     TieLineAdder setHalf2(String half2Id);
 
