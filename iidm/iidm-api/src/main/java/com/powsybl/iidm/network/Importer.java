--- conflicted
+++ resolved
@@ -356,11 +356,7 @@
      * @param reportNode the reportNode used for functional logs
      */
     default void update(Network network, ReadOnlyDataSource dataSource, Properties parameters, ReportNode reportNode) {
-<<<<<<< HEAD
-        update(network, dataSource, parameters);
-=======
         throw new UnsupportedOperationException("Importer do not implement updates");
->>>>>>> 21740b8d
     }
 
     /**
@@ -371,10 +367,6 @@
      * @param parameters some properties to configure the import
      */
     default void update(Network network, ReadOnlyDataSource dataSource, Properties parameters) {
-<<<<<<< HEAD
-        throw new UnsupportedOperationException("Importer do not implement updates");
-=======
         update(network, dataSource, parameters, ReportNode.NO_OP);
->>>>>>> 21740b8d
     }
 }