--- conflicted
+++ resolved
@@ -372,33 +372,6 @@
                 leg.getPhaseTapChanger() != null ? leg.getPhaseTapChanger().getCurrentStep().getX() : 0);
     }
 
-<<<<<<< HEAD
-    private static double getG1(Leg leg, boolean splitShuntAdmittance) {
-        return getValue(splitShuntAdmittance ? leg.getG() / 2 : leg.getG(),
-            leg.getRatioTapChanger() != null ? leg.getRatioTapChanger().getCurrentStep().getG() : 0,
-            leg.getPhaseTapChanger() != null ? leg.getPhaseTapChanger().getCurrentStep().getG() : 0);
-    }
-
-    private static double getB1(Leg leg, boolean splitShuntAdmittance) {
-        return getValue(splitShuntAdmittance ? leg.getB() / 2 : leg.getB(),
-            leg.getRatioTapChanger() != null ? leg.getRatioTapChanger().getCurrentStep().getB() : 0,
-            leg.getPhaseTapChanger() != null ? leg.getPhaseTapChanger().getCurrentStep().getB() : 0);
-    }
-
-    private static double getG2(Leg leg, boolean splitShuntAdmittance) {
-        return getValue(splitShuntAdmittance ? leg.getG() / 2 : 0.0,
-            leg.getRatioTapChanger() != null ? leg.getRatioTapChanger().getCurrentStep().getG() : 0,
-            leg.getPhaseTapChanger() != null ? leg.getPhaseTapChanger().getCurrentStep().getG() : 0);
-    }
-
-    private static double getB2(Leg leg, boolean splitShuntAdmittance) {
-        return getValue(splitShuntAdmittance ? leg.getB() / 2 : 0.0,
-            leg.getRatioTapChanger() != null ? leg.getRatioTapChanger().getCurrentStep().getB() : 0,
-            leg.getPhaseTapChanger() != null ? leg.getPhaseTapChanger().getCurrentStep().getB() : 0);
-    }
-
-=======
->>>>>>> 23248f34
     private static boolean isMainComponent(Leg leg) {
         Bus bus = leg.getTerminal().getBusView().getBus();
         Bus connectableBus = leg.getTerminal().getBusView().getConnectableBus();
