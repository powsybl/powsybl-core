--- conflicted
+++ resolved
@@ -108,7 +108,6 @@
         u3 = getV(twt.getLeg3());
         theta3 = getTheta(twt.getLeg3());
 
-<<<<<<< HEAD
         r1 = getR(twt.getLeg1());
         x1 = getX(twt.getLeg1());
         r2 = getR(twt.getLeg2());
@@ -116,13 +115,13 @@
         r3 = getR(twt.getLeg3());
         x3 = getX(twt.getLeg3());
 
-        g1 = twt.getLeg1().getG();
-        b1 = twt.getLeg1().getB();
-        g2 = twt.getLeg2().getG();
-        b2 = twt.getLeg2().getB();
-        g3 = twt.getLeg3().getG();
-        b3 = twt.getLeg3().getB();
-
+        g1 = getG(twt.getLeg1());
+        b1 = getB(twt.getLeg1());
+        g2 = getG(twt.getLeg2());
+        b2 = getB(twt.getLeg2());
+        g3 = getG(twt.getLeg3());
+        b3 = getB(twt.getLeg3());
+        
         this.ratedU0 = twt.getRatedU0();
         this.phaseAngleClock2 = phaseAngleClock2;
         this.phaseAngleClock3 = phaseAngleClock3;
@@ -136,25 +135,8 @@
 
         ratedU1 = twt.getLeg1().getRatedU();
         ratedU2 = twt.getLeg2().getRatedU();
-=======
-        g1 = getG(twt.getLeg1());
-        b1 = getB(twt.getLeg1());
-        g2 = getG(twt.getLeg2());
-        b2 = getB(twt.getLeg2());
-        g3 = getG(twt.getLeg3());
-        b3 = getB(twt.getLeg3());
-
-        r1 = getR(twt.getLeg1());
-        x1 = getX(twt.getLeg1());
-        ratedU1 = twt.getLeg1().getRatedU();
-        r2 = getR(twt.getLeg2());
-        x2 = getX(twt.getLeg2());
-        ratedU2 = twt.getLeg2().getRatedU();
-        r3 = getR(twt.getLeg3());
-        x3 = getX(twt.getLeg3());
->>>>>>> 02162ece
         ratedU3 = twt.getLeg3().getRatedU();
-
+        
         double rhof = 1.0;
         double alphaf = 0.0;
 
@@ -181,7 +163,6 @@
 
         // Assume the ratedU at the star bus is equal to ratedU of Leg1
 
-<<<<<<< HEAD
         if (connected1 && connected2 && connected3) {
 
             calculateThreeConnectedLegsFlow(u1, theta1, u2, theta2, u3, theta3, branchAdmittanceLeg1,
@@ -340,55 +321,6 @@
         Complex y22 = closeLeg.y22.add(ysh1).add(ysh2);
 
         return LinkData.kronAntenna(closeLeg.y11, closeLeg.y12, closeLeg.y21, y22, false);
-=======
-        Complex starVoltage = calcStarVoltage(twt, ratedU0);
-        starU = starVoltage.abs();
-        starTheta = starVoltage.getArgument();
-
-        BranchData leg1BranchData = legBranchData(twt.getId(), Side.ONE, twt.getLeg1(), 0, ratedU0, starVoltage,
-                epsilonX, applyReactanceCorrection);
-        computedP1 = leg1BranchData.getComputedP1();
-        computedQ1 = leg1BranchData.getComputedQ1();
-        BranchData leg2BranchData = legBranchData(twt.getId(), Side.TWO, twt.getLeg2(), phaseAngleClock2, ratedU0, starVoltage,
-                epsilonX, applyReactanceCorrection);
-        computedP2 = leg2BranchData.getComputedP1();
-        computedQ2 = leg2BranchData.getComputedQ1();
-        BranchData leg3BranchData = legBranchData(twt.getId(), Side.THREE, twt.getLeg3(), phaseAngleClock3, ratedU0, starVoltage,
-                epsilonX, applyReactanceCorrection);
-        computedP3 = leg3BranchData.getComputedP1();
-        computedQ3 = leg3BranchData.getComputedQ1();
-    }
-
-    public static Complex calcStarVoltage(ThreeWindingsTransformer twt, double ratedU0) {
-        Objects.requireNonNull(twt);
-        Complex v1 = ComplexUtils.polar2Complex(getV(twt.getLeg1()), getTheta(twt.getLeg1()));
-        Complex v2 = ComplexUtils.polar2Complex(getV(twt.getLeg2()), getTheta(twt.getLeg2()));
-        Complex v3 = ComplexUtils.polar2Complex(getV(twt.getLeg3()), getTheta(twt.getLeg3()));
-        Complex ytr1 = new Complex(getR(twt.getLeg1()), getX(twt.getLeg1())).reciprocal();
-        Complex ytr2 = new Complex(getR(twt.getLeg2()), getX(twt.getLeg2())).reciprocal();
-        Complex ytr3 = new Complex(getR(twt.getLeg3()), getX(twt.getLeg3())).reciprocal();
-
-        Complex a01 = new Complex(1, 0);
-        Complex a1 = new Complex(1 / rho(twt.getLeg1(), ratedU0), -alpha(twt.getLeg1()));
-        Complex a02 = new Complex(1, 0);
-        Complex a2 = new Complex(1 / rho(twt.getLeg2(), ratedU0), -alpha(twt.getLeg2()));
-        Complex a03 = new Complex(1, 0);
-        Complex a3 = new Complex(1 / rho(twt.getLeg3(), ratedU0), -alpha(twt.getLeg3()));
-
-        // IIDM model includes admittance to ground at star bus side in Leg1
-        Complex ysh01 = new Complex(getG(twt.getLeg1()), getB(twt.getLeg1()));
-        Complex ysh02 = new Complex(getG(twt.getLeg2()), getB(twt.getLeg2()));
-        Complex ysh03 = new Complex(getG(twt.getLeg3()), getB(twt.getLeg3()));
-        Complex y01 = ytr1.negate().divide(a01.conjugate().multiply(a1));
-        Complex y02 = ytr2.negate().divide(a02.conjugate().multiply(a2));
-        Complex y03 = ytr3.negate().divide(a03.conjugate().multiply(a3));
-        Complex y0101 = ytr1.add(ysh01).divide(a01.conjugate().multiply(a01));
-        Complex y0202 = ytr2.add(ysh02).divide(a02.conjugate().multiply(a02));
-        Complex y0303 = ytr3.add(ysh03).divide(a03.conjugate().multiply(a03));
-
-        return y01.multiply(v1).add(y02.multiply(v2)).add(y03.multiply(v3)).negate()
-                .divide(y0101.add(y0202).add(y0303));
->>>>>>> 02162ece
     }
 
     private static double getV(Leg leg) {
@@ -430,21 +362,12 @@
 
     private static double getR(Leg leg) {
         return getValue(leg.getR(),
-<<<<<<< HEAD
-                leg.getRatioTapChanger() != null ? leg.getRatioTapChanger().getCurrentStep().getR() : 0,
-                leg.getPhaseTapChanger() != null ? leg.getPhaseTapChanger().getCurrentStep().getR() : 0);
-=======
             leg.getRatioTapChanger() != null ? leg.getRatioTapChanger().getCurrentStep().getR() : 0,
             leg.getPhaseTapChanger() != null ? leg.getPhaseTapChanger().getCurrentStep().getR() : 0);
->>>>>>> 02162ece
     }
 
     private static double getX(Leg leg) {
         return getValue(leg.getX(),
-<<<<<<< HEAD
-                leg.getRatioTapChanger() != null ? leg.getRatioTapChanger().getCurrentStep().getX() : 0,
-                leg.getPhaseTapChanger() != null ? leg.getPhaseTapChanger().getCurrentStep().getX() : 0);
-=======
             leg.getRatioTapChanger() != null ? leg.getRatioTapChanger().getCurrentStep().getX() : 0,
             leg.getPhaseTapChanger() != null ? leg.getPhaseTapChanger().getCurrentStep().getX() : 0);
     }
@@ -459,7 +382,6 @@
         return getValue(leg.getB(),
             leg.getRatioTapChanger() != null ? leg.getRatioTapChanger().getCurrentStep().getB() : 0,
             leg.getPhaseTapChanger() != null ? leg.getPhaseTapChanger().getCurrentStep().getB() : 0);
->>>>>>> 02162ece
     }
 
     private static boolean isMainComponent(Leg leg) {
@@ -469,46 +391,6 @@
         return bus != null ? bus.isInMainConnectedComponent() : connectableMainComponent;
     }
 
-<<<<<<< HEAD
-=======
-    private static BranchData legBranchData(String twtId, Side side, Leg leg, int phaseAngleClock, double ratedU0, Complex starVoltage,
-            double epsilonX, boolean applyReactanceCorrection) {
-        // All (gk, bk) are zero in the IIDM model
-        return legBranchData(twtId, side, leg, getG(leg), getB(leg), phaseAngleClock, ratedU0, starVoltage, epsilonX, applyReactanceCorrection);
-    }
-
-    private static BranchData legBranchData(String twtId, Side side, Leg leg, double g, double b, int phaseAngleClock, double ratedU0,
-            Complex starVoltage,
-            double epsilonX, boolean applyReactanceCorrection) {
-        String branchId = twtId + "_" + side;
-        double r = getR(leg);
-        double x = getX(leg);
-        double uk = getV(leg);
-        double thetak = getTheta(leg);
-        double u0 = starVoltage.abs();
-        double theta0 = starVoltage.getArgument();
-        double gk = 0;
-        double bk = 0;
-        double g0 = g;
-        double b0 = b;
-        double rhok = rho(leg, ratedU0);
-        double alphak = alpha(leg);
-        double rho0 = 1;
-        double alpha0 = 0;
-        boolean buskMainComponent = true;
-        boolean bus0MainComponent = true;
-        boolean buskConnected = true;
-        boolean bus0Connected = true;
-        double flowPk = Double.NaN;
-        double flowQk = Double.NaN;
-        double flowP0 = Double.NaN;
-        double flowQ0 = Double.NaN;
-        return new BranchData(branchId, r, x, rhok, rho0, uk, u0, thetak, theta0, alphak, alpha0, gk, g0, bk, b0,
-                flowPk, flowQk, flowP0, flowQ0, buskConnected, bus0Connected, buskMainComponent, bus0MainComponent,
-                phaseAngleClock, epsilonX, applyReactanceCorrection);
-    }
-
->>>>>>> 02162ece
     public String getId() {
         return id;
     }
