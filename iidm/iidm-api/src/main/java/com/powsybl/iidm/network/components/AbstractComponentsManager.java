/**
 * Copyright (c) 2020, RTE (http://www.rte-france.com)
 * Copyright (c) 2025, Coreso SA (https://www.coreso.eu/) and TSCNET Services GmbH (https://www.tscnet.eu/)
 * This Source Code Form is subject to the terms of the Mozilla Public
 * License, v. 2.0. If a copy of the MPL was not distributed with this
 * file, You can obtain one at http://mozilla.org/MPL/2.0/.
 * SPDX-License-Identifier: MPL-2.0
 */

package com.powsybl.iidm.network.components;

import com.powsybl.iidm.network.Bus;
import com.powsybl.iidm.network.Component;
import com.powsybl.iidm.network.Line;
import com.powsybl.iidm.network.Network;
import com.powsybl.iidm.network.ThreeWindingsTransformer;
import com.powsybl.iidm.network.TieLine;
import com.powsybl.iidm.network.TwoWindingsTransformer;
import com.powsybl.math.graph.GraphUtil;
import com.powsybl.math.graph.GraphUtil.ConnectedComponentsComputationResult;
import it.unimi.dsi.fastutil.ints.IntArrayList;
import org.slf4j.Logger;
import org.slf4j.LoggerFactory;

import java.util.ArrayList;
import java.util.HashMap;
import java.util.List;
import java.util.Map;
import java.util.Objects;

/**
 * @author Mathieu Bague {@literal <mathieu.bague@rte-france.com>}
 */
abstract class AbstractComponentsManager<C extends Component> {

    private static final Logger LOGGER = LoggerFactory.getLogger(AbstractComponentsManager.class);

    private final String label;

    private List<C> components;

    private final boolean ac;

    private final boolean dc;

    protected AbstractComponentsManager(String label, boolean ac, boolean dc) {
        this.label = Objects.requireNonNull(label);
        this.ac = ac;
        this.dc = dc;
    }

    public void invalidate() {
        components = null;
    }

    public void update() {
        if (components != null) {
            return;
        }

        long startTime = System.currentTimeMillis();

        reset();

        int num = 0;
        Map<String, Integer> busId2num = new HashMap<>();
        List<Bus> num2AcBus = new ArrayList<>();
        List<DcBus> num2DcBus = new ArrayList<>();
        if (ac) {
            for (Bus bus : getNetwork().getBusView().getBuses()) {
                num2AcBus.add(bus);
                busId2num.put(bus.getId(), num);
                num++;
            }
        }
        final int nbAcBuses = num2AcBus.size();
        if (dc) {
            for (DcBus dcBus : getNetwork().getDcBuses()) {
                num2DcBus.add(dcBus);
                busId2num.put(dcBus.getId(), num);
                num++;
            }
        }
        IntArrayList[] adjacencyList = new IntArrayList[num];
        for (int i = 0; i < adjacencyList.length; i++) {
            adjacencyList[i] = new IntArrayList(3);
        }
        fillAdjacencyList(busId2num, adjacencyList);

        ConnectedComponentsComputationResult result = GraphUtil.computeConnectedComponents(adjacencyList);

        components = new ArrayList<>(result.getComponentSize().length);
        for (int i = 0; i < result.getComponentSize().length; i++) {
            components.add(createComponent(i, result.getComponentSize()[i]));
        }

        for (int i = 0; i < result.getComponentNumber().length; i++) {
            if (i < nbAcBuses) {
                Bus bus = num2AcBus.get(i);
                setComponentNumber(bus, result.getComponentNumber()[i]);
            } else {
                DcBus dcBus = num2DcBus.get(i - nbAcBuses);
                setComponentNumber(dcBus, result.getComponentNumber()[i]);
            }
        }

        LOGGER.debug("{} components computed in {} ms", getComponentLabel(), System.currentTimeMillis() - startTime);
    }

    public List<C> getConnectedComponents() {
        update();
        return components;
    }

    public C getComponent(int num) {
        // update() must not be put here, but explicitly called each time before because update may
        // trigger a new component computation and so on a change in the value of the num component already passed
        // (and outdated consequently) in parameter of this method
        return num != -1 ? components.get(num) : null;
    }

<<<<<<< HEAD
    void addToAdjacencyList(Bus bus1, Bus bus2, Map<String, Integer> id2num, IntArrayList[] adjacencyList) {
=======
    private void addToAdjacencyList(Identifiable<?> bus1, Identifiable<?> bus2, Map<String, Integer> busId2num, TIntArrayList[] adjacencyList) {
>>>>>>> 34dd1e70
        if (bus1 != null && bus2 != null) {
            int busNum1 = busId2num.get(bus1.getId());
            int busNum2 = busId2num.get(bus2.getId());
            adjacencyList[busNum1].add(busNum2);
            adjacencyList[busNum2].add(busNum1);
        }
    }

<<<<<<< HEAD
    protected void fillAdjacencyList(Map<String, Integer> id2num, IntArrayList[] adjacencyList) {
        for (Line line : getNetwork().getLines()) {
            Bus bus1 = line.getTerminal1().getBusView().getBus();
            Bus bus2 = line.getTerminal2().getBusView().getBus();
            addToAdjacencyList(bus1, bus2, id2num, adjacencyList);
        }
        for (TieLine tl : getNetwork().getTieLines()) {
            Bus bus1 = tl.getDanglingLine1().getTerminal().getBusView().getBus();
            Bus bus2 = tl.getDanglingLine2().getTerminal().getBusView().getBus();
            addToAdjacencyList(bus1, bus2, id2num, adjacencyList);
=======
    private void fillAdjacencyList(Map<String, Integer> busId2num, TIntArrayList[] adjacencyList) {
        fillAcAdjacencyList(busId2num, adjacencyList);
        fillDcAdjacencyList(busId2num, adjacencyList);
        fillAcDcAdjacencyList(busId2num, adjacencyList);
    }

    private void fillAcAdjacencyList(Map<String, Integer> busId2num, TIntArrayList[] adjacencyList) {
        if (ac) {
            for (Line line : getNetwork().getLines()) {
                Bus bus1 = line.getTerminal1().getBusView().getBus();
                Bus bus2 = line.getTerminal2().getBusView().getBus();
                addToAdjacencyList(bus1, bus2, busId2num, adjacencyList);
            }
            for (TieLine tl : getNetwork().getTieLines()) {
                Bus bus1 = tl.getDanglingLine1().getTerminal().getBusView().getBus();
                Bus bus2 = tl.getDanglingLine2().getTerminal().getBusView().getBus();
                addToAdjacencyList(bus1, bus2, busId2num, adjacencyList);
            }
            for (TwoWindingsTransformer transfo : getNetwork().getTwoWindingsTransformers()) {
                Bus bus1 = transfo.getTerminal1().getBusView().getBus();
                Bus bus2 = transfo.getTerminal2().getBusView().getBus();
                addToAdjacencyList(bus1, bus2, busId2num, adjacencyList);
            }
            for (ThreeWindingsTransformer transfo : getNetwork().getThreeWindingsTransformers()) {
                Bus bus1 = transfo.getLeg1().getTerminal().getBusView().getBus();
                Bus bus2 = transfo.getLeg2().getTerminal().getBusView().getBus();
                Bus bus3 = transfo.getLeg3().getTerminal().getBusView().getBus();
                addToAdjacencyList(bus1, bus2, busId2num, adjacencyList);
                addToAdjacencyList(bus1, bus3, busId2num, adjacencyList);
                addToAdjacencyList(bus2, bus3, busId2num, adjacencyList);
            }
            // Note that AC/DC converters with two AC terminals are not included here (AC synchronous component):
            // The converter does not synchronize the 2 AC terminals together,
            // the converter does not impose phase or frequency alignment.
            // The adjacency of the two AC terminals is however added in the case of ac && dc (connected component).
>>>>>>> 34dd1e70
        }
    }

    private void fillDcAdjacencyList(Map<String, Integer> busId2num, TIntArrayList[] adjacencyList) {
        if (dc) {
            for (DcLine dcLine : getNetwork().getDcLines()) {
                DcBus dcBus1 = dcLine.getDcTerminal1().getDcBus();
                DcBus dcBus2 = dcLine.getDcTerminal2().getDcBus();
                addToAdjacencyList(dcBus1, dcBus2, busId2num, adjacencyList);
            }
            for (AcDcConverter<?> acDcConverter : getNetwork().getDcConnectables(AcDcConverter.class)) {
                DcBus dcBus1 = acDcConverter.getDcTerminal1().getDcBus();
                DcBus dcBus2 = acDcConverter.getDcTerminal2().getDcBus();
                addToAdjacencyList(dcBus1, dcBus2, busId2num, adjacencyList);
            }
        }
    }

    private void fillAcDcAdjacencyList(Map<String, Integer> busId2num, TIntArrayList[] adjacencyList) {
        if (ac && dc) {
            for (HvdcLine line : getNetwork().getHvdcLines()) {
                Bus bus1 = line.getConverterStation1().getTerminal().getBusView().getBus();
                Bus bus2 = line.getConverterStation2().getTerminal().getBusView().getBus();
                addToAdjacencyList(bus1, bus2, busId2num, adjacencyList);
            }
            for (AcDcConverter<?> acDcConverter : getNetwork().getDcConnectables(AcDcConverter.class)) {
                Bus bus1 = acDcConverter.getTerminal1().getBusView().getBus();
                DcBus dcBus1 = acDcConverter.getDcTerminal1().getDcBus();
                DcBus dcBus2 = acDcConverter.getDcTerminal2().getDcBus();
                addToAdjacencyList(bus1, dcBus1, busId2num, adjacencyList);
                addToAdjacencyList(bus1, dcBus2, busId2num, adjacencyList);
                acDcConverter.getTerminal2().ifPresent(t2 -> {
                    Bus bus2 = t2.getBusView().getBus();
                    addToAdjacencyList(bus1, bus2, busId2num, adjacencyList);
                    addToAdjacencyList(bus2, dcBus1, busId2num, adjacencyList);
                    addToAdjacencyList(bus2, dcBus2, busId2num, adjacencyList);
                });
            }
        }
    }

    private String getComponentLabel() {
        return label;
    }

    protected abstract Network getNetwork();

    protected abstract C createComponent(int num, int size);

    protected abstract void setComponentNumber(Bus bus, int num);

    protected abstract void setComponentNumber(DcBus dcBus, int num);

    private void reset() {
        if (ac) {
            for (Bus bus : getNetwork().getBusBreakerView().getBuses()) {
                setComponentNumber(bus, -1);
            }
        }
        if (dc) {
            for (DcBus bus : getNetwork().getDcBuses()) {
                setComponentNumber(bus, -1);
            }
        }
    }

}<|MERGE_RESOLUTION|>--- conflicted
+++ resolved
@@ -119,11 +119,7 @@
         return num != -1 ? components.get(num) : null;
     }
 
-<<<<<<< HEAD
-    void addToAdjacencyList(Bus bus1, Bus bus2, Map<String, Integer> id2num, IntArrayList[] adjacencyList) {
-=======
-    private void addToAdjacencyList(Identifiable<?> bus1, Identifiable<?> bus2, Map<String, Integer> busId2num, TIntArrayList[] adjacencyList) {
->>>>>>> 34dd1e70
+    private void addToAdjacencyList(Identifiable<?> bus1, Identifiable<?> bus2, Map<String, Integer> busId2num, IntArrayList[] adjacencyList) {
         if (bus1 != null && bus2 != null) {
             int busNum1 = busId2num.get(bus1.getId());
             int busNum2 = busId2num.get(bus2.getId());
@@ -132,25 +128,13 @@
         }
     }
 
-<<<<<<< HEAD
-    protected void fillAdjacencyList(Map<String, Integer> id2num, IntArrayList[] adjacencyList) {
-        for (Line line : getNetwork().getLines()) {
-            Bus bus1 = line.getTerminal1().getBusView().getBus();
-            Bus bus2 = line.getTerminal2().getBusView().getBus();
-            addToAdjacencyList(bus1, bus2, id2num, adjacencyList);
-        }
-        for (TieLine tl : getNetwork().getTieLines()) {
-            Bus bus1 = tl.getDanglingLine1().getTerminal().getBusView().getBus();
-            Bus bus2 = tl.getDanglingLine2().getTerminal().getBusView().getBus();
-            addToAdjacencyList(bus1, bus2, id2num, adjacencyList);
-=======
-    private void fillAdjacencyList(Map<String, Integer> busId2num, TIntArrayList[] adjacencyList) {
+    private void fillAdjacencyList(Map<String, Integer> busId2num, IntArrayList[] adjacencyList) {
         fillAcAdjacencyList(busId2num, adjacencyList);
         fillDcAdjacencyList(busId2num, adjacencyList);
         fillAcDcAdjacencyList(busId2num, adjacencyList);
     }
 
-    private void fillAcAdjacencyList(Map<String, Integer> busId2num, TIntArrayList[] adjacencyList) {
+    private void fillAcAdjacencyList(Map<String, Integer> busId2num, IntArrayList[] adjacencyList) {
         if (ac) {
             for (Line line : getNetwork().getLines()) {
                 Bus bus1 = line.getTerminal1().getBusView().getBus();
@@ -179,11 +163,10 @@
             // The converter does not synchronize the 2 AC terminals together,
             // the converter does not impose phase or frequency alignment.
             // The adjacency of the two AC terminals is however added in the case of ac && dc (connected component).
->>>>>>> 34dd1e70
-        }
-    }
-
-    private void fillDcAdjacencyList(Map<String, Integer> busId2num, TIntArrayList[] adjacencyList) {
+        }
+    }
+
+    private void fillDcAdjacencyList(Map<String, Integer> busId2num, IntArrayList[] adjacencyList) {
         if (dc) {
             for (DcLine dcLine : getNetwork().getDcLines()) {
                 DcBus dcBus1 = dcLine.getDcTerminal1().getDcBus();
@@ -198,7 +181,7 @@
         }
     }
 
-    private void fillAcDcAdjacencyList(Map<String, Integer> busId2num, TIntArrayList[] adjacencyList) {
+    private void fillAcDcAdjacencyList(Map<String, Integer> busId2num, IntArrayList[] adjacencyList) {
         if (ac && dc) {
             for (HvdcLine line : getNetwork().getHvdcLines()) {
                 Bus bus1 = line.getConverterStation1().getTerminal().getBusView().getBus();
