--- conflicted
+++ resolved
@@ -183,11 +183,7 @@
     /**
      * Get the dangling line of this tie line corresponding to the given side
      */
-<<<<<<< HEAD
-    BoundaryLine getDanglingLine(Branch.Side side);
-=======
-    DanglingLine getDanglingLine(Side side);
->>>>>>> 3ac1b87d
+    BoundaryLine getDanglingLine(Side side);
 
     /**
      * Get the dangling line of this tie line corresponding to the given voltage level
