/**
 * Copyright (c) 2016, All partners of the iTesla project (http://www.itesla-project.eu/consortium)
 * This Source Code Form is subject to the terms of the Mozilla Public
 * License, v. 2.0. If a copy of the MPL was not distributed with this
 * file, You can obtain one at http://mozilla.org/MPL/2.0/.
 * SPDX-License-Identifier: MPL-2.0
 */
package com.powsybl.iidm.network;

import java.util.Optional;
import java.util.function.Predicate;

/**
 * A two windings power transformer.
 * <p>The equivalent &#960; model used is:
 * <div>
 *    <object data="doc-files/twoWindingsTransformer.svg" type="image/svg+xml">
 *    </object>
 * </div>
 * <p>b, g, r, x shall be specified at the side 2 voltage.
 * <p>b and g unit is siemens, r and x unit is ohm.
 *
 * <p>
 *  Characteristics
 * </p>
 * <table style="border: 1px solid black; border-collapse: collapse">
 *     <thead>
 *         <tr>
 *             <th style="border: 1px solid black">Attribute</th>
 *             <th style="border: 1px solid black">Type</th>
 *             <th style="border: 1px solid black">Unit</th>
 *             <th style="border: 1px solid black">Required</th>
 *             <th style="border: 1px solid black">Default value</th>
 *             <th style="border: 1px solid black">Description</th>
 *         </tr>
 *     </thead>
 *     <tbody>
 *         <tr>
 *             <td style="border: 1px solid black">Id</td>
 *             <td style="border: 1px solid black">String</td>
 *             <td style="border: 1px solid black"> - </td>
 *             <td style="border: 1px solid black">yes</td>
 *             <td style="border: 1px solid black"> - </td>
 *             <td style="border: 1px solid black">Unique identifier of the transformer</td>
 *         </tr>
 *         <tr>
 *             <td style="border: 1px solid black">Name</td>
 *             <td style="border: 1px solid black">String</td>
 *             <td style="border: 1px solid black">-</td>
 *             <td style="border: 1px solid black">yes</td>
 *             <td style="border: 1px solid black"> - </td>
 *             <td style="border: 1px solid black">Human-readable name of the transformer</td>
 *         </tr>
 *         <tr>
 *             <td style="border: 1px solid black">Rnom</td>
 *             <td style="border: 1px solid black">double</td>
 *             <td style="border: 1px solid black">&Omega;</td>
 *             <td style="border: 1px solid black">yes</td>
 *             <td style="border: 1px solid black"> - </td>
 *             <td style="border: 1px solid black">The nominal series resistance at the side 2 of the transformer </td>
 *         </tr>
 *         <tr>
 *             <td style="border: 1px solid black">Xnom</td>
 *             <td style="border: 1px solid black">double</td>
 *             <td style="border: 1px solid black">&Omega;</td>
 *             <td style="border: 1px solid black">yes</td>
 *             <td style="border: 1px solid black"> - </td>
 *             <td style="border: 1px solid black">The nominal series reactance at the side 2 of the transformer</td>
 *         </tr>
 *         <tr>
 *             <td style="border: 1px solid black">Gnom</td>
 *             <td style="border: 1px solid black">double</td>
 *             <td style="border: 1px solid black">S</td>
 *             <td style="border: 1px solid black">yes</td>
 *             <td style="border: 1px solid black"> - </td>
 *             <td style="border: 1px solid black">The nominal magnetizing conductance at the side 2 of the transformer</td>
 *         </tr>
 *         <tr>
 *             <td style="border: 1px solid black">Bnom</td>
 *             <td style="border: 1px solid black">double</td>
 *             <td style="border: 1px solid black">S</td>
 *             <td style="border: 1px solid black">yes</td>
 *             <td style="border: 1px solid black"> - </td>
 *             <td style="border: 1px solid black">The nominal magnetizing susceptance at the side 2 of the transformer</td>
 *         </tr>
 *         <tr>
 *             <td style="border: 1px solid black">V1nom</td>
 *             <td style="border: 1px solid black">double</td>
 *             <td style="border: 1px solid black">kV</td>
 *             <td style="border: 1px solid black">yes</td>
 *             <td style="border: 1px solid black"> - </td>
 *             <td style="border: 1px solid black">The rated voltage at side 1</td>
 *         </tr>
 *         <tr>
 *             <td style="border: 1px solid black">V2nom</td>
 *             <td style="border: 1px solid black">double</td>
 *             <td style="border: 1px solid black">kV</td>
 *             <td style="border: 1px solid black">yes</td>
 *             <td style="border: 1px solid black"> - </td>
 *             <td style="border: 1px solid black">The rated voltage at side 2</td>
 *         </tr>
 *         <tr>
 *             <td style="border: 1px solid black">RatedS</td>
 *             <td style="border: 1px solid black">double</td>
 *             <td style="border: 1px solid black"> MVA </td>
 *             <td style="border: 1px solid black">no</td>
 *             <td style="border: 1px solid black"> - </td>
 *             <td style="border: 1px solid black">The normal apparent power</td>
 *         </tr>
 *     </tbody>
 * </table>
 *
 * <p>b, g, r, x, &#961; and &#945; variables in the model can be computed with
 * the following Java code supposing <code>transfo</code> is an instance of
 * <code>TwoWindingsTransformer</code>.
 * <pre>
 * r = transfo.getR()
 *    * (1 + (transfo.getRatioTapChanger() != null ? transfo.getRatioTapChanger().getCurrentStep().getR() / 100 : 0)
 *       + (transfo.getPhaseTapChanger() != null ? transfo.getPhaseTapChanger().getCurrentStep().getR() / 100 : 0));
 * x = transfo.getX()
 *    * (1 + (transfo.getRatioTapChanger() != null ? transfo.getRatioTapChanger().getCurrentStep().getX() / 100 : 0)
 *       + (transfo.getPhaseTapChanger() != null ? transfo.getPhaseTapChanger().getCurrentStep().getX() / 100 : 0));
 * g = transfo.getG()
 *    * (1 + (transfo.getRatioTapChanger() != null ? transfo.getRatioTapChanger().getCurrentStep().getG() / 100 : 0)
 *       + (transfo.getPhaseTapChanger() != null ? transfo.getPhaseTapChanger().getCurrentStep().getG() / 100 : 0));
 * b = transfo.getB()
 *    * (1 + (transfo.getRatioTapChanger() != null ? transfo.getRatioTapChanger().getCurrentStep().getB() / 100 : 0)
 *       + (transfo.getPhaseTapChanger() != null ? transfo.getPhaseTapChanger().getCurrentStep().getB() / 100 : 0));
 * rho = transfo.getRatedU2() / transfo.getRatedU1()
 *    * (transfo.getRatioTapChanger() != null ? transfo.getRatioTapChanger().getCurrentStep().getRho() : 1);
 *    * (transfo.getPhaseTapChanger() != null ? transfo.getPhaseTapChanger().getCurrentStep().getRho() : 1);
 * alpha = (transfo.getPhaseTapChanger() != null ? transfo.getPhaseTapChanger().getCurrentStep().getAlpha() : 0);
 *
 * </pre>
 * A 2 windings transformer is connected to 2 voltage levels (side 1 and side 2)
 * that belong to the same substation.
 * <p>To create a 2 windings transformer, see {@link TwoWindingsTransformerAdder}
 *
 * @author Geoffroy Jamgotchian {@literal <geoffroy.jamgotchian at rte-france.com>}
 * @see RatioTapChanger
 * @see PhaseTapChanger
 * @see TwoWindingsTransformerAdder
 */
public interface TwoWindingsTransformer extends Branch<TwoWindingsTransformer>, Connectable<TwoWindingsTransformer>, RatioTapChangerHolder, PhaseTapChangerHolder {

    Optional<Substation> getSubstation();

    default Substation getNullableSubstation() {
        return getSubstation().orElse(null);
    }

    /**
     * Get the nominal series resistance specified in &#937; at the secondary
     * voltage side.
     */
    double getR();

    /**
     * Set the nominal series resistance specified in &#937; at the secondary
     * voltage side.
     */
    TwoWindingsTransformer setR(double r);

    /**
     * Get the nominal series reactance specified in &#937; at the secondary
     * voltage side.
     */
    double getX();

    /**
     * Set the nominal series reactance specified in &#937; at the secondary
     * voltage side.
     */
    TwoWindingsTransformer setX(double x);

    /**
     * Get the nominal magnetizing conductance specified in S at the secondary
     * voltage side.
     */
    double getG();

    /**
     * Set the nominal magnetizing conductance specified in S at the secondary
     * voltage side.
     */
    TwoWindingsTransformer setG(double g);

    /**
     * Get the nominal magnetizing susceptance specified in S at the secondary
     * voltage side.
     */
    double getB();

    /**
     * Set the nominal magnetizing susceptance specified in S at the secondary
     * voltage side.
     */
    TwoWindingsTransformer setB(double b);

    /**
     * Get the primary winding rated voltage in kV.
     */
    double getRatedU1();

    /**
     * Set the secondary winding rated voltage in kV.
     */
    TwoWindingsTransformer setRatedU1(double ratedU1);

    /**
     * Get the secondary winding rated voltage in kV.
     */
    double getRatedU2();

    /**
     * Set the secondary winding rated voltage in kV.
     */
    TwoWindingsTransformer setRatedU2(double ratedU2);

    /**
     * Get the normal apparent power rating in MVA (optional).
     */
    default double getRatedS() {
        throw new UnsupportedOperationException();
    }

    /**
     * Set the normal apparent power rating in MVA (optional).
     */
    default TwoWindingsTransformer setRatedS(double ratedS) {
        throw new UnsupportedOperationException();
    }

    @Override
    default IdentifiableType getType() {
        return IdentifiableType.TWO_WINDINGS_TRANSFORMER;
    }

<<<<<<< HEAD
    boolean connect(boolean propagateDisconnectionIfNeeded);

    default boolean connect(Predicate<Switch> isTypeSwitchToOperate, boolean propagateDisconnectionIfNeeded) {
        return connect(isTypeSwitchToOperate, null, propagateDisconnectionIfNeeded);
    }

    boolean connect(Predicate<Switch> isTypeSwitchToOperate, ThreeSides side, boolean propagateDisconnectionIfNeeded);

    boolean disconnect(boolean propagateDisconnectionIfNeeded);

    default boolean disconnect(Predicate<Switch> isSwitchOpenable, boolean propagateDisconnectionIfNeeded) {
        return disconnect(isSwitchOpenable, null, propagateDisconnectionIfNeeded);
    }

    boolean disconnect(Predicate<Switch> isSwitchOpenable, ThreeSides side, boolean propagateDisconnectionIfNeeded);
=======
    default void applySolvedValues() {
        setRatioTapPositionToSolvedTapPosition();
        setPhaseTapPositionToSolvedTapPosition();
    }

    default void setRatioTapPositionToSolvedTapPosition() {
        this.getOptionalRatioTapChanger().ifPresent(TapChanger::applySolvedValues);
    }

    default void setPhaseTapPositionToSolvedTapPosition() {
        this.getOptionalPhaseTapChanger().ifPresent(TapChanger::applySolvedValues);
    }
>>>>>>> 6be1fa08
}<|MERGE_RESOLUTION|>--- conflicted
+++ resolved
@@ -236,23 +236,6 @@
         return IdentifiableType.TWO_WINDINGS_TRANSFORMER;
     }
 
-<<<<<<< HEAD
-    boolean connect(boolean propagateDisconnectionIfNeeded);
-
-    default boolean connect(Predicate<Switch> isTypeSwitchToOperate, boolean propagateDisconnectionIfNeeded) {
-        return connect(isTypeSwitchToOperate, null, propagateDisconnectionIfNeeded);
-    }
-
-    boolean connect(Predicate<Switch> isTypeSwitchToOperate, ThreeSides side, boolean propagateDisconnectionIfNeeded);
-
-    boolean disconnect(boolean propagateDisconnectionIfNeeded);
-
-    default boolean disconnect(Predicate<Switch> isSwitchOpenable, boolean propagateDisconnectionIfNeeded) {
-        return disconnect(isSwitchOpenable, null, propagateDisconnectionIfNeeded);
-    }
-
-    boolean disconnect(Predicate<Switch> isSwitchOpenable, ThreeSides side, boolean propagateDisconnectionIfNeeded);
-=======
     default void applySolvedValues() {
         setRatioTapPositionToSolvedTapPosition();
         setPhaseTapPositionToSolvedTapPosition();
@@ -265,5 +248,20 @@
     default void setPhaseTapPositionToSolvedTapPosition() {
         this.getOptionalPhaseTapChanger().ifPresent(TapChanger::applySolvedValues);
     }
->>>>>>> 6be1fa08
+
+    boolean connect(boolean propagateDisconnectionIfNeeded);
+
+    default boolean connect(Predicate<Switch> isTypeSwitchToOperate, boolean propagateDisconnectionIfNeeded) {
+        return connect(isTypeSwitchToOperate, null, propagateDisconnectionIfNeeded);
+    }
+
+    boolean connect(Predicate<Switch> isTypeSwitchToOperate, ThreeSides side, boolean propagateDisconnectionIfNeeded);
+
+    boolean disconnect(boolean propagateDisconnectionIfNeeded);
+
+    default boolean disconnect(Predicate<Switch> isSwitchOpenable, boolean propagateDisconnectionIfNeeded) {
+        return disconnect(isSwitchOpenable, null, propagateDisconnectionIfNeeded);
+    }
+
+    boolean disconnect(Predicate<Switch> isSwitchOpenable, ThreeSides side, boolean propagateDisconnectionIfNeeded);
 }