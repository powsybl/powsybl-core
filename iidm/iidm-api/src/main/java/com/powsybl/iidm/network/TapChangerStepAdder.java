--- conflicted
+++ resolved
@@ -16,11 +16,7 @@
  * @param <T> the parent, so either a {@link TapChangerAdder} or a {@link TapChangerStepsReplacer})
  * @author Florent MILLOT {@literal <florent.millot at rte-france.com>}
  */
-<<<<<<< HEAD
 public interface TapChangerStepAdder<S extends TapChangerStepAdder<S, T>, T> {
-=======
-public interface TapChangerStepAdder<S extends TapChangerStepAdder<S, A>, A extends TapChangerAdder<A, S, ?>> {
->>>>>>> bbb75a42
     S setRho(double rho);
 
     S setR(double r);
