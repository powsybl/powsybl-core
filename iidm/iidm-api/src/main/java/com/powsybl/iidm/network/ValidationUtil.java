--- conflicted
+++ resolved
@@ -537,25 +537,7 @@
             validationLevel = ValidationLevel.min(validationLevel, ValidationLevel.EQUIPMENT);
         }
         if (regulating && regulationMode != null) {
-<<<<<<< HEAD
             validationLevel = checkRegulatingPhaseTapChanger(validable, regulationMode, regulationValue, regulationTerminal, loadTapChangingCapabilities, actionOnError, reportNode);
-=======
-            if (!loadTapChangingCapabilities) {
-                throwExceptionOrLogError(validable, "regulation cannot be enabled on phase tap changer without load tap changing capabilities", actionOnError,
-                        id -> NetworkReports.ptcPhaseRegulationCannotBeEnabledWithoutLoadTapChanging(reportNode, id));
-                validationLevel = ValidationLevel.min(validationLevel, ValidationLevel.EQUIPMENT);
-            }
-            if (Double.isNaN(regulationValue)) {
-                throwExceptionOrLogError(validable, "phase regulation is on and threshold/setpoint value is not set", actionOnError,
-                        id -> NetworkReports.ptcPhaseRegulationRegulationValueNotSet(reportNode, id));
-                validationLevel = ValidationLevel.min(validationLevel, ValidationLevel.EQUIPMENT);
-            }
-            if (regulationTerminal == null) {
-                throwExceptionOrLogError(validable, "phase regulation is on and regulated terminal is not set", actionOnError,
-                        id -> NetworkReports.ptcPhaseRegulationNoRegulatedTerminal(reportNode, id));
-                validationLevel = ValidationLevel.min(validationLevel, ValidationLevel.EQUIPMENT);
-            }
->>>>>>> 0c462648
         }
         if (regulationTerminal != null && regulationTerminal.getVoltageLevel().getNetwork() != network) {
             throw new ValidationException(validable, "phase regulation terminal is not part of the network");
@@ -569,20 +551,22 @@
             ActionOnError actionOnError, ReportNode reportNode) {
         ValidationLevel validationLevel = ValidationLevel.STEADY_STATE_HYPOTHESIS;
         if (!loadTapChangingCapabilities) {
-            throwExceptionOrLogError(validable, "regulation cannot be enabled on phase tap changer without load tap changing capabilities", actionOnError, reportNode);
+            throwExceptionOrLogError(validable, "regulation cannot be enabled on phase tap changer without load tap changing capabilities", actionOnError,
+                        id -> NetworkReports.ptcPhaseRegulationCannotBeEnabledWithoutLoadTapChanging(reportNode, id));
             validationLevel = ValidationLevel.min(validationLevel, ValidationLevel.EQUIPMENT);
         }
         if (Double.isNaN(regulationValue)) {
-            throwExceptionOrLogError(validable, "phase regulation is on and threshold/setpoint value is not set", actionOnError, reportNode);
+            throwExceptionOrLogError(validable, "phase regulation is on and threshold/setpoint value is not set", actionOnError,
+                        id -> NetworkReports.ptcPhaseRegulationRegulationValueNotSet(reportNode, id));
             validationLevel = ValidationLevel.min(validationLevel, ValidationLevel.EQUIPMENT);
         }
         if (regulationTerminal == null) {
-            throwExceptionOrLogError(validable, "phase regulation is on and regulated terminal is not set", actionOnError, reportNode);
+            throwExceptionOrLogError(validable, "phase regulation is on and regulated terminal is not set", actionOnError,
+                        id -> NetworkReports.ptcPhaseRegulationNoRegulatedTerminal(reportNode, id));
             validationLevel = ValidationLevel.min(validationLevel, ValidationLevel.EQUIPMENT);
         }
         if (regulationMode == PhaseTapChanger.RegulationMode.CURRENT_LIMITER && regulationValue < 0) {
-            throwExceptionOrLogError(validable,
-                    "phase tap changer in CURRENT_LIMITER mode must have a non-negative regulation value",
+            throwExceptionOrLogError(validable, "phase tap changer in CURRENT_LIMITER mode must have a non-negative regulation value",
                     actionOnError, reportNode);
             validationLevel = ValidationLevel.min(validationLevel, ValidationLevel.EQUIPMENT);
         }
