--- conflicted
+++ resolved
@@ -517,22 +517,7 @@
             validationLevel = ValidationLevel.min(validationLevel, ValidationLevel.EQUIPMENT);
         }
         if (regulating && regulationMode != null) {
-<<<<<<< HEAD
-            validationLevel = checkRegulatingPhaseTapChanger(validable, regulationMode, regulationValue, regulationTerminal, actionOnError, reportNode);
-=======
-            if (!loadTapChangingCapabilities) {
-                throwExceptionOrLogError(validable, "regulation cannot be enabled on phase tap changer without load tap changing capabilities", actionOnError, reportNode);
-                validationLevel = ValidationLevel.min(validationLevel, ValidationLevel.EQUIPMENT);
-            }
-            if (Double.isNaN(regulationValue)) {
-                throwExceptionOrLogError(validable, "phase regulation is on and threshold/setpoint value is not set", actionOnError, reportNode);
-                validationLevel = ValidationLevel.min(validationLevel, ValidationLevel.EQUIPMENT);
-            }
-            if (regulationTerminal == null) {
-                throwExceptionOrLogError(validable, "phase regulation is on and regulated terminal is not set", actionOnError, reportNode);
-                validationLevel = ValidationLevel.min(validationLevel, ValidationLevel.EQUIPMENT);
-            }
->>>>>>> 6be1fa08
+            validationLevel = checkRegulatingPhaseTapChanger(validable, regulationMode, regulationValue, regulationTerminal, loadTapChangingCapabilities, actionOnError, reportNode);
         }
         if (regulationTerminal != null && regulationTerminal.getVoltageLevel().getNetwork() != network) {
             throw new ValidationException(validable, "phase regulation terminal is not part of the network");
@@ -542,22 +527,19 @@
 
     private static ValidationLevel checkRegulatingPhaseTapChanger(Validable validable,
             PhaseTapChanger.RegulationMode regulationMode,
-            double regulationValue, Terminal regulationTerminal,
+            double regulationValue, Terminal regulationTerminal, boolean loadTapChangingCapabilities,
             ActionOnError actionOnError, ReportNode reportNode) {
         ValidationLevel validationLevel = ValidationLevel.STEADY_STATE_HYPOTHESIS;
-        if (regulationMode != PhaseTapChanger.RegulationMode.FIXED_TAP && Double.isNaN(regulationValue)) {
-            throwExceptionOrLogError(validable, "phase regulation is on and threshold/setpoint value is not set",
-                    actionOnError, reportNode);
-            validationLevel = ValidationLevel.min(validationLevel, ValidationLevel.EQUIPMENT);
-        }
-        if (regulationMode != PhaseTapChanger.RegulationMode.FIXED_TAP && regulationTerminal == null) {
-            throwExceptionOrLogError(validable, "phase regulation is on and regulated terminal is not set",
-                    actionOnError, reportNode);
-            validationLevel = ValidationLevel.min(validationLevel, ValidationLevel.EQUIPMENT);
-        }
-        if (regulationMode == PhaseTapChanger.RegulationMode.FIXED_TAP) {
-            throwExceptionOrLogError(validable, "phase regulation cannot be on if mode is FIXED", actionOnError,
-                    reportNode);
+        if (!loadTapChangingCapabilities) {
+            throwExceptionOrLogError(validable, "regulation cannot be enabled on phase tap changer without load tap changing capabilities", actionOnError, reportNode);
+            validationLevel = ValidationLevel.min(validationLevel, ValidationLevel.EQUIPMENT);
+        }
+        if (Double.isNaN(regulationValue)) {
+            throwExceptionOrLogError(validable, "phase regulation is on and threshold/setpoint value is not set", actionOnError, reportNode);
+            validationLevel = ValidationLevel.min(validationLevel, ValidationLevel.EQUIPMENT);
+        }
+        if (regulationTerminal == null) {
+            throwExceptionOrLogError(validable, "phase regulation is on and regulated terminal is not set", actionOnError, reportNode);
             validationLevel = ValidationLevel.min(validationLevel, ValidationLevel.EQUIPMENT);
         }
         if (regulationMode == PhaseTapChanger.RegulationMode.CURRENT_LIMITER && regulationValue < 0) {
