--- conflicted
+++ resolved
@@ -679,11 +679,7 @@
         if (pccTerminal != null) {
             var c = pccTerminal.getConnectable();
             if (!(c instanceof Branch<?> || c instanceof ThreeWindingsTransformer || c instanceof AcDcConverter<?>)) {
-<<<<<<< HEAD
-                throw new ValidationException(validable, "pccTerminal is not a line or transformer or the converter terminal");
-=======
                 throw new ValidationException(validable, "pccTerminal is not a line or transformer or converter terminal");
->>>>>>> e566af67
             }
             if (c instanceof AcDcConverter<?> && c != validable) {
                 throw new ValidationException(validable, "pccTerminal cannot be the terminal of another converter");
