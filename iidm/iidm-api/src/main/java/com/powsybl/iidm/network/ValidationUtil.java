/**
 * Copyright (c) 2016, All partners of the iTesla project (http://www.itesla-project.eu/consortium)
 * This Source Code Form is subject to the terms of the Mozilla Public
 * License, v. 2.0. If a copy of the MPL was not distributed with this
 * file, You can obtain one at http://mozilla.org/MPL/2.0/.
 * SPDX-License-Identifier: MPL-2.0
 */
package com.powsybl.iidm.network;

import com.powsybl.commons.PowsyblException;
import com.powsybl.commons.report.ReportNode;
import com.powsybl.commons.report.TypedValue;
import org.slf4j.Logger;
import org.slf4j.LoggerFactory;

import java.time.ZonedDateTime;
import java.util.Collection;
import java.util.Objects;
import java.util.Set;

/**
 * @author Geoffroy Jamgotchian {@literal <geoffroy.jamgotchian at rte-france.com>}
 */
public final class ValidationUtil {

    public enum ActionOnError {
        THROW_EXCEPTION,
        LOG_ERROR,
        IGNORE,
    }

    private static final Logger LOGGER = LoggerFactory.getLogger(ValidationUtil.class);

    private static final String ACTIVE_POWER_SETPOINT = "active power setpoint";
    private static final String MAXIMUM_P = "maximum P";
    private static final String UNIQUE_REGULATING_TAP_CHANGER_MSG = "Only one regulating control enabled is allowed";
    private static final String VOLTAGE_REGULATOR_ON = "voltage regulator is on";
    private static final String VOLTAGE_SETPOINT = "voltage setpoint";

    private ValidationUtil() {
    }

    public static void checkAccessOfRemovedEquipment(String id, boolean removed) {
        if (removed) {
            throw new PowsyblException("Cannot access removed equipment " + id);
        }
    }

    public static void checkModifyOfRemovedEquipment(String id, boolean removed) {
        if (removed) {
            throw new PowsyblException("Cannot modify removed equipment " + id);
        }
    }

    public static void checkAccessOfRemovedEquipment(String id, boolean removed, String attribute) {
        if (removed) {
            throw new PowsyblException("Cannot access " + attribute + " of removed equipment " + id);
        }
    }

    public static void checkModifyOfRemovedEquipment(String id, boolean removed, String attribute) {
        if (removed) {
            throw new PowsyblException("Cannot modify " + attribute + " of removed equipment " + id);
        }
    }

    public static PowsyblException createUndefinedValueGetterException() {
        return new PowsyblException("This getter cannot be used if the value is not defined");
    }

    public static PowsyblException createUnsetMethodException() {
        return new PowsyblException("Unset method is not defined. Implement SCADA mode in order to use it");
    }

    private static ValidationException createInvalidValueException(Validable validable, double value, String valueName) {
        return createInvalidValueException(validable, value, valueName, null);
    }

    private static ValidationException createInvalidValueException(Validable validable, double value, String valueName, String reason) {
        String r = reason == null ? "" : " (" + reason + ")";
        return new ValidationException(validable, "invalid value (" + value + ") for " + valueName + r);
    }

    private static String createInvalidValueMessage(double value, String valueName, String reason) {
        return "invalid value (" + value + ") for " + valueName + (reason == null ? "" : " (" + reason + ")");
    }

    private static void logError(Validable validable, String message, ReportNode reportNode) {
        reportNode.newReportNode()
                .withMessageTemplate(validable.getMessageHeader(), message)
                .withSeverity(TypedValue.ERROR_SEVERITY)
                .add();
        LOGGER.error("{}{}", validable.getMessageHeader(), message);
    }

    private static void throwExceptionOrLogError(Validable validable, String message, ActionOnError actionOnError, ReportNode reportNode) {
        if (actionOnError == ActionOnError.THROW_EXCEPTION) {
            throw new ValidationException(validable, message);
        }
        if (actionOnError == ActionOnError.LOG_ERROR) {
            logError(validable, message, reportNode);
        }
    }

    private static void throwExceptionOrIgnore(Validable validable, String message, ActionOnError actionOnError) {
        if (actionOnError == ActionOnError.THROW_EXCEPTION) {
            throw new ValidationException(validable, message);
        }
    }

    public static void throwExceptionOrIgnore(Validable validable, String message, ValidationLevel validationLevel) {
        throwExceptionOrIgnore(validable, message, checkValidationActionOnError(validationLevel));
    }

    private static void throwExceptionOrLogErrorForInvalidValue(Validable validable, double value, String valueName, ActionOnError actionOnError, ReportNode reportNode) {
        throwExceptionOrLogErrorForInvalidValue(validable, value, valueName, null, actionOnError, reportNode);
    }

    private static void throwExceptionOrLogErrorForInvalidValue(Validable validable, double value, String valueName, String reason, ActionOnError actionOnError, ReportNode reportNode) {
        if (actionOnError == ActionOnError.THROW_EXCEPTION) {
            throw createInvalidValueException(validable, value, valueName, reason);
        }
        if (actionOnError == ActionOnError.LOG_ERROR) {
            logError(validable, createInvalidValueMessage(value, valueName, reason), reportNode);
        }
    }

    public static ValidationLevel checkActivePowerSetpoint(Validable validable, double activePowerSetpoint, ValidationLevel validationLevel, ReportNode reportNode) {
        return checkActivePowerSetpoint(validable, activePowerSetpoint, checkValidationActionOnError(validationLevel), reportNode);
    }

    private static ValidationLevel checkActivePowerSetpoint(Validable validable, double activePowerSetpoint, ActionOnError actionOnError, ReportNode reportNode) {
        if (Double.isNaN(activePowerSetpoint)) {
            throwExceptionOrLogErrorForInvalidValue(validable, activePowerSetpoint, ACTIVE_POWER_SETPOINT, actionOnError, reportNode);
            return ValidationLevel.EQUIPMENT;
        }
        return ValidationLevel.STEADY_STATE_HYPOTHESIS;
    }

    public static ValidationLevel checkHvdcActivePowerSetpoint(Validable validable, double activePowerSetpoint, ValidationLevel validationLevel, ReportNode reportNode) {
        return checkHvdcActivePowerSetpoint(validable, activePowerSetpoint, checkValidationActionOnError(validationLevel), reportNode);
    }

    private static ValidationLevel checkHvdcActivePowerSetpoint(Validable validable, double activePowerSetpoint, ActionOnError actionOnError, ReportNode reportNode) {
        if (Double.isNaN(activePowerSetpoint)) {
            throwExceptionOrLogErrorForInvalidValue(validable, activePowerSetpoint, ACTIVE_POWER_SETPOINT, actionOnError, reportNode);
            return ValidationLevel.EQUIPMENT;
        } else if (activePowerSetpoint < 0) {
            throw createInvalidValueException(validable, activePowerSetpoint, ACTIVE_POWER_SETPOINT, "active power setpoint should not be negative");
        }
        return ValidationLevel.STEADY_STATE_HYPOTHESIS;
    }

    public static void checkActivePowerLimits(Validable validable, double minP, double maxP) {
        if (minP > maxP) {
            throw new ValidationException(validable, "invalid active limits [" + minP + ", " + maxP + "]");
        }
    }

    public static ValidationLevel checkTargetDeadband(Validable validable, String validableType, boolean regulating, double targetDeadband, ValidationLevel validationLevel, ReportNode reportNode) {
        return checkTargetDeadband(validable, validableType, regulating, targetDeadband, checkValidationActionOnError(validationLevel), reportNode);
    }

    private static ValidationLevel checkTargetDeadband(Validable validable, String validableType, boolean regulating, double targetDeadband, ActionOnError actionOnError, ReportNode reportNode) {
        if (regulating && Double.isNaN(targetDeadband)) {
            throwExceptionOrLogError(validable, "Undefined value for target deadband of regulating " + validableType, actionOnError, reportNode);
            return ValidationLevel.EQUIPMENT;
        }
        if (targetDeadband < 0) {
            throw new ValidationException(validable, "Unexpected value for target deadband of " + validableType + ": " + targetDeadband + " < 0");
        }
        return ValidationLevel.STEADY_STATE_HYPOTHESIS;
    }

    public static ValidationLevel checkVoltageControl(Validable validable, boolean voltageRegulatorOn, double voltageSetpoint, ValidationLevel validationLevel, ReportNode reportNode) {
        return checkVoltageControl(validable, voltageRegulatorOn, voltageSetpoint, checkValidationActionOnError(validationLevel), reportNode);
    }

    private static ValidationLevel checkVoltageControl(Validable validable, boolean voltageRegulatorOn, double voltageSetpoint, ActionOnError actionOnError, ReportNode reportNode) {
        if (voltageRegulatorOn) {
            if (Double.isNaN(voltageSetpoint)) {
                throwExceptionOrLogErrorForInvalidValue(validable, voltageSetpoint, VOLTAGE_SETPOINT, VOLTAGE_REGULATOR_ON, actionOnError, reportNode);
                return ValidationLevel.EQUIPMENT;
            }
            if (voltageSetpoint <= 0) {
                throw createInvalidValueException(validable, voltageSetpoint, VOLTAGE_SETPOINT, VOLTAGE_REGULATOR_ON);
            }
        }
        return ValidationLevel.STEADY_STATE_HYPOTHESIS;
    }

    public static ValidationLevel checkVoltageControl(Validable validable, Boolean voltageRegulatorOn, double voltageSetpoint, double reactivePowerSetpoint, ValidationLevel validationLevel, ReportNode reportNode) {
        return checkVoltageControl(validable, voltageRegulatorOn, voltageSetpoint, reactivePowerSetpoint, checkValidationActionOnError(validationLevel), reportNode);
    }

    private static ValidationLevel checkVoltageControl(Validable validable, Boolean voltageRegulatorOn, double voltageSetpoint, double reactivePowerSetpoint, ActionOnError actionOnError, ReportNode reportNode) {
        if (voltageRegulatorOn == null) {
            throw new ValidationException(validable, "voltage regulator status is not set");
        }
        if (voltageRegulatorOn) {
            if (Double.isNaN(voltageSetpoint)) {
                throwExceptionOrLogErrorForInvalidValue(validable, voltageSetpoint, VOLTAGE_SETPOINT, VOLTAGE_REGULATOR_ON, actionOnError, reportNode);
                return ValidationLevel.EQUIPMENT;
            }
            if (voltageSetpoint <= 0) {
                throw createInvalidValueException(validable, voltageSetpoint, VOLTAGE_SETPOINT, VOLTAGE_REGULATOR_ON);
            }
        } else if (Double.isNaN(reactivePowerSetpoint)) {
            throwExceptionOrLogErrorForInvalidValue(validable, reactivePowerSetpoint, "reactive power setpoint", "voltage regulator is off", actionOnError, reportNode);
            return ValidationLevel.EQUIPMENT;
        }
        return ValidationLevel.STEADY_STATE_HYPOTHESIS;
    }

    public static void checkRatedS(Validable validable, double ratedS) {
        if (!Double.isNaN(ratedS) && ratedS <= 0) {
            throw new ValidationException(validable, "Invalid value of rated S " + ratedS);
        }
    }

    public static void checkEnergySource(Validable validable, EnergySource energySource) {
        if (energySource == null) {
            throw new ValidationException(validable, "energy source is not set");
        }
    }

    public static void checkMinP(Validable validable, double minP) {
        if (Double.isNaN(minP)) {
            throw createInvalidValueException(validable, minP, "minimum P");
        }
    }

    public static void checkMaxP(Validable validable, double maxP) {
        if (Double.isNaN(maxP)) {
            throw createInvalidValueException(validable, maxP, MAXIMUM_P);
        }
    }

    public static void checkHvdcMaxP(Validable validable, double maxP) {
        if (Double.isNaN(maxP)) {
            throw createInvalidValueException(validable, maxP, MAXIMUM_P);
        } else if (maxP < 0) {
            throw createInvalidValueException(validable, maxP, MAXIMUM_P, "maximum P should not be negative");
        }
    }

    public static void checkRegulatingTerminal(Validable validable, Terminal regulatingTerminal, Network network) {
        if (regulatingTerminal != null && regulatingTerminal.getVoltageLevel().getNetwork() != network) {
            throw new ValidationException(validable, "regulating terminal is not part of the network");
        }
    }

    public static void checkLoadType(Validable validable, LoadType loadType) {
        if (loadType == null) {
            throw new ValidationException(validable, "load type is null");
        }
    }

    public static ValidationLevel checkP0(Validable validable, double p0, ValidationLevel validationLevel, ReportNode reportNode) {
        return checkP0(validable, p0, checkValidationActionOnError(validationLevel), reportNode);
    }

    private static ValidationLevel checkP0(Validable validable, double p0, ActionOnError actionOnError, ReportNode reportNode) {
        if (Double.isNaN(p0)) {
            throwExceptionOrLogError(validable, "p0 is invalid", actionOnError, reportNode);
            return ValidationLevel.EQUIPMENT;
        }
        return ValidationLevel.STEADY_STATE_HYPOTHESIS;
    }

    public static ValidationLevel checkQ0(Validable validable, double q0, ValidationLevel validationLevel, ReportNode reportNode) {
        return checkQ0(validable, q0, checkValidationActionOnError(validationLevel), reportNode);
    }

    private static ValidationLevel checkQ0(Validable validable, double q0, ActionOnError actionOnError, ReportNode reportNode) {
        if (Double.isNaN(q0)) {
            throwExceptionOrLogError(validable, "q0 is invalid", actionOnError, reportNode);
            return ValidationLevel.EQUIPMENT;
        }
        return ValidationLevel.STEADY_STATE_HYPOTHESIS;
    }

    public static void checkR(Validable validable, double r) {
        if (Double.isNaN(r)) {
            throw new ValidationException(validable, "r is invalid");
        }
    }

    public static void checkX(Validable validable, double x) {
        if (Double.isNaN(x)) {
            throw new ValidationException(validable, "x is invalid");
        }
    }

    public static void checkG1(Validable validable, double g1) {
        if (Double.isNaN(g1)) {
            throw new ValidationException(validable, "g1 is invalid");
        }
    }

    public static void checkG2(Validable validable, double g2) {
        if (Double.isNaN(g2)) {
            throw new ValidationException(validable, "g2 is invalid");
        }
    }

    public static void checkB1(Validable validable, double b1) {
        if (Double.isNaN(b1)) {
            throw new ValidationException(validable, "b1 is invalid");
        }
    }

    public static void checkB2(Validable validable, double b2) {
        if (Double.isNaN(b2)) {
            throw new ValidationException(validable, "b2 is invalid");
        }
    }

    public static void checkG(Validable validable, double g) {
        if (Double.isNaN(g)) {
            throw new ValidationException(validable, "g is invalid");
        }
    }

    public static void checkB(Validable validable, double b) {
        if (Double.isNaN(b)) {
            throw new ValidationException(validable, "b is invalid");
        }
    }

    public static void checkNominalV(Validable validable, double nominalV) {
        if (Double.isNaN(nominalV) || nominalV <= 0) {
            throw new ValidationException(validable, "nominal voltage is invalid");
        }
    }

    public static void checkVoltageLimits(Validable validable, double lowVoltageLimit, double highVoltageLimit) {
        if (lowVoltageLimit < 0) {
            throw new ValidationException(validable, "low voltage limit is < 0");
        }
        if (highVoltageLimit < 0) {
            throw new ValidationException(validable, "high voltage limit is < 0");
        }
        if (lowVoltageLimit > highVoltageLimit) {
            throw new ValidationException(validable, "Inconsistent voltage limit range ["
                    + lowVoltageLimit + ", " + highVoltageLimit + "]");
        }
    }

    public static void checkTopologyKind(Validable validable, TopologyKind topologyKind) {
        if (topologyKind == null) {
            throw new ValidationException(validable, "topology kind is invalid");
        }
    }

    public static void checkCaseDate(Validable validable, ZonedDateTime caseDate) {
        if (caseDate == null) {
            throw new ValidationException(validable, "case date is invalid");
        }
    }

    public static void checkForecastDistance(Validable validable, int forecastDistance) {
        if (forecastDistance < 0) {
            throw new ValidationException(validable, "forecast distance < 0");
        }
    }

    public static void checkBPerSection(Validable validable, double sectionB) {
        if (Double.isNaN(sectionB)) {
            throw new ValidationException(validable, "section susceptance is invalid");
        }
    }

    public static void checkMaximumSectionCount(Validable validable, int maximumSectionCount) {
        if (maximumSectionCount <= 0) {
            throw new ValidationException(validable, "the maximum number of section (" + maximumSectionCount
                    + ") should be greater than 0");
        }
    }

    public static ValidationLevel checkSections(Validable validable, Integer currentSectionCount, int maximumSectionCount, ValidationLevel validationLevel, ReportNode reportNode) {
        return checkSections(validable, currentSectionCount, maximumSectionCount, checkValidationActionOnError(validationLevel), reportNode);
    }

    private static ValidationLevel checkSections(Validable validable, Integer currentSectionCount, int maximumSectionCount, ActionOnError actionOnError, ReportNode reportNode) {
        checkMaximumSectionCount(validable, maximumSectionCount);
        if (currentSectionCount == null) {
            throwExceptionOrLogError(validable, "the current number of section is undefined", actionOnError, reportNode);
            return ValidationLevel.EQUIPMENT;
        } else {
            if (currentSectionCount < 0) {
                throw new ValidationException(validable, "the current number of section (" + currentSectionCount
                        + ") should be greater than or equal to 0");
            }
            if (currentSectionCount > maximumSectionCount) {
                throw new ValidationException(validable, "the current number (" + currentSectionCount
                        + ") of section should be lesser than the maximum number of section ("
                        + maximumSectionCount + ")");
            }
        }
        return ValidationLevel.STEADY_STATE_HYPOTHESIS;
    }

    public static void checkRatedU(Validable validable, double ratedU, String num) {
        if (Double.isNaN(ratedU)) {
            throw new ValidationException(validable, "rated U" + num + " is invalid");
        }
    }

    public static void checkRatedU1(Validable validable, double ratedU1) {
        checkRatedU(validable, ratedU1, "1");
    }

    public static void checkRatedU2(Validable validable, double ratedU2) {
        checkRatedU(validable, ratedU2, "2");
    }

    public static ValidationLevel checkSvcRegulator(Validable validable, double voltageSetpoint, double reactivePowerSetpoint,
                                                    StaticVarCompensator.RegulationMode regulationMode, ValidationLevel validationLevel, ReportNode reportNode) {
        return checkSvcRegulator(validable, voltageSetpoint, reactivePowerSetpoint, regulationMode, checkValidationActionOnError(validationLevel), reportNode);
    }

    private static ValidationLevel checkSvcRegulator(Validable validable, double voltageSetpoint, double reactivePowerSetpoint,
                                                     StaticVarCompensator.RegulationMode regulationMode, ActionOnError actionOnError, ReportNode reportNode) {
        if (regulationMode == null) {
            throwExceptionOrLogError(validable, "Regulation mode is invalid", actionOnError, reportNode);
            return ValidationLevel.EQUIPMENT;
        }
        switch (regulationMode) {
            case VOLTAGE -> {
                if (Double.isNaN(voltageSetpoint)) {
                    throwExceptionOrLogErrorForInvalidValue(validable, voltageSetpoint, VOLTAGE_SETPOINT, actionOnError, reportNode);
                    return ValidationLevel.EQUIPMENT;
                }
            }
            case REACTIVE_POWER -> {
                if (Double.isNaN(reactivePowerSetpoint)) {
                    throwExceptionOrLogErrorForInvalidValue(validable, reactivePowerSetpoint, "reactive power setpoint", actionOnError, reportNode);
                    return ValidationLevel.EQUIPMENT;
                }
            }
            case OFF -> {
                // nothing to check
            }
        }
        return ValidationLevel.STEADY_STATE_HYPOTHESIS;
    }

    public static void checkBmin(Validable validable, double bMin) {
        if (Double.isNaN(bMin)) {
            throw new ValidationException(validable, "bmin is invalid");
        }
    }

    public static void checkBmax(Validable validable, double bMax) {
        if (Double.isNaN(bMax)) {
            throw new ValidationException(validable, "bmax is invalid");
        }
    }

<<<<<<< HEAD
    public static void checkDoubleParamPositive(Validable validable, double param, String paramName) {
        if (Double.isNaN(param) || param < 0) {
            throw new ValidationException(validable, paramName + " is invalid");
        }
    }

    private static ValidationLevel errorOrWarningForRtc(Validable validable, boolean loadTapChangingCapabilities, String message, ActionOnError actionOnError, ReportNode reportNode) {
        if (loadTapChangingCapabilities) {
            throwExceptionOrLogError(validable, message, actionOnError, reportNode);
            return ValidationLevel.EQUIPMENT;
        }
        reportNode.newReportNode()
                .withMessageTemplate(validable.getMessageHeader(), message)
                .withSeverity(TypedValue.WARN_SEVERITY)
                .add();
        LOGGER.warn("{}{}", validable.getMessageHeader(), message);
        return ValidationLevel.STEADY_STATE_HYPOTHESIS;
    }

=======
>>>>>>> 98edb868
    public static ValidationLevel checkRatioTapChangerRegulation(Validable validable, boolean regulating, boolean loadTapChangingCapabilities,
                                                                 Terminal regulationTerminal, RatioTapChanger.RegulationMode regulationMode,
                                                                 double regulationValue, Network network, ValidationLevel validationLevel, ReportNode reportNode) {
        return checkRatioTapChangerRegulation(validable, regulating, loadTapChangingCapabilities, regulationTerminal, regulationMode, regulationValue, network, checkValidationActionOnError(validationLevel), reportNode);
    }

    private static ValidationLevel checkRatioTapChangerRegulation(Validable validable, boolean regulating, boolean loadTapChangingCapabilities,
                                                                 Terminal regulationTerminal, RatioTapChanger.RegulationMode regulationMode,
                                                                 double regulationValue, Network network, ActionOnError actionOnError,
                                                                 ReportNode reportNode) {
        ValidationLevel validationLevel = ValidationLevel.STEADY_STATE_HYPOTHESIS;
        if (regulating) {
            if (!loadTapChangingCapabilities) {
                throwExceptionOrLogError(validable, "regulation cannot be enabled on ratio tap changer without load tap changing capabilities", actionOnError, reportNode);
                validationLevel = ValidationLevel.min(validationLevel, ValidationLevel.EQUIPMENT);
            }
            if (Objects.isNull(regulationMode)) {
                throwExceptionOrLogError(validable, "regulation mode of regulating ratio tap changer must be given", actionOnError, reportNode);
                validationLevel = ValidationLevel.min(validationLevel, ValidationLevel.EQUIPMENT);
            }
            if (Double.isNaN(regulationValue)) {
                throwExceptionOrLogError(validable, "a regulation value has to be set for a regulating ratio tap changer", actionOnError, reportNode);
                validationLevel = ValidationLevel.min(validationLevel, ValidationLevel.EQUIPMENT);
            }
            if (regulationMode == RatioTapChanger.RegulationMode.VOLTAGE && regulationValue <= 0) {
                throwExceptionOrLogError(validable, "bad target voltage " + regulationValue, actionOnError, reportNode);
                validationLevel = ValidationLevel.min(validationLevel, ValidationLevel.EQUIPMENT);
            }
            if (regulationTerminal == null) {
                throwExceptionOrLogError(validable, "a regulation terminal has to be set for a regulating ratio tap changer", actionOnError, reportNode);
                validationLevel = ValidationLevel.min(validationLevel, ValidationLevel.EQUIPMENT);
            }
        }
        if (regulationTerminal != null && regulationTerminal.getVoltageLevel().getNetwork() != network) {
            throw new ValidationException(validable, "regulation terminal is not part of the network");
        }
        return validationLevel;
    }

    public static ValidationLevel checkPhaseTapChangerRegulation(Validable validable, PhaseTapChanger.RegulationMode regulationMode,
                                                                 double regulationValue, boolean regulating, boolean loadTapChangingCapabilities, Terminal regulationTerminal,
                                                                 Network network, ValidationLevel validationLevel, ReportNode reportNode) {
        return checkPhaseTapChangerRegulation(validable, regulationMode, regulationValue, regulating, loadTapChangingCapabilities, regulationTerminal,
                network, checkValidationActionOnError(validationLevel), reportNode);
    }

    private static ValidationLevel checkPhaseTapChangerRegulation(Validable validable, PhaseTapChanger.RegulationMode regulationMode,
                                                                  double regulationValue, boolean regulating, boolean loadTapChangingCapabilities, Terminal regulationTerminal,
                                                                  Network network, ActionOnError actionOnError, ReportNode reportNode) {
        ValidationLevel validationLevel = ValidationLevel.STEADY_STATE_HYPOTHESIS;
        if (loadTapChangingCapabilities && regulationMode == null) {
            throwExceptionOrLogError(validable, "phase regulation mode is not set", actionOnError, reportNode);
            validationLevel = ValidationLevel.min(validationLevel, ValidationLevel.EQUIPMENT);
        }
        if (regulating && regulationMode != null) {
            if (!loadTapChangingCapabilities) {
                throwExceptionOrLogError(validable, "regulation cannot be enabled on phase tap changer without load tap changing capabilities", actionOnError, reportNode);
                validationLevel = ValidationLevel.min(validationLevel, ValidationLevel.EQUIPMENT);
            }
            if (regulationMode != PhaseTapChanger.RegulationMode.FIXED_TAP && Double.isNaN(regulationValue)) {
                throwExceptionOrLogError(validable, "phase regulation is on and threshold/setpoint value is not set", actionOnError, reportNode);
                validationLevel = ValidationLevel.min(validationLevel, ValidationLevel.EQUIPMENT);
            }
            if (regulationMode != PhaseTapChanger.RegulationMode.FIXED_TAP && regulationTerminal == null) {
                throwExceptionOrLogError(validable, "phase regulation is on and regulated terminal is not set", actionOnError, reportNode);
                validationLevel = ValidationLevel.min(validationLevel, ValidationLevel.EQUIPMENT);
            }
            if (regulationMode == PhaseTapChanger.RegulationMode.FIXED_TAP) {
                throwExceptionOrLogError(validable, "phase regulation cannot be on if mode is FIXED", actionOnError, reportNode);
                validationLevel = ValidationLevel.min(validationLevel, ValidationLevel.EQUIPMENT);
            }
        }
        if (regulationTerminal != null && regulationTerminal.getVoltageLevel().getNetwork() != network) {
            throw new ValidationException(validable, "phase regulation terminal is not part of the network");
        }
        return validationLevel;
    }

    public static ValidationLevel checkOnlyOneTapChangerRegulatingEnabled(Validable validable, Set<TapChanger<?, ?, ?, ?>> tapChangersNotIncludingTheModified,
                                                                           boolean regulating, ValidationLevel validationLevel, ReportNode reportNode) {
        return checkOnlyOneTapChangerRegulatingEnabled(validable, tapChangersNotIncludingTheModified, regulating, checkValidationActionOnError(validationLevel), reportNode);
    }

    private static ValidationLevel checkOnlyOneTapChangerRegulatingEnabled(Validable validable, Set<TapChanger<?, ?, ?, ?>> tapChangersNotIncludingTheModified,
                                                                           boolean regulating, ActionOnError actionOnError, ReportNode reportNode) {
        if (regulating && tapChangersNotIncludingTheModified.stream().anyMatch(TapChanger::isRegulating)) {
            throwExceptionOrLogError(validable, UNIQUE_REGULATING_TAP_CHANGER_MSG, actionOnError, reportNode);
            return ValidationLevel.EQUIPMENT;
        }
        return ValidationLevel.STEADY_STATE_HYPOTHESIS;
    }

    public static ValidationLevel checkConvertersMode(Validable validable, HvdcLine.ConvertersMode converterMode,
                                                      ValidationLevel validationLevel, ReportNode reportNode) {
        return checkConvertersMode(validable, converterMode, checkValidationActionOnError(validationLevel), reportNode);
    }

    private static ValidationLevel checkConvertersMode(Validable validable, HvdcLine.ConvertersMode converterMode,
                                                       ActionOnError actionOnError, ReportNode reportNode) {
        if (converterMode == null) {
            throwExceptionOrLogError(validable, "converter mode is invalid", actionOnError, reportNode);
            return ValidationLevel.EQUIPMENT;
        }
        return ValidationLevel.STEADY_STATE_HYPOTHESIS;
    }

    public static void checkPowerFactor(Validable validable, double powerFactor) {
        if (Double.isNaN(powerFactor)) {
            throw new ValidationException(validable, "power factor is invalid");
        } else if (Math.abs(powerFactor) > 1) {
            throw new ValidationException(validable, "power factor is invalid, it should be between -1 and 1");
        }
    }

    public static void checkPositivePowerFactor(Validable validable, double powerFactor) {
        if (Double.isNaN(powerFactor)) {
            throw new ValidationException(validable, "power factor is invalid");
        } else if (powerFactor < 0 || powerFactor > 1) {
            throw new ValidationException(validable, "power factor is invalid, it must be between 0 and 1");
        }
    }

    public static DcNode checkAndGetDcNode(Network network, Validable validable, String dcNodeId, String attribute) {
        if (dcNodeId == null) {
            throw new ValidationException(validable, attribute + " is not set");
        }
        DcNode dcNode = network.getDcNode(dcNodeId);
        if (dcNode == null) {
            throw new ValidationException(validable, "DcNode '" + dcNodeId + "' not found");
        }
        return dcNode;
    }

    public static void checkSameParentNetwork(Network validableNetwork, Validable validable, DcNode dcNode) {
        if (validableNetwork != dcNode.getParentNetwork()) {
            throw new ValidationException(validable, "DC Node '" + dcNode.getId() +
                    "' is in network '" + dcNode.getParentNetwork().getId() + "' but DC Equipment is in '" + validableNetwork.getId() + "'");
        }
    }

    public static void checkSameParentNetwork(Network validableNetwork, Validable validable, DcNode dcNode1, DcNode dcNode2) {
        if (dcNode1.getParentNetwork() != dcNode2.getParentNetwork()) {
            throw new ValidationException(validable, "DC Nodes '" + dcNode1.getId() + "' and '" + dcNode2.getId() +
                    "' are in different networks '" + dcNode1.getParentNetwork().getId() + "' and '" + dcNode2.getParentNetwork().getId() + "'");
        }
        if (validableNetwork != dcNode1.getParentNetwork()) {
            throw new ValidationException(validable, "DC Nodes '" + dcNode1.getId() + "' and '" + dcNode2.getId() +
                    "' are in network '" + dcNode1.getParentNetwork().getId() + "' but DC Equipment is in '" + validableNetwork.getId() + "'");
        }
    }

    public static void checkAcDcConverterControlMode(Validable validable, AcDcConverter.ControlMode controlMode) {
        if (controlMode == null) {
            throw new ValidationException(validable, "controlMode is not set");
        }
    }

    public static void checkAcDcConverterTargetP(Validable validable, double targetP) {
        if (Double.isNaN(targetP)) {
            throw new ValidationException(validable, "targetP is invalid");
        }
    }

    public static void checkAcDcConverterTargetVdc(Validable validable, double targetVdc) {
        if (Double.isNaN(targetVdc)) {
            throw new ValidationException(validable, "targetVdc is invalid");
        }
    }

    public static void checkAcDcConverterPccTerminal(Validable validable, boolean twoAcTerminals, Terminal pccTerminal, VoltageLevel voltageLevel) {
        if (twoAcTerminals && pccTerminal == null) {
            throw new ValidationException(validable, "converter has two AC terminals and pccTerminal is not set");
        }
        if (pccTerminal != null) {
            var c = pccTerminal.getConnectable();
            if (twoAcTerminals && !(c instanceof Branch<?> || c instanceof ThreeWindingsTransformer)) {
                throw new ValidationException(validable, "converter has two AC terminals and pccTerminal is not a line or transformer terminal");
            } else if (!twoAcTerminals && !(c instanceof Branch<?> || c instanceof ThreeWindingsTransformer || c instanceof AcDcConverter<?>)) {
                throw new ValidationException(validable, "pccTerminal is not a line or transformer or the converter terminal");
            }
            if (!twoAcTerminals && c instanceof AcDcConverter<?> && c != validable) {
                throw new ValidationException(validable, "pccTerminal cannot be the terminal of another converter");
            }
            if (c.getParentNetwork() != voltageLevel.getParentNetwork()) {
                throw new ValidationException(validable, "pccTerminal is not in the same parent network as the voltage level");
            }
        }
    }

    public static void checkLccReactiveModel(Validable validable, LineCommutatedConverter.ReactiveModel reactiveModel) {
        if (reactiveModel == null) {
            throw new ValidationException(validable, "reactiveModel is not set");
        }
    }

    public static ValidationLevel checkLoadingLimits(Validable validable, double permanentLimit, Collection<LoadingLimits.TemporaryLimit> temporaryLimits,
                                                     ValidationLevel validationLevel, ReportNode reportNode) {
        return checkLoadingLimits(validable, permanentLimit, temporaryLimits, checkValidationActionOnError(validationLevel), reportNode);
    }

    private static ValidationLevel checkLoadingLimits(Validable validable, double permanentLimit, Collection<LoadingLimits.TemporaryLimit> temporaryLimits,
                                                      ActionOnError actionOnError, ReportNode reportNode) {
        ValidationLevel validationLevel = ValidationUtil.checkPermanentLimit(validable, permanentLimit, temporaryLimits, actionOnError, reportNode);
        ValidationUtil.checkTemporaryLimits(validable, permanentLimit, temporaryLimits);
        return validationLevel;
    }

    public static ValidationLevel checkPermanentLimit(Validable validable, double permanentLimit, Collection<LoadingLimits.TemporaryLimit> temporaryLimits,
                                                      ValidationLevel validationLevel, ReportNode reportNode) {
        return checkPermanentLimit(validable, permanentLimit, temporaryLimits, checkValidationActionOnError(validationLevel), reportNode);
    }

    private static ValidationLevel checkPermanentLimit(Validable validable, double permanentLimit, Collection<LoadingLimits.TemporaryLimit> temporaryLimits,
                                                       ActionOnError actionOnError, ReportNode reportNode) {
        ValidationLevel validationLevel = ValidationLevel.STEADY_STATE_HYPOTHESIS;
        if (Double.isNaN(permanentLimit) && !temporaryLimits.isEmpty()) {
            throwExceptionOrLogError(validable, "permanent limit must be defined if temporary limits are present", actionOnError, reportNode);
            validationLevel = ValidationLevel.min(validationLevel, ValidationLevel.EQUIPMENT);
        }
        if (permanentLimit < 0) {
            // because it is forbidden for SSH and EQ validation levels.
            throw new ValidationException(validable, "permanent limit must be >= 0");
        }
        if (permanentLimit == 0) {
            // log if zero
            LOGGER.info("{}permanent limit is set to 0", validable.getMessageHeader());
        }

        return validationLevel;
    }

    private static void checkTemporaryLimits(Validable validable, double permanentLimit, Collection<LoadingLimits.TemporaryLimit> temporaryLimits) {
        // check temporary limits are consistent with permanent
        if (LOGGER.isDebugEnabled()) {
            double previousLimit = Double.NaN;
            boolean wrongOrderMessageAlreadyLogged = false;
            for (LoadingLimits.TemporaryLimit tl : temporaryLimits) { // iterate in ascending order
                if (tl.getValue() <= permanentLimit) {
                    LOGGER.debug("{}, temporary limit should be greater than permanent limit", validable.getMessageHeader());
                }
                if (!wrongOrderMessageAlreadyLogged && !Double.isNaN(previousLimit) && tl.getValue() <= previousLimit) {
                    LOGGER.debug("{} : temporary limits should be in ascending value order", validable.getMessageHeader());
                    wrongOrderMessageAlreadyLogged = true;
                }
                previousLimit = tl.getValue();
            }
        }
    }

    public static ValidationLevel checkLossFactor(Validable validable, float lossFactor, ValidationLevel validationLevel, ReportNode reportNode) {
        return checkLossFactor(validable, lossFactor, checkValidationActionOnError(validationLevel), reportNode);
    }

    private static ValidationLevel checkLossFactor(Validable validable, float lossFactor, ActionOnError actionOnError, ReportNode reportNode) {
        ValidationLevel validationLevel = ValidationLevel.STEADY_STATE_HYPOTHESIS;
        if (Double.isNaN(lossFactor)) {
            throwExceptionOrLogError(validable, "loss factor is invalid is undefined", actionOnError, reportNode);
            validationLevel = ValidationLevel.min(validationLevel, ValidationLevel.EQUIPMENT);
        } else if (lossFactor < 0 || lossFactor > 100) {
            throw new ValidationException(validable, "loss factor must be >= 0 and <= 100");
        }
        return validationLevel;
    }

    private static ValidationLevel checkRtc(Validable validable, RatioTapChanger rtc, Network network, ActionOnError actionOnError, ReportNode reportNode) {
        ValidationLevel validationLevel = ValidationLevel.STEADY_STATE_HYPOTHESIS;
        if (rtc.findTapPosition().isEmpty()) {
            throwExceptionOrLogError(validable, "tap position is not set", actionOnError, reportNode);
            validationLevel = ValidationLevel.min(validationLevel, ValidationLevel.EQUIPMENT);
        }
        validationLevel = ValidationLevel.min(validationLevel, checkRatioTapChangerRegulation(validable, rtc.isRegulating(), rtc.hasLoadTapChangingCapabilities(), rtc.getRegulationTerminal(), rtc.getRegulationMode(), rtc.getRegulationValue(), network, actionOnError, reportNode));
        validationLevel = ValidationLevel.min(validationLevel, checkTargetDeadband(validable, "ratio tap changer", rtc.isRegulating(), rtc.getTargetDeadband(), actionOnError, reportNode));
        return validationLevel;
    }

    private static ValidationLevel checkPtc(Validable validable, PhaseTapChanger ptc, Network network, ActionOnError actionOnError, ReportNode reportNode) {
        ValidationLevel validationLevel = ValidationLevel.STEADY_STATE_HYPOTHESIS;
        if (ptc.findTapPosition().isEmpty()) {
            throwExceptionOrLogError(validable, "tap position is not set", actionOnError, reportNode);
            validationLevel = ValidationLevel.min(validationLevel, ValidationLevel.EQUIPMENT);
        }
        validationLevel = ValidationLevel.min(validationLevel, checkPhaseTapChangerRegulation(validable, ptc.getRegulationMode(), ptc.getRegulationValue(), ptc.isRegulating(), ptc.hasLoadTapChangingCapabilities(), ptc.getRegulationTerminal(), network, actionOnError, reportNode));
        validationLevel = ValidationLevel.min(validationLevel, checkTargetDeadband(validable, "phase tap changer", ptc.isRegulating(), ptc.getTargetDeadband(), actionOnError, reportNode));
        return validationLevel;
    }

    private static ValidationLevel checkThreeWindingsTransformer(Validable validable, ThreeWindingsTransformer twt, ActionOnError actionOnError, ReportNode reportNode) {
        ValidationLevel validationLevel = ValidationLevel.STEADY_STATE_HYPOTHESIS;
        for (ThreeWindingsTransformer.Leg leg : twt.getLegs()) {
            if (leg.hasRatioTapChanger()) {
                validationLevel = ValidationLevel.min(validationLevel, checkRtc(validable, leg.getRatioTapChanger(), twt.getNetwork(), actionOnError, reportNode));
            }
            if (leg.hasPhaseTapChanger()) {
                validationLevel = ValidationLevel.min(validationLevel, checkPtc(validable, leg.getPhaseTapChanger(), twt.getNetwork(), actionOnError, reportNode));
            }
        }
        long regulatingTc = twt.getLegStream()
                .map(ThreeWindingsTransformer.Leg::getRatioTapChanger)
                .filter(Objects::nonNull)
                .filter(TapChanger::isRegulating)
                .count()
                + twt.getLegStream()
                .map(ThreeWindingsTransformer.Leg::getPhaseTapChanger)
                .filter(Objects::nonNull)
                .filter(TapChanger::isRegulating)
                .count();
        if (regulatingTc > 1) {
            throw new ValidationException(validable, UNIQUE_REGULATING_TAP_CHANGER_MSG);
        }
        validationLevel = checkOperationalLimitsGroups(validable, twt.getLeg1().getOperationalLimitsGroups(), validationLevel, actionOnError, reportNode);
        validationLevel = checkOperationalLimitsGroups(validable, twt.getLeg2().getOperationalLimitsGroups(), validationLevel, actionOnError, reportNode);
        validationLevel = checkOperationalLimitsGroups(validable, twt.getLeg3().getOperationalLimitsGroups(), validationLevel, actionOnError, reportNode);
        return validationLevel;
    }

    private static ValidationLevel checkTwoWindingsTransformer(Validable validable, TwoWindingsTransformer twt, ActionOnError actionOnError, ReportNode reportNode) {
        ValidationLevel validationLevel = ValidationLevel.STEADY_STATE_HYPOTHESIS;
        if (twt.hasRatioTapChanger()) {
            validationLevel = ValidationLevel.min(validationLevel, checkRtc(validable, twt.getRatioTapChanger(), twt.getNetwork(), actionOnError, reportNode));
        }
        if (twt.hasPhaseTapChanger()) {
            validationLevel = ValidationLevel.min(validationLevel, checkPtc(validable, twt.getPhaseTapChanger(), twt.getNetwork(), actionOnError, reportNode));
        }
        if (twt.getOptionalRatioTapChanger().map(TapChanger::isRegulating).orElse(false)
                && twt.getOptionalPhaseTapChanger().map(TapChanger::isRegulating).orElse(false)) {
            throw new ValidationException(validable, UNIQUE_REGULATING_TAP_CHANGER_MSG);
        }
        validationLevel = checkOperationalLimitsGroups(validable, twt.getOperationalLimitsGroups1(), validationLevel, actionOnError, reportNode);
        validationLevel = checkOperationalLimitsGroups(validable, twt.getOperationalLimitsGroups2(), validationLevel, actionOnError, reportNode);
        return validationLevel;
    }

    private static ValidationLevel checkIdentifiable(Identifiable<?> identifiable, ValidationLevel previous, ActionOnError actionOnError, ReportNode reportNode) {
        ValidationLevel validationLevel = previous;
        if (identifiable instanceof Validable validable) {
            if (identifiable instanceof Battery battery) {
                validationLevel = ValidationLevel.min(validationLevel, checkP0(validable, battery.getTargetP(), actionOnError, reportNode));
                validationLevel = ValidationLevel.min(validationLevel, checkQ0(validable, battery.getTargetQ(), actionOnError, reportNode));
            } else if (identifiable instanceof DanglingLine danglingLine) {
                validationLevel = ValidationLevel.min(validationLevel, checkP0(validable, danglingLine.getP0(), actionOnError, reportNode));
                validationLevel = ValidationLevel.min(validationLevel, checkQ0(validable, danglingLine.getQ0(), actionOnError, reportNode));
                validationLevel = checkGenerationOnDanglingLine(validationLevel, validable, danglingLine, actionOnError, reportNode);
                validationLevel = checkOperationalLimitsGroups(validable, danglingLine.getOperationalLimitsGroups(), validationLevel, actionOnError, reportNode);
            } else if (identifiable instanceof Generator generator) {
                validationLevel = ValidationLevel.min(validationLevel, checkActivePowerSetpoint(validable, generator.getTargetP(), actionOnError, reportNode));
                validationLevel = ValidationLevel.min(validationLevel, checkVoltageControl(validable, generator.isVoltageRegulatorOn(), generator.getTargetV(), generator.getTargetQ(), actionOnError, reportNode));
            } else if (identifiable instanceof HvdcLine hvdcLine) {
                validationLevel = ValidationLevel.min(validationLevel, checkConvertersMode(validable, hvdcLine.getConvertersMode(), actionOnError, reportNode));
                validationLevel = ValidationLevel.min(validationLevel, checkHvdcActivePowerSetpoint(validable, hvdcLine.getActivePowerSetpoint(), actionOnError, reportNode));
            } else if (identifiable instanceof Load load) {
                validationLevel = ValidationLevel.min(validationLevel, checkP0(validable, load.getP0(), actionOnError, reportNode));
                validationLevel = ValidationLevel.min(validationLevel, checkQ0(validable, load.getQ0(), actionOnError, reportNode));
            } else if (identifiable instanceof ShuntCompensator shunt) {
                validationLevel = ValidationLevel.min(validationLevel, checkVoltageControl(validable, shunt.isVoltageRegulatorOn(), shunt.getTargetV(), actionOnError, reportNode));
                validationLevel = ValidationLevel.min(validationLevel, checkTargetDeadband(validable, "shunt compensator", shunt.isVoltageRegulatorOn(), shunt.getTargetDeadband(), actionOnError, reportNode));
                validationLevel = ValidationLevel.min(validationLevel, checkSections(validable, getSectionCount(shunt), shunt.getMaximumSectionCount(), actionOnError, reportNode));
            } else if (identifiable instanceof StaticVarCompensator svc) {
                validationLevel = ValidationLevel.min(validationLevel, checkSvcRegulator(validable, svc.getVoltageSetpoint(), svc.getReactivePowerSetpoint(), svc.getRegulationMode(), actionOnError, reportNode));
            } else if (identifiable instanceof ThreeWindingsTransformer twt) {
                validationLevel = ValidationLevel.min(validationLevel, checkThreeWindingsTransformer(validable, twt, actionOnError, reportNode));
            } else if (identifiable instanceof TwoWindingsTransformer twt) {
                validationLevel = ValidationLevel.min(validationLevel, checkTwoWindingsTransformer(validable, twt, actionOnError, reportNode));
            } else if (identifiable instanceof VscConverterStation converterStation) {
                validationLevel = ValidationLevel.min(validationLevel, checkVoltageControl(validable, converterStation.isVoltageRegulatorOn(), converterStation.getVoltageSetpoint(), converterStation.getReactivePowerSetpoint(), actionOnError, reportNode));
            } else if (identifiable instanceof Branch<?> branch) {
                validationLevel = checkOperationalLimitsGroups(validable, branch.getOperationalLimitsGroups1(), validationLevel, actionOnError, reportNode);
                validationLevel = checkOperationalLimitsGroups(validable, branch.getOperationalLimitsGroups2(), validationLevel, actionOnError, reportNode);
            }
        }
        return validationLevel;
    }

    private static ValidationLevel checkGenerationOnDanglingLine(ValidationLevel previous, Validable validable, DanglingLine danglingLine, ActionOnError actionOnError, ReportNode reportNode) {
        ValidationLevel validationLevel = previous;
        DanglingLine.Generation generation = danglingLine.getGeneration();
        if (generation != null) {
            validationLevel = ValidationLevel.min(validationLevel, checkActivePowerSetpoint(validable, generation.getTargetP(), actionOnError, reportNode));
            validationLevel = ValidationLevel.min(validationLevel, checkVoltageControl(validable, generation.isVoltageRegulationOn(), generation.getTargetV(), generation.getTargetQ(), actionOnError, reportNode));
        }
        return validationLevel;
    }

    private static Integer getSectionCount(ShuntCompensator shunt) {
        return shunt.findSectionCount().isPresent() ? shunt.getSectionCount() : null;
    }

    private static ValidationLevel checkOperationalLimitsGroups(Validable validable, Collection<OperationalLimitsGroup> operationalLimitsGroupCollection, ValidationLevel previous, ActionOnError actionOnError, ReportNode reportNode) {
        ValidationLevel validationLevel = previous;
        for (OperationalLimitsGroup group : operationalLimitsGroupCollection) {
            validationLevel = checkOperationalLimitsGroup(validable, group, validationLevel, actionOnError, reportNode);
        }
        return validationLevel;
    }

    private static ValidationLevel checkOperationalLimitsGroup(Validable validable, OperationalLimitsGroup operationalLimitsGroup, ValidationLevel previous, ActionOnError actionOnError, ReportNode reportNode) {
        ValidationLevel[] validationLevel = new ValidationLevel[1];
        validationLevel[0] = previous;
        operationalLimitsGroup.getCurrentLimits().ifPresent(l -> validationLevel[0] = checkLoadingLimits(validable, l, validationLevel[0], actionOnError, reportNode));
        operationalLimitsGroup.getApparentPowerLimits().ifPresent(l -> validationLevel[0] = checkLoadingLimits(validable, l, validationLevel[0], actionOnError, reportNode));
        operationalLimitsGroup.getActivePowerLimits().ifPresent(l -> validationLevel[0] = checkLoadingLimits(validable, l, validationLevel[0], actionOnError, reportNode));
        return validationLevel[0];
    }

    private static ValidationLevel checkLoadingLimits(Validable validable, LoadingLimits limits, ValidationLevel validationLevel, ActionOnError actionOnError, ReportNode reportNode) {
        return ValidationLevel.min(validationLevel, checkLoadingLimits(validable, limits.getPermanentLimit(), limits.getTemporaryLimits(), actionOnError, reportNode));
    }

    public static ValidationLevel validate(Collection<Identifiable<?>> identifiables, boolean allChecks, ActionOnError actionOnError, ValidationLevel previous, ReportNode reportNode) {
        Objects.requireNonNull(identifiables);
        Objects.requireNonNull(previous);
        Objects.requireNonNull(reportNode);
        if (checkValidationLevel(previous)) {
            return previous;
        }
        ValidationLevel validationLevel = ValidationLevel.STEADY_STATE_HYPOTHESIS;
        for (Identifiable<?> identifiable : identifiables) {
            validationLevel = checkIdentifiable(identifiable, validationLevel, actionOnError, reportNode);
            if (!allChecks && validationLevel == ValidationLevel.MINIMUM_VALUE) {
                return validationLevel;
            }
        }
        return validationLevel;
    }

    private static boolean checkValidationLevel(ValidationLevel validationLevel) {
        return validationLevel.compareTo(ValidationLevel.STEADY_STATE_HYPOTHESIS) >= 0;
    }

    private static ActionOnError checkValidationActionOnError(ValidationLevel validationLevel) {
        return validationLevel.compareTo(ValidationLevel.STEADY_STATE_HYPOTHESIS) >= 0 ? ActionOnError.THROW_EXCEPTION : ActionOnError.IGNORE;
    }

}<|MERGE_RESOLUTION|>--- conflicted
+++ resolved
@@ -458,28 +458,12 @@
         }
     }
 
-<<<<<<< HEAD
     public static void checkDoubleParamPositive(Validable validable, double param, String paramName) {
         if (Double.isNaN(param) || param < 0) {
             throw new ValidationException(validable, paramName + " is invalid");
         }
     }
 
-    private static ValidationLevel errorOrWarningForRtc(Validable validable, boolean loadTapChangingCapabilities, String message, ActionOnError actionOnError, ReportNode reportNode) {
-        if (loadTapChangingCapabilities) {
-            throwExceptionOrLogError(validable, message, actionOnError, reportNode);
-            return ValidationLevel.EQUIPMENT;
-        }
-        reportNode.newReportNode()
-                .withMessageTemplate(validable.getMessageHeader(), message)
-                .withSeverity(TypedValue.WARN_SEVERITY)
-                .add();
-        LOGGER.warn("{}{}", validable.getMessageHeader(), message);
-        return ValidationLevel.STEADY_STATE_HYPOTHESIS;
-    }
-
-=======
->>>>>>> 98edb868
     public static ValidationLevel checkRatioTapChangerRegulation(Validable validable, boolean regulating, boolean loadTapChangingCapabilities,
                                                                  Terminal regulationTerminal, RatioTapChanger.RegulationMode regulationMode,
                                                                  double regulationValue, Network network, ValidationLevel validationLevel, ReportNode reportNode) {
