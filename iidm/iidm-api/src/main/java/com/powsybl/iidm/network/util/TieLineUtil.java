/**
 * Copyright (c) 2021, RTE (http://www.rte-france.com)
 * This Source Code Form is subject to the terms of the Mozilla Public
 * License, v. 2.0. If a copy of the MPL was not distributed with this
 * file, You can obtain one at http://mozilla.org/MPL/2.0/.
 */
package com.powsybl.iidm.network.util;

import com.google.common.collect.Sets;
import com.powsybl.commons.PowsyblException;
<<<<<<< HEAD
import com.powsybl.iidm.network.BoundaryLine;
=======
import com.powsybl.commons.reporter.Reporter;
import com.powsybl.iidm.network.DanglingLine;
>>>>>>> 3ac1b87d
import com.powsybl.iidm.network.DanglingLineFilter;
import org.apache.commons.math3.complex.Complex;

import com.powsybl.iidm.network.Branch;
import com.powsybl.iidm.network.util.LinkData.BranchAdmittanceMatrix;
import org.slf4j.Logger;
import org.slf4j.LoggerFactory;

import java.util.*;
import java.util.function.BiConsumer;
import java.util.function.Function;
import java.util.stream.Collectors;

import static com.powsybl.iidm.network.util.TieLineReports.*;

/**
 * @author Luma Zamarreño <zamarrenolm at aia.es>
 * @author José Antonio Marqués <marquesja at aia.es>
 */

public final class TieLineUtil {

    private static final Logger LOGGER = LoggerFactory.getLogger(TieLineUtil.class);

    private TieLineUtil() {
    }

    public static String buildMergedId(String id1, String id2) {
        if (id1.compareTo(id2) < 0) {
            return id1 + " + " + id2;
        }
        if (id1.compareTo(id2) > 0) {
            return id2 + " + " + id1;
        }
        return id1;
    }

    public static String buildMergedName(String id1, String id2, String name1, String name2) {
        if (name1 == null) {
            return name2;
        }
        if (name2 == null) {
            return name1;
        }
        if (name1.compareTo(name2) == 0) {
            return name1;
        }
        if (id1.compareTo(id2) < 0) {
            return name1 + " + " + name2;
        }
        if (id1.compareTo(id2) > 0) {
            return name2 + " + " + name1;
        }
        if (name1.compareTo(name2) < 0) {
            return name1 + " + " + name2;
        }
        return name2 + " + " + name1;
    }

<<<<<<< HEAD
    public static void mergeProperties(BoundaryLine dl1, BoundaryLine dl2, Properties properties) {
=======
    public static void mergeProperties(DanglingLine dl1, DanglingLine dl2, Properties properties) {
        mergeProperties(dl1, dl2, properties, Reporter.NO_OP);
    }

    public static void mergeProperties(DanglingLine dl1, DanglingLine dl2, Properties properties, Reporter reporter) {
>>>>>>> 3ac1b87d
        Set<String> dl1Properties = dl1.getPropertyNames();
        Set<String> dl2Properties = dl2.getPropertyNames();
        Set<String> commonProperties = Sets.intersection(dl1Properties, dl2Properties);
        Sets.difference(dl1Properties, commonProperties).forEach(prop -> properties.setProperty(prop, dl1.getProperty(prop)));
        Sets.difference(dl2Properties, commonProperties).forEach(prop -> properties.setProperty(prop, dl2.getProperty(prop)));
        commonProperties.forEach(prop -> {
            if (dl1.getProperty(prop).equals(dl2.getProperty(prop))) {
                properties.setProperty(prop, dl1.getProperty(prop));
            } else if (dl1.getProperty(prop).isEmpty()) {
                LOGGER.debug("Inconsistencies of property '{}' between both sides of merged line. Side 1 is empty, keeping side 2 value '{}'", prop, dl2.getProperty(prop));
                propertyOnlyOnOneSide(reporter, prop, dl2.getProperty(prop), 1, dl1.getId(), dl2.getId());
                properties.setProperty(prop, dl2.getProperty(prop));
            } else if (dl2.getProperty(prop).isEmpty()) {
                LOGGER.debug("Inconsistencies of property '{}' between both sides of merged line. Side 2 is empty, keeping side 1 value '{}'", prop, dl1.getProperty(prop));
                propertyOnlyOnOneSide(reporter, prop, dl1.getProperty(prop), 2, dl1.getId(), dl2.getId());
                properties.setProperty(prop, dl1.getProperty(prop));
            } else {
                LOGGER.debug("Inconsistencies of property '{}' between both sides of merged line. '{}' on side 1 and '{}' on side 2. Removing the property of merged line", prop, dl1.getProperty(prop), dl2.getProperty(prop));
                inconsistentPropertyValues(reporter, prop, dl1.getProperty(prop), dl2.getProperty(prop), dl1.getId(), dl2.getId());
            }
        });
        dl1Properties.forEach(prop -> properties.setProperty(prop + "_1", dl1.getProperty(prop)));
        dl2Properties.forEach(prop -> properties.setProperty(prop + "_2", dl2.getProperty(prop)));
    }

<<<<<<< HEAD
    public static void mergeIdenticalAliases(BoundaryLine dl1, BoundaryLine dl2, Map<String, String> aliases) {
=======
    public static void mergeIdenticalAliases(DanglingLine dl1, DanglingLine dl2, Map<String, String> aliases) {
        mergeIdenticalAliases(dl1, dl2, aliases, Reporter.NO_OP);
    }

    public static void mergeIdenticalAliases(DanglingLine dl1, DanglingLine dl2, Map<String, String> aliases, Reporter reporter) {
>>>>>>> 3ac1b87d
        for (String alias : dl1.getAliases()) {
            if (dl2.getAliases().contains(alias)) {
                LOGGER.debug("Alias '{}' is found in dangling lines '{}' and '{}'. It is moved to their new tie line.", alias, dl1.getId(), dl2.getId());
                moveCommonAliases(reporter, alias, dl1.getId(), dl2.getId());
                String type1 = dl1.getAliasType(alias).orElse("");
                String type2 = dl2.getAliasType(alias).orElse("");
                if (type1.equals(type2)) {
                    aliases.put(alias, type1);
                } else {
                    LOGGER.warn("Inconsistencies found for alias '{}' type in dangling lines '{}' and '{}'. Type is lost.", alias, dl1.getId(), dl2.getId());
                    inconsistentAliasTypes(reporter, alias, type1, type2, dl1.getId(), dl2.getId());
                    aliases.put(alias, "");
                }
            }
        }
        aliases.keySet().forEach(alias -> {
            dl1.removeAlias(alias);
            dl2.removeAlias(alias);
        });
    }

    public static void mergeDifferentAliases(DanglingLine dl1, DanglingLine dl2, Map<String, String> aliases, Reporter reporter) {
        for (String alias : dl1.getAliases()) {
            if (!dl2.getAliases().contains(alias)) {
                aliases.put(alias, dl1.getAliasType(alias).orElse(""));
            }
        }
        for (String alias : dl2.getAliases()) {
            if (!dl1.getAliases().contains(alias)) {
                String type = dl2.getAliasType(alias).orElse("");
                if (!type.isEmpty() && aliases.containsValue(type)) {
                    String tmpType = type;
                    String alias1 = aliases.entrySet().stream().filter(e -> tmpType.equals(e.getValue())).map(Map.Entry::getKey).findFirst().orElseThrow(IllegalStateException::new);
                    aliases.put(alias1, type + "_1");
                    LOGGER.warn("Inconsistencies found for alias type '{}'('{}' for '{}' and '{}' for '{}'). " +
                            "Types are respectively renamed as '{}_1' and '{}_2'.", type, alias1, dl1.getId(), alias, dl2.getId(), type, type);
                    inconsistentAliasValues(reporter, alias1, alias, type, dl1.getId(), dl2.getId());
                    type += "_2";
                }
                aliases.put(alias, type);
            }
        }
        aliases.keySet().forEach(alias -> {
            if (dl1.getAliases().contains(alias)) {
                dl1.removeAlias(alias);
            }
            if (dl2.getAliases().contains(alias)) {
                dl2.removeAlias(alias);
            }
        });
    }

    /**
     * If it exists, find the dangling line in the merging network that should be associated to a candidate dangling line in the network to be merged.
     * Two dangling lines in different IGM should be associated if:
     * - they have the same ID and at least one has a non-null X-node code
     * OR
     * - they have the same non-null X-node code and are the only dangling lines to have this X-node code in their respective networks
     * OR
     * - they have the same non-null X-node code and are the only connected dangling lines to have this X-node code in their respective networks
     *
     * @param candidateBoundaryLine candidate dangling line in the network to be merged
     * @param boundaryLine dangling line in the merging network with same ID as the candidate dangling line. Can be null.
     * @param getBoundaryLinesByXnodeCode function to retrieve dangling lines with a given X-node code in the merging network.
     * @param associateDanglingLines function associating two dangling lines
     */
    public static void findAndAssociateDanglingLines(BoundaryLine candidateBoundaryLine, BoundaryLine boundaryLine,
                                                     Function<String, List<BoundaryLine>> getBoundaryLinesByXnodeCode,
                                                     BiConsumer<BoundaryLine, BoundaryLine> associateDanglingLines) {
        Objects.requireNonNull(candidateBoundaryLine);
        Objects.requireNonNull(getBoundaryLinesByXnodeCode);
        Objects.requireNonNull(associateDanglingLines);
        if (boundaryLine == null) { // if dangling line with same ID not present, find dangling line(s) with same X-node code in merging network if present
            // mapping by ucte xnode code
            if (candidateBoundaryLine.getUcteXnodeCode() != null) { // if X-node code null: no associated dangling line
                if (candidateBoundaryLine.getNetwork().getDanglingLineStream(DanglingLineFilter.UNPAIRED)
                        .filter(d -> d != candidateBoundaryLine)
                        .filter(d -> candidateBoundaryLine.getUcteXnodeCode().equals(d.getUcteXnodeCode()))
                        .anyMatch(d -> d.getTerminal().isConnected())) { // check that there is no connected dangling line with same X-node code in the network to be merged
                    return;                                         // in that case, do nothing
                }
                List<BoundaryLine> dls = getBoundaryLinesByXnodeCode.apply(candidateBoundaryLine.getUcteXnodeCode());
                if (dls != null) {
                    if (dls.size() == 1) { // if there is exactly one dangling line in the merging network, merge it
                        associateDanglingLines.accept(dls.get(0), candidateBoundaryLine);
                    }
                    if (dls.size() > 1) { // if more than one dangling line in the merging network, check how many are connected
                        List<BoundaryLine> connectedDls = dls.stream().filter(dl -> dl.getTerminal().isConnected()).collect(Collectors.toList());
                        if (connectedDls.size() == 1) { // if there is exactly one connected dangling line in the merging network, merge it. Otherwise, do nothing
                            associateDanglingLines.accept(connectedDls.get(0), candidateBoundaryLine);
                        }
                    }
                }
            }
        } else {
            // if dangling line with same ID present, there is only one: they are associated if the X-node code is identical (if not: throw exception)
            if ((boundaryLine.getUcteXnodeCode() != null && candidateBoundaryLine.getUcteXnodeCode() != null
                    && !boundaryLine.getUcteXnodeCode().equals(candidateBoundaryLine.getUcteXnodeCode())) || (boundaryLine.getUcteXnodeCode() == null && candidateBoundaryLine.getUcteXnodeCode() == null)) {
                throw new PowsyblException("Dangling line couple " + boundaryLine.getId()
                        + " have inconsistent Xnodes (" + boundaryLine.getUcteXnodeCode()
                        + "!=" + candidateBoundaryLine.getUcteXnodeCode() + ")");
            }
            String code = Optional.ofNullable(boundaryLine.getUcteXnodeCode()).orElseGet(candidateBoundaryLine::getUcteXnodeCode);
            List<BoundaryLine> dls = getBoundaryLinesByXnodeCode.apply(code);
            if (dls != null && dls.size() > 1) {
                throw new PowsyblException("Should not have any dangling lines other than " + boundaryLine.getId() + " linked to " + code);
            }
            associateDanglingLines.accept(boundaryLine, candidateBoundaryLine);
        }
    }

    public static double getR(BoundaryLine dl1, BoundaryLine dl2) {
        LinkData.BranchAdmittanceMatrix adm = TieLineUtil.equivalentBranchAdmittanceMatrix(dl1, dl2);
        // Add 0.0 to avoid negative zero, tests where the R value is compared as text, fail
        return adm.y12().negate().reciprocal().getReal() + 0.0;
    }

    public static double getX(BoundaryLine dl1, BoundaryLine dl2) {
        LinkData.BranchAdmittanceMatrix adm = TieLineUtil.equivalentBranchAdmittanceMatrix(dl1, dl2);
        // Add 0.0 to avoid negative zero, tests where the X value is compared as text, fail
        return adm.y12().negate().reciprocal().getImaginary() + 0.0;
    }

    public static double getG1(BoundaryLine dl1, BoundaryLine dl2) {
        LinkData.BranchAdmittanceMatrix adm = TieLineUtil.equivalentBranchAdmittanceMatrix(dl1, dl2);
        return adm.y11().add(adm.y12()).getReal();
    }

    public static double getB1(BoundaryLine dl1, BoundaryLine dl2) {
        LinkData.BranchAdmittanceMatrix adm = TieLineUtil.equivalentBranchAdmittanceMatrix(dl1, dl2);
        return adm.y11().add(adm.y12()).getImaginary();
    }

    public static double getG2(BoundaryLine dl1, BoundaryLine dl2) {
        LinkData.BranchAdmittanceMatrix adm = TieLineUtil.equivalentBranchAdmittanceMatrix(dl1, dl2);
        return adm.y22().add(adm.y21()).getReal();
    }

    public static double getB2(BoundaryLine dl1, BoundaryLine dl2) {
        LinkData.BranchAdmittanceMatrix adm = TieLineUtil.equivalentBranchAdmittanceMatrix(dl1, dl2);
        return adm.y22().add(adm.y21()).getImaginary();
    }

    private static LinkData.BranchAdmittanceMatrix equivalentBranchAdmittanceMatrix(BoundaryLine dl1,
                                                                                    BoundaryLine dl2) {
        // zero impedance half lines should be supported

        BranchAdmittanceMatrix adm1 = LinkData.calculateBranchAdmittance(dl1.getR(), dl1.getX(), 1.0, 0.0, 1.0, 0.0,
            new Complex(dl1.getG(), dl1.getB()), new Complex(0.0, 0.0));
        BranchAdmittanceMatrix adm2 = LinkData.calculateBranchAdmittance(dl2.getR(), dl2.getX(), 1.0, 0.0, 1.0, 0.0,
            new Complex(0.0, 0.0), new Complex(dl2.getG(), dl2.getB()));

        if (zeroImpedanceLine(adm1)) {
            return adm2;
        } else if (zeroImpedanceLine(adm2)) {
            return adm1;
        } else {
            return LinkData.kronChain(adm1, Branch.Side.TWO, adm2, Branch.Side.ONE);
        }
    }

    private static boolean zeroImpedanceLine(BranchAdmittanceMatrix adm) {
        if (adm.y12().getReal() == 0.0 && adm.y12().getImaginary() == 0.0) {
            return true;
        } else {
            return adm.y21().getReal() == 0.0 && adm.y22().getImaginary() == 0.0;
        }
    }
}<|MERGE_RESOLUTION|>--- conflicted
+++ resolved
@@ -8,12 +8,8 @@
 
 import com.google.common.collect.Sets;
 import com.powsybl.commons.PowsyblException;
-<<<<<<< HEAD
 import com.powsybl.iidm.network.BoundaryLine;
-=======
 import com.powsybl.commons.reporter.Reporter;
-import com.powsybl.iidm.network.DanglingLine;
->>>>>>> 3ac1b87d
 import com.powsybl.iidm.network.DanglingLineFilter;
 import org.apache.commons.math3.complex.Complex;
 
@@ -73,15 +69,11 @@
         return name2 + " + " + name1;
     }
 
-<<<<<<< HEAD
     public static void mergeProperties(BoundaryLine dl1, BoundaryLine dl2, Properties properties) {
-=======
-    public static void mergeProperties(DanglingLine dl1, DanglingLine dl2, Properties properties) {
         mergeProperties(dl1, dl2, properties, Reporter.NO_OP);
     }
 
-    public static void mergeProperties(DanglingLine dl1, DanglingLine dl2, Properties properties, Reporter reporter) {
->>>>>>> 3ac1b87d
+    public static void mergeProperties(BoundaryLine dl1, BoundaryLine dl2, Properties properties, Reporter reporter) {
         Set<String> dl1Properties = dl1.getPropertyNames();
         Set<String> dl2Properties = dl2.getPropertyNames();
         Set<String> commonProperties = Sets.intersection(dl1Properties, dl2Properties);
@@ -107,15 +99,11 @@
         dl2Properties.forEach(prop -> properties.setProperty(prop + "_2", dl2.getProperty(prop)));
     }
 
-<<<<<<< HEAD
     public static void mergeIdenticalAliases(BoundaryLine dl1, BoundaryLine dl2, Map<String, String> aliases) {
-=======
-    public static void mergeIdenticalAliases(DanglingLine dl1, DanglingLine dl2, Map<String, String> aliases) {
         mergeIdenticalAliases(dl1, dl2, aliases, Reporter.NO_OP);
     }
 
-    public static void mergeIdenticalAliases(DanglingLine dl1, DanglingLine dl2, Map<String, String> aliases, Reporter reporter) {
->>>>>>> 3ac1b87d
+    public static void mergeIdenticalAliases(BoundaryLine dl1, BoundaryLine dl2, Map<String, String> aliases, Reporter reporter) {
         for (String alias : dl1.getAliases()) {
             if (dl2.getAliases().contains(alias)) {
                 LOGGER.debug("Alias '{}' is found in dangling lines '{}' and '{}'. It is moved to their new tie line.", alias, dl1.getId(), dl2.getId());
@@ -137,7 +125,7 @@
         });
     }
 
-    public static void mergeDifferentAliases(DanglingLine dl1, DanglingLine dl2, Map<String, String> aliases, Reporter reporter) {
+    public static void mergeDifferentAliases(BoundaryLine dl1, BoundaryLine dl2, Map<String, String> aliases, Reporter reporter) {
         for (String alias : dl1.getAliases()) {
             if (!dl2.getAliases().contains(alias)) {
                 aliases.put(alias, dl1.getAliasType(alias).orElse(""));
@@ -212,8 +200,10 @@
             }
         } else {
             // if dangling line with same ID present, there is only one: they are associated if the X-node code is identical (if not: throw exception)
-            if ((boundaryLine.getUcteXnodeCode() != null && candidateBoundaryLine.getUcteXnodeCode() != null
-                    && !boundaryLine.getUcteXnodeCode().equals(candidateBoundaryLine.getUcteXnodeCode())) || (boundaryLine.getUcteXnodeCode() == null && candidateBoundaryLine.getUcteXnodeCode() == null)) {
+            boolean differentUcteXnodeCode = boundaryLine.getUcteXnodeCode() != null && candidateBoundaryLine.getUcteXnodeCode() != null
+                    && !boundaryLine.getUcteXnodeCode().equals(candidateBoundaryLine.getUcteXnodeCode());
+            boolean noUcteXnodeCode = boundaryLine.getUcteXnodeCode() == null && candidateBoundaryLine.getUcteXnodeCode() == null;
+            if (differentUcteXnodeCode || noUcteXnodeCode) {
                 throw new PowsyblException("Dangling line couple " + boundaryLine.getId()
                         + " have inconsistent Xnodes (" + boundaryLine.getUcteXnodeCode()
                         + "!=" + candidateBoundaryLine.getUcteXnodeCode() + ")");
