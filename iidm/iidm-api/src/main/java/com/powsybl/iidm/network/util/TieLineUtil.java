--- conflicted
+++ resolved
@@ -248,23 +248,7 @@
                     associateDanglingLines.accept(dls.get(0), candidateDanglingLine);
                 }
                 if (dls.size() > 1) { // if more than one dangling line in the merging network, check how many are connected
-<<<<<<< HEAD
-                    List<DanglingLine> connectedDls = dls.stream().filter(dl -> dl.getTerminal().isConnected()).toList();
-                    if (connectedDls.size() == 1) { // if there is exactly one connected dangling line in the merging network, merge it. Otherwise, do nothing
-                        LOGGER.warn("Several dangling lines {} of the same subnetwork are candidate for merging for pairing key '{}'. " +
-                                        "Tie line automatically created using the only connected one '{}'.",
-                                dls.stream().map(DanglingLine::getId).toList(), connectedDls.get(0).getPairingKey(),
-                                connectedDls.get(0).getId());
-                        associateDanglingLines.accept(connectedDls.get(0), candidateDanglingLine);
-                    } else {
-                        String status = connectedDls.size() > 1 ? "connected" : "disconnected";
-                        LOGGER.warn("Several {} dangling lines {} of the same subnetwork are candidate for merging for pairing key '{}'. " + NO_TIE_LINE_MESSAGE,
-                                status, connectedDls.stream().map(DanglingLine::getId).collect(Collectors.toList()),
-                                connectedDls.get(0).getPairingKey());
-                    }
-=======
                     associateConnectedDanglingLine(candidateDanglingLine, dls, associateDanglingLines);
->>>>>>> 65a56be5
                 }
             }
         }
