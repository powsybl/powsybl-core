--- conflicted
+++ resolved
@@ -99,16 +99,6 @@
  */
 public interface Network extends Container<Network> {
 
-<<<<<<< HEAD
-    default Collection<Network> getSubNetworks() {
-        return Collections.emptyList();
-    }
-
-    default Network getSubNetwork(String id) {
-        return null;
-    }
-
-=======
     default Collection<Network> getSubnetworks() {
         return Collections.emptyList();
     }
@@ -125,7 +115,6 @@
         return Optional.ofNullable(getSubnetwork(subnetworkId));
     }
 
->>>>>>> 3a230400
     /**
      * Read a network from the specified file, trying to guess its format.
      *
