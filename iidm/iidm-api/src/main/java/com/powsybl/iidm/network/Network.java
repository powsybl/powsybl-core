--- conflicted
+++ resolved
@@ -1234,7 +1234,26 @@
     BusView getBusView();
 
     /**
-<<<<<<< HEAD
+     * Get a builder to create a new VoltageAngleLimit.
+     */
+    VoltageAngleLimitAdder newVoltageAngleLimit();
+
+    /**
+     * Get all voltageAngleLimits.
+     */
+    Iterable<VoltageAngleLimit> getVoltageAngleLimits();
+
+    /**
+     * Get all voltageAngleLimits.
+     */
+    Stream<VoltageAngleLimit> getVoltageAngleLimitsStream();
+
+    /**
+     * Get voltage angle limit with id
+     */
+    VoltageAngleLimit getVoltageAngleLimit(String id);
+
+    /**
      * Create an empty subnetwork in the current network.
      *
      * @param subnetworkId id of the subnetwork
@@ -1247,30 +1266,6 @@
     /**
      * Merge the current network with another one. At the end of this operation, <code>other</code>
      * is empty (destructive merge) and the current network contains two subnetworks.
-=======
-     * Get a builder to create a new VoltageAngleLimit.
-     */
-    VoltageAngleLimitAdder newVoltageAngleLimit();
-
-    /**
-     * Get all voltageAngleLimits.
-     */
-    Iterable<VoltageAngleLimit> getVoltageAngleLimits();
-
-    /**
-     * Get all voltageAngleLimits.
-     */
-    Stream<VoltageAngleLimit> getVoltageAngleLimitsStream();
-
-    /**
-     * Get voltage angle limit with id
-     */
-    VoltageAngleLimit getVoltageAngleLimit(String id);
-
-    /**
-     * Merge with an other network. At the end of the merge the other network
-     * is empty.
->>>>>>> 679d8507
      * @param other the other network
      */
     void merge(Network other);
