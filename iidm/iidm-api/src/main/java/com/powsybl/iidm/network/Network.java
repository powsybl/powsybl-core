/**
 * Copyright (c) 2016, All partners of the iTesla project (http://www.itesla-project.eu/consortium)
 * This Source Code Form is subject to the terms of the Mozilla Public
 * License, v. 2.0. If a copy of the MPL was not distributed with this
 * file, You can obtain one at http://mozilla.org/MPL/2.0/.
 */
package com.powsybl.iidm.network;

import com.powsybl.commons.PowsyblException;
import com.powsybl.commons.datasource.*;
import com.powsybl.commons.reporter.Reporter;
import com.powsybl.computation.ComputationManager;
import com.powsybl.computation.local.LocalComputationManager;
import org.joda.time.DateTime;

import java.io.IOException;
import java.io.InputStream;
import java.nio.file.Files;
import java.nio.file.Path;
import java.nio.file.Paths;
import java.util.Collection;
import java.util.Properties;
import java.util.Set;
import java.util.concurrent.ExecutionException;
import java.util.function.Consumer;
import java.util.function.Function;
import java.util.stream.Stream;

/**
 * A power network model.
 *
 * <p>
 *  Characteristics
 * </p>
 *
 * <table style="border: 1px solid black; border-collapse: collapse">
 *     <thead>
 *         <tr>
 *             <th style="border: 1px solid black">Attribute</th>
 *             <th style="border: 1px solid black">Type</th>
 *             <th style="border: 1px solid black">Unit</th>
 *             <th style="border: 1px solid black">Required</th>
 *             <th style="border: 1px solid black">Defaut value</th>
 *             <th style="border: 1px solid black">Description</th>
 *         </tr>
 *     </thead>
 *     <tbody>
 *         <tr>
 *             <td style="border: 1px solid black">Id</td>
 *             <td style="border: 1px solid black">String</td>
 *             <td style="border: 1px solid black"> - </td>
 *             <td style="border: 1px solid black">yes</td>
 *             <td style="border: 1px solid black"> - </td>
 *             <td style="border: 1px solid black">Unique identifier of the network</td>
 *         </tr>
 *         <tr>
 *             <td style="border: 1px solid black">Name</td>
 *             <td style="border: 1px solid black">String</td>
 *             <td style="border: 1px solid black">-</td>
 *             <td style="border: 1px solid black">yes</td>
 *             <td style="border: 1px solid black"> - </td>
 *             <td style="border: 1px solid black">Human-readable name of the network</td>
 *         </tr>
 *         <tr>
 *             <td style="border: 1px solid black">CaseDate</td>
 *             <td style="border: 1px solid black">DateTime</td>
 *             <td style="border: 1px solid black">-</td>
 *             <td style="border: 1px solid black">no</td>
 *             <td style="border: 1px solid black"> Now </td>
 *             <td style="border: 1px solid black">The date of the case</td>
 *         </tr>
 *         <tr>
 *             <td style="border: 1px solid black">ForecastDistance</td>
 *             <td style="border: 1px solid black">integer</td>
 *             <td style="border: 1px solid black">-</td>
 *             <td style="border: 1px solid black">no</td>
 *             <td style="border: 1px solid black"> 0 </td>
 *             <td style="border: 1px solid black">The number of minutes between the date of the case generation and the date of the case</td>
 *         </tr>
 *     </tbody>
 * </table>
 *
 * To create a new empty network with default implementation:
 *<pre>
 *    Network n = Network.create("test", "test");
 *</pre>
 *
 * <p>The network is initially created with one variant identified by
 * <code>VariantManagerConstants.INITIAL_VARIANT_ID</code>. {@link VariantManager} is
 * responsible for variant management and is accessible from the network thanks
 * to {@link #getVariantManager()}.
 *
 * <p>Instances of <code>Network</code> are not thread safe except for attributes
 * depending of the variant (always specified in the javadoc) if
 * {@link VariantManager#allowVariantMultiThreadAccess(boolean)} is set to true.
 *
 * @author Geoffroy Jamgotchian <geoffroy.jamgotchian at rte-france.com>
 * @see NetworkFactory
 * @see VariantManager
 */
public interface Network extends Container<Network> {

    /**
     * Read a network from the specified file, trying to guess its format.
     *
     * @param file               The file to be loaded.
     * @param computationManager A computation manager which may be used by import post-processors
     * @param config             The import config, in particular definition of post processors
     * @param parameters         Import-specific parameters
     * @param networkFactory     Network factory
     * @param loader             Provides the list of available importers and post-processors
     * @param reporter           The reporter used for functional logs
     * @return                   The loaded network
     */
    static Network read(Path file, ComputationManager computationManager, ImportConfig config, Properties parameters, NetworkFactory networkFactory,
                        ImportersLoader loader, Reporter reporter) {
        ReadOnlyDataSource dataSource = Importers.createDataSource(file);
        Importer importer = Importer.find(dataSource, loader, computationManager, config);
        if (importer != null) {
            return importer.importData(dataSource, networkFactory, parameters, reporter);
        }
        throw new PowsyblException(Importers.UNSUPPORTED_FILE_FORMAT_OR_INVALID_FILE);
    }

    static Network read(Path file, ComputationManager computationManager, ImportConfig config, Properties parameters,
                        ImportersLoader loader, Reporter reporter) {
        return read(file, computationManager, config, parameters, NetworkFactory.findDefault(), loader, reporter);
    }

    /**
     * Read a network from the specified file, trying to guess its format.
     *
     * @param file               The file to be loaded.
     * @param computationManager A computation manager which may be used by import post-processors
     * @param config             The import config, in particular definition of post processors
     * @param parameters         Import-specific parameters
     * @param loader             Provides the list of available importers and post-processors
     * @return                   The loaded network
     */
    static Network read(Path file, ComputationManager computationManager, ImportConfig config, Properties parameters, ImportersLoader loader) {
        return read(file, computationManager, config, parameters, loader, Reporter.NO_OP);
    }

    /**
     * Read a network from the specified file, trying to guess its format,
     * and using importers and post processors defined as services.
     *
     * @param file               The file to be loaded.
     * @param computationManager A computation manager which may be used by import post-processors
     * @param config             The import config, in particular definition of post processors
     * @param parameters         Import-specific parameters
     * @return                   The loaded network
     */
    static Network read(Path file, ComputationManager computationManager, ImportConfig config, Properties parameters) {
        return read(file, computationManager, config, parameters, new ImportersServiceLoader());
    }

    /**
     * Read a network from the specified file, trying to guess its format,
     * and using importers and post processors defined as services.
     * Import will be performed using import configuration defined in default platform config,
     * and with no importer-specific parameters.
     * Post processors will use the default {@link LocalComputationManager}, as defined in
     * default platform config.
     *
     * @param file               The file to be loaded.
     * @return                   The loaded network
     */
    static Network read(Path file) {
        return read(file, LocalComputationManager.getDefault(), ImportConfig.CACHE.get(), null);
    }

    /**
     * Loads a network from the specified file path, see {@link #read(Path)}.
     *
     * @param file               The file to be loaded.
     * @return                   The loaded network
     */
    static Network read(String file) {
        return read(Paths.get(file));
    }

    /**
     * Read a network from a raw input stream, trying to guess the format from the specified filename.
     * Please note that the input stream must be from a simple file, not a zipped one.
     *
     * @param filename           The name of the file to be imported.
     * @param data               The raw data from which the network should be loaded
     * @param computationManager A computation manager which may be used by import post-processors
     * @param config             The import config, in particular definition of post processors
     * @param parameters         Import-specific parameters
     * @param networkFactory     Network factory
     * @param loader             Provides the list of available importers and post-processors
     * @param reporter           The reporter used for functional logs
     * @return                   The loaded network
     */
    static Network read(String filename, InputStream data, ComputationManager computationManager, ImportConfig config, Properties parameters, NetworkFactory networkFactory, ImportersLoader loader, Reporter reporter) {
        ReadOnlyMemDataSource dataSource = new ReadOnlyMemDataSource(DataSourceUtil.getBaseName(filename));
        dataSource.putData(filename, data);
        Importer importer = Importer.find(dataSource, loader, computationManager, config);
        if (importer != null) {
            return importer.importData(dataSource, networkFactory, parameters, reporter);
        }
        throw new PowsyblException(Importers.UNSUPPORTED_FILE_FORMAT_OR_INVALID_FILE);
    }

    /**
     * Read a network from a raw input stream, trying to guess the format from the specified filename.
     * Please note that the input stream must be from a simple file, not a zipped one.
     *
     * @param filename           The name of the file to be imported.
     * @param data               The raw data from which the network should be loaded
     * @param computationManager A computation manager which may be used by import post-processors
     * @param config             The import config, in particular definition of post processors
     * @param parameters         Import-specific parameters
     * @param loader             Provides the list of available importers and post-processors
     * @param reporter           The reporter used for functional logs
     * @return                   The loaded network
     */
    static Network read(String filename, InputStream data, ComputationManager computationManager, ImportConfig config, Properties parameters, ImportersLoader loader, Reporter reporter) {
        return read(filename, data, computationManager, config, parameters, NetworkFactory.findDefault(), loader, reporter);
    }

    /**
     * Read a network from a raw input stream, trying to guess the format from the specified filename.
     * Please note that the input stream must be from a simple file, not a zipped one.
     *
     * @param filename           The name of the file to be imported.
     * @param data               The raw data from which the network should be loaded
     * @param computationManager A computation manager which may be used by import post-processors
     * @param config             The import config, in particular definition of post processors
     * @param parameters         Import-specific parameters
     * @param loader             Provides the list of available importers and post-processors
     * @return                   The loaded network
     */
    static Network read(String filename, InputStream data, ComputationManager computationManager, ImportConfig config, Properties parameters, ImportersLoader loader) {
        return read(filename, data, computationManager, config, parameters, loader, Reporter.NO_OP);
    }

    /**
     * Read a network from a raw input stream, trying to guess the format from the specified filename,
     * and using importers and post processors defined as services.
     * Please note that the input stream must be from a simple file, not a zipped one.
     *
     * @param filename           The name of the file to be imported.
     * @param data               The raw data from which the network should be loaded
     * @param computationManager A computation manager which may be used by import post-processors
     * @param config             The import config, in particular definition of post processors
     * @param parameters         Import-specific parameters
     * @return                   The loaded network
     */
    static Network read(String filename, InputStream data, ComputationManager computationManager, ImportConfig config, Properties parameters) {
        return read(filename, data, computationManager, config, parameters, new ImportersServiceLoader());
    }

    /**
     * Read a network from a raw input stream, trying to guess the format from the specified filename,
     * and using importers and post processors defined as services.
     * Import will be performed using import configuration defined in default platform config,
     * and with no importer-specific parameters.
     * Please note that the input stream must be from a simple file, not a zipped one.
     *
     * @param filename           The name of the file to be imported.
     * @param data               The raw data from which the network should be loaded
     * @param computationManager A computation manager which may be used by import post-processors
     * @return                   The loaded network
     */
    static Network read(String filename, InputStream data, ComputationManager computationManager) {
        return read(filename, data, computationManager, ImportConfig.CACHE.get(), null);
    }

    /**
     * Read a network from a raw input stream, trying to guess the format from the specified filename,
     * and using importers and post processors defined as services.
     * Import will be performed using import configuration defined in default platform config,
     * and with no importer-specific parameters.
     * Post processors will use the default {@link LocalComputationManager}, as defined in
     * default platform config.
     * Please note that the input stream must be from a simple file, not a zipped one.
     *
     * @param filename           The name of the file to be imported.
     * @param data               The raw data from which the network should be loaded
     * @return                   The loaded network
     */
    static Network read(String filename, InputStream data) {
        return read(filename, data, LocalComputationManager.getDefault());
    }

    /**
     * Read a network from a raw input stream, trying to guess the format from the specified filename,
     * and using importers and post processors defined as services.
     * Import will be performed using import configuration defined in default platform config,
     * and with no importer-specific parameters.
     * Post processors will use the default {@link LocalComputationManager}, as defined in
     * default platform config.
     * Please note that the input stream must be from a simple file, not a zipped one.
     *
     * @param filename           The name of the file to be imported.
     * @param data               The raw data from which the network should be loaded
     * @param reporter           The reporter used for functional logs
     * @return                   The loaded network
     */
    static Network read(String filename, InputStream data, Reporter reporter) {
        return read(filename, data, LocalComputationManager.getDefault(), ImportConfig.CACHE.get(), null, new ImportersServiceLoader(), reporter);
    }

    static Network read(ReadOnlyDataSource dataSource) {
        return read(dataSource, null);
    }

    static Network read(ReadOnlyDataSource dataSource, Properties properties) {
        return read(dataSource, properties, Reporter.NO_OP);
    }

    static Network read(ReadOnlyDataSource dataSource, Properties properties, Reporter reporter) {
        Importer importer = Importer.find(dataSource);
        if (importer != null) {
            return importer.importData(dataSource, NetworkFactory.findDefault(), properties, reporter);
        }
        throw new PowsyblException(Importers.UNSUPPORTED_FILE_FORMAT_OR_INVALID_FILE);
    }

    static void readAll(Path dir, boolean parallel, ImportersLoader loader, ComputationManager computationManager, ImportConfig config, Properties parameters, Consumer<Network> consumer, Consumer<ReadOnlyDataSource> listener, NetworkFactory networkFactory, Reporter reporter) throws IOException, InterruptedException, ExecutionException {
        if (!Files.isDirectory(dir)) {
            throw new PowsyblException("Directory " + dir + " does not exist or is not a regular directory");
        }
        for (Importer importer : Importer.list(loader, computationManager, config)) {
            Importers.importAll(dir, importer, parallel, parameters, consumer, listener, networkFactory, reporter);
        }
    }

    static void readAll(Path dir, boolean parallel, ImportersLoader loader, ComputationManager computationManager, ImportConfig config, Properties parameters, Consumer<Network> consumer, Consumer<ReadOnlyDataSource> listener, Reporter reporter) throws IOException, InterruptedException, ExecutionException {
        readAll(dir, parallel, loader, computationManager, config, parameters, consumer, listener, NetworkFactory.findDefault(), reporter);
    }

    static void readAll(Path dir, boolean parallel, ImportersLoader loader, ComputationManager computationManager, ImportConfig config, Properties parameters, Consumer<Network> consumer, Consumer<ReadOnlyDataSource> listener) throws IOException, InterruptedException, ExecutionException {
        readAll(dir, parallel, loader, computationManager, config, parameters, consumer, listener, Reporter.NO_OP);
    }

    static void readAll(Path dir, boolean parallel, ImportersLoader loader, ComputationManager computationManager, ImportConfig config, Consumer<Network> consumer, Consumer<ReadOnlyDataSource> listener) throws IOException, InterruptedException, ExecutionException {
        readAll(dir, parallel, loader, computationManager, config, null, consumer, listener);
    }

    static void readAll(Path dir, boolean parallel, ComputationManager computationManager, ImportConfig config, Properties parameters, Consumer<Network> consumer, Consumer<ReadOnlyDataSource> listener) throws IOException, InterruptedException, ExecutionException {
        readAll(dir, parallel, new ImportersServiceLoader(), computationManager, config, parameters, consumer, listener);
    }

    static void readAll(Path dir, boolean parallel, ComputationManager computationManager, ImportConfig config, Consumer<Network> consumer, Consumer<ReadOnlyDataSource> listener) throws IOException, InterruptedException, ExecutionException {
        readAll(dir, parallel, new ImportersServiceLoader(), computationManager, config, consumer, listener);
    }

    static void readAll(Path dir, boolean parallel, ComputationManager computationManager, ImportConfig config, Consumer<Network> consumer) throws IOException, InterruptedException, ExecutionException {
        readAll(dir, parallel, computationManager, config, consumer, null);
    }

    static void readAll(Path dir, boolean parallel, Consumer<Network> consumer) throws IOException, InterruptedException, ExecutionException {
        readAll(dir, parallel, LocalComputationManager.getDefault(), ImportConfig.CACHE.get(), consumer);
    }

    static void readAll(Path dir, boolean parallel, Consumer<Network> consumer, Consumer<ReadOnlyDataSource> listener) throws IOException, InterruptedException, ExecutionException {
        readAll(dir, parallel, LocalComputationManager.getDefault(), ImportConfig.CACHE.get(), consumer, listener);
    }

    static void readAll(Path dir, Consumer<Network> consumer) throws IOException, InterruptedException, ExecutionException {
        readAll(dir, false, LocalComputationManager.getDefault(), ImportConfig.CACHE.get(), consumer);
    }

    /**
     * A global bus/breaker view of the network.
     * <p>
     * Depends on the working variant.
     * @see VariantManager
     */
    interface BusBreakerView {

        /**
         * Get all buses.
         * <p>
         * Depends on the working variant.
         * @see VariantManager
         */
        Iterable<Bus> getBuses();

        /**
         * Get all buses.
         * <p>
         * Depends on the working variant.
         * @see VariantManager
         */
        Stream<Bus> getBusStream();

        /**
         * Get all switches
         */
        Iterable<Switch> getSwitches();

        /**
         * Get all switches.
         */
        Stream<Switch> getSwitchStream();

        /**
         * Get the switch count.
         */
        int getSwitchCount();

        /**
         * Get a Bus.
         */
        default Bus getBus(String id) {
            throw new PowsyblException("Method should be overridden in the current implementation");
        }
    }

    /**
     * A global bus view of the network.
     */
    interface BusView {

        /**
         * Get all buses.
         * <p>
         * Depends on the working variant.
         * @see VariantManager
         */
        Iterable<Bus> getBuses();

        /**
         * Get all buses.
         * <p>
         * Depends on the working variant.
         * @see VariantManager
         */
        Stream<Bus> getBusStream();

        /**
         * Get a Bus.
         */
        default Bus getBus(String id) {
            throw new PowsyblException("Method should be overridden in the current implementation");
        }

        /**
         * Get all connected components.
         * <p>
         * Depends on the working variant.
         * @see VariantManager
         */
        Collection<Component> getConnectedComponents();

        /**
         * Get all synchronous components.
         * <p>
         * Depends on the working variant.
         * @see VariantManager
         */
        Collection<Component> getSynchronousComponents();
    }

    /**
     * Create an empty network using default implementation.
     *
     * @param id id of the network
     * @param sourceFormat source  format
     * @return an empty network
     */
    static Network create(String id, String sourceFormat) {
        return NetworkFactory.findDefault().createNetwork(id, sourceFormat);
    }

    /**
     * Just being able to name method create et not createNetwork. Create is not available in {@link NetworkFactory} for backward
     * compatibility reason. To cleanup when {@link NetworkFactory#create(String, String)} will be removed.
     */
    interface PrettyNetworkFactory {

        Network create(String id, String sourceFormat);
    }

    /**
     * Get network factory named {@code name}.
     *
     * @param name name of the {@link NetworkFactory}
     * @return network factory with  the given name
     */
    static PrettyNetworkFactory with(String name) {
        return (id, sourceFormat) -> NetworkFactory.find(name).createNetwork(id, sourceFormat);
    }

    /**
     * Get the date that the network represents.
     */
    DateTime getCaseDate();

    /**
     * Set the date that the network represents.
     * @throws IllegalArgumentException if date is null.
     */
    Network setCaseDate(DateTime date);

    /**
     * Get the forecast distance in minutes.
     * <p>Example: 0 for a snapshot, 6*60 to 30*60 for a DACF.
     */
    int getForecastDistance();

    Network setForecastDistance(int forecastDistance);

    /**
     * Get the source format.
     * @return the source format
     */
    String getSourceFormat();

    /**
     * Get the variant manager of the network.
     */
    VariantManager getVariantManager();

    /**
     * Get all countries.
     */
    Set<Country> getCountries();

    /**
     * Get the country count.
     */
    int getCountryCount();

    /**
     * Get a builder to create a new substation.
     */
    SubstationAdder newSubstation();

    /**
     * Get all substations.
     */
    Iterable<Substation> getSubstations();

    /**
     * Get all substations.
     */
    Stream<Substation> getSubstationStream();

    /**
     * Get the substation count.
     */
    int getSubstationCount();

    /**
     * Get substation located in a specific county, TSO and marked with a list
     * of geographical tag.
     *
     * @param country the country, if <code>null</code> there is no
     *                  filtering on countries
     * @param tsoId the id of the TSO, if <code>null</code> there is no
     *                  filtering on TSOs
     * @param geographicalTags a list a geographical tags
     */
    Iterable<Substation> getSubstations(Country country, String tsoId, String... geographicalTags);

    /**
     * Get substation located in a specific county, TSO and marked with a list
     * of geographical tag.
     *
     * @param country the country name, if empty string, the filtering will be on
     *                  substations without country, if <code>null</code> there is no
     *                  filtering on countries
     * @param tsoId the id of the TSO, if <code>null</code> there is no
     *                  filtering on TSOs
     * @param geographicalTags a list a geographical tags
     */
    Iterable<Substation> getSubstations(String country, String tsoId, String... geographicalTags);

    /**
     * Get a substation.
     *
     * @param id the id or an alias of the substation
     */
    Substation getSubstation(String id);

    /**
     * Get a builder to create a new voltage level (without substation).
     * Note: if this method is not implemented, it will create an intermediary fictitious {@link Substation}.
     */
    default VoltageLevelAdder newVoltageLevel() {
        return newSubstation()
                .setId("FICTITIOUS_SUBSTATION")
                .setEnsureIdUnicity(true)
                .setFictitious(true)
                .add()
                .newVoltageLevel();
    }

    /**
     * Get all substation voltage levels.
     */
    Iterable<VoltageLevel> getVoltageLevels();

    /**
     * Get all substation voltage levels.
     */
    Stream<VoltageLevel> getVoltageLevelStream();

    /**
     * Get the voltage level count.
     */
    int getVoltageLevelCount();

    /**
     * Get a substation voltage level.
     *
     * @param id the id or an alias of the substation voltage level
     */
    VoltageLevel getVoltageLevel(String id);

    /**
     * Get a builder to create a new AC line.
     */
    LineAdder newLine();

    /**
     * Get all AC lines.
     */
    Iterable<Line> getLines();

    /**
     * Get all tie lines.
     */
    Iterable<TieLine> getTieLines();

    /**
     * Get a branch
     * @param branchId the id of the branch
     */
    Branch getBranch(String branchId);

    /**
     * Get all branches
     */
    Iterable<Branch> getBranches();

    /**
     * Get all branches
     */
    Stream<Branch> getBranchStream();

    /**
     * Get the branch count.
     */
    int getBranchCount();

    /**
     * Get all AC lines.
     */
    Stream<Line> getLineStream();

    /**
     * Get all tie lines.
     */
    Stream<TieLine> getTieLineStream();

    /**
     * Get the AC line count.
     */
    int getLineCount();

    /**
     * Get the tie line count.
     */
    int getTieLineCount();

    /**
     * Get a AC line.
     *
     * @param id the id or an alias of the AC line
     */
    Line getLine(String id);

    /**
     * Get a tie line.
     *
     * @param id the id or an alias of the AC line
     */
    TieLine getTieLine(String id);

    /**
     * Get a builder to create a new AC tie line.
     */
    TieLineAdder newTieLine();

    /**
     * Get a builder to create a two windings transformer.
     * Only use if at least one of the transformer's ends does not belong to any substation.
     * Else use {@link Substation#newTwoWindingsTransformer()}.
     * Note: if this method is not implemented, it will create an intermediary fictitious {@link Substation}.
     */
    default TwoWindingsTransformerAdder newTwoWindingsTransformer() {
        return newSubstation()
                .setId("FICTITIOUS_SUBSTATION")
                .setEnsureIdUnicity(true)
                .setFictitious(true)
                .add()
                .newTwoWindingsTransformer();
    }

    /**
     * Get all two windings transformers.
     */
    Iterable<TwoWindingsTransformer> getTwoWindingsTransformers();

    /**
     * Get all two windings transformers.
     */
    Stream<TwoWindingsTransformer> getTwoWindingsTransformerStream();

    /**
     * Get the two windings transformer count.
     */
    int getTwoWindingsTransformerCount();

    /**
     * Get a two windings transformer.
     *
     * @param id the id or an alias of the two windings transformer
     */
    TwoWindingsTransformer getTwoWindingsTransformer(String id);

    /**
     * Get a builder to create a three windings transformer.
     * Only use this builder if at least one of the transformer's ends does not belong to any substation.
     * Else use {@link Substation#newThreeWindingsTransformer()}.
     * Note: if this method is not implemented, it will create an intermediary fictitious {@link Substation}.
     */
    default ThreeWindingsTransformerAdder newThreeWindingsTransformer() {
        return newSubstation()
                .setId("FICTITIOUS_SUBSTATION")
                .setEnsureIdUnicity(true)
                .setFictitious(true)
                .add()
                .newThreeWindingsTransformer();
    }

    /**
     * Get all 3 windings transformers.
     */
    Iterable<ThreeWindingsTransformer> getThreeWindingsTransformers();

    /**
     * Get all 3 windings transformers.
     */
    Stream<ThreeWindingsTransformer> getThreeWindingsTransformerStream();

    /**
     * Get the 3 windings transformer count.
     */
    int getThreeWindingsTransformerCount();

    /**
     * Get a 3 windings transformer.
     *
     * @param id the id or an alias of the 3 windings transformer
     */
    ThreeWindingsTransformer getThreeWindingsTransformer(String id);

    /**
     * Get all generators.
     */
    Iterable<Generator> getGenerators();

    /**
     * Get all generators.
     */
    Stream<Generator> getGeneratorStream();

    /**
     * Get the generator count.
     */
    int getGeneratorCount();

    /**
     * Get a generator.
     *
     * @param id the id or an alias of the generator
     */
    Generator getGenerator(String id);

    /**
     * Get all batteries.
     */
    Iterable<Battery> getBatteries();

    /**
     * Get all batteries.
     */
    Stream<Battery> getBatteryStream();

    /**
     * Get the battery count.
     */
    int getBatteryCount();

    /**
     * Get a battery.
     *
     * @param id the id or an alias of the battery
     */
    Battery getBattery(String id);

    /**
     * Get all loads.
     */
    Iterable<Load> getLoads();

    /**
     * Get all loads.
     */
    Stream<Load> getLoadStream();

    /**
     * Get the load count.
     */
    int getLoadCount();

    /**
     * Get a load.
     *
     * @param id the id or an alias of the load
     */
    Load getLoad(String id);

    /**
     * Get all compensator shunts.
     */
    Iterable<ShuntCompensator> getShuntCompensators();

    /**
     * Get all compensator shunts.
     */
    Stream<ShuntCompensator> getShuntCompensatorStream();

    /**
     * Get the shunt count.
     */
    int getShuntCompensatorCount();

    /**
     * Get a compensator shunt.
     *
     * @param id the id or an alias of the compensator shunt
     */
    ShuntCompensator getShuntCompensator(String id);

    /**
     * Get all dangling lines.
     */
    Iterable<DanglingLine> getDanglingLines();

    /**
     * Get all dangling lines.
     */
    Stream<DanglingLine> getDanglingLineStream();

    /**
     * Get the dangling line count.
     */
    int getDanglingLineCount();

    /**
     * Get a dangling line.
     *
     * @param id the id or an alias of the dangling line
     */
    DanglingLine getDanglingLine(String id);

    /**
     * Get all static var compensators.
     */
    Iterable<StaticVarCompensator> getStaticVarCompensators();

    /**
     * Get all static var compensators.
     */
    Stream<StaticVarCompensator> getStaticVarCompensatorStream();

    /**
     * Get the static var compensator count.
     */
    int getStaticVarCompensatorCount();

    /**
     * Get a static var compensator.
     *
     * @param id the id or an alias of the static var compensator
     */
    StaticVarCompensator getStaticVarCompensator(String id);

    /**
     * Get a switch from its id or an alias.
     * @param id id or an alias of the switch
     * @return the switch
     */
    Switch getSwitch(String id);

    /**
     * Get all switches.
     * @return all switches
     */
    Iterable<Switch> getSwitches();

    /**
     * Get all switches.
     * @return all switches
     */
    Stream<Switch> getSwitchStream();

    /**
     * Get the switch count.
     *
     * @return the switch count
     */
    int getSwitchCount();

    /**
     * Get a busbar section from its id or an alias.
     * @param id the id or an alias of the busbar section
     * @return the busbar section
     */
    BusbarSection getBusbarSection(String id);

    /**
     * Get all busbar sections.
     * @return all busbar sections
     */
    Iterable<BusbarSection> getBusbarSections();

    /**
     * Get all busbar sections.
     * @return all busbar sections
     */
    Stream<BusbarSection> getBusbarSectionStream();

    /**
     * Get the busbar section count.
     * @return the busbar section count.
     */
    int getBusbarSectionCount();

    /**
     * Get all HVDC converter stations.
     * @return all HVDC converter stations
     */
    Iterable<HvdcConverterStation<?>> getHvdcConverterStations();

    /**
     * Get all HVDC converter stations.
     * @return all HVDC converter stations
     */
    Stream<HvdcConverterStation<?>> getHvdcConverterStationStream();

    /**
     * Get HVDC converter stations count.
     * @return HVDC converter station count
     */
    int getHvdcConverterStationCount();

    /**
     * Get an HVDC converter station.
     * @param id the id or an alias of the HVDC converter station
     * @return the HVDC converter station or null if not found
     */
    HvdcConverterStation<?> getHvdcConverterStation(String id);

    /**
     * Get all LCC converter stations.
     * @return all LCC converter stations
     */
    Iterable<LccConverterStation> getLccConverterStations();

    /**
     * Get all LCC converter stations.
     * @return all LCC converter stations
     */
    Stream<LccConverterStation> getLccConverterStationStream();

    /**
     * Get LCC converter stations count.
     * @return LCC converter station count
     */
    int getLccConverterStationCount();

    /**
     * Get an LCC converter station.
     * @param id the id or an alias of the LCC converter station
     * @return the LCC converter station or null if not found
     */
    LccConverterStation getLccConverterStation(String id);

    /**
     * Get all VSC converter stations.
     * @return all VSC converter stations
     */
    Iterable<VscConverterStation> getVscConverterStations();

    /**
     * Get all VSC converter stations.
     * @return all VSC converter stations
     */
    Stream<VscConverterStation> getVscConverterStationStream();

    /**
     * Get VSC converter stations count.
     * @return VSC converter station count
     */
    int getVscConverterStationCount();

    /**
     * Get an VSC converter station.
     * @param id the id or an alias of the VSC converter station
     * @return the VSC converter station or null if not found
     */
    VscConverterStation getVscConverterStation(String id);

    /**
     * Get all HVDC lines.
     * @return all HVDC lines
     */
    Iterable<HvdcLine> getHvdcLines();

    /**
     * Get all HVDC lines.
     * @return all HVDC lines
     */
    Stream<HvdcLine> getHvdcLineStream();

    /**
     * Get HVDC lines count.
     * @return HVDC lines count
     */
    int getHvdcLineCount();

    /**
     * Get an HVDC line.
     * @param id the id or an alias of the HVDC line
     * @return the HVDC line or null if not found
     */
    HvdcLine getHvdcLine(String id);

    /**
     * Get an HVDC line from a converter station
     * @param converterStation a HVDC converter station
     * @return the HVDC line or null if not found
     */
    default HvdcLine getHvdcLine(HvdcConverterStation converterStation) {
        throw new UnsupportedOperationException("Not implemented");
    }

    /**
     * Get a builder to create a new HVDC line.
     * @return a builder to create a new HVDC line
     */
    HvdcLineAdder newHvdcLine();

    /**
     * Get an equipment by its ID or alias
     *
     * @param id the id or an alias of the equipment
     */
    Identifiable<?> getIdentifiable(String id);

    /**
     * Get all identifiables of the network.
     *
     * @return all identifiables of the network
     */
    Collection<Identifiable<?>> getIdentifiables();

    /**
     * Get all connectables of the network for a given type
     *
     * @param clazz connectable type class
     * @return all the connectables of the given type
     */
    default <C extends Connectable> Iterable<C> getConnectables(Class<C> clazz) {
        throw new UnsupportedOperationException();
    }

    /**
     * Get a stream of all connectables of the network for a given type
     *
     * @param clazz connectable type class
     * @return a stream of all the connectables of the given type
     */
    default <C extends Connectable> Stream<C> getConnectableStream(Class<C> clazz) {
        throw new UnsupportedOperationException();
    }

    /**
     * Count the connectables of the network for a given type
     *
     * @param clazz connectable type class
     * @return the count of all the connectables of the given type
     */
    default <C extends Connectable> int getConnectableCount(Class<C> clazz) {
        throw new UnsupportedOperationException();
    }

    /**
     * Get all connectables of the network
     *
     * @return all the connectables
     */
    default Iterable<Connectable> getConnectables() {
        throw new UnsupportedOperationException();
    }

    /**
     * Get a stream of all connectables of the network
     *
     * @return a stream of all the connectables
     */
    default Stream<Connectable> getConnectableStream() {
        throw new UnsupportedOperationException();
    }

    /**
     * Get a connectable by its ID or alias
     *
     * @param id the id or an alias of the equipment
     */
    default Connectable<?> getConnectable(String id) {
        Identifiable<?> identifiable = getIdentifiable(id);
        if (identifiable instanceof Connectable<?>) {
            return (Connectable<?>) identifiable;
        }
        return null;
    }

    /**
     * Count the connectables of the network
     *
     * @return the count of all the connectables
     */
    default int getConnectableCount() {
        throw new UnsupportedOperationException();
    }

    /**
     * Get a bus/breaker view of the network.
     */
    BusBreakerView getBusBreakerView();

    /**
     * Get a bus view of the network.
     */
    BusView getBusView();

    /**
     * Merge with an other network. At the end of the merge the other network
     * is empty.
     * @param other the other network
     */
    void merge(Network other);

    void merge(Network... others);

    void addListener(NetworkListener listener);

    void removeListener(NetworkListener listener);

    @Override
    default IdentifiableType getType() {
        return IdentifiableType.NETWORK;
    }

    /**
     * If network is valid, do nothing.<br>
     * If network not valid, check if each network component is valid. A {@link ValidationException} is thrown with an explicit message if one network component is not valid.<br>
     * If all network components are valid, network validation status is updated to true.
     * Return the network validation status.
     */
    default ValidationLevel runValidationChecks() {
        return runValidationChecks(true);
    }

    /**
     * If network is valid, do nothing.<br>
     * If network not valid and <code>throwsException</code> is <code>true</code>, check if each network component is valid. A {@link ValidationException} is thrown with an explicit message if one network component is not valid.<br>
     * If all network components are valid, network validation status is updated to true.
     * Return the network validation status.
     */
    default ValidationLevel runValidationChecks(boolean throwsException) {
        return runValidationChecks(throwsException, Reporter.NO_OP);
    }

    /**
     * If network is valid, do nothing.<br>
     * If network not valid and <code>throwsException</code> is <code>true</code>, check if each network component is valid. A {@link ValidationException} is thrown with an explicit message if one network component is not valid.<br>
     * If all network components are valid, network validation status is updated to true.
     * Return the network validation status.
     */
    default ValidationLevel runValidationChecks(boolean throwsException, Reporter reporter) {
        return ValidationLevel.STEADY_STATE_HYPOTHESIS;
    }

    /**
     * Return the network validation status. Do <b>not</b> run any validation check.
     */
    default ValidationLevel getValidationLevel() {
        return ValidationLevel.STEADY_STATE_HYPOTHESIS;
    }

    default Network setMinimumAcceptableValidationLevel(ValidationLevel validationLevel) {
        if (validationLevel != ValidationLevel.STEADY_STATE_HYPOTHESIS) {
            throw new UnsupportedOperationException("Validation level below LOADFLOW not supported");
        }
        return this;
    }

    default Stream<Identifiable<?>> getIdentifiableStream(IdentifiableType identifiableType) {
        switch (identifiableType) {
            case SWITCH:
                return getSwitchStream().map(Function.identity());
            case TWO_WINDINGS_TRANSFORMER:
                return getTwoWindingsTransformerStream().map(Function.identity());
            case THREE_WINDINGS_TRANSFORMER:
                return getThreeWindingsTransformerStream().map(Function.identity());
            case DANGLING_LINE:
                return getDanglingLineStream().map(Function.identity());
            case LINE:
<<<<<<< HEAD
                return (Stream<I>) getLineStream();
            case TIE_LINE:
                return (Stream<I>) getTieLineStream();
=======
                return getLineStream().map(Function.identity());
>>>>>>> 9c31b691
            case LOAD:
                return getLoadStream().map(Function.identity());
            case BATTERY:
                return getBatteryStream().map(Function.identity());
            case GENERATOR:
                return getGeneratorStream().map(Function.identity());
            case HVDC_LINE:
                return getHvdcLineStream().map(Function.identity());
            case SUBSTATION:
                return getSubstationStream().map(Function.identity());
            case VOLTAGE_LEVEL:
                return getVoltageLevelStream().map(Function.identity());
            case BUSBAR_SECTION:
                return getBusbarSectionStream().map(Function.identity());
            case SHUNT_COMPENSATOR:
                return getShuntCompensatorStream().map(Function.identity());
            case HVDC_CONVERTER_STATION:
                return getHvdcConverterStationStream().map(Function.identity());
            case STATIC_VAR_COMPENSATOR:
                return getStaticVarCompensatorStream().map(Function.identity());
            default:
                throw new PowsyblException("can get a stream of " + identifiableType + " from a network.");
        }
    }

    /**
     * Write the network to a given format.
     *
     * @param format the export format
     * @param parameters some properties to configure the export
     * @param dataSource data source
     * @param reporter the reporter used for functional logs
     */
    default void write(ExportersLoader loader, String format, Properties parameters, DataSource dataSource, Reporter reporter) {
        Exporter exporter = Exporter.find(loader, format);
        if (exporter == null) {
            throw new PowsyblException("Export format " + format + " not supported");
        }
        exporter.export(this, parameters, dataSource, reporter);
    }

    default void write(ExportersLoader loader, String format, Properties parameters, DataSource dataSource) {
        write(loader, format, parameters, dataSource, Reporter.NO_OP);
    }

    default void write(String format, Properties parameters, DataSource dataSource) {
        write(new ExportersServiceLoader(), format, parameters, dataSource);
    }

    /**
     * Write the network to a given format.
     *
     * @param format the export format
     * @param parameters some properties to configure the export
     * @param file the network file
     * @param reporter the reporter used for functional logs
     */
    default void write(ExportersLoader loader, String format, Properties parameters, Path file, Reporter reporter) {
        DataSource dataSource = Exporters.createDataSource(file);
        write(loader, format, parameters, dataSource, reporter);
    }

    default void write(ExportersLoader loader, String format, Properties parameters, Path file) {
        write(loader, format, parameters, file, Reporter.NO_OP);
    }

    default void write(String format, Properties parameters, Path file) {
        write(new ExportersServiceLoader(), format, parameters, file);
    }

    /**
     * Write the network to a given format.
     *
     * @param format the export format
     * @param parameters some properties to configure the export
     * @param directory the output directory where files are generated
     * @param baseName a base name for all generated files
     * @param reporter the reporter used for functional logs
     */
    default void write(ExportersLoader loader, String format, Properties parameters, String directory, String baseName, Reporter reporter) {
        write(loader, format, parameters, new FileDataSource(Paths.get(directory), baseName), reporter);
    }

    default void write(ExportersLoader loader, String format, Properties parameters, String directory, String basename) {
        write(loader, format, parameters, directory, basename, Reporter.NO_OP);
    }

    default void write(String format, Properties parameters, String directory, String baseName) {
        write(new ExportersServiceLoader(), format, parameters, directory, baseName);
    }
}<|MERGE_RESOLUTION|>--- conflicted
+++ resolved
@@ -1228,13 +1228,9 @@
             case DANGLING_LINE:
                 return getDanglingLineStream().map(Function.identity());
             case LINE:
-<<<<<<< HEAD
-                return (Stream<I>) getLineStream();
+                return getLineStream().map(Function.identity());
             case TIE_LINE:
-                return (Stream<I>) getTieLineStream();
-=======
-                return getLineStream().map(Function.identity());
->>>>>>> 9c31b691
+                return getTieLineStream().map(Function.identity());
             case LOAD:
                 return getLoadStream().map(Function.identity());
             case BATTERY:
