--- conflicted
+++ resolved
@@ -219,7 +219,6 @@
         computeValues();
     }
 
-<<<<<<< HEAD
     private double structuralRatioEnd1(Line line) {
         double a0 = 1.0;
         double nominalV1 = line.getTerminal1().getVoltageLevel().getNominalV();
@@ -240,8 +239,6 @@
         return Math.abs(x) < epsilonX && applyReactanceCorrection ? epsilonX : x;
     }
 
-=======
->>>>>>> 8adba490
     private double getValue(double initialValue, double rtcStepValue, double ptcStepValue) {
         return initialValue * (1 + rtcStepValue / 100) * (1 + ptcStepValue / 100);
     }
@@ -280,18 +277,6 @@
         return getValue(specificCompatibility ? twt.getB() / 2 : 0,
             twt.getRatioTapChanger() != null ? twt.getRatioTapChanger().getCurrentStep().getB() : 0,
             twt.getPhaseTapChanger() != null ? twt.getPhaseTapChanger().getCurrentStep().getB() : 0);
-    }
-
-    private double getG2(TwoWindingsTransformer twt, boolean specificCompatibility) {
-        return getValue(specificCompatibility ? twt.getG() / 2 : 0,
-                        twt.getRatioTapChanger() != null ? twt.getRatioTapChanger().getCurrentStep().getG() : 0,
-                        twt.getPhaseTapChanger() != null ? twt.getPhaseTapChanger().getCurrentStep().getG() : 0);
-    }
-
-    private double getB2(TwoWindingsTransformer twt, boolean specificCompatibility) {
-        return getValue(specificCompatibility ? twt.getB() / 2 : 0,
-                        twt.getRatioTapChanger() != null ? twt.getRatioTapChanger().getCurrentStep().getB() : 0,
-                        twt.getPhaseTapChanger() != null ? twt.getPhaseTapChanger().getCurrentStep().getB() : 0);
     }
 
     private double getRho1(TwoWindingsTransformer twt) {
