/**
 * Copyright (c) 2018, RTE (http://www.rte-france.com)
 * This Source Code Form is subject to the terms of the Mozilla Public
 * License, v. 2.0. If a copy of the MPL was not distributed with this
 * file, You can obtain one at http://mozilla.org/MPL/2.0/.
 */
package com.powsybl.iidm.network.util;

import java.util.Objects;

import org.apache.commons.math3.complex.Complex;
import org.apache.commons.math3.complex.ComplexUtils;

import com.powsybl.iidm.network.Branch.Side;
import com.powsybl.iidm.network.Bus;
import com.powsybl.iidm.network.Line;
import com.powsybl.iidm.network.TwoWindingsTransformer;

/**
 *
 * @author Massimo Ferraro <massimo.ferraro@techrain.eu>
 */
public class BranchData {

    private final String  id;

    private final double  r;
    private final double  x;
    // If we use complex numbers for the calculation of branch flows
    // we do not need to compute z, y, ksi
    // these attributes could be removed
    private final double  z;
    private final double  y;
    private final double  ksi;
    private final double  rho1;
    private final double  rho2;
    private final double  u1;
    private final double  u2;
    private final double  theta1;
    private final double  theta2;
    private final double  alpha1;
    private final double  alpha2;
    private final double  g1;
    private final double  g2;
    private final double  b1;
    private final double  b2;
    private final double  p1;
    private final double  q1;
    private final double  p2;
    private final double  q2;

    private final boolean connected1;
    private final boolean connected2;
    private final boolean mainComponent1;
    private final boolean mainComponent2;

    private double        computedU1;
    private double        computedU2;
    private double        computedTheta1;
    private double        computedTheta2;
    private double        computedP1;
    private double        computedQ1;
    private double        computedP2;
    private double        computedQ2;

    public BranchData(String id,
            double r, double x,
            double rho1, double rho2,
            double u1, double u2, double theta1, double theta2,
            double alpha1, double alpha2,
            double g1, double g2, double b1, double b2,
            double p1, double q1, double p2, double q2,
            boolean connected1, boolean connected2,
            boolean mainComponent1, boolean mainComponent2,
            double epsilonX, boolean applyReactanceCorrection) {
        this.id = id;
        this.r = r;
        this.x = x;
        double fixedX = getFixedX(x, epsilonX, applyReactanceCorrection);
        z = Math.hypot(r, fixedX);
        y = 1 / z;
        ksi = Math.atan2(r, fixedX);
        this.rho1 = rho1;
        this.rho2 = rho2;
        this.u1 = u1;
        this.u2 = u2;
        this.theta1 = theta1;
        this.theta2 = theta2;
        this.alpha1 = alpha1;
        this.alpha2 = alpha2;
        this.g1 = g1;
        this.g2 = g2;
        this.b1 = b1;
        this.b2 = b2;
        this.p1 = p1;
        this.q1 = q1;
        this.p2 = p2;
        this.q2 = q2;
        this.connected1 = connected1;
        this.connected2 = connected2;
        this.mainComponent1 = mainComponent1;
        this.mainComponent2 = mainComponent2;
        computeValues();
    }

    public BranchData(Line line, double epsilonX, boolean applyReactanceCorrection) {
        Objects.requireNonNull(line);

        id = line.getId();

        Bus bus1 = line.getTerminal1().getBusBreakerView() != null
                ? line.getTerminal1().getBusBreakerView().getBus()
                : line.getTerminal1().getBusView().getBus();
        Bus bus2 = line.getTerminal2().getBusBreakerView() != null
                ? line.getTerminal2().getBusBreakerView().getBus()
                : line.getTerminal2().getBusView().getBus();
        Bus connectableBus1 = line.getTerminal1().getBusView().getConnectableBus();
        Bus connectableBus2 = line.getTerminal2().getBusView().getConnectableBus();

        r = line.getR();
        x = line.getX();
        double fixedX = getFixedX(x, epsilonX, applyReactanceCorrection);
        z = Math.hypot(r, fixedX);
        y = 1 / z;
        ksi = Math.atan2(r, fixedX);
        rho1 = 1f;
        rho2 = 1f;
        u1 = bus1 != null ? bus1.getV() : Double.NaN;
        u2 = bus2 != null ? bus2.getV() : Double.NaN;
        theta1 = bus1 != null ? Math.toRadians(bus1.getAngle()) : Double.NaN;
        theta2 = bus2 != null ? Math.toRadians(bus2.getAngle()) : Double.NaN;
        alpha1 = 0f;
        alpha2 = 0f;
        g1 = line.getG1();
        g2 = line.getG2();
        b1 = line.getB1();
        b2 = line.getB2();
        p1 = line.getTerminal1().getP();
        q1 = line.getTerminal1().getQ();
        p2 = line.getTerminal2().getP();
        q2 = line.getTerminal2().getQ();

        connected1 = bus1 != null;
        connected2 = bus2 != null;
        boolean connectableMainComponent1 = connectableBus1 != null && connectableBus1.isInMainConnectedComponent();
        boolean connectableMainComponent2 = connectableBus2 != null && connectableBus2.isInMainConnectedComponent();
        mainComponent1 = bus1 != null ? bus1.isInMainConnectedComponent() : connectableMainComponent1;
        mainComponent2 = bus2 != null ? bus2.isInMainConnectedComponent() : connectableMainComponent2;

        computeValues();
    }

    public BranchData(TwoWindingsTransformer twt, double epsilonX, boolean applyReactanceCorrection, boolean specificCompatibility) {
        Objects.requireNonNull(twt);

        id = twt.getId();

        Bus bus1 = twt.getTerminal1().getBusBreakerView() != null
                ? twt.getTerminal1().getBusBreakerView().getBus()
                : twt.getTerminal1().getBusView().getBus();
        Bus bus2 = twt.getTerminal2().getBusBreakerView() != null
                ? twt.getTerminal2().getBusBreakerView().getBus()
                : twt.getTerminal2().getBusView().getBus();
        Bus connectableBus1 = twt.getTerminal1().getBusView().getConnectableBus();
        Bus connectableBus2 = twt.getTerminal2().getBusView().getConnectableBus();

        r = getR(twt);
        x = getX(twt);
        double fixedX = getFixedX(x, epsilonX, applyReactanceCorrection);
        z = Math.hypot(r, fixedX);
        y = 1 / z;
        ksi = Math.atan2(r, fixedX);
        rho1 = getRho1(twt);
        rho2 = 1f;
        u1 = bus1 != null ? bus1.getV() : Double.NaN;
        u2 = bus2 != null ? bus2.getV() : Double.NaN;
        theta1 = bus1 != null ? Math.toRadians(bus1.getAngle()) : Double.NaN;
        theta2 = bus2 != null ? Math.toRadians(bus2.getAngle()) : Double.NaN;
        alpha1 = twt.getPhaseTapChanger() != null ? Math.toRadians(twt.getPhaseTapChanger().getCurrentStep().getAlpha()) : 0f;
        alpha2 = 0f;
        g1 = getG1(twt, specificCompatibility);
        g2 = specificCompatibility ? twt.getG1() / 2 : twt.getG2();
        b1 = getB1(twt, specificCompatibility);
        b2 = specificCompatibility ? twt.getB1() / 2 : twt.getB2();
        p1 = twt.getTerminal1().getP();
        q1 = twt.getTerminal1().getQ();
        p2 = twt.getTerminal2().getP();
        q2 = twt.getTerminal2().getQ();

        connected1 = bus1 != null;
        connected2 = bus2 != null;
        boolean connectableMainComponent1 = connectableBus1 != null && connectableBus1.isInMainConnectedComponent();
        boolean connectableMainComponent2 = connectableBus2 != null && connectableBus2.isInMainConnectedComponent();
        mainComponent1 = bus1 != null ? bus1.isInMainConnectedComponent() : connectableMainComponent1;
        mainComponent2 = bus2 != null ? bus2.isInMainConnectedComponent() : connectableMainComponent2;

        computeValues();
    }

    private double getFixedX(double x, double epsilonX, boolean applyReactanceCorrection) {
        return Math.abs(x) < epsilonX && applyReactanceCorrection ? epsilonX : x;
    }

    private double getValue(double initialValue, double rtcStepValue, double ptcStepValue) {
        return initialValue * (1 + rtcStepValue / 100) * (1 + ptcStepValue / 100);
    }

    private double getR(TwoWindingsTransformer twt) {
        return getValue(twt.getR(),
                twt.getRatioTapChanger() != null ? twt.getRatioTapChanger().getCurrentStep().getR() : 0,
                twt.getPhaseTapChanger() != null ? twt.getPhaseTapChanger().getCurrentStep().getR() : 0);
    }

    private double getX(TwoWindingsTransformer twt) {
        return getValue(twt.getX(),
                twt.getRatioTapChanger() != null ? twt.getRatioTapChanger().getCurrentStep().getX() : 0,
                twt.getPhaseTapChanger() != null ? twt.getPhaseTapChanger().getCurrentStep().getX() : 0);
    }

    private double getG1(TwoWindingsTransformer twt, boolean specificCompatibility) {
<<<<<<< HEAD
        return getValue(specificCompatibility ? twt.getG1() / 2 : twt.getG1(),
                twt.getRatioTapChanger() != null ? twt.getRatioTapChanger().getCurrentStep().getG() : 0,
                twt.getPhaseTapChanger() != null ? twt.getPhaseTapChanger().getCurrentStep().getG() : 0);
    }

    private double getB1(TwoWindingsTransformer twt, boolean specificCompatibility) {
        return getValue(specificCompatibility ? twt.getB1() / 2 : twt.getB1(),
                twt.getRatioTapChanger() != null ? twt.getRatioTapChanger().getCurrentStep().getB() : 0,
                twt.getPhaseTapChanger() != null ? twt.getPhaseTapChanger().getCurrentStep().getB() : 0);
=======
        return getValue(specificCompatibility ? twt.getG() / 2 : twt.getG(),
                        twt.getRatioTapChanger() != null ? twt.getRatioTapChanger().getCurrentStep().getG1() : 0,
                        twt.getPhaseTapChanger() != null ? twt.getPhaseTapChanger().getCurrentStep().getG1() : 0);
    }

    private double getB1(TwoWindingsTransformer twt, boolean specificCompatibility) {
        return getValue(specificCompatibility ? twt.getB() / 2 : twt.getB(),
                        twt.getRatioTapChanger() != null ? twt.getRatioTapChanger().getCurrentStep().getB1() : 0,
                        twt.getPhaseTapChanger() != null ? twt.getPhaseTapChanger().getCurrentStep().getB1() : 0);
>>>>>>> b8641c64
    }

    private double getRho1(TwoWindingsTransformer twt) {
        double rho = twt.getRatedU2() / twt.getRatedU1();
        if (twt.getRatioTapChanger() != null) {
            rho *= twt.getRatioTapChanger().getCurrentStep().getRho();
        }
        if (twt.getPhaseTapChanger() != null) {
            rho *= twt.getPhaseTapChanger().getCurrentStep().getRho();
        }
        return rho;
    }

    private void computeValues() {
        if (!connected1 && !connected2) {
            computedP1 = Double.NaN;
            computedQ1 = Double.NaN;
            computedP2 = Double.NaN;
            computedQ2 = Double.NaN;
        } else {
            Complex ytr;
            Complex y1 = new Complex(g1, b1);
            Complex y2 = new Complex(g2, b2);
            Complex a1 = ComplexUtils.polar2Complex(1 / rho1, -alpha1);
            Complex a2 = ComplexUtils.polar2Complex(1 / rho2, -alpha2);
            Complex a1cc = a1.conjugate();
            Complex a2cc = a2.conjugate();

            Complex y11;
            Complex y12 = Complex.ZERO;
            Complex y22;
            Complex y21 = Complex.ZERO;
            if (r == 0.0 && x == 0.0) {
                y11 = y1.multiply(rho1 * rho1);
                y22 = y2.multiply(rho2 * rho2);
            } else {
                ytr = new Complex(r, x).reciprocal();
                // Optimization: .divide(a1.multiply(a1.conjugate())) == .multiply(rho1 * rho1)
                y11 = ytr.add(y1).multiply(rho1 * rho1);
                y12 = ytr.negate().divide(a1cc.multiply(a2));
                // Optimization: .divide(a2.multiply(a2.conjugate())) == .multiply(rho2 * rho2)
                y22 = ytr.add(y2).multiply(rho2 * rho2);
                y21 = ytr.negate().divide(a1.multiply(a2cc));
            }

            // If one of the ends is disconnected,
            // compute the voltage at the disconnected end
            if (connected1) {
                computedU1 = u1;
                computedTheta1 = theta1;
            } else if (y11.equals(Complex.ZERO)) {
                // v1 equal v2 if z0 line
                computedU1 = u2;
                computedTheta1 = theta2;
            } else {
                Complex v2 = ComplexUtils.polar2Complex(u2, theta2);
                Complex v1 = y12.negate().multiply(v2).divide(y11);
                computedU1 = v1.abs();
                computedTheta1 = v1.getArgument();
            }
            if (connected2) {
                computedU2 = u2;
                computedTheta2 = theta2;
            } else if (y22.equals(Complex.ZERO)) {
                computedU2 = u1;
                computedTheta2 = theta1;
            } else {
                Complex v1 = ComplexUtils.polar2Complex(u1, theta1);
                Complex v2 = y21.negate().multiply(v1).divide(y22);
                computedU2 = v2.abs();
                computedTheta2 = v2.getArgument();
            }

            Complex v1 = ComplexUtils.polar2Complex(computedU1, computedTheta1);
            Complex v2 = ComplexUtils.polar2Complex(computedU2, computedTheta2);

            Complex i12 = y11.multiply(v1).add(y12.multiply(v2));
            Complex i21 = y22.multiply(v2).add(y21.multiply(v1));

            Complex s1 = i12.conjugate().multiply(v1);
            Complex s2 = i21.conjugate().multiply(v2);

            computedP1 = s1.getReal();
            computedQ1 = s1.getImaginary();
            computedP2 = s2.getReal();
            computedQ2 = s2.getImaginary();
        }
    }

    public String getId() {
        return id;
    }

    public double getR() {
        return r;
    }

    public double getX() {
        return x;
    }

    public double getZ() {
        return z;
    }

    public double getY() {
        return y;
    }

    public double getKsi() {
        return ksi;
    }

    public double getRho1() {
        return rho1;
    }

    public double getRho2() {
        return rho2;
    }

    public double getU1() {
        return u1;
    }

    public double getU2() {
        return u2;
    }

    public double getTheta1() {
        return theta1;
    }

    public double getTheta2() {
        return theta2;
    }

    public double getAlpha1() {
        return alpha1;
    }

    public double getAlpha2() {
        return alpha2;
    }

    public double getG1() {
        return g1;
    }

    public double getG2() {
        return g2;
    }

    public double getB1() {
        return b1;
    }

    public double getB2() {
        return b2;
    }

    public boolean isConnected1() {
        return connected1;
    }

    public boolean isConnected2() {
        return connected2;
    }

    public boolean isMainComponent1() {
        return mainComponent1;
    }

    public boolean isMainComponent2() {
        return mainComponent2;
    }

    public double getP1() {
        return p1;
    }

    public double getQ1() {
        return q1;
    }

    public double getP2() {
        return p2;
    }

    public double getQ2() {
        return q2;
    }

    public double getComputedU1() {
        return computedU1;
    }

    public double getComputedTheta1() {
        return computedTheta1;
    }

    public double getComputedU2() {
        return computedU2;
    }

    public double getComputedTheta2() {
        return computedTheta2;
    }

    public double getComputedP1() {
        return computedP1;
    }

    public double getComputedQ1() {
        return computedQ1;
    }

    public double getComputedP2() {
        return computedP2;
    }

    public double getComputedQ2() {
        return computedQ2;
    }

    public double getComputedP(Side side) {
        Objects.requireNonNull(side);
        switch (side) {
            case ONE:
                return computedP1;
            case TWO:
                return computedP2;
            default:
                throw new AssertionError("Unexpected side: " + side);
        }
    }

    public double getComputedQ(Side side) {
        Objects.requireNonNull(side);
        switch (side) {
            case ONE:
                return computedQ1;
            case TWO:
                return computedQ2;
            default:
                throw new AssertionError("Unexpected side: " + side);
        }
    }
}<|MERGE_RESOLUTION|>--- conflicted
+++ resolved
@@ -218,27 +218,15 @@
     }
 
     private double getG1(TwoWindingsTransformer twt, boolean specificCompatibility) {
-<<<<<<< HEAD
         return getValue(specificCompatibility ? twt.getG1() / 2 : twt.getG1(),
-                twt.getRatioTapChanger() != null ? twt.getRatioTapChanger().getCurrentStep().getG() : 0,
-                twt.getPhaseTapChanger() != null ? twt.getPhaseTapChanger().getCurrentStep().getG() : 0);
+                twt.getRatioTapChanger() != null ? twt.getRatioTapChanger().getCurrentStep().getG1() : 0,
+                twt.getPhaseTapChanger() != null ? twt.getPhaseTapChanger().getCurrentStep().getG1() : 0);
     }
 
     private double getB1(TwoWindingsTransformer twt, boolean specificCompatibility) {
         return getValue(specificCompatibility ? twt.getB1() / 2 : twt.getB1(),
-                twt.getRatioTapChanger() != null ? twt.getRatioTapChanger().getCurrentStep().getB() : 0,
-                twt.getPhaseTapChanger() != null ? twt.getPhaseTapChanger().getCurrentStep().getB() : 0);
-=======
-        return getValue(specificCompatibility ? twt.getG() / 2 : twt.getG(),
-                        twt.getRatioTapChanger() != null ? twt.getRatioTapChanger().getCurrentStep().getG1() : 0,
-                        twt.getPhaseTapChanger() != null ? twt.getPhaseTapChanger().getCurrentStep().getG1() : 0);
-    }
-
-    private double getB1(TwoWindingsTransformer twt, boolean specificCompatibility) {
-        return getValue(specificCompatibility ? twt.getB() / 2 : twt.getB(),
-                        twt.getRatioTapChanger() != null ? twt.getRatioTapChanger().getCurrentStep().getB1() : 0,
-                        twt.getPhaseTapChanger() != null ? twt.getPhaseTapChanger().getCurrentStep().getB1() : 0);
->>>>>>> b8641c64
+                twt.getRatioTapChanger() != null ? twt.getRatioTapChanger().getCurrentStep().getB1() : 0,
+                twt.getPhaseTapChanger() != null ? twt.getPhaseTapChanger().getCurrentStep().getB1() : 0);
     }
 
     private double getRho1(TwoWindingsTransformer twt) {
