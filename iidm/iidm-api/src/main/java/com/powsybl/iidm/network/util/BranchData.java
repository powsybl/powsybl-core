--- conflicted
+++ resolved
@@ -167,19 +167,11 @@
         computeValues();
     }
 
-<<<<<<< HEAD
-    public BranchData(TwoWindingsTransformer twt, double epsilonX, boolean applyReactanceCorrection, boolean splitShuntAdmittance) {
-        this(twt, 0, epsilonX, applyReactanceCorrection, splitShuntAdmittance);
-    }
-
-    public BranchData(TwoWindingsTransformer twt, int phaseAngleClock, double epsilonX, boolean applyReactanceCorrection, boolean splitShuntAdmittance) {
-=======
     public BranchData(TwoWindingsTransformer twt, double epsilonX, boolean applyReactanceCorrection, boolean t2wtSplitShuntAdmittance) {
         this(twt, 0, epsilonX, applyReactanceCorrection, t2wtSplitShuntAdmittance);
     }
 
     public BranchData(TwoWindingsTransformer twt, int phaseAngleClock, double epsilonX, boolean applyReactanceCorrection, boolean t2wtSplitShuntAdmittance) {
->>>>>>> 0ff33c9d
         Objects.requireNonNull(twt);
 
         id = twt.getId();
@@ -203,17 +195,10 @@
         theta2 = bus2 != null ? Math.toRadians(bus2.getAngle()) : Double.NaN;
         alpha1 = twt.getPhaseTapChanger() != null ? Math.toRadians(twt.getPhaseTapChanger().getCurrentStep().getAlpha()) : 0f;
         alpha2 = 0f;
-<<<<<<< HEAD
-        g1 = getG1(twt, splitShuntAdmittance);
-        g2 = getG2(twt, splitShuntAdmittance);
-        b1 = getB1(twt, splitShuntAdmittance);
-        b2 = getB2(twt, splitShuntAdmittance);
-=======
         g1 = getG1(twt, t2wtSplitShuntAdmittance);
         g2 = getG2(twt, t2wtSplitShuntAdmittance);
         b1 = getB1(twt, t2wtSplitShuntAdmittance);
         b2 = getB2(twt, t2wtSplitShuntAdmittance);
->>>>>>> 0ff33c9d
         p1 = twt.getTerminal1().getP();
         q1 = twt.getTerminal1().getQ();
         p2 = twt.getTerminal2().getP();
@@ -269,46 +254,26 @@
                         twt.getPhaseTapChanger() != null ? twt.getPhaseTapChanger().getCurrentStep().getX() : 0);
     }
 
-<<<<<<< HEAD
-    private double getG1(TwoWindingsTransformer twt, boolean splitShuntAdmittance) {
-        return getValue(splitShuntAdmittance ? twt.getG() / 2 : twt.getG(),
-=======
     private double getG1(TwoWindingsTransformer twt, boolean t2wtSplitShuntAdmittance) {
         return getValue(t2wtSplitShuntAdmittance ? twt.getG() / 2 : twt.getG(),
->>>>>>> 0ff33c9d
                         twt.getRatioTapChanger() != null ? twt.getRatioTapChanger().getCurrentStep().getG() : 0,
                         twt.getPhaseTapChanger() != null ? twt.getPhaseTapChanger().getCurrentStep().getG() : 0);
     }
 
-<<<<<<< HEAD
-    private double getB1(TwoWindingsTransformer twt, boolean splitShuntAdmittance) {
-        return getValue(splitShuntAdmittance ? twt.getB() / 2 : twt.getB(),
-=======
     private double getB1(TwoWindingsTransformer twt, boolean t2wtSplitShuntAdmittance) {
         return getValue(t2wtSplitShuntAdmittance ? twt.getB() / 2 : twt.getB(),
->>>>>>> 0ff33c9d
                         twt.getRatioTapChanger() != null ? twt.getRatioTapChanger().getCurrentStep().getB() : 0,
                         twt.getPhaseTapChanger() != null ? twt.getPhaseTapChanger().getCurrentStep().getB() : 0);
     }
 
-<<<<<<< HEAD
-    private double getG2(TwoWindingsTransformer twt, boolean splitShuntAdmittance) {
-        return getValue(splitShuntAdmittance ? twt.getG() / 2 : 0,
-=======
     private double getG2(TwoWindingsTransformer twt, boolean t2wtSplitShuntAdmittance) {
         return getValue(t2wtSplitShuntAdmittance ? twt.getG() / 2 : 0,
->>>>>>> 0ff33c9d
                         twt.getRatioTapChanger() != null ? twt.getRatioTapChanger().getCurrentStep().getG() : 0,
                         twt.getPhaseTapChanger() != null ? twt.getPhaseTapChanger().getCurrentStep().getG() : 0);
     }
 
-<<<<<<< HEAD
-    private double getB2(TwoWindingsTransformer twt, boolean splitShuntAdmittance) {
-        return getValue(splitShuntAdmittance ? twt.getB() / 2 : 0,
-=======
     private double getB2(TwoWindingsTransformer twt, boolean t2wtSplitShuntAdmittance) {
         return getValue(t2wtSplitShuntAdmittance ? twt.getB() / 2 : 0,
->>>>>>> 0ff33c9d
                         twt.getRatioTapChanger() != null ? twt.getRatioTapChanger().getCurrentStep().getB() : 0,
                         twt.getPhaseTapChanger() != null ? twt.getPhaseTapChanger().getCurrentStep().getB() : 0);
     }
