/**
 * Copyright (c) 2016, All partners of the iTesla project (http://www.itesla-project.eu/consortium)
 * This Source Code Form is subject to the terms of the Mozilla Public
 * License, v. 2.0. If a copy of the MPL was not distributed with this
 * file, You can obtain one at http://mozilla.org/MPL/2.0/.
 */
package com.powsybl.iidm.network;

/**
 * A dangling line to model boundaries (X nodes).
 * <p>A dangling line is a component that aggregates a line chunk and a constant
 * power injection (fixed p0, q0).
 * <div>
 *    <object data="doc-files/danglingLine.svg" type="image/svg+xml"></object>
 * </div>
 * Electrical characteritics (r, x, g, b) corresponding to a percent of the
 * orginal line.
 * <p>r, x, g, b have to be consistent with the declared length of the dangling
 * line.
 *
 * <p>
 *  Characteristics
 * </p>
 *
 * <table style="border: 1px solid black; border-collapse: collapse">
 *     <thead>
 *         <tr>
 *             <th style="border: 1px solid black">Attribute</th>
 *             <th style="border: 1px solid black">Type</th>
 *             <th style="border: 1px solid black">Unit</th>
 *             <th style="border: 1px solid black">Required</th>
 *             <th style="border: 1px solid black">Defaut value</th>
 *             <th style="border: 1px solid black">Description</th>
 *         </tr>
 *     </thead>
 *     <tbody>
 *         <tr>
 *             <td style="border: 1px solid black">Id</td>
 *             <td style="border: 1px solid black">String</td>
 *             <td style="border: 1px solid black"> - </td>
 *             <td style="border: 1px solid black">yes</td>
 *             <td style="border: 1px solid black"> - </td>
 *             <td style="border: 1px solid black">Unique identifier of the dangling line</td>
 *         </tr>
 *         <tr>
 *             <td style="border: 1px solid black">Name</td>
 *             <td style="border: 1px solid black">String</td>
 *             <td style="border: 1px solid black">-</td>
 *             <td style="border: 1px solid black">yes</td>
 *             <td style="border: 1px solid black"> - </td>
 *             <td style="border: 1px solid black">Human-readable name of the dangling line</td>
 *         </tr>
 *         <tr>
 *             <td style="border: 1px solid black">P0</td>
 *             <td style="border: 1px solid black">double</td>
 *             <td style="border: 1px solid black">MW</td>
 *             <td style="border: 1px solid black">yes</td>
 *             <td style="border: 1px solid black"> - </td>
 *             <td style="border: 1px solid black">The active power setpoint</td>
 *         </tr>
 *         <tr>
 *             <td style="border: 1px solid black">Q0</td>
 *             <td style="border: 1px solid black">double</td>
 *             <td style="border: 1px solid black">MVar</td>
 *             <td style="border: 1px solid black">yes</td>
 *             <td style="border: 1px solid black"> - </td>
 *             <td style="border: 1px solid black">The reactive power setpoint</td>
 *         </tr>
 *         <tr>
 *             <td style="border: 1px solid black">R</td>
 *             <td style="border: 1px solid black">double</td>
 *             <td style="border: 1px solid black">&Omega;</td>
 *             <td style="border: 1px solid black">yes</td>
 *             <td style="border: 1px solid black"> - </td>
 *             <td style="border: 1px solid black">The series resistance</td>
 *         </tr>
 *         <tr>
 *             <td style="border: 1px solid black">X</td>
 *             <td style="border: 1px solid black">double</td>
 *             <td style="border: 1px solid black">&Omega;</td>
 *             <td style="border: 1px solid black">yes</td>
 *             <td style="border: 1px solid black"> - </td>
 *             <td style="border: 1px solid black">The series reactance</td>
 *         </tr>
 *         <tr>
 *             <td style="border: 1px solid black">G</td>
 *             <td style="border: 1px solid black">double</td>
 *             <td style="border: 1px solid black">S</td>
 *             <td style="border: 1px solid black">yes</td>
 *             <td style="border: 1px solid black"> - </td>
 *             <td style="border: 1px solid black">The shunt conductance</td>
 *         </tr>
 *         <tr>
 *             <td style="border: 1px solid black">B</td>
 *             <td style="border: 1px solid black">double</td>
 *             <td style="border: 1px solid black">S</td>
 *             <td style="border: 1px solid black">yes</td>
 *             <td style="border: 1px solid black"> - </td>
 *             <td style="border: 1px solid black">The shunt susceptance</td>
 *         </tr>
 *         <tr>
 *             <td style="border: 1px solid black">UcteXnodeCode</td>
 *             <td style="border: 1px solid black">String</td>
 *             <td style="border: 1px solid black"> - </td>
 *             <td style="border: 1px solid black">no</td>
 *             <td style="border: 1px solid black"> - </td>
 *             <td style="border: 1px solid black">The dangling line's UCTE Xnode code</td>
 *         </tr>
 *     </tbody>
 * </table>
 *
 * <p>To create a dangling line, see {@link DanglingLineAdder}
 *
 * @author Geoffroy Jamgotchian <geoffroy.jamgotchian at rte-france.com>
 * @author Anne Tilloy <anne.tilloy at rte-france.com>
 * @see DanglingLineAdder
 */
public interface DanglingLine extends Injection<DanglingLine>, FlowsLimitsHolder {

    interface Generation extends ReactiveLimitsHolder {
        /**
         * <p>Get the generator active power target in MW.</p>
         * <p>The active power target follows a generator sign convention.</p>
         * <p>Depends on the working variant.</p>
         * @return the generator active power target
         */
        double getTargetP();

        /**
         * <p>Set the generator active power target in MW.</p>
         * <p>Depends on the working variant.</p>
         * @param targetP the generator active power target
         * @return this to allow method chaining
         */
        Generation setTargetP(double targetP);

        /**
         * Get the generator maximal active power in MW.
         */
        double getMaxP();

        /**
         * Set the generator maximal active power in MW.
         */
        Generation setMaxP(double maxP);

        /**
         * Get the generator minimal active power in MW.
         */
        double getMinP();

        /**
         * Set the generator minimal active power in MW.
         */
        Generation setMinP(double minP);

        /**
         * <p>Get the generator reactive power target in MVAR.</p>
         * <p>The generator reactive power target follows a generator sign convention.</p>
         * <p>Depends on the working variant.</p>
         * @return the generator reactive power target
         */
        double getTargetQ();

        /**
         * <p>Set the generator reactive power target in MVAR.</p>
         * <p>Depends on the working variant.</p>
         * @param targetQ the generator reactive power target
         * @return this to allow method chaining
         */
        Generation setTargetQ(double targetQ);

        /**
         * Get the generator voltage regulation status.
         */
        boolean isVoltageRegulationOn();

        /**
         * Set the generator voltage regulation status.
         */
        Generation setVoltageRegulationOn(boolean voltageRegulationOn);

        /**
         * <p>Get the generator voltage target in Kv.</p>
         * <p>Depends on the working variant.</p>
         * @return the generator voltage target
         */
        double getTargetV();

        /**
         * <p>Set the generator voltage target in Kv.</p>
         * <p>Depends on the working variant.</p>
         * @param targetV the generator voltage target
         * @return this to allow method chaining
         */
        Generation setTargetV(double targetV);
    }

    /**
     * Get the constant active power in MW.
     * <p>Depends on the working variant.
     * @see VariantManager
     */
    double getP0();

    /**
     * Set the constant active power in MW.
     * <p>Depends on the working variant.
     * @see VariantManager
     */
    DanglingLine setP0(double p0);

    /**
     * Get the constant reactive power in MW.
     * <p>Depends on the working variant.
     * @see VariantManager
     */
    double getQ0();

    /**
     * Set the constant reactive power in MW.
     * <p>Depends on the working variant.
     * @see VariantManager
     */
    DanglingLine setQ0(double q0);

    /**
     * Get the series resistance in &#937;.
     */
    double getR();

    /**
     * Set the series resistance in &#937;.
     */
    DanglingLine setR(double r);

    /**
     * Get the series reactance in &#937;.
     */
    double getX();

    /**
     * Set the series reactance in &#937;.
     */
    DanglingLine setX(double x);

    /**
     * Get the shunt conductance in S.
     */
    double getG();

    /**
     * Set the shunt conductance in S.
     */
    DanglingLine setG(double g);

    /**
     * Get the shunt susceptance in S.
     */
    double getB();

    /**
     * Set the shunt susceptance in S.
     */
    DanglingLine setB(double b);

    default Generation getGeneration() {
        return null;
    }

    /**
     * Get the UCTE Xnode code corresponding to this dangling line in the case
     * where the line is a boundary, return null otherwise.
     */
    String getUcteXnodeCode();
<<<<<<< HEAD
=======

    CurrentLimits getCurrentLimits();

    CurrentLimitsAdder newCurrentLimits();

    default Boundary getBoundary() {
        throw new UnsupportedOperationException();
    }
>>>>>>> 38e8a18b
}<|MERGE_RESOLUTION|>--- conflicted
+++ resolved
@@ -273,8 +273,6 @@
      * where the line is a boundary, return null otherwise.
      */
     String getUcteXnodeCode();
-<<<<<<< HEAD
-=======
 
     CurrentLimits getCurrentLimits();
 
@@ -283,5 +281,4 @@
     default Boundary getBoundary() {
         throw new UnsupportedOperationException();
     }
->>>>>>> 38e8a18b
 }