--- conflicted
+++ resolved
@@ -29,9 +29,6 @@
     DANGLING_LINE,
     STATIC_VAR_COMPENSATOR,
     HVDC_CONVERTER_STATION,
-<<<<<<< HEAD
+    OVERLOAD_MANAGEMENT_SYSTEM,
     GROUND
-=======
-    OVERLOAD_MANAGEMENT_SYSTEM
->>>>>>> 8b1ac357
 }