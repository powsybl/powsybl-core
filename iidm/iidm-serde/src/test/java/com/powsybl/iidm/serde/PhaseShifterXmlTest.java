--- conflicted
+++ resolved
@@ -8,10 +8,7 @@
 package com.powsybl.iidm.serde;
 
 import com.powsybl.iidm.network.Network;
-<<<<<<< HEAD
-=======
 import com.powsybl.iidm.network.PhaseTapChanger;
->>>>>>> 6be1fa08
 import com.powsybl.iidm.network.test.PhaseShifterTestCaseFactory;
 import org.junit.jupiter.api.Assertions;
 import org.junit.jupiter.api.Test;
@@ -34,11 +31,12 @@
     }
 
     @Test
-<<<<<<< HEAD
     void currentLimiterWithNegativeRegulationValueConversionTest() {
         Network n = NetworkSerDe.read(getNetworkAsStream("/phaseShifterCurrentLimiter.xml"));
         assertEquals(20, n.getTwoWindingsTransformer("PS1").getPhaseTapChanger().getRegulationValue());
-=======
+    }
+
+    @Test
     void importAndExportPhaseTapChangerWithFixedTapRegulationModeTest() {
         // for IIDM version < 1.14 a phase tap changer can have a regulation mode set to FIXED_TAP and should still be imported as CURRENT_LIMITER with regulating=false
         Network network = NetworkSerDe.read(getVersionedNetworkAsStream("phaseShifterFixedTapRegulationModeRef.xml", IidmVersion.V_1_13));
@@ -57,6 +55,5 @@
     private void checkPhaseTapChangerRegulation(Network network) {
         Assertions.assertEquals(PhaseTapChanger.RegulationMode.CURRENT_LIMITER, network.getTwoWindingsTransformer("PS1").getPhaseTapChanger().getRegulationMode());
         Assertions.assertFalse(network.getTwoWindingsTransformer("PS1").getPhaseTapChanger().isRegulating());
->>>>>>> 6be1fa08
     }
 }