--- conflicted
+++ resolved
@@ -37,11 +37,7 @@
     @Test
     void noRegulatioModeTest() throws IOException {
         // backward compatibility from 1.7 to 1.13 : regulation mode is exported as OFF if it was not set in input file
-<<<<<<< HEAD
-        allFormatsRoundTripFromVersionedXmlFromMinToVersion1Dot13Test("staticVarCompensatorNoRegulationMode.xml", "staticVarCompensatorRegulationModeOFF.xml", IidmVersion.V_1_7);
-=======
         allFormatsRoundTripFromVersionedXmlFromMinToMaxVersionTest("staticVarCompensatorNoRegulationMode.xml", "staticVarCompensatorRegulationModeOFF.xml", IidmVersion.V_1_7, IidmVersion.V_1_14);
->>>>>>> eb2dadcf
 
         // regulation mode is exported as VOLTAGE and regulating is set to false if regulation mode was not set in input file
         allFormatsRoundTripFromVersionedXmlTest("staticVarCompensatorNoRegulationMode.xml", "notRegulatingStaticVarCompensatorRoundTripRef.xml", CURRENT_IIDM_VERSION);
