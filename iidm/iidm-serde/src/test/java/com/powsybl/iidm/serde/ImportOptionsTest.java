--- conflicted
+++ resolved
@@ -52,10 +52,7 @@
         assertEquals(Boolean.FALSE, options.withNoExtension());
         assertEquals(-1, (int) options.getExtensions().map(Set::size).orElse(-1));
         assertEquals(Boolean.TRUE, options.withAllExtensions());
-<<<<<<< HEAD
+        assertEquals(Boolean.TRUE, options.isWithAutomationSystems());
         assertEquals(100., options.getMissingPermanentLimitPercentage());
-=======
-        assertEquals(Boolean.TRUE, options.isWithAutomationSystems());
->>>>>>> e148a02e
     }
 }