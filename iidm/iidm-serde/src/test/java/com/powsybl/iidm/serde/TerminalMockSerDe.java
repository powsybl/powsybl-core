/**
 * Copyright (c) 2019, RTE (http://www.rte-france.com)
 * This Source Code Form is subject to the terms of the Mozilla Public
 * License, v. 2.0. If a copy of the MPL was not distributed with this
 * file, You can obtain one at http://mozilla.org/MPL/2.0/.
 */
package com.powsybl.iidm.serde;

import com.google.auto.service.AutoService;
import com.google.common.collect.ImmutableMap;
import com.google.common.collect.ImmutableSortedSet;
import com.powsybl.commons.extensions.ExtensionSerDe;
import com.powsybl.commons.io.DeserializerContext;
import com.powsybl.commons.io.SerializerContext;
import com.powsybl.iidm.network.Load;
import com.powsybl.iidm.network.test.TerminalMockExt;
import com.powsybl.iidm.serde.extensions.AbstractVersionableNetworkExtensionSerDe;

import java.io.InputStream;
import java.util.Arrays;
import java.util.List;
import java.util.stream.Collectors;

import static com.powsybl.iidm.serde.AbstractIidmSerDeTest.getVersionDir;
import static com.powsybl.iidm.serde.IidmSerDeConstants.CURRENT_IIDM_VERSION;

/**
 * @author Miora Ralambotiana {@literal <miora.ralambotiana at rte-france.com>}
 */
@AutoService(ExtensionSerDe.class)
public class TerminalMockSerDe extends AbstractVersionableNetworkExtensionSerDe<Load, TerminalMockExt> {

    public TerminalMockSerDe() {
        super("terminalMock", TerminalMockExt.class, "mock",
                ImmutableMap.<IidmVersion, ImmutableSortedSet<String>>builder()
                        .put(IidmVersion.V_1_0, ImmutableSortedSet.of("1.0"))
                        .put(IidmVersion.V_1_1, ImmutableSortedSet.of("1.1"))
                        .put(IidmVersion.V_1_2, ImmutableSortedSet.of("1.2"))
                        .put(IidmVersion.V_1_3, ImmutableSortedSet.of("1.3"))
                        .put(IidmVersion.V_1_4, ImmutableSortedSet.of("1.4"))
                        .put(IidmVersion.V_1_5, ImmutableSortedSet.of("1.5"))
                        .put(IidmVersion.V_1_6, ImmutableSortedSet.of("1.6"))
                        .put(IidmVersion.V_1_7, ImmutableSortedSet.of("1.7"))
                        .put(IidmVersion.V_1_8, ImmutableSortedSet.of("1.8"))
                        .put(IidmVersion.V_1_9, ImmutableSortedSet.of("1.9"))
                        .put(IidmVersion.V_1_10, ImmutableSortedSet.of("1.10"))
                        .put(IidmVersion.V_1_11, ImmutableSortedSet.of("1.11"))
<<<<<<< HEAD
                        .put(IidmVersion.V_1_12, ImmutableSortedSet.of("1.11"))
=======
                        .put(IidmVersion.V_1_12, ImmutableSortedSet.of("1.12"))
>>>>>>> 5ccb27fc
                        .build(),
                ImmutableMap.<String, String>builder()
                        .put("1.0", "http://www.itesla_project.eu/schema/iidm/ext/terminal_mock/1_0")
                        .put("1.1", "http://www.powsybl.org/schema/iidm/ext/terminal_mock/1_1")
                        .put("1.2", "http://www.powsybl.org/schema/iidm/ext/terminal_mock/1_2")
                        .put("1.3", "http://www.powsybl.org/schema/iidm/ext/terminal_mock/1_3")
                        .put("1.4", "http://www.powsybl.org/schema/iidm/ext/terminal_mock/1_4")
                        .put("1.5", "http://www.powsybl.org/schema/iidm/ext/terminal_mock/1_5")
                        .put("1.6", "http://www.powsybl.org/schema/iidm/ext/terminal_mock/1_6")
                        .put("1.7", "http://www.powsybl.org/schema/iidm/ext/terminal_mock/1_7")
                        .put("1.8", "http://www.powsybl.org/schema/iidm/ext/terminal_mock/1_8")
                        .put("1.9", "http://www.powsybl.org/schema/iidm/ext/terminal_mock/1_9")
                        .put("1.10", "http://www.powsybl.org/schema/iidm/ext/terminal_mock/1_10")
                        .put("1.11", "http://www.powsybl.org/schema/iidm/ext/terminal_mock/1_11")
                        .put("1.12", "http://www.powsybl.org/schema/iidm/ext/terminal_mock/1_12")
                        .build());
    }

    @Override
    public InputStream getXsdAsStream() {
        return getClass().getResourceAsStream(getVersionDir(CURRENT_IIDM_VERSION) + "xsd/terminalMock.xsd");
    }

    @Override
    public List<InputStream> getXsdAsStreamList() {
        return Arrays.stream(IidmVersion.values())
                .map(v -> getClass().getResourceAsStream(getVersionDir(v) + "xsd/terminalMock.xsd"))
                .collect(Collectors.toList());
    }

    @Override
    public void write(TerminalMockExt extension, SerializerContext context) {
        NetworkSerializerContext networkContext = (NetworkSerializerContext) context;
        String extensionVersion = networkContext.getOptions().getExtensionVersion(getExtensionName())
                .orElseGet(() -> getVersion(networkContext.getVersion()));
        TerminalRefSerDe.writeTerminalRef(extension.getTerminal(), networkContext, getNamespaceUri(extensionVersion), "terminal", context.getWriter());
    }

    @Override
    public TerminalMockExt read(Load extendable, DeserializerContext context) {
        NetworkDeserializerContext networkContext = (NetworkDeserializerContext) context;
        checkReadingCompatibility(networkContext);

        TerminalMockExt terminalMockExt = new TerminalMockExt(extendable);
        context.getReader().readChildNodes(elementName -> {
            if (elementName.equals("terminal")) {
                TerminalRefSerDe.readTerminalRef(networkContext, extendable.getNetwork(), terminalMockExt::setTerminal);
            } else {
                throw new IllegalStateException("Unexpected element: " + elementName);
            }
        });
        return terminalMockExt;
    }
}<|MERGE_RESOLUTION|>--- conflicted
+++ resolved
@@ -45,11 +45,7 @@
                         .put(IidmVersion.V_1_9, ImmutableSortedSet.of("1.9"))
                         .put(IidmVersion.V_1_10, ImmutableSortedSet.of("1.10"))
                         .put(IidmVersion.V_1_11, ImmutableSortedSet.of("1.11"))
-<<<<<<< HEAD
-                        .put(IidmVersion.V_1_12, ImmutableSortedSet.of("1.11"))
-=======
                         .put(IidmVersion.V_1_12, ImmutableSortedSet.of("1.12"))
->>>>>>> 5ccb27fc
                         .build(),
                 ImmutableMap.<String, String>builder()
                         .put("1.0", "http://www.itesla_project.eu/schema/iidm/ext/terminal_mock/1_0")
