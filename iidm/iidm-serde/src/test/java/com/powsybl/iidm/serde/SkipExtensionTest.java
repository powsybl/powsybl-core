--- conflicted
+++ resolved
@@ -11,15 +11,12 @@
 import com.powsybl.iidm.network.Network;
 import org.junit.jupiter.api.Test;
 
+import java.io.IOException;
 import java.nio.file.Files;
 import java.nio.file.Path;
 import java.util.Properties;
 
 import static com.powsybl.commons.test.ComparisonUtils.assertXmlEquals;
-<<<<<<< HEAD
-import static org.junit.jupiter.api.Assertions.fail;
-=======
->>>>>>> 91ca8d3a
 
 /**
  * @author Mathieu Bague {@literal <mathieu.bague@rte-france.com>}
@@ -27,7 +24,7 @@
 class SkipExtensionTest extends AbstractIidmSerDeTest {
 
     @Test
-    void testSkipExtension() {
+    void testSkipExtension() throws IOException {
         Network network = NetworkSerDe.read(getVersionedNetworkAsStream("multiple-extensions.xml", IidmVersion.V_1_0));
 
         Properties properties = new Properties();
@@ -39,14 +36,6 @@
         network.write("XIIDM", properties, networkFile);
 
         // Compare
-<<<<<<< HEAD
-        try {
-            assertXmlEquals(getVersionedNetworkAsStream("noExtension.xml", IidmVersion.V_1_0), Files.newInputStream(networkFile));
-        } catch (Exception e) {
-            fail();
-        }
-=======
         assertXmlEquals(getVersionedNetworkAsStream("noExtension.xml", IidmVersion.V_1_0), Files.newInputStream(networkFile));
->>>>>>> 91ca8d3a
     }
 }