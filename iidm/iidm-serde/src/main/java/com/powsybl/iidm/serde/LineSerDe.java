--- conflicted
+++ resolved
@@ -81,7 +81,7 @@
             switch (elementName) {
                 case LIMITS_GROUPS + "1" -> {
                     IidmSerDeUtil.assertMinimumVersion(ROOT_ELEMENT_NAME, LIMITS_GROUPS + "1", IidmSerDeUtil.ErrorMessage.NOT_SUPPORTED, IidmVersion.V_1_12, context);
-                    IidmSerDeUtil.runFromMinimumVersion(IidmVersion.V_1_12, context, () -> readLoadingLimitsGroups1(l, context.getReader()));
+                    IidmSerDeUtil.runFromMinimumVersion(IidmVersion.V_1_12, context, () -> readLoadingLimitsGroups1(l, context.getReader(), context.getVersion(), context.getOptions()));
                 }
                 case ACTIVE_POWER_LIMITS_1 -> {
                     IidmSerDeUtil.assertMinimumVersion(ROOT_ELEMENT_NAME, ACTIVE_POWER_LIMITS_1, IidmSerDeUtil.ErrorMessage.NOT_SUPPORTED, IidmVersion.V_1_5, context);
@@ -91,15 +91,11 @@
                     IidmSerDeUtil.assertMinimumVersion(ROOT_ELEMENT_NAME, APPARENT_POWER_LIMITS_1, IidmSerDeUtil.ErrorMessage.NOT_SUPPORTED, IidmVersion.V_1_5, context);
                     IidmSerDeUtil.runFromMinimumVersion(IidmVersion.V_1_5, context, () -> readApparentPowerLimits(l.newApparentPowerLimits1(), context.getReader(), context.getVersion(), context.getOptions()));
                 }
-<<<<<<< HEAD
-                case "currentLimits1" -> readCurrentLimits(l.newCurrentLimits1(), context.getReader());
+                case "currentLimits1" -> readCurrentLimits(l.newCurrentLimits1(), context.getReader(), context.getVersion(), context.getOptions());
                 case LIMITS_GROUPS + "2" -> {
                     IidmSerDeUtil.assertMinimumVersion(ROOT_ELEMENT_NAME, LIMITS_GROUPS + "2", IidmSerDeUtil.ErrorMessage.NOT_SUPPORTED, IidmVersion.V_1_12, context);
-                    IidmSerDeUtil.runFromMinimumVersion(IidmVersion.V_1_12, context, () -> readLoadingLimitsGroups2(l, context.getReader()));
+                    IidmSerDeUtil.runFromMinimumVersion(IidmVersion.V_1_12, context, () -> readLoadingLimitsGroups2(l, context.getReader(), context.getVersion(), context.getOptions()));
                 }
-=======
-                case "currentLimits1" -> readCurrentLimits(l.newCurrentLimits1(), context.getReader(), context.getVersion(), context.getOptions());
->>>>>>> 3a1881c9
                 case ACTIVE_POWER_LIMITS_2 -> {
                     IidmSerDeUtil.assertMinimumVersion(ROOT_ELEMENT_NAME, ACTIVE_POWER_LIMITS_2, IidmSerDeUtil.ErrorMessage.NOT_SUPPORTED, IidmVersion.V_1_5, context);
                     IidmSerDeUtil.runFromMinimumVersion(IidmVersion.V_1_5, context, () -> readActivePowerLimits(l.newActivePowerLimits2(), context.getReader(), context.getVersion(), context.getOptions()));
