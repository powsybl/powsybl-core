/**
 * Copyright (c) 2024, RTE (http://www.rte-france.com)
 * This Source Code Form is subject to the terms of the Mozilla Public
 * License, v. 2.0. If a copy of the MPL was not distributed with this
 * file, You can obtain one at http://mozilla.org/MPL/2.0/.
 * SPDX-License-Identifier: MPL-2.0
 */
package com.powsybl.iidm.serde.extensions;

import com.google.auto.service.AutoService;
import com.google.common.collect.ImmutableMap;
import com.google.common.collect.ImmutableSortedSet;
import com.powsybl.commons.extensions.ExtensionSerDe;
import com.powsybl.commons.io.DeserializerContext;
import com.powsybl.commons.io.SerializerContext;
import com.powsybl.iidm.network.Battery;
import com.powsybl.iidm.network.extensions.BatteryShortCircuit;
import com.powsybl.iidm.network.extensions.BatteryShortCircuitAdder;
import com.powsybl.iidm.serde.IidmVersion;
import com.powsybl.iidm.serde.NetworkDeserializerContext;
import com.powsybl.iidm.serde.NetworkSerializerContext;

import java.io.InputStream;
import java.util.List;
import java.util.Objects;

/**
 * @author Coline Piloquet {@literal <coline.piloquet@rte-france.fr>}
 */
@AutoService(ExtensionSerDe.class)
public class BatteryShortCircuitSerDe extends AbstractVersionableNetworkExtensionSerDe<Battery, BatteryShortCircuit> {

    public static final String V1_0_LEGACY = "1.0-legacy";
    public static final String V1_0_LEGACY_2 = "1.0-legacy-2";
    private static final ImmutableSortedSet<String> LEGACY_VERSIONS = ImmutableSortedSet.<String>reverseOrder().add(V1_0_LEGACY, V1_0_LEGACY_2).build();

    public BatteryShortCircuitSerDe() {
        super(BatteryShortCircuit.NAME, BatteryShortCircuit.class, "bsc",
                new ImmutableMap.Builder<IidmVersion, ImmutableSortedSet<String>>()
<<<<<<< HEAD
                        .put(IidmVersion.V_1_0, ImmutableSortedSet.of(V1_0_LEGACY))
                        .put(IidmVersion.V_1_1, ImmutableSortedSet.of(V1_0_LEGACY))
                        .put(IidmVersion.V_1_2, ImmutableSortedSet.of(V1_0_LEGACY))
                        .put(IidmVersion.V_1_3, ImmutableSortedSet.of(V1_0_LEGACY))
                        .put(IidmVersion.V_1_4, ImmutableSortedSet.of(V1_0_LEGACY))
                        .put(IidmVersion.V_1_5, ImmutableSortedSet.of(V1_0_LEGACY))
                        .put(IidmVersion.V_1_6, ImmutableSortedSet.of(V1_0_LEGACY))
                        .put(IidmVersion.V_1_7, ImmutableSortedSet.of(V1_0_LEGACY))
                        .put(IidmVersion.V_1_8, ImmutableSortedSet.of(V1_0_LEGACY))
                        .put(IidmVersion.V_1_9, ImmutableSortedSet.of(V1_0_LEGACY))
                        .put(IidmVersion.V_1_10, ImmutableSortedSet.of(V1_0_LEGACY))
                        .put(IidmVersion.V_1_11, ImmutableSortedSet.of(V1_0_LEGACY))
                        .put(IidmVersion.V_1_12, ImmutableSortedSet.of(V1_0_LEGACY))
                        .put(IidmVersion.V_1_13, ImmutableSortedSet.<String>reverseOrder().add(V1_0_LEGACY, "1.0").build())
                        .put(IidmVersion.V_1_14, ImmutableSortedSet.of("1.0"))
=======
                        .put(IidmVersion.V_1_0, LEGACY_VERSIONS)
                        .put(IidmVersion.V_1_1, LEGACY_VERSIONS)
                        .put(IidmVersion.V_1_2, LEGACY_VERSIONS)
                        .put(IidmVersion.V_1_3, LEGACY_VERSIONS)
                        .put(IidmVersion.V_1_4, LEGACY_VERSIONS)
                        .put(IidmVersion.V_1_5, LEGACY_VERSIONS)
                        .put(IidmVersion.V_1_6, LEGACY_VERSIONS)
                        .put(IidmVersion.V_1_7, LEGACY_VERSIONS)
                        .put(IidmVersion.V_1_8, LEGACY_VERSIONS)
                        .put(IidmVersion.V_1_9, LEGACY_VERSIONS)
                        .put(IidmVersion.V_1_10, LEGACY_VERSIONS)
                        .put(IidmVersion.V_1_11, LEGACY_VERSIONS)
                        .put(IidmVersion.V_1_12, LEGACY_VERSIONS)
                        .put(IidmVersion.V_1_13, ImmutableSortedSet.<String>reverseOrder().add(V1_0_LEGACY, V1_0_LEGACY_2, "1.0").build())
>>>>>>> 7704fe18
                        .build(),
                new ImmutableMap.Builder<String, String>()
                        .put(V1_0_LEGACY, "http://www.itesla_project.eu/schema/iidm/ext/battery_short_circuits/1_0")
                        .put(V1_0_LEGACY_2, "http://www.itesla_project.eu/schema/iidm/ext/batteryshortcircuits/1_0")
                        .put("1.0", "http://www.itesla_project.eu/schema/iidm/ext/battery_short_circuit/1_0")
                        .build(),
                List.of(new AlternativeSerializationData("batteryShortCircuits", List.copyOf(LEGACY_VERSIONS)))
        );
    }

    @Override
    public InputStream getXsdAsStream() {
        return getClass().getResourceAsStream("/xsd/batteryShortCircuit_V1_0.xsd");
    }

    @Override
    public List<InputStream> getXsdAsStreamList() {
        return List.of(Objects.requireNonNull(getClass().getResourceAsStream("/xsd/batteryShortCircuit_V1_0.xsd")),
                Objects.requireNonNull(getClass().getResourceAsStream("/xsd/batteryShortCircuit_V1_0_legacy.xsd")),
                Objects.requireNonNull(getClass().getResourceAsStream("/xsd/batteryShortCircuit_V1_0_legacy_2.xsd")));
    }

    @Override
    public void write(BatteryShortCircuit batteryShortCircuit, SerializerContext context) {
        NetworkSerializerContext networkContext = (NetworkSerializerContext) context;
        String extVersionStr = networkContext.getExtensionVersion(getExtensionName())
                .orElseGet(() -> getVersion(networkContext.getVersion()));
        if (LEGACY_VERSIONS.contains(extVersionStr)) {
            context.getWriter().writeFloatAttribute("transientReactance", (float) batteryShortCircuit.getDirectTransX());
            context.getWriter().writeFloatAttribute("stepUpTransformerReactance", (float) batteryShortCircuit.getStepUpTransformerX());
        } else {
            context.getWriter().writeDoubleAttribute("directSubtransX", batteryShortCircuit.getDirectSubtransX());
            context.getWriter().writeDoubleAttribute("directTransX", batteryShortCircuit.getDirectTransX());
            context.getWriter().writeDoubleAttribute("stepUpTransformerX", batteryShortCircuit.getStepUpTransformerX());
        }
    }

    @Override
    public BatteryShortCircuit read(Battery battery, DeserializerContext context) {
        NetworkDeserializerContext networkContext = (NetworkDeserializerContext) context;
        String extVersionStr = networkContext.getExtensionVersion(this).orElseThrow(IllegalStateException::new);
        BatteryShortCircuitAdder batteryShortCircuitAdder = battery.newExtension(BatteryShortCircuitAdder.class);
        if (LEGACY_VERSIONS.contains(extVersionStr)) {
            batteryShortCircuitAdder
                    .withDirectTransX(context.getReader().readFloatAttribute("transientReactance"))
                    .withStepUpTransformerX(context.getReader().readFloatAttribute("stepUpTransformerReactance"));
        } else {
            batteryShortCircuitAdder
                    .withDirectSubtransX(context.getReader().readDoubleAttribute("directSubtransX"))
                    .withDirectTransX(context.getReader().readDoubleAttribute("directTransX"))
                    .withStepUpTransformerX(context.getReader().readDoubleAttribute("stepUpTransformerX"));
        }
        context.getReader().readEndNode();
        return batteryShortCircuitAdder.add();
    }
}<|MERGE_RESOLUTION|>--- conflicted
+++ resolved
@@ -37,23 +37,6 @@
     public BatteryShortCircuitSerDe() {
         super(BatteryShortCircuit.NAME, BatteryShortCircuit.class, "bsc",
                 new ImmutableMap.Builder<IidmVersion, ImmutableSortedSet<String>>()
-<<<<<<< HEAD
-                        .put(IidmVersion.V_1_0, ImmutableSortedSet.of(V1_0_LEGACY))
-                        .put(IidmVersion.V_1_1, ImmutableSortedSet.of(V1_0_LEGACY))
-                        .put(IidmVersion.V_1_2, ImmutableSortedSet.of(V1_0_LEGACY))
-                        .put(IidmVersion.V_1_3, ImmutableSortedSet.of(V1_0_LEGACY))
-                        .put(IidmVersion.V_1_4, ImmutableSortedSet.of(V1_0_LEGACY))
-                        .put(IidmVersion.V_1_5, ImmutableSortedSet.of(V1_0_LEGACY))
-                        .put(IidmVersion.V_1_6, ImmutableSortedSet.of(V1_0_LEGACY))
-                        .put(IidmVersion.V_1_7, ImmutableSortedSet.of(V1_0_LEGACY))
-                        .put(IidmVersion.V_1_8, ImmutableSortedSet.of(V1_0_LEGACY))
-                        .put(IidmVersion.V_1_9, ImmutableSortedSet.of(V1_0_LEGACY))
-                        .put(IidmVersion.V_1_10, ImmutableSortedSet.of(V1_0_LEGACY))
-                        .put(IidmVersion.V_1_11, ImmutableSortedSet.of(V1_0_LEGACY))
-                        .put(IidmVersion.V_1_12, ImmutableSortedSet.of(V1_0_LEGACY))
-                        .put(IidmVersion.V_1_13, ImmutableSortedSet.<String>reverseOrder().add(V1_0_LEGACY, "1.0").build())
-                        .put(IidmVersion.V_1_14, ImmutableSortedSet.of("1.0"))
-=======
                         .put(IidmVersion.V_1_0, LEGACY_VERSIONS)
                         .put(IidmVersion.V_1_1, LEGACY_VERSIONS)
                         .put(IidmVersion.V_1_2, LEGACY_VERSIONS)
@@ -68,7 +51,7 @@
                         .put(IidmVersion.V_1_11, LEGACY_VERSIONS)
                         .put(IidmVersion.V_1_12, LEGACY_VERSIONS)
                         .put(IidmVersion.V_1_13, ImmutableSortedSet.<String>reverseOrder().add(V1_0_LEGACY, V1_0_LEGACY_2, "1.0").build())
->>>>>>> 7704fe18
+                        .put(IidmVersion.V_1_14, ImmutableSortedSet.of("1.0"))
                         .build(),
                 new ImmutableMap.Builder<String, String>()
                         .put(V1_0_LEGACY, "http://www.itesla_project.eu/schema/iidm/ext/battery_short_circuits/1_0")
