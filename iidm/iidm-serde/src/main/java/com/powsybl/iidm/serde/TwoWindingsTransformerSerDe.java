--- conflicted
+++ resolved
@@ -89,7 +89,7 @@
             switch (elementName) {
                 case LIMITS_GROUPS + "1" -> {
                     IidmSerDeUtil.assertMinimumVersion(ROOT_ELEMENT_NAME, LIMITS_GROUPS + "1", IidmSerDeUtil.ErrorMessage.NOT_SUPPORTED, IidmVersion.V_1_12, context);
-                    IidmSerDeUtil.runFromMinimumVersion(IidmVersion.V_1_12, context, () -> readLoadingLimitsGroups1(twt, context.getReader()));
+                    IidmSerDeUtil.runFromMinimumVersion(IidmVersion.V_1_12, context, () -> readLoadingLimitsGroups1(twt, context.getReader(), context.getVersion(), context.getOptions()));
                 }
                 case ACTIVE_POWER_LIMITS_1 -> {
                     IidmSerDeUtil.assertMinimumVersion(ROOT_ELEMENT_NAME, ACTIVE_POWER_LIMITS_1, IidmSerDeUtil.ErrorMessage.NOT_SUPPORTED, IidmVersion.V_1_5, context);
@@ -99,15 +99,11 @@
                     IidmSerDeUtil.assertMinimumVersion(ROOT_ELEMENT_NAME, APPARENT_POWER_LIMITS_1, IidmSerDeUtil.ErrorMessage.NOT_SUPPORTED, IidmVersion.V_1_5, context);
                     IidmSerDeUtil.runFromMinimumVersion(IidmVersion.V_1_5, context, () -> readApparentPowerLimits(twt.newApparentPowerLimits1(), context.getReader(), context.getVersion(), context.getOptions()));
                 }
-<<<<<<< HEAD
-                case "currentLimits1" -> readCurrentLimits(twt.newCurrentLimits1(), context.getReader());
+                case "currentLimits1" -> readCurrentLimits(twt.newCurrentLimits1(), context.getReader(), context.getVersion(), context.getOptions());
                 case LIMITS_GROUPS + "2" -> {
                     IidmSerDeUtil.assertMinimumVersion(ROOT_ELEMENT_NAME, LIMITS_GROUPS + "2", IidmSerDeUtil.ErrorMessage.NOT_SUPPORTED, IidmVersion.V_1_12, context);
-                    IidmSerDeUtil.runFromMinimumVersion(IidmVersion.V_1_12, context, () -> readLoadingLimitsGroups2(twt, context.getReader()));
+                    IidmSerDeUtil.runFromMinimumVersion(IidmVersion.V_1_12, context, () -> readLoadingLimitsGroups2(twt, context.getReader(), context.getVersion(), context.getOptions()));
                 }
-=======
-                case "currentLimits1" -> readCurrentLimits(twt.newCurrentLimits1(), context.getReader(), context.getVersion(), context.getOptions());
->>>>>>> 3a1881c9
                 case ACTIVE_POWER_LIMITS_2 -> {
                     IidmSerDeUtil.assertMinimumVersion(ROOT_ELEMENT_NAME, ACTIVE_POWER_LIMITS_2, IidmSerDeUtil.ErrorMessage.NOT_SUPPORTED, IidmVersion.V_1_5, context);
                     IidmSerDeUtil.runFromMinimumVersion(IidmVersion.V_1_5, context, () -> readActivePowerLimits(twt.newActivePowerLimits2(), context.getReader(), context.getVersion(), context.getOptions()));
