--- conflicted
+++ resolved
@@ -165,7 +165,7 @@
             switch (elementName) {
                 case LIMITS_GROUPS + "1" -> {
                     IidmSerDeUtil.assertMinimumVersion(ROOT_ELEMENT_NAME, LIMITS_GROUPS + "1", IidmSerDeUtil.ErrorMessage.NOT_SUPPORTED, IidmVersion.V_1_12, context);
-                    IidmSerDeUtil.runFromMinimumVersion(IidmVersion.V_1_12, context, () -> readLoadingLimitsGroups(tx.getLeg1(), context.getReader()));
+                    IidmSerDeUtil.runFromMinimumVersion(IidmVersion.V_1_12, context, () -> readLoadingLimitsGroups(tx.getLeg1(), context.getReader(), context.getVersion(), context.getOptions()));
                 }
                 case ACTIVE_POWER_LIMITS_1 -> {
                     IidmSerDeUtil.assertMinimumVersion(ROOT_ELEMENT_NAME, ACTIVE_POWER_LIMITS_1, IidmSerDeUtil.ErrorMessage.NOT_SUPPORTED, IidmVersion.V_1_5, context);
@@ -175,15 +175,11 @@
                     IidmSerDeUtil.assertMinimumVersion(ROOT_ELEMENT_NAME, APPARENT_POWER_LIMITS_1, IidmSerDeUtil.ErrorMessage.NOT_SUPPORTED, IidmVersion.V_1_5, context);
                     IidmSerDeUtil.runFromMinimumVersion(IidmVersion.V_1_5, context, () -> readApparentPowerLimits(tx.getLeg1().newApparentPowerLimits(), context.getReader(), context.getVersion(), context.getOptions()));
                 }
-<<<<<<< HEAD
-                case "currentLimits1" -> readCurrentLimits(tx.getLeg1().newCurrentLimits(), context.getReader());
+                case "currentLimits1" -> readCurrentLimits(tx.getLeg1().newCurrentLimits(), context.getReader(), context.getVersion(), context.getOptions());
                 case LIMITS_GROUPS + "2" -> {
                     IidmSerDeUtil.assertMinimumVersion(ROOT_ELEMENT_NAME, LIMITS_GROUPS + "2", IidmSerDeUtil.ErrorMessage.NOT_SUPPORTED, IidmVersion.V_1_12, context);
-                    IidmSerDeUtil.runFromMinimumVersion(IidmVersion.V_1_12, context, () -> readLoadingLimitsGroups(tx.getLeg2(), context.getReader()));
-                }
-=======
-                case "currentLimits1" -> readCurrentLimits(tx.getLeg1().newCurrentLimits(), context.getReader(), context.getVersion(), context.getOptions());
->>>>>>> 3a1881c9
+                    IidmSerDeUtil.runFromMinimumVersion(IidmVersion.V_1_12, context, () -> readLoadingLimitsGroups(tx.getLeg2(), context.getReader(), context.getVersion(), context.getOptions()));
+                }
                 case ACTIVE_POWER_LIMITS_2 -> {
                     IidmSerDeUtil.assertMinimumVersion(ROOT_ELEMENT_NAME, ACTIVE_POWER_LIMITS_2, IidmSerDeUtil.ErrorMessage.NOT_SUPPORTED, IidmVersion.V_1_5, context);
                     IidmSerDeUtil.runFromMinimumVersion(IidmVersion.V_1_5, context, () -> readActivePowerLimits(tx.getLeg2().newActivePowerLimits(), context.getReader(), context.getVersion(), context.getOptions()));
@@ -192,15 +188,11 @@
                     IidmSerDeUtil.assertMinimumVersion(ROOT_ELEMENT_NAME, APPARENT_POWER_LIMITS_2, IidmSerDeUtil.ErrorMessage.NOT_SUPPORTED, IidmVersion.V_1_5, context);
                     IidmSerDeUtil.runFromMinimumVersion(IidmVersion.V_1_5, context, () -> readApparentPowerLimits(tx.getLeg2().newApparentPowerLimits(), context.getReader(), context.getVersion(), context.getOptions()));
                 }
-<<<<<<< HEAD
-                case "currentLimits2" -> readCurrentLimits(tx.getLeg2().newCurrentLimits(), context.getReader());
+                case "currentLimits2" -> readCurrentLimits(tx.getLeg2().newCurrentLimits(), context.getReader(), context.getVersion(), context.getOptions());
                 case LIMITS_GROUPS + "3" -> {
                     IidmSerDeUtil.assertMinimumVersion(ROOT_ELEMENT_NAME, LIMITS_GROUPS + "3", IidmSerDeUtil.ErrorMessage.NOT_SUPPORTED, IidmVersion.V_1_12, context);
-                    IidmSerDeUtil.runFromMinimumVersion(IidmVersion.V_1_12, context, () -> readLoadingLimitsGroups(tx.getLeg3(), context.getReader()));
-                }
-=======
-                case "currentLimits2" -> readCurrentLimits(tx.getLeg2().newCurrentLimits(), context.getReader(), context.getVersion(), context.getOptions());
->>>>>>> 3a1881c9
+                    IidmSerDeUtil.runFromMinimumVersion(IidmVersion.V_1_12, context, () -> readLoadingLimitsGroups(tx.getLeg3(), context.getReader(), context.getVersion(), context.getOptions()));
+                }
                 case ACTIVE_POWER_LIMITS_3 -> {
                     IidmSerDeUtil.assertMinimumVersion(ROOT_ELEMENT_NAME, ACTIVE_POWER_LIMITS_3, IidmSerDeUtil.ErrorMessage.NOT_SUPPORTED, IidmVersion.V_1_5, context);
                     IidmSerDeUtil.runFromMinimumVersion(IidmVersion.V_1_5, context, () -> readActivePowerLimits(tx.getLeg3().newActivePowerLimits(), context.getReader(), context.getVersion(), context.getOptions()));
