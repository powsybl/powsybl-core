--- conflicted
+++ resolved
@@ -191,11 +191,7 @@
                     readTapChangerTerminalRef(adder, terminal, context);
                 }
                 case STEP_ROOT_ELEMENT_NAME -> {
-<<<<<<< HEAD
                     PhaseTapChangerAdderStepAdder stepAdder = adder.beginStep();
-=======
-                    PhaseTapChangerStepAdder stepAdder = adder.beginStep();
->>>>>>> 450d65da
                     readSteps(context, stepAdder);
                     double alpha = context.getReader().readDoubleAttribute("alpha");
                     stepAdder.setAlpha(alpha)
