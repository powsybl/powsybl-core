--- conflicted
+++ resolved
@@ -209,13 +209,8 @@
         });
     }
 
-<<<<<<< HEAD
     private static void readTapChangerAttributes(TapChangerAdder<?, ?, ?, ?, ?, ?> adder, NetworkDeserializerContext context) {
-        boolean regulating = context.getReader().readBooleanAttribute(ATTR_REGULATING, false);
-=======
-    private static void readTapChangerAttributes(TapChangerAdder<?, ?, ?> adder, NetworkDeserializerContext context) {
         boolean regulating = context.getReader().readOptionalBooleanAttribute(ATTR_REGULATING).orElse(false);
->>>>>>> 68f3298b
         int lowTapPosition = context.getReader().readIntAttribute(ATTR_LOW_TAP_POSITION);
         OptionalInt tapPosition = context.getReader().readOptionalIntAttribute(ATTR_TAP_POSITION);
         double targetDeadband = readTargetDeadband(context, regulating);
