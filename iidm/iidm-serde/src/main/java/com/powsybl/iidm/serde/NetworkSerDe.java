--- conflicted
+++ resolved
@@ -863,11 +863,8 @@
             if (!context.isIgnoredEquipment(id)
                     && (context.getOptions().withExtension(extensionName) || context.getOptions().withExtension(extensionSerializationName))) {
                 if (extensionSerde != null) {
-<<<<<<< HEAD
                     extensionSerde.checkReadingCompatibility(context);
-=======
                     Identifiable identifiable = getIdentifiable(network, id);
->>>>>>> cb59f45b
                     extensionSerde.read(identifiable, context);
                     extensionNamesImported.add(extensionName);
                 } else {
