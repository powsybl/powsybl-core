/**
 * Copyright (c) 2016, RTE (http://www.rte-france.com)
 * This Source Code Form is subject to the terms of the Mozilla Public
 * License, v. 2.0. If a copy of the MPL was not distributed with this
 * file, You can obtain one at http://mozilla.org/MPL/2.0/.
 */
package com.powsybl.iidm.serde;

import com.powsybl.iidm.network.*;
import com.powsybl.iidm.serde.util.IidmSerDeUtil;
import org.slf4j.Logger;
import org.slf4j.LoggerFactory;

<<<<<<< HEAD
=======
import java.util.Optional;
import java.util.OptionalDouble;

>>>>>>> 3a1881c9
import static com.powsybl.iidm.serde.ConnectableSerDeUtil.*;

/**
 * @author Geoffroy Jamgotchian {@literal <geoffroy.jamgotchian at rte-france.com>}
 */
class TieLineSerDe extends AbstractSimpleIdentifiableSerDe<TieLine, TieLineAdder, Network> {

    private static final Logger LOGGER = LoggerFactory.getLogger(TieLineSerDe.class);

    static final TieLineSerDe INSTANCE = new TieLineSerDe();

    static final String ROOT_ELEMENT_NAME = "tieLine";
    static final String ARRAY_ELEMENT_NAME = "tieLines";

    @Override
    protected String getRootElementName() {
        return ROOT_ELEMENT_NAME;
    }

    private static void writeDanglingLine(DanglingLine danglingLine, NetworkSerializerContext context, int side) {
        Boundary boundary = danglingLine.getBoundary();
        context.getWriter().writeStringAttribute("id_" + side, context.getAnonymizer().anonymizeString(danglingLine.getId()));
        context.getWriter().writeStringAttribute("name_" + side, danglingLine.getOptionalName().map(n -> context.getAnonymizer().anonymizeString(n)).orElse(null));
        context.getWriter().writeDoubleAttribute("r_" + side, danglingLine.getR());
        context.getWriter().writeDoubleAttribute("x_" + side, danglingLine.getX());
        // TODO change serialization
        context.getWriter().writeDoubleAttribute("g1_" + side, danglingLine.getG() / 2);
        context.getWriter().writeDoubleAttribute("b1_" + side, danglingLine.getB() / 2);
        context.getWriter().writeDoubleAttribute("g2_" + side, danglingLine.getG() / 2);
        context.getWriter().writeDoubleAttribute("b2_" + side, danglingLine.getB() / 2);
        IidmSerDeUtil.runUntilMaximumVersion(IidmVersion.V_1_4, context, () -> {
            context.getWriter().writeDoubleAttribute("xnodeP_" + side, boundary.getP());
            context.getWriter().writeDoubleAttribute("xnodeQ_" + side, boundary.getQ());
        });

        IidmSerDeUtil.runFromMinimumVersion(IidmVersion.V_1_3, context, () -> context.getWriter().writeBooleanAttribute("fictitious_" + side, danglingLine.isFictitious(), false));
    }

    @Override
    protected void writeRootElementAttributes(TieLine tl, Network n, NetworkSerializerContext context) {
        IidmSerDeUtil.runFromMinimumVersion(IidmVersion.V_1_10, context, () -> {
            context.getWriter().writeStringAttribute("danglingLineId1", context.getAnonymizer().anonymizeString(tl.getDanglingLine1().getId()));
            context.getWriter().writeStringAttribute("danglingLineId2", context.getAnonymizer().anonymizeString(tl.getDanglingLine2().getId()));
        });
        IidmSerDeUtil.runUntilMaximumVersion(IidmVersion.V_1_9, context, () -> {
            if (tl.getPairingKey() != null) {
                context.getWriter().writeStringAttribute("ucteXnodeCode", tl.getPairingKey());
            }
            writeNodeOrBus(1, tl.getDanglingLine1().getTerminal(), context);
            writeNodeOrBus(2, tl.getDanglingLine2().getTerminal(), context);
            writeOptionalPQ(1, tl.getDanglingLine1().getTerminal(), context.getWriter(), context.getOptions()::isWithBranchSV);
            writeOptionalPQ(2, tl.getDanglingLine2().getTerminal(), context.getWriter(), context.getOptions()::isWithBranchSV);
            writeDanglingLine(tl.getDanglingLine1(), context, 1);
            writeDanglingLine(tl.getDanglingLine2(), context, 2);
        });
    }

    @Override
    protected void writeSubElements(TieLine tl, Network n, NetworkSerializerContext context) {
        IidmSerDeUtil.runUntilMaximumVersion(IidmVersion.V_1_9, context, () -> {
            writeLimits(context, 1, ROOT_ELEMENT_NAME, tl.getDefaultOperationalLimitsGroup1(), tl.getDefaultIdOperationalLimitsGroups1(), tl.getOperationalLimitsGroups1());
            writeLimits(context, 2, ROOT_ELEMENT_NAME, tl.getDefaultOperationalLimitsGroup2(), tl.getDefaultIdOperationalLimitsGroups2(), tl.getOperationalLimitsGroups2());
        });
    }

    @Override
    protected TieLineAdder createAdder(Network n) {
        return n.newTieLine();
    }

    private static DanglingLine readDanglingLine(DanglingLineAdder adder, String pairingKey, NetworkDeserializerContext context, int side) {
        String id = context.getAnonymizer().deanonymizeString(context.getReader().readStringAttribute("id_" + side));
        String name = context.getAnonymizer().deanonymizeString(context.getReader().readStringAttribute("name_" + side));
        double r = context.getReader().readDoubleAttribute("r_" + side);
        double x = context.getReader().readDoubleAttribute("x_" + side);
        double g1 = context.getReader().readDoubleAttribute("g1_" + side);
        double b1 = context.getReader().readDoubleAttribute("b1_" + side);
        double g2 = context.getReader().readDoubleAttribute("g2_" + side);
        double b2 = context.getReader().readDoubleAttribute("b2_" + side);
        adder.setId(id)
                .setName(name)
                .setPairingKey(pairingKey)
                .setR(r)
                .setX(x)
                .setG(g1 + g2)
                .setB(b1 + b2)
                .setP0(0.0)
                .setQ0(0.0);

        double[] halfBoundaryP = new double[1];
        double[] halfBoundaryQ = new double[1];
        IidmSerDeUtil.runUntilMaximumVersion(IidmVersion.V_1_4, context, () -> {
            halfBoundaryP[0] = context.getReader().readDoubleAttribute("xnodeP_" + side);
            halfBoundaryQ[0] = context.getReader().readDoubleAttribute("xnodeQ_" + side);
        });

        IidmSerDeUtil.runFromMinimumVersion(IidmVersion.V_1_3, context, () -> {
            boolean fictitious = context.getReader().readBooleanAttribute("fictitious_" + side, false);
            adder.setFictitious(fictitious);
        });

        DanglingLine dl = adder.add();

        IidmSerDeUtil.runUntilMaximumVersion(IidmVersion.V_1_4, context, () -> {
            checkBoundaryValue(halfBoundaryP[0], dl.getBoundary().getP(), "xnodeP_" + side, pairingKey);
            checkBoundaryValue(halfBoundaryQ[0], dl.getBoundary().getQ(), "xnodeQ_" + side, pairingKey);
        });

        return dl;
    }

    @Override
    protected TieLine readRootElementAttributes(TieLineAdder adder, Network network, NetworkDeserializerContext context) {
        IidmSerDeUtil.runUntilMaximumVersion(IidmVersion.V_1_9, context, () -> {
            String pairingKey = context.getReader().readStringAttribute("ucteXnodeCode");
            DanglingLineAdder adderDl1 = readVlAndNodeOrBus(context, network, 1);
            DanglingLineAdder adderDl2 = readVlAndNodeOrBus(context, network, 2);
            OptionalDouble p1 = context.getReader().readOptionalDoubleAttribute("p1");
            OptionalDouble q1 = context.getReader().readOptionalDoubleAttribute("q1");
            OptionalDouble p2 = context.getReader().readOptionalDoubleAttribute("p2");
            OptionalDouble q2 = context.getReader().readOptionalDoubleAttribute("q2");
            DanglingLine dl1 = readDanglingLine(adderDl1, pairingKey, context, 1);
            DanglingLine dl2 = readDanglingLine(adderDl2, pairingKey, context, 2);
            p1.ifPresent(dl1.getTerminal()::setP);
            q1.ifPresent(dl1.getTerminal()::setQ);
            p2.ifPresent(dl2.getTerminal()::setP);
            q2.ifPresent(dl2.getTerminal()::setQ);
            adder.setDanglingLine1(dl1.getId()).setDanglingLine2(dl2.getId());
        });
        IidmSerDeUtil.runFromMinimumVersion(IidmVersion.V_1_10, context, () -> {
            String dl1Id = context.getReader().readStringAttribute("danglingLineId1");
            String dl2Id = context.getReader().readStringAttribute("danglingLineId2");
            adder.setDanglingLine1(dl1Id).setDanglingLine2(dl2Id);
        });
        return adder.add();
    }

    private static DanglingLineAdder readVlAndNodeOrBus(NetworkDeserializerContext context, Network network, int side) {
        String voltageLevelId = context.getAnonymizer().deanonymizeString(context.getReader().readStringAttribute("voltageLevelId" + side));
        VoltageLevel voltageLevel = network.getVoltageLevel(voltageLevelId);
        DanglingLineAdder adderDl1 = voltageLevel.newDanglingLine();
        readNodeOrBus(adderDl1, String.valueOf(side), context, voltageLevel.getTopologyKind());
        return adderDl1;
    }

    @Override
    protected void readSubElements(TieLine tl, NetworkDeserializerContext context) {
        context.getReader().readChildNodes(elementName -> {
            switch (elementName) {
                case LIMITS_GROUPS + "1" -> {
                    IidmSerDeUtil.assertMinimumVersion(ROOT_ELEMENT_NAME, LIMITS_GROUPS + "1", IidmSerDeUtil.ErrorMessage.NOT_SUPPORTED, IidmVersion.V_1_12, context);
                    IidmSerDeUtil.runFromMinimumVersion(IidmVersion.V_1_12, context, () -> readLoadingLimitsGroups(tl.getDanglingLine1(), context.getReader()));
                }
                case ACTIVE_POWER_LIMITS_1 -> {
                    IidmSerDeUtil.assertMinimumVersion(ROOT_ELEMENT_NAME, ACTIVE_POWER_LIMITS_1, IidmSerDeUtil.ErrorMessage.NOT_SUPPORTED, IidmVersion.V_1_5, context);
                    IidmSerDeUtil.assertMaximumVersion(ROOT_ELEMENT_NAME, ACTIVE_POWER_LIMITS_1, IidmSerDeUtil.ErrorMessage.NOT_SUPPORTED, IidmVersion.V_1_9, context);
                    IidmSerDeUtil.runFromMinimumVersion(IidmVersion.V_1_5, context, () -> readActivePowerLimits(tl.getDanglingLine1().newActivePowerLimits(), context.getReader(), context.getVersion(), context.getOptions()));
                }
                case APPARENT_POWER_LIMITS_1 -> {
                    IidmSerDeUtil.assertMinimumVersion(ROOT_ELEMENT_NAME, APPARENT_POWER_LIMITS_1, IidmSerDeUtil.ErrorMessage.NOT_SUPPORTED, IidmVersion.V_1_5, context);
                    IidmSerDeUtil.assertMaximumVersion(ROOT_ELEMENT_NAME, ACTIVE_POWER_LIMITS_1, IidmSerDeUtil.ErrorMessage.NOT_SUPPORTED, IidmVersion.V_1_9, context);
                    IidmSerDeUtil.runFromMinimumVersion(IidmVersion.V_1_5, context, () -> readApparentPowerLimits(tl.getDanglingLine1().newApparentPowerLimits(), context.getReader(), context.getVersion(), context.getOptions()));
                }
                case "currentLimits1" -> {
                    IidmSerDeUtil.assertMaximumVersion(ROOT_ELEMENT_NAME, ACTIVE_POWER_LIMITS_1, IidmSerDeUtil.ErrorMessage.NOT_SUPPORTED, IidmVersion.V_1_9, context);
                    readCurrentLimits(tl.getDanglingLine1().newCurrentLimits(), context.getReader(), context.getVersion(), context.getOptions());
                }
                case LIMITS_GROUPS + "2" -> {
                    IidmSerDeUtil.assertMinimumVersion(ROOT_ELEMENT_NAME, LIMITS_GROUPS + "2", IidmSerDeUtil.ErrorMessage.NOT_SUPPORTED, IidmVersion.V_1_12, context);
                    IidmSerDeUtil.runFromMinimumVersion(IidmVersion.V_1_12, context, () -> readLoadingLimitsGroups(tl.getDanglingLine2(), context.getReader()));
                }
                case ACTIVE_POWER_LIMITS_2 -> {
                    IidmSerDeUtil.assertMinimumVersion(ROOT_ELEMENT_NAME, ACTIVE_POWER_LIMITS_2, IidmSerDeUtil.ErrorMessage.NOT_SUPPORTED, IidmVersion.V_1_5, context);
                    IidmSerDeUtil.assertMaximumVersion(ROOT_ELEMENT_NAME, ACTIVE_POWER_LIMITS_1, IidmSerDeUtil.ErrorMessage.NOT_SUPPORTED, IidmVersion.V_1_9, context);
                    IidmSerDeUtil.runFromMinimumVersion(IidmVersion.V_1_5, context, () -> readActivePowerLimits(tl.getDanglingLine2().newActivePowerLimits(), context.getReader(), context.getVersion(), context.getOptions()));
                }
                case APPARENT_POWER_LIMITS_2 -> {
                    IidmSerDeUtil.assertMinimumVersion(ROOT_ELEMENT_NAME, APPARENT_POWER_LIMITS_2, IidmSerDeUtil.ErrorMessage.NOT_SUPPORTED, IidmVersion.V_1_5, context);
                    IidmSerDeUtil.assertMaximumVersion(ROOT_ELEMENT_NAME, ACTIVE_POWER_LIMITS_1, IidmSerDeUtil.ErrorMessage.NOT_SUPPORTED, IidmVersion.V_1_9, context);
                    IidmSerDeUtil.runFromMinimumVersion(IidmVersion.V_1_5, context, () -> readApparentPowerLimits(tl.getDanglingLine2().newApparentPowerLimits(), context.getReader(), context.getVersion(), context.getOptions()));
                }
                case "currentLimits2" -> {
                    IidmSerDeUtil.assertMaximumVersion(ROOT_ELEMENT_NAME, ACTIVE_POWER_LIMITS_1, IidmSerDeUtil.ErrorMessage.NOT_SUPPORTED, IidmVersion.V_1_9, context);
                    readCurrentLimits(tl.getDanglingLine2().newCurrentLimits(), context.getReader(), context.getVersion(), context.getOptions());
                }
                default -> readSubElement(elementName, tl, context);
            }
        });
    }

    private static void checkBoundaryValue(double imported, double calculated, String name, String ucteXnodeCode) {
        if (!Double.isNaN(imported) && imported != calculated) {
            LOGGER.info("{} of the TieLine with ucteXnodeCode {} is recalculated. Its imported value is not used (imported value = {}; calculated value = {})", name, ucteXnodeCode, imported, calculated);
        }
    }
}<|MERGE_RESOLUTION|>--- conflicted
+++ resolved
@@ -11,12 +11,8 @@
 import org.slf4j.Logger;
 import org.slf4j.LoggerFactory;
 
-<<<<<<< HEAD
-=======
-import java.util.Optional;
 import java.util.OptionalDouble;
 
->>>>>>> 3a1881c9
 import static com.powsybl.iidm.serde.ConnectableSerDeUtil.*;
 
 /**
@@ -168,7 +164,7 @@
             switch (elementName) {
                 case LIMITS_GROUPS + "1" -> {
                     IidmSerDeUtil.assertMinimumVersion(ROOT_ELEMENT_NAME, LIMITS_GROUPS + "1", IidmSerDeUtil.ErrorMessage.NOT_SUPPORTED, IidmVersion.V_1_12, context);
-                    IidmSerDeUtil.runFromMinimumVersion(IidmVersion.V_1_12, context, () -> readLoadingLimitsGroups(tl.getDanglingLine1(), context.getReader()));
+                    IidmSerDeUtil.runFromMinimumVersion(IidmVersion.V_1_12, context, () -> readLoadingLimitsGroups(tl.getDanglingLine1(), context.getReader(), context.getVersion(), context.getOptions()));
                 }
                 case ACTIVE_POWER_LIMITS_1 -> {
                     IidmSerDeUtil.assertMinimumVersion(ROOT_ELEMENT_NAME, ACTIVE_POWER_LIMITS_1, IidmSerDeUtil.ErrorMessage.NOT_SUPPORTED, IidmVersion.V_1_5, context);
@@ -186,7 +182,7 @@
                 }
                 case LIMITS_GROUPS + "2" -> {
                     IidmSerDeUtil.assertMinimumVersion(ROOT_ELEMENT_NAME, LIMITS_GROUPS + "2", IidmSerDeUtil.ErrorMessage.NOT_SUPPORTED, IidmVersion.V_1_12, context);
-                    IidmSerDeUtil.runFromMinimumVersion(IidmVersion.V_1_12, context, () -> readLoadingLimitsGroups(tl.getDanglingLine2(), context.getReader()));
+                    IidmSerDeUtil.runFromMinimumVersion(IidmVersion.V_1_12, context, () -> readLoadingLimitsGroups(tl.getDanglingLine2(), context.getReader(), context.getVersion(), context.getOptions()));
                 }
                 case ACTIVE_POWER_LIMITS_2 -> {
                     IidmSerDeUtil.assertMinimumVersion(ROOT_ELEMENT_NAME, ACTIVE_POWER_LIMITS_2, IidmSerDeUtil.ErrorMessage.NOT_SUPPORTED, IidmVersion.V_1_5, context);
