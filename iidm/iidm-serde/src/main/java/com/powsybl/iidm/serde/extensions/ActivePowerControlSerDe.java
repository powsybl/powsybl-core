/**
 * Copyright (c) 2019, RTE (http://www.rte-france.com)
 * This Source Code Form is subject to the terms of the Mozilla Public
 * License, v. 2.0. If a copy of the MPL was not distributed with this
 * file, You can obtain one at http://mozilla.org/MPL/2.0/.
 * SPDX-License-Identifier: MPL-2.0
 */
package com.powsybl.iidm.serde.extensions;

import com.google.auto.service.AutoService;
import com.google.common.collect.ImmutableMap;
import com.google.common.collect.ImmutableSortedSet;
import com.powsybl.commons.extensions.ExtensionSerDe;
import com.powsybl.commons.io.DeserializerContext;
import com.powsybl.commons.io.SerializerContext;
import com.powsybl.iidm.network.Injection;
import com.powsybl.iidm.network.extensions.ActivePowerControl;
import com.powsybl.iidm.network.extensions.ActivePowerControlAdder;
import com.powsybl.iidm.network.extensions.ConnectablePosition;
import com.powsybl.iidm.serde.IidmVersion;
import com.powsybl.iidm.serde.NetworkDeserializerContext;
import com.powsybl.iidm.serde.NetworkSerializerContext;

import java.io.InputStream;
import java.util.List;

/**
 * @author Ghiles Abdellah {@literal <ghiles.abdellah at rte-france.com>}
 */
@AutoService(ExtensionSerDe.class)
public class ActivePowerControlSerDe<T extends Injection<T>> extends AbstractVersionableNetworkExtensionSerDe<T, ActivePowerControl<T>> {

    public ActivePowerControlSerDe() {
        super("activePowerControl", ActivePowerControl.class, "apc",
                new ImmutableMap.Builder<IidmVersion, ImmutableSortedSet<String>>()
                        .put(IidmVersion.V_1_0, ImmutableSortedSet.of("1.0", "1.1"))
                        .put(IidmVersion.V_1_1, ImmutableSortedSet.of("1.0", "1.1"))
                        .put(IidmVersion.V_1_2, ImmutableSortedSet.of("1.0", "1.1"))
                        .put(IidmVersion.V_1_3, ImmutableSortedSet.of("1.0", "1.1"))
                        .put(IidmVersion.V_1_4, ImmutableSortedSet.of("1.0", "1.1"))
                        .put(IidmVersion.V_1_5, ImmutableSortedSet.of("1.0", "1.1"))
                        .put(IidmVersion.V_1_6, ImmutableSortedSet.of("1.0", "1.1"))
                        .put(IidmVersion.V_1_7, ImmutableSortedSet.of("1.0", "1.1"))
                        .put(IidmVersion.V_1_8, ImmutableSortedSet.of("1.0", "1.1"))
                        .put(IidmVersion.V_1_9, ImmutableSortedSet.of("1.0", "1.1"))
                        .put(IidmVersion.V_1_10, ImmutableSortedSet.of("1.0", "1.1"))
                        .put(IidmVersion.V_1_11, ImmutableSortedSet.of("1.0", "1.1"))
<<<<<<< HEAD
                        .put(IidmVersion.V_1_12, ImmutableSortedSet.of("1.0", "1.1"))
                        .put(IidmVersion.V_1_13, ImmutableSortedSet.of("1.0", "1.1"))
=======
                        .put(IidmVersion.V_1_12, ImmutableSortedSet.of("1.0", "1.1", "1.2"))
>>>>>>> 035d9a65
                        .build(),
                new ImmutableMap.Builder<String, String>()
                        .put("1.0", "http://www.itesla_project.eu/schema/iidm/ext/active_power_control/1_0")
                        .put("1.1", "http://www.powsybl.org/schema/iidm/ext/active_power_control/1_1")
                        .put("1.2", "http://www.powsybl.org/schema/iidm/ext/active_power_control/1_2")
                        .build());
    }

    @Override
    public void write(ActivePowerControl<T> activePowerControl, SerializerContext context) {
        context.getWriter().writeBooleanAttribute("participate", activePowerControl.isParticipate());
        context.getWriter().writeDoubleAttribute("droop", activePowerControl.getDroop());
        NetworkSerializerContext networkContext = (NetworkSerializerContext) context;
        String extVersionStr = networkContext.getExtensionVersion(ConnectablePosition.NAME)
                .orElseGet(() -> getVersion(networkContext.getVersion()));
        if ("1.1".compareTo(extVersionStr) <= 0) {
            context.getWriter().writeDoubleAttribute("participationFactor", activePowerControl.getParticipationFactor());
        }
        if ("1.2".compareTo(extVersionStr) <= 0) {
            // not using writeOptionalDouble and trusting implementation convention: : writeDoubleAttribute does not write NaN values in human-readable formats JSON/XML
            context.getWriter().writeDoubleAttribute("maxPOverride", activePowerControl.getMaxPOverride().orElse(Double.NaN));
            context.getWriter().writeDoubleAttribute("minPOverride", activePowerControl.getMinPOverride().orElse(Double.NaN));
        }
    }

    @Override
    public InputStream getXsdAsStream() {
        return getClass().getResourceAsStream("/xsd/activePowerControl_V1_2.xsd");
    }

    @Override
    public List<InputStream> getXsdAsStreamList() {
        return List.of(getClass().getResourceAsStream("/xsd/activePowerControl_V1_2.xsd"),
                getClass().getResourceAsStream("/xsd/activePowerControl_V1_1.xsd"),
                getClass().getResourceAsStream("/xsd/activePowerControl_V1_0.xsd"));
    }

    @Override
    public ActivePowerControl<T> read(T identifiable, DeserializerContext context) {
        boolean participate = context.getReader().readBooleanAttribute("participate");
        double droop = context.getReader().readDoubleAttribute("droop");
        double participationFactor = Double.NaN;
        double minPOverride = Double.NaN;
        double maxPOverride = Double.NaN;
        NetworkDeserializerContext networkContext = (NetworkDeserializerContext) context;
        String extVersionStr = networkContext.getExtensionVersion(this).orElseThrow(IllegalStateException::new);
        if ("1.1".compareTo(extVersionStr) <= 0) {
            participationFactor = context.getReader().readDoubleAttribute("participationFactor");
        }
        if ("1.2".compareTo(extVersionStr) <= 0) {
            // not using readOptionalDouble and trusting implementation convention: readDoubleAttribute returns Nan if attribute is absent in human-readable formats (JSON / XML)
            maxPOverride = context.getReader().readDoubleAttribute("maxPOverride");
            minPOverride = context.getReader().readDoubleAttribute("minPOverride");
        }
        context.getReader().readEndNode();
        ActivePowerControlAdder<T> activePowerControlAdder = identifiable.newExtension(ActivePowerControlAdder.class);
        return activePowerControlAdder.withParticipate(participate)
                .withDroop(droop)
                .withParticipationFactor(participationFactor)
                .withMinPOverride(minPOverride)
                .withMaxPOverride(maxPOverride)
                .add();
    }
}<|MERGE_RESOLUTION|>--- conflicted
+++ resolved
@@ -45,12 +45,8 @@
                         .put(IidmVersion.V_1_9, ImmutableSortedSet.of("1.0", "1.1"))
                         .put(IidmVersion.V_1_10, ImmutableSortedSet.of("1.0", "1.1"))
                         .put(IidmVersion.V_1_11, ImmutableSortedSet.of("1.0", "1.1"))
-<<<<<<< HEAD
-                        .put(IidmVersion.V_1_12, ImmutableSortedSet.of("1.0", "1.1"))
-                        .put(IidmVersion.V_1_13, ImmutableSortedSet.of("1.0", "1.1"))
-=======
                         .put(IidmVersion.V_1_12, ImmutableSortedSet.of("1.0", "1.1", "1.2"))
->>>>>>> 035d9a65
+                        .put(IidmVersion.V_1_13, ImmutableSortedSet.of("1.2"))
                         .build(),
                 new ImmutableMap.Builder<String, String>()
                         .put("1.0", "http://www.itesla_project.eu/schema/iidm/ext/active_power_control/1_0")
