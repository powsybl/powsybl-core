/**
 * Copyright (c) 2022, RTE (http://www.rte-france.com)
 * This Source Code Form is subject to the terms of the Mozilla Public
 * License, v. 2.0. If a copy of the MPL was not distributed with this
 * file, You can obtain one at http://mozilla.org/MPL/2.0/.
 * SPDX-License-Identifier: MPL-2.0
 */
package com.powsybl.iidm.serde;

import com.google.common.base.Suppliers;
import com.powsybl.commons.config.PlatformConfig;
import com.powsybl.commons.datasource.DataSource;
import com.powsybl.commons.extensions.ExtensionProvider;
import com.powsybl.commons.extensions.ExtensionProviders;
import com.powsybl.commons.extensions.ExtensionSerDe;
import com.powsybl.commons.io.TreeDataFormat;
import com.powsybl.commons.parameters.ConfiguredParameter;
import com.powsybl.commons.parameters.Parameter;
import com.powsybl.commons.parameters.ParameterDefaultValueConfig;
import com.powsybl.commons.parameters.ParameterType;
import com.powsybl.iidm.network.Exporter;
import com.powsybl.iidm.network.Network;
import com.powsybl.iidm.network.TopologyLevel;
import org.slf4j.Logger;
import org.slf4j.LoggerFactory;

import java.io.IOException;
import java.io.UncheckedIOException;
import java.util.Arrays;
import java.util.List;
import java.util.Properties;
import java.util.function.Supplier;
import java.util.stream.Collectors;

import static com.powsybl.iidm.serde.ExtensionOptionsUtil.getAndCheckExtensionsToInclude;

/**
 * Tree data export of an IIDM model.<p>
 * <table border="1">
 *     <tr>
 *         <td><b>property name</b></td>
 *         <td><b>comment</b></td>
 *         <td><b>possible values</b></td>
 *     </tr>
 *     <tr>
 *         <td>iidm.export.xml.indent</td>
 *         <td>if true write indented xml (4 spaces)</td>
 *         <td>true or false</td>
 *     </tr>
 *     <tr>
 *         <td>iidm.export.xml.with-branch-state-variables</td>
 *         <td>if true export branches state (active and reactive flow)</td>
 *         <td>true or false</td>
 *     </tr>
 *     <tr>
 *         <td>iidm.export.xml.only-main-cc</td>
 *         <td>if true only export equipments of the main connected component</td>
 *         <td>true or false</td>
 *     </tr>
 *     <tr>
 *         <td>iidm.export.xml.anonymised</td>
 *         <td>if true then exported network is anonymous</td>
 *         <td>true or false</td>
 *     </tr>
 *     <tr>
 *         <td>iidm.export.xml.iidm-version-incompatibility-behavior</td>
 *         <td>behavior when there is an IIDM version incompatibility</td>
 *         <td>THROW_EXCEPTION or LOG_ERROR</td>
 *     </tr>
 *     <tr>
 *         <td>iidm.export.xml.topology-level</td>
 *         <td>the detail level used in the export of voltage levels</td>
 *         <td>NODE_BREAKER, BUS_BREAKER, BUS_BRANCH</td>
 *     </tr>
 *     <tr>
 *         <td>iidm.export.xml.throw-exception-if-extension-not-found</td>
 *         <td>if true throw exception when extension not found</td>
 *         <td>true or false</td>
 *     </tr>
 *     <tr>
 *         <td>iidm.export.xml.extensions</td>
 *         <td>list of exported extensions</td>
 *         <td>comma-separated string</td>
 *     </tr>
 *     <tr>
 *         <td>iidm.export.xml.sorted</td>
 *         <td>sort export output file</td>
 *         <td>true or false</td>
 *     </tr>
 *     <tr>
 *         <td>iidm.export.xml.version</td>
 *         <td>version in which files will be generated</td>
 *         <td>1.5 or 1.4 etc</td>
 *     </tr>
 *     <tr>
 *         <td>iidm.export.xml.with-automation-systems</td>
 *         <td>if true automation systems are exported</td>
 *         <td>true or false</td>
 *     </tr>
 * </table>
 *
 * @author Geoffroy Jamgotchian {@literal <geoffroy.jamgotchian at rte-france.com>}
 */
public abstract class AbstractTreeDataExporter implements Exporter {

    private static final Logger LOGGER = LoggerFactory.getLogger(AbstractTreeDataExporter.class);

    private static final Supplier<ExtensionProviders<ExtensionSerDe>> EXTENSIONS_SUPPLIER = Suppliers.memoize(() -> ExtensionProviders.createProvider(ExtensionSerDe.class, "network"));

    public static final String INDENT = "iidm.export.xml.indent";
    public static final String WITH_BRANCH_STATE_VARIABLES = "iidm.export.xml.with-branch-state-variables";
    public static final String ONLY_MAIN_CC = "iidm.export.xml.only-main-cc";
    public static final String ANONYMISED = "iidm.export.xml.anonymised";
    public static final String IIDM_VERSION_INCOMPATIBILITY_BEHAVIOR = "iidm.export.xml.iidm-version-incompatibility-behavior";
    public static final String TOPOLOGY_LEVEL = "iidm.export.xml.topology-level";
    public static final String THROW_EXCEPTION_IF_EXTENSION_NOT_FOUND = "iidm.export.xml.throw-exception-if-extension-not-found";
    public static final String EXTENSIONS_INCLUDED_LIST = "iidm.export.xml.included.extensions";
    public static final String EXTENSIONS_EXCLUDED_LIST = "iidm.export.xml.excluded.extensions";
    public static final String SORTED = "iidm.export.xml.sorted";
    public static final String VERSION = "iidm.export.xml.version";
    public static final String WITH_AUTOMATION_SYSTEMS = "iidm.export.xml.with-automation-systems";
    public static final String VOLTAGE_LEVELS_NODE_BREAKER = "iidm.export.xml.topology-level.voltage-levels.node-breaker";
    public static final String VOLTAGE_LEVELS_BUS_BREAKER = "iidm.export.xml.topology-level.voltage-levels.bus-breaker";
    public static final String VOLTAGE_LEVELS_BUS_BRANCH = "iidm.export.xml.topology-level.voltage-levels.bus-branch";

    private static final Parameter INDENT_PARAMETER = new Parameter(INDENT, ParameterType.BOOLEAN, "Indent export output file", Boolean.TRUE);
    private static final Parameter WITH_BRANCH_STATE_VARIABLES_PARAMETER = new Parameter(WITH_BRANCH_STATE_VARIABLES, ParameterType.BOOLEAN, "Export network with branch state variables", Boolean.TRUE);
    private static final Parameter ONLY_MAIN_CC_PARAMETER = new Parameter(ONLY_MAIN_CC, ParameterType.BOOLEAN, "Export only main CC", Boolean.FALSE);
    private static final Parameter ANONYMISED_PARAMETER = new Parameter(ANONYMISED, ParameterType.BOOLEAN, "Anonymise exported network", Boolean.FALSE);
    private static final Parameter IIDM_VERSION_INCOMPATIBILITY_BEHAVIOR_PARAMETER = new Parameter(IIDM_VERSION_INCOMPATIBILITY_BEHAVIOR, ParameterType.STRING, "Behavior when there is an IIDM version incompatibility", "THROW_EXCEPTION",
            List.of("LOG_ERROR", "THROW_EXCEPTION"));
    private static final Parameter TOPOLOGY_LEVEL_PARAMETER = new Parameter(TOPOLOGY_LEVEL, ParameterType.STRING, "Export network in this topology level",
            TopologyLevel.NODE_BREAKER.name(),
            Arrays.stream(TopologyLevel.values()).map(Enum::name).collect(Collectors.toList()));
    private static final Parameter THROW_EXCEPTION_IF_EXTENSION_NOT_FOUND_PARAMETER = new Parameter(THROW_EXCEPTION_IF_EXTENSION_NOT_FOUND, ParameterType.BOOLEAN, "Throw exception if extension not found", Boolean.FALSE);
    private static final Parameter EXTENSIONS_INCLUDED_LIST_PARAMETER = new Parameter(EXTENSIONS_INCLUDED_LIST, ParameterType.STRING_LIST,
            "The list of exported extensions", null,
            EXTENSIONS_SUPPLIER.get().getProviders().stream().map(ExtensionProvider::getExtensionName).collect(Collectors.toList()));
    private static final Parameter EXTENSIONS_EXCLUDED_LIST_PARAMETER = new Parameter(EXTENSIONS_EXCLUDED_LIST, ParameterType.STRING_LIST,
            "The list of extensions that will be excluded during export", null,
            EXTENSIONS_SUPPLIER.get().getProviders().stream().map(ExtensionProvider::getExtensionName).collect(Collectors.toList()));
    private static final Parameter SORTED_PARAMETER = new Parameter(SORTED, ParameterType.BOOLEAN, "Sort export output file", Boolean.FALSE);
    private static final Parameter VERSION_PARAMETER = new Parameter(VERSION, ParameterType.STRING, "IIDM version in which files will be generated", IidmSerDeConstants.CURRENT_IIDM_VERSION.toString("."),
            Arrays.stream(IidmVersion.values()).map(v -> v.toString(".")).collect(Collectors.toList()));
    private static final Parameter WITH_AUTOMATION_SYSTEMS_PARAMETER = new Parameter(WITH_AUTOMATION_SYSTEMS, ParameterType.BOOLEAN,
            "Export network with automation systems", Boolean.TRUE);
    private static final Parameter VOLTAGE_LEVELS_NODEBREAKER_PARAMETER = new Parameter(VOLTAGE_LEVELS_NODE_BREAKER, ParameterType.STRING_LIST,
            "Apply Node/Breaker topology level at export for listed voltage levels", List.of());
    private static final Parameter VOLTAGE_LEVELS_BUSBREAKER_PARAMETER = new Parameter(VOLTAGE_LEVELS_BUS_BREAKER, ParameterType.STRING_LIST,
            "Apply Bus/Breaker topology level at export for listed voltage levels", List.of());
    private static final Parameter VOLTAGE_LEVELS_BUSBRANCH_PARAMETER = new Parameter(VOLTAGE_LEVELS_BUS_BRANCH, ParameterType.STRING_LIST,
            "Apply Bus/Branch topology level at export for listed voltage levels", List.of());
    private static final List<Parameter> STATIC_PARAMETERS = List.of(INDENT_PARAMETER, WITH_BRANCH_STATE_VARIABLES_PARAMETER,
            ONLY_MAIN_CC_PARAMETER, ANONYMISED_PARAMETER, IIDM_VERSION_INCOMPATIBILITY_BEHAVIOR_PARAMETER,
<<<<<<< HEAD
            TOPOLOGY_LEVEL_PARAMETER, THROW_EXCEPTION_IF_EXTENSION_NOT_FOUND_PARAMETER, EXTENSIONS_INCLUDED_LIST_PARAMETER,
            EXTENSIONS_EXCLUDED_LIST_PARAMETER, SORTED_PARAMETER, VERSION_PARAMETER, WITH_AUTOMATION_SYSTEMS_PARAMETER);

=======
            TOPOLOGY_LEVEL_PARAMETER, THROW_EXCEPTION_IF_EXTENSION_NOT_FOUND_PARAMETER, EXTENSIONS_LIST_PARAMETER,
            SORTED_PARAMETER, VERSION_PARAMETER, WITH_AUTOMATION_SYSTEMS_PARAMETER, VOLTAGE_LEVELS_NODEBREAKER_PARAMETER,
            VOLTAGE_LEVELS_BUSBREAKER_PARAMETER, VOLTAGE_LEVELS_BUSBRANCH_PARAMETER);
>>>>>>> 09a677ad
    private final ParameterDefaultValueConfig defaultValueConfig;

    protected AbstractTreeDataExporter(PlatformConfig platformConfig) {
        defaultValueConfig = new ParameterDefaultValueConfig(platformConfig);
    }

    protected abstract TreeDataFormat getTreeDataFormat();

    protected abstract String getExtension();

    @Override
    public void export(Network network, Properties parameters, DataSource dataSource) {
        if (network == null) {
            throw new IllegalArgumentException("network is null");
        }
        ExportOptions options = createExportOptions(parameters);
        try {
            long startTime = System.currentTimeMillis();
            NetworkSerDe.write(network, options, dataSource, getExtension());
            LOGGER.debug("{} export done in {} ms", getFormat(), System.currentTimeMillis() - startTime);
        } catch (IOException e) {
            throw new UncheckedIOException(e);
        }
    }

    @Override
    public List<Parameter> getParameters() {
        return ConfiguredParameter.load(STATIC_PARAMETERS, getFormat(), defaultValueConfig);
    }

    private void addExtensionsVersions(Properties parameters, ExportOptions options) {
        EXTENSIONS_SUPPLIER.get().getProviders().forEach(extensionSerializer -> {
            String extensionName = extensionSerializer.getExtensionName();
            Parameter parameter = new Parameter("iidm.export.xml." + extensionName + ".version",
                    ParameterType.STRING, "Version of " + extensionName, null);
            String extensionVersion = Parameter.readString(getFormat(), parameters, parameter, defaultValueConfig);
            if (extensionVersion != null) {
                if (options.getIncludedExtensions().map(extensions -> extensions.contains(extensionName)).orElse(true) &&
                        (options.getExcludedExtensions().map(extensions -> !extensions.contains(extensionName)).orElse(true))) {
                    options.addExtensionVersion(extensionName, extensionVersion);
                } else {
                    LOGGER.warn("Version of {} is ignored since {} is not in the extensions list to export.", extensionName, extensionName);
                }
            }
        });
    }

    private void addTopologyLevelVoltageLevels(Properties parameters, ExportOptions options) {
        List<String> nodeBreakerVoltageLevelsList = Parameter.readStringList(getFormat(), parameters, VOLTAGE_LEVELS_NODEBREAKER_PARAMETER, defaultValueConfig);
        List<String> busBreakerVoltageLevelsList = Parameter.readStringList(getFormat(), parameters, VOLTAGE_LEVELS_BUSBREAKER_PARAMETER, defaultValueConfig);
        List<String> busBranchVoltageLevelsList = Parameter.readStringList(getFormat(), parameters, VOLTAGE_LEVELS_BUSBRANCH_PARAMETER, defaultValueConfig);

        Set<String> allVoltageLevelIds = new HashSet<>();
        allVoltageLevelIds.addAll(nodeBreakerVoltageLevelsList);
        allVoltageLevelIds.addAll(busBreakerVoltageLevelsList);
        allVoltageLevelIds.addAll(busBranchVoltageLevelsList);

        for (String voltageLevelId : allVoltageLevelIds) {
            int foundVoltageLevelId = 0;
            TopologyLevel topologyLevel = null;

            if (nodeBreakerVoltageLevelsList.contains(voltageLevelId)) {
                foundVoltageLevelId++;
                topologyLevel = TopologyLevel.NODE_BREAKER;
            }
            if (busBreakerVoltageLevelsList.contains(voltageLevelId)) {
                foundVoltageLevelId++;
                topologyLevel = TopologyLevel.BUS_BREAKER;
            }
            if (busBranchVoltageLevelsList.contains(voltageLevelId)) {
                foundVoltageLevelId++;
                topologyLevel = TopologyLevel.BUS_BRANCH;
            }

            if (foundVoltageLevelId == 1) {
                options.addVoltageLevelTopologyLevel(voltageLevelId, topologyLevel);
            } else {
                LOGGER.warn("VoltageLevel {} is associated with different topology levels in property => ignored", voltageLevelId);
            }
        }
    }

    private ExportOptions createExportOptions(Properties parameters) {
        ExportOptions options = new ExportOptions()
                .setIndent(Parameter.readBoolean(getFormat(), parameters, INDENT_PARAMETER, defaultValueConfig))
                .setWithBranchSV(Parameter.readBoolean(getFormat(), parameters, WITH_BRANCH_STATE_VARIABLES_PARAMETER, defaultValueConfig))
                .setOnlyMainCc(Parameter.readBoolean(getFormat(), parameters, ONLY_MAIN_CC_PARAMETER, defaultValueConfig))
                .setAnonymized(Parameter.readBoolean(getFormat(), parameters, ANONYMISED_PARAMETER, defaultValueConfig))
                .setIidmVersionIncompatibilityBehavior(ExportOptions.IidmVersionIncompatibilityBehavior.valueOf(Parameter.readString(getFormat(), parameters, IIDM_VERSION_INCOMPATIBILITY_BEHAVIOR_PARAMETER, defaultValueConfig)))
                .setTopologyLevel(TopologyLevel.valueOf(Parameter.readString(getFormat(), parameters, TOPOLOGY_LEVEL_PARAMETER, defaultValueConfig)))
                .setThrowExceptionIfExtensionNotFound(Parameter.readBoolean(getFormat(), parameters, THROW_EXCEPTION_IF_EXTENSION_NOT_FOUND_PARAMETER, defaultValueConfig))
                .setSorted(Parameter.readBoolean(getFormat(), parameters, SORTED_PARAMETER, defaultValueConfig))
                .setVersion(Parameter.readString(getFormat(), parameters, VERSION_PARAMETER, defaultValueConfig))
                .setFormat(getTreeDataFormat())
                .setWithAutomationSystems(Parameter.readBoolean(getFormat(), parameters, WITH_AUTOMATION_SYSTEMS_PARAMETER, defaultValueConfig));
<<<<<<< HEAD
        boolean someExtensionsShouldBeIncluded = getAndCheckExtensionsToInclude(parameters, options, getFormat(), defaultValueConfig, EXTENSIONS_INCLUDED_LIST_PARAMETER, EXTENSIONS_EXCLUDED_LIST_PARAMETER, true);
        if (someExtensionsShouldBeIncluded) {
            addExtensionsVersions(parameters, options);
        }
=======
        addExtensionsVersions(parameters, options);
        addTopologyLevelVoltageLevels(parameters, options);
>>>>>>> 09a677ad
        return options;
    }
}<|MERGE_RESOLUTION|>--- conflicted
+++ resolved
@@ -26,9 +26,7 @@
 
 import java.io.IOException;
 import java.io.UncheckedIOException;
-import java.util.Arrays;
-import java.util.List;
-import java.util.Properties;
+import java.util.*;
 import java.util.function.Supplier;
 import java.util.stream.Collectors;
 
@@ -152,15 +150,9 @@
             "Apply Bus/Branch topology level at export for listed voltage levels", List.of());
     private static final List<Parameter> STATIC_PARAMETERS = List.of(INDENT_PARAMETER, WITH_BRANCH_STATE_VARIABLES_PARAMETER,
             ONLY_MAIN_CC_PARAMETER, ANONYMISED_PARAMETER, IIDM_VERSION_INCOMPATIBILITY_BEHAVIOR_PARAMETER,
-<<<<<<< HEAD
             TOPOLOGY_LEVEL_PARAMETER, THROW_EXCEPTION_IF_EXTENSION_NOT_FOUND_PARAMETER, EXTENSIONS_INCLUDED_LIST_PARAMETER,
-            EXTENSIONS_EXCLUDED_LIST_PARAMETER, SORTED_PARAMETER, VERSION_PARAMETER, WITH_AUTOMATION_SYSTEMS_PARAMETER);
-
-=======
-            TOPOLOGY_LEVEL_PARAMETER, THROW_EXCEPTION_IF_EXTENSION_NOT_FOUND_PARAMETER, EXTENSIONS_LIST_PARAMETER,
-            SORTED_PARAMETER, VERSION_PARAMETER, WITH_AUTOMATION_SYSTEMS_PARAMETER, VOLTAGE_LEVELS_NODEBREAKER_PARAMETER,
-            VOLTAGE_LEVELS_BUSBREAKER_PARAMETER, VOLTAGE_LEVELS_BUSBRANCH_PARAMETER);
->>>>>>> 09a677ad
+            EXTENSIONS_EXCLUDED_LIST_PARAMETER, SORTED_PARAMETER, VERSION_PARAMETER, WITH_AUTOMATION_SYSTEMS_PARAMETER,
+            VOLTAGE_LEVELS_NODEBREAKER_PARAMETER, VOLTAGE_LEVELS_BUSBREAKER_PARAMETER, VOLTAGE_LEVELS_BUSBRANCH_PARAMETER);
     private final ParameterDefaultValueConfig defaultValueConfig;
 
     protected AbstractTreeDataExporter(PlatformConfig platformConfig) {
@@ -256,15 +248,11 @@
                 .setVersion(Parameter.readString(getFormat(), parameters, VERSION_PARAMETER, defaultValueConfig))
                 .setFormat(getTreeDataFormat())
                 .setWithAutomationSystems(Parameter.readBoolean(getFormat(), parameters, WITH_AUTOMATION_SYSTEMS_PARAMETER, defaultValueConfig));
-<<<<<<< HEAD
         boolean someExtensionsShouldBeIncluded = getAndCheckExtensionsToInclude(parameters, options, getFormat(), defaultValueConfig, EXTENSIONS_INCLUDED_LIST_PARAMETER, EXTENSIONS_EXCLUDED_LIST_PARAMETER, true);
         if (someExtensionsShouldBeIncluded) {
             addExtensionsVersions(parameters, options);
         }
-=======
-        addExtensionsVersions(parameters, options);
         addTopologyLevelVoltageLevels(parameters, options);
->>>>>>> 09a677ad
         return options;
     }
 }