--- conflicted
+++ resolved
@@ -6,22 +6,16 @@
  */
 package com.powsybl.iidm.serde;
 
-<<<<<<< HEAD
 import com.powsybl.iidm.network.DanglingLine;
+import com.powsybl.iidm.network.DanglingLine.Generation;
 import com.powsybl.iidm.network.DanglingLineAdder;
 import com.powsybl.iidm.network.Terminal;
 import com.powsybl.iidm.network.VoltageLevel;
 import com.powsybl.iidm.serde.util.IidmSerDeUtil;
 
-=======
-import com.powsybl.iidm.network.*;
-import com.powsybl.iidm.network.DanglingLine.Generation;
-import com.powsybl.iidm.serde.util.IidmSerDeUtil;
-
 import java.util.Optional;
 import java.util.OptionalDouble;
 import java.util.function.Function;
->>>>>>> 3a1881c9
 import java.util.function.Supplier;
 
 import static com.powsybl.iidm.serde.ConnectableSerDeUtil.*;
@@ -168,7 +162,7 @@
             switch (elementName) {
                 case LIMITS_GROUPS -> {
                     IidmSerDeUtil.assertMinimumVersion(ROOT_ELEMENT_NAME, LIMITS_GROUPS, IidmSerDeUtil.ErrorMessage.NOT_SUPPORTED, IidmVersion.V_1_12, context);
-                    IidmSerDeUtil.runFromMinimumVersion(IidmVersion.V_1_12, context, () -> readLoadingLimitsGroups(dl, context.getReader()));
+                    IidmSerDeUtil.runFromMinimumVersion(IidmVersion.V_1_12, context, () -> readLoadingLimitsGroups(dl, context.getReader(), context.getVersion(), context.getOptions()));
                 }
                 case ACTIVE_POWER_LIMITS -> {
                     IidmSerDeUtil.assertMinimumVersion(ROOT_ELEMENT_NAME, ACTIVE_POWER_LIMITS, IidmSerDeUtil.ErrorMessage.NOT_SUPPORTED, IidmVersion.V_1_5, context);
