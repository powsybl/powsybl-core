--- conflicted
+++ resolved
@@ -79,11 +79,7 @@
                             }
                         }
                     } finally {
-<<<<<<< HEAD
-                        closeStreamReader(xmlsr);
-=======
                         cleanClose(xmlsr);
->>>>>>> 91ca8d3a
                     }
                 }
             }
@@ -94,15 +90,9 @@
         }
     }
 
-<<<<<<< HEAD
-    private void closeStreamReader(XMLStreamReader xmlsr) {
-        try {
-            xmlsr.close();
-=======
     private void cleanClose(XMLStreamReader xmlStreamReader) {
         try {
             xmlStreamReader.close();
->>>>>>> 91ca8d3a
             XmlUtil.gcXmlInputFactory(XML_INPUT_FACTORY_SUPPLIER.get());
         } catch (XMLStreamException e) {
             LOGGER.error(e.toString(), e);
