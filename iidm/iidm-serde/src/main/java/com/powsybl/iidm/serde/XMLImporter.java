/**
 * Copyright (c) 2023, RTE (http://www.rte-france.com)
 * This Source Code Form is subject to the terms of the Mozilla Public
 * License, v. 2.0. If a copy of the MPL was not distributed with this
 * file, You can obtain one at http://mozilla.org/MPL/2.0/.
 * SPDX-License-Identifier: MPL-2.0
 */
package com.powsybl.iidm.serde;

import com.google.auto.service.AutoService;
import com.google.common.base.Suppliers;
import com.powsybl.commons.config.PlatformConfig;
import com.powsybl.commons.datasource.ReadOnlyDataSource;
import com.powsybl.commons.xml.XmlUtil;
import com.powsybl.iidm.network.Importer;
import org.slf4j.Logger;
import org.slf4j.LoggerFactory;

import javax.xml.stream.XMLInputFactory;
import javax.xml.stream.XMLStreamConstants;
import javax.xml.stream.XMLStreamException;
import javax.xml.stream.XMLStreamReader;
import java.io.IOException;
import java.io.InputStream;
import java.util.function.Supplier;
import java.util.stream.Stream;

import static com.powsybl.iidm.serde.IidmSerDeConstants.CURRENT_IIDM_VERSION;

/**
 * @author Florian Dupuy {@literal <florian.dupuy at rte-france.com>}
 */
@AutoService(Importer.class)
public class XMLImporter extends AbstractTreeDataImporter {

    private static final Logger LOGGER = LoggerFactory.getLogger(XMLImporter.class);
    private static final String[] EXTENSIONS = {"xiidm", "iidm", "xml", "iidm.xml"};

    private static final Supplier<XMLInputFactory> XML_INPUT_FACTORY_SUPPLIER = Suppliers.memoize(XMLInputFactory::newInstance);

    public XMLImporter() {
        super();
    }

    public XMLImporter(PlatformConfig platformConfig) {
        super(platformConfig);
    }

    @Override
    protected String[] getExtensions() {
        return EXTENSIONS;
    }

    @Override
    public String getFormat() {
        return "XIIDM";
    }

    @Override
    public String getComment() {
        return "IIDM XML v " + CURRENT_IIDM_VERSION.toString(".") + " importer";
    }

    protected boolean exists(ReadOnlyDataSource dataSource, String ext) throws IOException {
        try {
            if (ext != null) {
                try (InputStream is = dataSource.newInputStream(null, ext)) {
                    // check the first root element is network and namespace is IIDM
                    XMLStreamReader xmlsr = XML_INPUT_FACTORY_SUPPLIER.get().createXMLStreamReader(is);
                    try {
                        while (xmlsr.hasNext()) {
                            int eventType = xmlsr.next();
                            if (eventType == XMLStreamConstants.START_ELEMENT) {
                                String name = xmlsr.getLocalName();
                                String ns = xmlsr.getNamespaceURI();
                                return NetworkSerDe.NETWORK_ROOT_ELEMENT_NAME.equals(name)
                                        && (Stream.of(IidmVersion.values()).anyMatch(v -> v.getNamespaceURI().equals(ns))
                                        || Stream.of(IidmVersion.values()).filter(v -> v.compareTo(IidmVersion.V_1_7) >= 0).anyMatch(v -> v.getNamespaceURI(false).equals(ns)));
                            }
                        }
                    } finally {
<<<<<<< HEAD
                        closeAndUseGarbageCollector(xmlsr);
=======
                        cleanClose(xmlsr);
>>>>>>> 5bef72fa
                    }
                }
            }
            return false;
        } catch (XMLStreamException e) {
            // not a valid xml file
            return false;
        }
    }

<<<<<<< HEAD
    private void closeAndUseGarbageCollector(XMLStreamReader xmlStreamReader) {
=======
    private void cleanClose(XMLStreamReader xmlStreamReader) {
>>>>>>> 5bef72fa
        try {
            xmlStreamReader.close();
            XmlUtil.gcXmlInputFactory(XML_INPUT_FACTORY_SUPPLIER.get());
        } catch (XMLStreamException e) {
            LOGGER.error(e.toString(), e);
        }
    }
}<|MERGE_RESOLUTION|>--- conflicted
+++ resolved
@@ -79,11 +79,7 @@
                             }
                         }
                     } finally {
-<<<<<<< HEAD
-                        closeAndUseGarbageCollector(xmlsr);
-=======
                         cleanClose(xmlsr);
->>>>>>> 5bef72fa
                     }
                 }
             }
@@ -94,11 +90,7 @@
         }
     }
 
-<<<<<<< HEAD
-    private void closeAndUseGarbageCollector(XMLStreamReader xmlStreamReader) {
-=======
     private void cleanClose(XMLStreamReader xmlStreamReader) {
->>>>>>> 5bef72fa
         try {
             xmlStreamReader.close();
             XmlUtil.gcXmlInputFactory(XML_INPUT_FACTORY_SUPPLIER.get());
