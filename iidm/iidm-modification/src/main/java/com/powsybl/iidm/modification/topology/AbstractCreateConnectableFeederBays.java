--- conflicted
+++ resolved
@@ -20,6 +20,7 @@
 import org.slf4j.LoggerFactory;
 
 import java.util.*;
+import java.util.stream.Collectors;
 
 import static com.powsybl.iidm.modification.topology.TopologyModificationUtils.*;
 import static com.powsybl.iidm.modification.util.ModificationReports.*;
@@ -230,7 +231,6 @@
         }
     }
 
-<<<<<<< HEAD
     private void createTopology(int side, Network network, VoltageLevel voltageLevel, Connectable<?> connectable, NamingStrategy namingStrategy, Reporter reporter) {
         // Nodes
         int connectableNode = getNode(side, connectable);
@@ -238,11 +238,6 @@
 
         // Information gathering
         String baseId = namingStrategy.getSwitchBaseId(connectable, side);
-=======
-    private void createTopology(int side, Network network, VoltageLevel voltageLevel, int connectableNode, int forkNode, Connectable<?> connectable, Reporter reporter) {
-        // Information gathering
-        String baseId = connectable.getId() + (side == 0 ? "" : side);
->>>>>>> fa393a65
         String bbsId = getBusOrBusbarSectionId(side);
         BusbarSection bbs = network.getBusbarSection(bbsId);
         BusbarSectionPosition position = bbs.getExtension(BusbarSectionPosition.class);
@@ -250,28 +245,14 @@
         // Topology creation
         int parallelBbsNumber = 0;
         if (position == null) {
-<<<<<<< HEAD
-            // Only one bar exists so only one disconnector is needed
-            createNodeBreakerSwitchesTopologyFromBusbarSectionList(voltageLevel, connectableNode, forkNode, namingStrategy, baseId, bbs);
-            LOGGER.warn("No busbar section position extension found on {}, only one disconnector is created.", bbs.getId());
-            noBusbarSectionPositionExtensionReport(reporter, bbs);
-        } else {
-            // There are at least two parallel bars so multiple disconnectors are needed
-            List<BusbarSection> bbsList = voltageLevel.getNodeBreakerView().getBusbarSectionStream()
-                    .filter(b -> b.getExtension(BusbarSectionPosition.class) != null)
-                    .filter(b -> b.getExtension(BusbarSectionPosition.class).getSectionIndex() == position.getSectionIndex()).collect(Collectors.toList());
-            parallelBbsNumber = bbsList.size() - 1;
-            createNodeBreakerSwitchesTopologyFromBusbarSectionList(voltageLevel, connectableNode, forkNode, namingStrategy, baseId, bbsList, bbs);
-=======
             // No position extension is present so only one disconnector is needed
-            createNodeBreakerSwitchesTopology(voltageLevel, connectableNode, forkNode, baseId, bbs);
+            createNodeBreakerSwitchesTopology(voltageLevel, connectableNode, forkNode, namingStrategy, baseId, bbs);
             LOGGER.warn("No busbar section position extension found on {}, only one disconnector is created.", bbs.getId());
             noBusbarSectionPositionExtensionReport(reporter, bbs);
         } else {
             List<BusbarSection> bbsList = getParallelBusbarSections(voltageLevel, position);
             parallelBbsNumber = bbsList.size() - 1;
-            createNodeBreakerSwitchesTopology(voltageLevel, connectableNode, forkNode, baseId, bbsList, bbs);
->>>>>>> fa393a65
+            createNodeBreakerSwitchesTopology(voltageLevel, connectableNode, forkNode, namingStrategy, baseId, bbsList, bbs);
         }
         LOGGER.info("New feeder bay associated to {} of type {} was created and connected to voltage level {} on busbar section {} with a closed disconnector " +
                 "and on {} parallel busbar sections with an open disconnector.", connectable.getId(), connectable.getType(), voltageLevel.getId(), bbsId, parallelBbsNumber);
