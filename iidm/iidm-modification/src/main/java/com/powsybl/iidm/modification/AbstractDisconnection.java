--- conflicted
+++ resolved
@@ -8,16 +8,9 @@
 package com.powsybl.iidm.modification;
 
 import com.powsybl.commons.report.ReportNode;
-<<<<<<< HEAD
 import com.powsybl.computation.ComputationManager;
 import com.powsybl.iidm.modification.topology.NamingStrategy;
-import com.powsybl.iidm.network.Connectable;
-import com.powsybl.iidm.network.Network;
-import com.powsybl.iidm.network.Switch;
-import com.powsybl.iidm.network.ThreeSides;
-=======
 import com.powsybl.iidm.network.*;
->>>>>>> a240c8f8
 import org.slf4j.Logger;
 import org.slf4j.LoggerFactory;
 
@@ -53,14 +46,14 @@
 
     @Override
     protected boolean applyDryRun(Network network, NamingStrategy namingStrategy, ComputationManager computationManager, ReportNode reportNode) {
-        Connectable<?> connectable = network.getConnectable(connectableId);
+        Connectable<?> connectable = network.getConnectable(identifiableId);
         if (connectable == null) {
             dryRunConclusive = false;
             reportOnInconclusiveDryRun(reportNode,
                 "AbstractDisconnection",
-                "Connectable '" + connectableId + "' not found");
+                "Identifiable '" + identifiableId + "' not found");
         } else if (!connectable.disconnect(openableSwitches, side, true)) {
-            // TODO : differenciate the cases where the connectable does not exist, where it is already disconnected, where it cannot be disconnected, etc.
+            // TODO : differenciate the cases where the identifiable does not exist, where it is already disconnected, where it cannot be disconnected, etc.
             dryRunConclusive = false;
             reportOnInconclusiveDryRun(reportNode,
                 "AbstractDisconnection",
