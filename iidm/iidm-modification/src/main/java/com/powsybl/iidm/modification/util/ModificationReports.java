/**
 * Copyright (c) 2022, RTE (http://www.rte-france.com)
 * This Source Code Form is subject to the terms of the Mozilla Public
 * License, v. 2.0. If a copy of the MPL was not distributed with this
 * file, You can obtain one at http://mozilla.org/MPL/2.0/.
 * SPDX-License-Identifier: MPL-2.0
 */
package com.powsybl.iidm.modification.util;

import com.powsybl.commons.report.ReportNode;
import com.powsybl.commons.report.ReportNodeAdder;
import com.powsybl.commons.report.TypedValue;
import com.powsybl.iidm.modification.scalable.ScalingParameters.ScalingType;
import com.powsybl.iidm.network.*;

/**
 * @author Coline Piloquet {@literal <coline.piloquet at rte-france.com>}
 */
public final class ModificationReports {

    private static final String SUBSTATION_ID = "substationId";
    private static final String VOLTAGE_LEVEL_ID = "voltageLevelId";
    private static final String LINE_ID = "lineId";
    private static final String BBS_ID = "bbsId";
    private static final String CONNECTABLE_ID = "connectableId";
    private static final String IDENTIFIABLE_ID = "identifiableId";
    private static final String IDENTIFIABLE_TYPE = "identifiableType";
    private static final String HVDC_LINE_ID = "hvdcLineId";
    private static final String TWO_WINDINGS_TRANSFORMER_ID = "twoWindingsTransformerId";
    private static final String THREE_WINDINGS_TRANSFORMER_ID = "threeWindingsTransformerId";
    private static final String EXTENSIONS = "extensions";
    public static final String POSITION_ORDER = "positionOrder";
    public static final String TIE_LINE_ID = "tieLineId";
    public static final String IDENTIFIABLE = "identifiable";
    public static final String LINE_1_ID = "line1Id";
    public static final String LINE_2_ID = "line2Id";
    public static final String LINE_3_ID = "line3Id";
    public static final String ORIGINAL_LINE_ID = "originalLineId";
    public static final String CONNECTABLE_TYPE = "connectableType";
<<<<<<< HEAD
    public static final String NETWORK_MODIFICATION = "networkModification";
    public static final String NETWORK_NAME_OR_ID = "networkNameOrId";
=======
    public static final String BUSBAR_SECTION_ID = "busbarSectionId";
>>>>>>> 0c462648

    // INFO
    public static void createdConnectable(ReportNode reportNode, Connectable<?> connectable) {
        reportNode.newReportNode()
                .withMessageTemplate("core.iidm.modification.connectableCreated")
                .withUntypedValue(CONNECTABLE_ID, connectable.getId())
                .withUntypedValue(CONNECTABLE_TYPE, connectable.getType().name())
                .withSeverity(TypedValue.INFO_SEVERITY)
                .add();
    }

    public static void createdNodeBreakerFeederBay(ReportNode reportNode, String voltageLevelId, String bbsId, Connectable<?> connectable, int parallelBbsNumber) {
        reportNode.newReportNode()
                .withMessageTemplate("core.iidm.modification.newConnectableAdded")
                .withUntypedValue(CONNECTABLE_ID, connectable.getId())
                .withUntypedValue(CONNECTABLE_TYPE, connectable.getType().toString())
                .withUntypedValue(VOLTAGE_LEVEL_ID, voltageLevelId)
                .withUntypedValue(BBS_ID, bbsId)
                .withUntypedValue("parallelBbsNumber", parallelBbsNumber)
                .withSeverity(TypedValue.INFO_SEVERITY)
                .add();
    }

    public static void removedLineReport(ReportNode reportNode, String lineId) {
        reportNode.newReportNode()
                .withMessageTemplate("core.iidm.modification.lineRemoved")
                .withUntypedValue(LINE_ID, lineId)
                .withSeverity(TypedValue.INFO_SEVERITY)
                .add();
    }

    public static void removedTieLineReport(ReportNode reportNode, String tieLineId, String pairingKey) {
        reportNode.newReportNode()
                .withMessageTemplate("core.iidm.modification.removedTieLine")
                .withTypedValue(TIE_LINE_ID, tieLineId, TypedValue.ID)
                .withUntypedValue("pairingKey", pairingKey == null ? "" : pairingKey)
                .withSeverity(TypedValue.INFO_SEVERITY)
                .add();
    }

    public static void removedTieLineAndAssociatedDanglingLines(ReportNode reportNode, String tieLineId, String danglingLineId1, String danglingLineId2, String pairingKey) {
        reportNode.newReportNode()
                .withMessageTemplate("core.iidm.modification.removedTieLineAndAssociatedDanglingLines")
                .withTypedValue(TIE_LINE_ID, tieLineId, TypedValue.ID)
                .withUntypedValue("danglingLineId1", danglingLineId1)
                .withUntypedValue("danglingLineId2", danglingLineId2)
                .withUntypedValue("pairingKey", pairingKey == null ? "" : pairingKey)
                .withSeverity(TypedValue.INFO_SEVERITY)
                .add();
    }

    public static void createdLineReport(ReportNode reportNode, String lineId) {
        reportNode.newReportNode()
                .withMessageTemplate("core.iidm.modification.lineCreated")
                .withUntypedValue(LINE_ID, lineId)
                .withSeverity(TypedValue.INFO_SEVERITY)
                .add();
    }

    public static void createdVoltageLevelReport(ReportNode reportNode, String voltageLevelId) {
        reportNode.newReportNode()
                .withMessageTemplate("core.iidm.modification.voltageLevelCreated")
                .withUntypedValue(VOLTAGE_LEVEL_ID, voltageLevelId)
                .withSeverity(TypedValue.INFO_SEVERITY)
                .add();
    }

    public static void createdTwoWindingsTransformerReport(ReportNode reportNode, String twoWindingsTransformerId) {
        reportNode.newReportNode()
                .withMessageTemplate("core.iidm.modification.twoWindingsTransformerCreated")
                .withUntypedValue(TWO_WINDINGS_TRANSFORMER_ID, twoWindingsTransformerId)
                .withSeverity(TypedValue.INFO_SEVERITY)
                .add();
    }

    public static void createdThreeWindingsTransformerReport(ReportNode reportNode, String threeWindingsTransformerId) {
        reportNode.newReportNode()
                .withMessageTemplate("core.iidm.modification.threeWindingsTransformerCreated")
                .withUntypedValue(THREE_WINDINGS_TRANSFORMER_ID, threeWindingsTransformerId)
                .withSeverity(TypedValue.INFO_SEVERITY)
                .add();
    }

    public static void removedTwoWindingsTransformerReport(ReportNode reportNode, String twoWindingsTransformerId) {
        reportNode.newReportNode()
                .withMessageTemplate("core.iidm.modification.twoWindingsTransformerRemoved")
                .withUntypedValue(TWO_WINDINGS_TRANSFORMER_ID, twoWindingsTransformerId)
                .withSeverity(TypedValue.INFO_SEVERITY)
                .add();
    }

    public static void removedThreeWindingsTransformerReport(ReportNode reportNode, String threeWindingsTransformerId) {
        reportNode.newReportNode()
                .withMessageTemplate("core.iidm.modification.threeWindingsTransformerRemoved")
                .withUntypedValue(THREE_WINDINGS_TRANSFORMER_ID, threeWindingsTransformerId)
                .withSeverity(TypedValue.INFO_SEVERITY)
                .add();
    }

    public static void lostTwoWindingsTransformerAliases(ReportNode reportNode, String aliases, String twoWindingsTransformerId) {
        reportNode.newReportNode()
                .withMessageTemplate("core.iidm.modification.lostTwoWindingsTransformerAliases")
                .withUntypedValue("aliases", aliases)
                .withUntypedValue(TWO_WINDINGS_TRANSFORMER_ID, twoWindingsTransformerId)
                .withSeverity(TypedValue.WARN_SEVERITY)
                .add();
    }

    public static void lostThreeWindingsTransformerAliases(ReportNode reportNode, String aliases, String threeWindingsTransformerId) {
        reportNode.newReportNode()
                .withMessageTemplate("core.iidm.modification.lostThreeWindingsTransformerAliases")
                .withUntypedValue("aliases", aliases)
                .withUntypedValue(THREE_WINDINGS_TRANSFORMER_ID, threeWindingsTransformerId)
                .withSeverity(TypedValue.WARN_SEVERITY)
                .add();
    }

    public static void lostTwoWindingsTransformerProperties(ReportNode reportNode, String properties, String twoWindingsTransformerId) {
        reportNode.newReportNode()
                .withMessageTemplate("core.iidm.modification.lostTwoWindingsTransformerProperties")
                .withUntypedValue("properties", properties)
                .withUntypedValue(TWO_WINDINGS_TRANSFORMER_ID, twoWindingsTransformerId)
                .withSeverity(TypedValue.WARN_SEVERITY)
                .add();
    }

    public static void lostThreeWindingsTransformerProperties(ReportNode reportNode, String properties, String threeWindingsTransformerId) {
        reportNode.newReportNode()
                .withMessageTemplate("core.iidm.modification.lostThreeWindingsTransformerProperties")
                .withUntypedValue("properties", properties)
                .withUntypedValue(THREE_WINDINGS_TRANSFORMER_ID, threeWindingsTransformerId)
                .withSeverity(TypedValue.WARN_SEVERITY)
                .add();
    }

    public static void lostTwoWindingsTransformerExtensions(ReportNode reportNode, String extensions, String twoWindingsTransformerId) {
        reportNode.newReportNode()
                .withMessageTemplate("core.iidm.modification.lostTwoWindingsTransformerExtensions")
                .withUntypedValue(EXTENSIONS, extensions)
                .withUntypedValue(TWO_WINDINGS_TRANSFORMER_ID, twoWindingsTransformerId)
                .withSeverity(TypedValue.WARN_SEVERITY)
                .add();
    }

    public static void lostThreeWindingsTransformerExtensions(ReportNode reportNode, String extensions, String threeWindingsTransformerId) {
        reportNode.newReportNode()
                .withMessageTemplate("core.iidm.modification.lostThreeWindingsTransformerExtensions")
                .withUntypedValue(EXTENSIONS, extensions)
                .withUntypedValue(THREE_WINDINGS_TRANSFORMER_ID, threeWindingsTransformerId)
                .withSeverity(TypedValue.WARN_SEVERITY)
                .add();
    }

    public static void lostTwoWindingsTransformerOperationalLimitsGroups(ReportNode reportNode, String limits, String twoWindingsTransformerId) {
        reportNode.newReportNode()
                .withMessageTemplate("core.iidm.modification.lostTwoWindingsTransformerOperationalLimitsGroups")
                .withUntypedValue("limits", limits)
                .withUntypedValue(TWO_WINDINGS_TRANSFORMER_ID, twoWindingsTransformerId)
                .withSeverity(TypedValue.WARN_SEVERITY)
                .add();
    }

    public static void voltageLevelRemovedReport(ReportNode reportNode, String vlId) {
        reportNode.newReportNode()
                .withMessageTemplate("core.iidm.modification.voltageLevelRemoved")
                .withUntypedValue("vlId", vlId)
                .withSeverity(TypedValue.INFO_SEVERITY)
                .add();
    }

    public static void substationRemovedReport(ReportNode reportNode, String substationId) {
        reportNode.newReportNode()
                .withMessageTemplate("core.iidm.modification.substationRemoved")
                .withUntypedValue(SUBSTATION_ID, substationId)
                .withSeverity(TypedValue.INFO_SEVERITY)
                .add();
    }

    public static void newCouplingDeviceAddedReport(ReportNode reportNode, String voltageLevelId, String busOrBbsId1, String busOrBbsId2) {
        reportNode.newReportNode()
                .withMessageTemplate("core.iidm.modification.newCouplingDeviceAdded")
                .withUntypedValue(VOLTAGE_LEVEL_ID, voltageLevelId)
                .withUntypedValue("busOrBbsId1", busOrBbsId1)
                .withUntypedValue("busOrBbsId2", busOrBbsId2)
                .withSeverity(TypedValue.INFO_SEVERITY)
                .add();
    }

    public static void openDisconnectorsAddedReport(ReportNode reportNode, String voltageLevelId, int nbOpenDisconnectors) {
        reportNode.newReportNode()
                .withMessageTemplate("core.iidm.modification.openDisconnectorsAdded")
                .withUntypedValue(VOLTAGE_LEVEL_ID, voltageLevelId)
                .withUntypedValue("nbOpenDisconnectors", nbOpenDisconnectors)
                .withSeverity(TypedValue.INFO_SEVERITY)
                .add();
    }

    public static void createdNewSymmetricalTopology(ReportNode reportNode, String voltageLevelId, int busbarCount, int sectionCount) {
        reportNode.newReportNode()
                .withMessageTemplate("core.iidm.modification.SymmetricalTopologyCreated")
                .withUntypedValue(VOLTAGE_LEVEL_ID, voltageLevelId)
                .withUntypedValue("busbarCount", busbarCount)
                .withUntypedValue("sectionCount", sectionCount)
                .withSeverity(TypedValue.INFO_SEVERITY)
                .add();
    }

    public static void removedSwitchReport(ReportNode reportNode, String switchId) {
        reportNode.newReportNode()
                .withMessageTemplate("core.iidm.modification.SwitchRemoved")
                .withUntypedValue("switchId", switchId)
                .withSeverity(TypedValue.INFO_SEVERITY)
                .add();
    }

    public static void removedInternalConnectionReport(ReportNode reportNode, int node1, int node2) {
        reportNode.newReportNode()
                .withMessageTemplate("core.iidm.modification.InternalConnectionRemoved")
                .withUntypedValue("node1", node1)
                .withUntypedValue("node2", node2)
                .withSeverity(TypedValue.INFO_SEVERITY)
                .add();
    }

    public static void removedConnectableReport(ReportNode reportNode, String connectableId) {
        reportNode.newReportNode()
                .withMessageTemplate("core.iidm.modification.ConnectableRemoved")
                .withUntypedValue(CONNECTABLE_ID, connectableId)
                .withSeverity(TypedValue.INFO_SEVERITY)
                .add();
    }

    public static void removeFeederBayAborted(ReportNode reportNode, String connectableId, int node, String otherConnectableId) {
        reportNode.newReportNode()
                .withMessageTemplate("core.iidm.modification.RemoveFeederBayAborted")
                .withUntypedValue(CONNECTABLE_ID, connectableId)
                .withUntypedValue("node", node)
                .withUntypedValue("otherConnectableId", otherConnectableId)
                .withSeverity(TypedValue.INFO_SEVERITY)
                .add();
    }

    public static void removedSubstationReport(ReportNode reportNode, String substationId) {
        reportNode.newReportNode()
                .withMessageTemplate("core.iidm.modification.removeSubstation")
                .withUntypedValue(SUBSTATION_ID, substationId)
                .withSeverity(TypedValue.INFO_SEVERITY)
                .add();
    }

    public static void removedVoltageLevelReport(ReportNode reportNode, String voltageLevelId) {
        reportNode.newReportNode()
                .withMessageTemplate("core.iidm.modification.removeVoltageLevel")
                .withUntypedValue(VOLTAGE_LEVEL_ID, voltageLevelId)
                .withSeverity(TypedValue.INFO_SEVERITY)
                .add();
    }

    public static void removedHvdcLineReport(ReportNode reportNode, String hvdcLineId) {
        reportNode.newReportNode()
                .withMessageTemplate("core.iidm.modification.removeHvdcLine")
                .withUntypedValue(HVDC_LINE_ID, hvdcLineId)
                .withSeverity(TypedValue.INFO_SEVERITY)
                .add();
    }

    public static void removedVscConverterStationReport(ReportNode reportNode, String vscConverterStationId) {
        reportNode.newReportNode()
                .withMessageTemplate("core.iidm.modification.removeVscConverterStation")
                .withUntypedValue("vscConverterStationId", vscConverterStationId)
                .withSeverity(TypedValue.INFO_SEVERITY)
                .add();
    }

    public static void removedLccConverterStationReport(ReportNode reportNode, String lccConverterStationId) {
        reportNode.newReportNode()
                .withMessageTemplate("core.iidm.modification.removeLccConverterStation")
                .withUntypedValue("lccConverterStationId", lccConverterStationId)
                .withSeverity(TypedValue.INFO_SEVERITY)
                .add();
    }

    public static void removedShuntCompensatorReport(ReportNode reportNode, String shuntCompensatorId) {
        reportNode.newReportNode()
                .withMessageTemplate("core.iidm.modification.removeShuntCompensator")
                .withUntypedValue("shuntCompensatorId", shuntCompensatorId)
                .withSeverity(TypedValue.INFO_SEVERITY)
                .add();
    }

    // WARN
    public static void ignoredVscShunts(ReportNode reportNode, String shuntsIds, String converterStationId1, String converterStationId2) {
        reportNode.newReportNode()
                .withMessageTemplate("core.iidm.modification.ignoredVscShunts")
                .withUntypedValue("shuntsIds", shuntsIds)
                .withUntypedValue("converterStationId1", converterStationId1)
                .withUntypedValue("converterStationId2", converterStationId2)
                .withSeverity(TypedValue.WARN_SEVERITY)
                .add();
    }

    public static void ignoredShuntInAnotherVoltageLevel(ReportNode reportNode, String shuntId, String voltageLevelId1, String voltageLevelId2) {
        reportNode.newReportNode()
                .withMessageTemplate("core.iidm.modification.ignoredShuntInAnotherVoltageLevel")
                .withUntypedValue("shuntId", shuntId)
                .withUntypedValue(VOLTAGE_LEVEL_ID + 1, voltageLevelId1)
                .withUntypedValue(VOLTAGE_LEVEL_ID + 2, voltageLevelId2)
                .withSeverity(TypedValue.WARN_SEVERITY)
                .add();
    }

    public static void ignoredPositionOrder(ReportNode reportNode, int positionOrder, VoltageLevel voltageLevel) {
        reportNode.newReportNode()
                .withMessageTemplate("core.iidm.modification.ignoredPositionOrder")
                .withUntypedValue(VOLTAGE_LEVEL_ID, voltageLevel.getId())
                .withUntypedValue(POSITION_ORDER, positionOrder)
                .withSeverity(TypedValue.WARN_SEVERITY)
                .add();
    }

    public static void lostDanglingLineExtensions(ReportNode reportNode, String extensions, String danglingLineId) {
        reportNode.newReportNode()
                .withMessageTemplate("core.iidm.modification.lostDanglingLineExtensions")
                .withUntypedValue(EXTENSIONS, extensions)
                .withUntypedValue("danglingLineId", danglingLineId)
                .withSeverity(TypedValue.WARN_SEVERITY)
                .add();
    }

    public static void lostTieLineExtensions(ReportNode reportNode, String extensions, String tieLineId) {
        reportNode.newReportNode()
                .withMessageTemplate("core.iidm.modification.lostTieLineExtensions")
                .withUntypedValue(EXTENSIONS, extensions)
                .withTypedValue(TIE_LINE_ID, tieLineId, TypedValue.ID)
                .withSeverity(TypedValue.WARN_SEVERITY)
                .add();
    }

    public static void noBusbarSectionPositionExtensionReport(ReportNode reportNode, BusbarSection bbs) {
        reportNode.newReportNode()
                .withMessageTemplate("core.iidm.modification.noBusbarSectionPositionExtension")
                .withUntypedValue(BBS_ID, bbs.getId())
                .withSeverity(TypedValue.WARN_SEVERITY)
                .add();
    }

    public static void positionOrderAlreadyTakenReport(ReportNode reportNode, int positionOrder, TypedValue severity) {
        reportNode.newReportNode()
                .withMessageTemplate("core.iidm.modification.positionOrderAlreadyTaken")
                .withUntypedValue(POSITION_ORDER, positionOrder)
                .withSeverity(severity)
                .add();
    }

    public static void positionNoSlotLeftByAdjacentBbsReport(ReportNode reportNode, String bbsId, TypedValue severity) {
        reportNode.newReportNode()
                .withMessageTemplate("core.iidm.modification.positionAdjacentBbsIncoherent")
                .withUntypedValue(BBS_ID, bbsId)
                .withSeverity(severity)
                .add();
    }

    public static void positionOrderTooLowReport(ReportNode reportNode, int minValue, int positionOrder, TypedValue severity) {
        reportNode.newReportNode()
                .withMessageTemplate("core.iidm.modification.positionOrderTooLow")
                .withUntypedValue(POSITION_ORDER, positionOrder)
                .withUntypedValue("minValue", minValue)
                .withSeverity(severity)
                .add();
    }

    public static void positionOrderTooHighReport(ReportNode reportNode, int maxValue, int positionOrder, TypedValue severity) {
        reportNode.newReportNode()
                .withMessageTemplate("core.iidm.modification.positionOrderTooHigh")
                .withUntypedValue(POSITION_ORDER, positionOrder)
                .withUntypedValue("maxValue", maxValue)
                .withSeverity(severity)
                .add();
    }

    public static void noConnectablePositionExtension(ReportNode reportNode, VoltageLevel voltageLevel) {
        reportNode.newReportNode()
                .withMessageTemplate("core.iidm.modification.noConnectablePositionExtensions")
                .withUntypedValue("voltageLevel", voltageLevel.getId())
                .withSeverity(TypedValue.WARN_SEVERITY)
                .add();
    }

    public static void voltageLevelRemovingEquipmentsLeftReport(ReportNode reportNode, String vlId) {
        reportNode.newReportNode()
                .withMessageTemplate("core.iidm.modification.voltageLevelRemovingEquipmentsLeft")
                .withUntypedValue("vlId", vlId)
                .withSeverity(TypedValue.WARN_SEVERITY)
                .add();
    }

    // ERROR
    public static void notFoundBusOrBusbarSectionReport(ReportNode reportNode, String identifiableId) {
        reportNode.newReportNode()
                .withMessageTemplate("core.iidm.modification.notFoundBusOrBusbarSection")
                .withUntypedValue(IDENTIFIABLE_ID, identifiableId)
                .withSeverity(TypedValue.ERROR_SEVERITY)
                .add();
    }

    public static void notFoundBusbarSectionReport(ReportNode reportNode, String identifiableId) {
        reportNode.newReportNode()
            .withMessageTemplate("core.iidm.modification.notFoundBusbarSection")
            .withUntypedValue(IDENTIFIABLE_ID, identifiableId)
            .withSeverity(TypedValue.ERROR_SEVERITY)
            .add();
    }

    public static void notFoundShuntReport(ReportNode reportNode, String shuntId) {
        reportNode.newReportNode()
                .withMessageTemplate("core.iidm.modification.notFoundShunt")
                .withUntypedValue("shuntId", shuntId)
                .withSeverity(TypedValue.ERROR_SEVERITY)
                .add();
    }

    public static void networkMismatchReport(ReportNode reportNode, String injectionId, IdentifiableType identifiableType) {
        reportNode.newReportNode()
                .withMessageTemplate("core.iidm.modification.networkMismatch")
                .withUntypedValue("injectionId", injectionId)
                .withUntypedValue(IDENTIFIABLE_TYPE, identifiableType.toString())
                .withSeverity(TypedValue.ERROR_SEVERITY)
                .add();
    }

    public static void connectableNotSupported(ReportNode reportNode, Connectable<?> connectable) {
        reportNode.newReportNode()
                .withMessageTemplate("core.iidm.modification.connectableNotSupported")
                .withUntypedValue("connectableClassName", connectable.getClass().getName())
                .withSeverity(TypedValue.ERROR_SEVERITY)
                .add();
    }

    public static void connectableNotInVoltageLevel(ReportNode reportNode, Connectable<?> connectable, VoltageLevel voltageLevel) {
        reportNode.newReportNode()
                .withMessageTemplate("core.iidm.modification.connectableNotInVoltageLevel")
                .withUntypedValue(CONNECTABLE_ID, connectable.getId())
                .withUntypedValue(VOLTAGE_LEVEL_ID, voltageLevel.getId())
                .withSeverity(TypedValue.ERROR_SEVERITY)
                .add();
    }

    public static void notFoundLineReport(ReportNode reportNode, String lineId) {
        reportNode.newReportNode()
                .withMessageTemplate("core.iidm.modification.lineNotFound")
                .withUntypedValue(LINE_ID, lineId)
                .withSeverity(TypedValue.ERROR_SEVERITY)
                .add();
    }

    public static void notFoundConnectableReport(ReportNode reportNode, String connectableId) {
        reportNode.newReportNode()
                .withMessageTemplate("core.iidm.modification.connectableNotFound")
                .withUntypedValue(CONNECTABLE_ID, connectableId)
                .withSeverity(TypedValue.ERROR_SEVERITY)
                .add();
    }

    public static void removeFeederBayBusbarSectionReport(ReportNode reportNode, String busbarSectionConnectableId) {
        reportNode.newReportNode()
                .withMessageTemplate("core.iidm.modification.removeBayBusbarSectionConnectable")
                .withUntypedValue(CONNECTABLE_ID, busbarSectionConnectableId)
                .withSeverity(TypedValue.ERROR_SEVERITY)
                .add();
    }

    public static void moveFeederBayBusbarSectionReport(ReportNode reportNode, String busbarSectionConnectableId) {
        reportNode.newReportNode()
                .withMessageTemplate("core.iidm.modification.moveBayBusbarSectionConnectable")
                .withUntypedValue(CONNECTABLE_ID, busbarSectionConnectableId)
                .withSeverity(TypedValue.ERROR_SEVERITY)
                .add();
    }

    public static void noVoltageLevelInCommonReport(ReportNode reportNode, String line1Id, String line2Id) {
        reportNode.newReportNode()
                .withMessageTemplate("core.iidm.modification.noVoltageLevelInCommon")
                .withUntypedValue(LINE_1_ID, line1Id)
                .withUntypedValue(LINE_2_ID, line2Id)
                .withSeverity(TypedValue.ERROR_SEVERITY)
                .add();
    }

    public static void notFoundVoltageLevelReport(ReportNode reportNode, String voltageLevelId) {
        reportNode.newReportNode()
                .withMessageTemplate("core.iidm.modification.voltageLevelNotFound")
                .withUntypedValue(VOLTAGE_LEVEL_ID, voltageLevelId)
                .withSeverity(TypedValue.ERROR_SEVERITY)
                .add();
    }

    public static void notFoundSubstationReport(ReportNode reportNode, String substationId) {
        reportNode.newReportNode()
                .withMessageTemplate("core.iidm.modification.substationNotFound")
                .withUntypedValue(SUBSTATION_ID, substationId)
                .withSeverity(TypedValue.ERROR_SEVERITY)
                .add();
    }

    public static void notFoundHvdcLineReport(ReportNode reportNode, String hvdcLineId) {
        reportNode.newReportNode()
                .withMessageTemplate("core.iidm.modification.HvdcNotFound")
                .withUntypedValue(HVDC_LINE_ID, hvdcLineId)
                .withSeverity(TypedValue.ERROR_SEVERITY)
                .add();
    }

    public static void notFoundBusOrBusbarSectionVoltageLevelReport(ReportNode reportNode, String busOrBusbarSectionId1, String busOrBusbarSectionId2) {
        reportNode.newReportNode()
                .withMessageTemplate("core.iidm.modification.busOrBusbarSectionVoltageLevelNotFound")
                .withUntypedValue("busOrBusbarSectionId1", busOrBusbarSectionId1)
                .withUntypedValue("busOrBusbarSectionId2", busOrBusbarSectionId2)
                .withSeverity(TypedValue.ERROR_SEVERITY)
                .add();
    }

    public static void noTeePointAndOrTappedVoltageLevelReport(ReportNode reportNode, String line1Id, String line2Id, String line3Id) {
        reportNode.newReportNode()
                .withMessageTemplate("core.iidm.modification.noTeePointAndOrTappedVoltageLevel")
                .withUntypedValue(LINE_1_ID, line1Id)
                .withUntypedValue(LINE_2_ID, line2Id)
                .withUntypedValue(LINE_3_ID, line3Id)
                .withSeverity(TypedValue.ERROR_SEVERITY)
                .add();
    }

    public static void notFoundBusInVoltageLevelReport(ReportNode reportNode, String busId, String voltageLevelId) {
        reportNode.newReportNode()
                .withMessageTemplate("core.iidm.modification.busNotFound")
                .withUntypedValue("busId", busId)
                .withUntypedValue(VOLTAGE_LEVEL_ID, voltageLevelId)
                .withSeverity(TypedValue.ERROR_SEVERITY)
                .add();
    }

    public static void notFoundBusbarSectionInVoltageLevelReport(ReportNode reportNode, String busbarSectionId, String voltageLevelId) {
        reportNode.newReportNode()
                .withMessageTemplate("core.iidm.modification.busbarSectionNotFound")
                .withUntypedValue(BUSBAR_SECTION_ID, busbarSectionId)
                .withUntypedValue(VOLTAGE_LEVEL_ID, voltageLevelId)
                .withSeverity(TypedValue.ERROR_SEVERITY)
                .add();
    }

    public static void noCouplingDeviceOnSameBusOrBusbarSection(ReportNode reportNode, String busbarSectionId) {
        reportNode.newReportNode()
                .withMessageTemplate("core.iidm.modification.noCouplingDeviceOnSameBusOrBusbarSection")
                .withUntypedValue("busOrBbsId", busbarSectionId)
                .withSeverity(TypedValue.ERROR_SEVERITY)
                .add();
    }

    public static void unexpectedDifferentVoltageLevels(ReportNode reportNode, String busbarSectionId1, String busbarSectionId2) {
        reportNode.newReportNode()
                .withMessageTemplate("core.iidm.modification.unexpectedDifferentVoltageLevels")
                .withUntypedValue("busOrBbsId1", busbarSectionId1)
                .withUntypedValue("busOrBbsId2", busbarSectionId2)
                .withSeverity(TypedValue.ERROR_SEVERITY)
                .add();
    }

    public static void unsupportedIdentifiableType(ReportNode reportNode, IdentifiableType type, String identifiableId) {
        reportNode.newReportNode()
                .withMessageTemplate("core.iidm.modification.unsupportedIdentifiableType")
                .withUntypedValue(IDENTIFIABLE_TYPE, type.name())
                .withUntypedValue(IDENTIFIABLE_ID, identifiableId)
                .withSeverity(TypedValue.ERROR_SEVERITY)
                .add();
    }

    public static void unexpectedNullPositionOrder(ReportNode reportNode, String voltageLevelId) {
        reportNode.newReportNode()
                .withMessageTemplate("core.iidm.modification.unexpectedNullPositionOrder")
                .withUntypedValue(VOLTAGE_LEVEL_ID, voltageLevelId)
                .withSeverity(TypedValue.ERROR_SEVERITY)
                .add();
    }

    public static void unexpectedNegativePositionOrder(ReportNode reportNode, int positionOrder, String voltageLevelId) {
        reportNode.newReportNode()
                .withMessageTemplate("core.iidm.modification.unexpectedNegativePositionOrder")
                .withUntypedValue(VOLTAGE_LEVEL_ID, voltageLevelId)
                .withUntypedValue(POSITION_ORDER, positionOrder)
                .withSeverity(TypedValue.ERROR_SEVERITY)
                .add();
    }

    public static void unexpectedIdentifiableType(ReportNode reportNode, Identifiable<?> identifiable) {
        reportNode.newReportNode()
                .withMessageTemplate("core.iidm.modification.unexpectedIdentifiableType")
                .withUntypedValue(IDENTIFIABLE_ID, identifiable.getId())
                .withUntypedValue(IDENTIFIABLE_TYPE, identifiable.getType().name())
                .withSeverity(TypedValue.ERROR_SEVERITY)
                .add();
    }

    public static void countLowerThanMin(ReportNode reportNode, String type, int min) {
        reportNode.newReportNode()
                .withMessageTemplate("core.iidm.modification.countLowerThanMin")
                .withUntypedValue("type", type)
                .withUntypedValue("min", min)
                .withSeverity(TypedValue.ERROR_SEVERITY)
                .add();
    }

    public static void unexpectedSwitchKindsCount(ReportNode reportNode, int switchKindsCount, int expectedSwitchKindsCount) {
        reportNode.newReportNode()
                .withMessageTemplate("core.iidm.modification.unexpectedSwitchKindsCount")
                .withUntypedValue("switchKindsCount", switchKindsCount)
                .withUntypedValue("expectedSwitchKindsCount", expectedSwitchKindsCount)
                .withSeverity(TypedValue.ERROR_SEVERITY)
                .add();
    }

    public static void undefinedSwitchKind(ReportNode reportNode) {
        reportNode.newReportNode()
                .withMessageTemplate("core.iidm.modification.undefinedSwitchKind")
                .withSeverity(TypedValue.ERROR_SEVERITY)
                .add();
    }

    public static void wrongSwitchKind(ReportNode reportNode) {
        reportNode.newReportNode()
                .withMessageTemplate("core.iidm.modification.wrongSwitchKind")
                .withSeverity(TypedValue.ERROR_SEVERITY)
                .add();
    }

    public static void wrongBusbarPosition(ReportNode reportNode) {
        reportNode.newReportNode()
            .withMessageTemplate("core.iidm.modification.wrongBusbarPosition")
            .withSeverity(TypedValue.ERROR_SEVERITY)
            .add();
    }

    public static void undefinedFictitiousSubstationId(ReportNode reportNode) {
        reportNode.newReportNode()
                .withMessageTemplate("core.iidm.modification.undefinedFictitiousSubstationId")
                .withSeverity(TypedValue.ERROR_SEVERITY)
                .add();
    }

    public static void undefinedPercent(ReportNode reportNode) {
        reportNode.newReportNode()
                .withMessageTemplate("core.iidm.modification.undefinedPercent")
                .withSeverity(TypedValue.ERROR_SEVERITY)
                .add();
    }

    private ModificationReports() {
    }

    public static void scalingReport(ReportNode reportNode, String type, String mode, ScalingType scalingType, double asked, double done) {
        reportNode.newReportNode()
                .withMessageTemplate("core.iidm.modification.scalingApplied")
                .withUntypedValue(IDENTIFIABLE_TYPE, type)
                .withUntypedValue("mode", mode)
                .withUntypedValue("type", scalingType.name())
                .withUntypedValue("asked", asked)
                .withUntypedValue("done", done)
                .withSeverity(TypedValue.INFO_SEVERITY)
                .add();
    }

    public static void connectableConnectionReport(ReportNode reportNode, Identifiable<?> identifiable, boolean connectionSuccessful, ThreeSides side) {
        if (connectionSuccessful) {
            if (null == side) {
                reportNode.newReportNode()
                        .withMessageTemplate("core.iidm.modification.connectableConnected")
                        .withUntypedValue(IDENTIFIABLE, identifiable.getId())
                        .withSeverity(TypedValue.INFO_SEVERITY)
                        .add();
            } else {
                reportNode.newReportNode()
                        .withMessageTemplate("core.iidm.modification.connectableConnectedSide")
                        .withUntypedValue(IDENTIFIABLE, identifiable.getId())
                        .withUntypedValue("side", side.getNum())
                        .withSeverity(TypedValue.INFO_SEVERITY)
                        .add();
            }
        } else if (null == side) {
            reportNode.newReportNode()
                    .withMessageTemplate("core.iidm.modification.connectableNotConnected")
                    .withUntypedValue(IDENTIFIABLE, identifiable.getId())
                    .withSeverity(TypedValue.INFO_SEVERITY)
                    .add();
        } else {
            reportNode.newReportNode()
                    .withMessageTemplate("core.iidm.modification.connectableNotConnectedSide")
                    .withUntypedValue(IDENTIFIABLE, identifiable.getId())
                    .withUntypedValue("side", side.getNum())
                    .withSeverity(TypedValue.INFO_SEVERITY)
                    .add();
        }
    }

    public static void identifiableDisconnectionReport(ReportNode reportNode, Identifiable<?> identifiable, boolean disconnectionSuccessful, boolean isPlanned, ThreeSides side) {
        ReportNodeAdder adder = reportNode.newReportNode()
                .withMessageTemplate(getKey(isPlanned, disconnectionSuccessful, side != null))
                .withUntypedValue(IDENTIFIABLE, identifiable.getId())
                .withSeverity(TypedValue.INFO_SEVERITY);
        if (side != null) {
            adder.withUntypedValue("side", side.getNum());
        }
        adder.add();
    }

    private static String getKey(boolean isPlanned, boolean disconnectionSuccessful, boolean hasSide) {
        // Transforming the 3 booleans into a 3-bits integer 0bXYZ to operate switch case on it
        // MSB (leading bit) X corresponds to isPlanned
        // Second bit Y corresponds to disconnectionSuccessful
        // LSB (least significant bit) Z corresponds to hasSide
        int index = (isPlanned ? 1 : 0) << 2
                | (disconnectionSuccessful ? 1 : 0) << 1
                | (hasSide ? 1 : 0);
        return switch (index) {
            case 0b000 -> "core.iidm.modification.unplannedIdentifiableNotDisconnected";
            case 0b001 -> "core.iidm.modification.unplannedIdentifiableNotDisconnectedSide";
            case 0b010 -> "core.iidm.modification.unplannedIdentifiableDisconnected";
            case 0b011 -> "core.iidm.modification.unplannedIdentifiableDisconnectedSide";
            case 0b100 -> "core.iidm.modification.plannedIdentifiableNotDisconnected";
            case 0b101 -> "core.iidm.modification.plannedIdentifiableNotDisconnectedSide";
            case 0b110 -> "core.iidm.modification.plannedIdentifiableDisconnected";
            case 0b111 -> "core.iidm.modification.plannedIdentifiableDisconnectedSide";
            default -> throw new IllegalStateException();
        };
    }

    public static ReportNode replaceThreeWindingsTransformersBy3TwoWindingsTransformersReport(ReportNode reportNode) {
        return reportNode.newReportNode()
                .withMessageTemplate("core.iidm.modification.replaced-t3w-by-3t2w")
                .withSeverity(TypedValue.INFO_SEVERITY)
                .add();
    }

    public static ReportNode replace3TwoWindingsTransformersByThreeWindingsTransformersReport(ReportNode reportNode) {
        return reportNode.newReportNode()
                .withMessageTemplate("core.iidm.modification.replaced-3t2w-by-t3w")
                .withSeverity(TypedValue.INFO_SEVERITY)
                .add();
    }

    public static void generatorLocalRegulationReport(ReportNode reportNode, String generatorId) {
        reportNode.newReportNode()
                .withMessageTemplate("core.iidm.modification.generatorLocalRegulation")
                .withUntypedValue("generatorId", generatorId)
                .withSeverity(TypedValue.INFO_SEVERITY)
                .add();
    }

    public static void reportOnInconclusiveDryRun(ReportNode reportNode, String cause, String modificationName, String networkName) {
        reportNode.newReportNode()
                .withMessageTemplate("core.iidm.modification.networkModificationDryRun-failure")
                .withUntypedValue("dryRunError", cause)
                .withUntypedValue(NETWORK_MODIFICATION, modificationName)
                .withUntypedValue(NETWORK_NAME_OR_ID, networkName)
                .add();
    }

    public static void dryRunReportNode(ReportNode reportNode, String modificationName, String networkName) {
        reportNode.newReportNode()
                .withMessageTemplate("core.iidm.modification.networkModificationDryRun-success")
                .withUntypedValue(NETWORK_MODIFICATION, modificationName)
                .withUntypedValue(NETWORK_NAME_OR_ID, networkName)
                .withSeverity(TypedValue.INFO_SEVERITY)
                .add();
    }

    public static ReportNode reportOnDryRunStart(ReportNode reportNode, String modificationName, String networkName) {
        return reportNode.newReportNode()
                .withMessageTemplate("core.iidm.modification.networkModificationDryRun")
                .withUntypedValue(NETWORK_MODIFICATION, modificationName)
                .withUntypedValue(NETWORK_NAME_OR_ID, networkName)
                .withSeverity(TypedValue.INFO_SEVERITY)
                .add();
    }

    public static void ignoreTemporaryLimitsOnBothLineSides(ReportNode reportNode, String lineId) {
        reportNode.newReportNode()
                .withMessageTemplate("core.iidm.modification.limitsLost")
                .withUntypedValue(LINE_ID, lineId)
                .withSeverity(TypedValue.WARN_SEVERITY)
                .add();
    }

    public static void createNewLineAndReplaceOldOne(ReportNode reportNode, String newLineId, String line1Id, String line2Id, String originalLineId) {
        reportNode.newReportNode()
                .withMessageTemplate("core.iidm.modification.newLineOnLineCreated")
                .withUntypedValue("newLineId", newLineId)
                .withUntypedValue(LINE_1_ID, line1Id)
                .withUntypedValue(LINE_2_ID, line2Id)
                .withUntypedValue(ORIGINAL_LINE_ID, originalLineId)
                .withSeverity(TypedValue.INFO_SEVERITY)
                .add();
    }

    public static void connectVoltageLevelToLines(ReportNode reportNode, String voltageLevelId, String line1Id, String line2Id, String originalLineId) {
        reportNode.newReportNode()
                .withMessageTemplate("core.iidm.modification.voltageConnectedOnLine")
                .withUntypedValue(VOLTAGE_LEVEL_ID, voltageLevelId)
                .withUntypedValue(LINE_1_ID, line1Id)
                .withUntypedValue(LINE_2_ID, line2Id)
                .withUntypedValue(ORIGINAL_LINE_ID, originalLineId)
                .withSeverity(TypedValue.INFO_SEVERITY)
                .add();
    }

    public static void busbarSectionsWithoutPositionReport(ReportNode reportNode, String voltageLevelId) {
        reportNode.newReportNode()
                .withMessageTemplate("core.iidm.modification.busbarSectionsWithoutPosition")
                .withUntypedValue(VOLTAGE_LEVEL_ID, voltageLevelId)
                .withSeverity(TypedValue.ERROR_SEVERITY)
                .add();
    }

    public static void failToInsertBusbarSectionReport(ReportNode reportNode, String voltageLevelId, String busbarSectionId) {
        reportNode.newReportNode()
            .withMessageTemplate("core.iidm.modification.failToInsertBusbarSection")
            .withUntypedValue(VOLTAGE_LEVEL_ID, voltageLevelId)
            .withUntypedValue(BUSBAR_SECTION_ID, busbarSectionId)
            .withSeverity(TypedValue.ERROR_SEVERITY)
            .add();
    }
}<|MERGE_RESOLUTION|>--- conflicted
+++ resolved
@@ -37,12 +37,9 @@
     public static final String LINE_3_ID = "line3Id";
     public static final String ORIGINAL_LINE_ID = "originalLineId";
     public static final String CONNECTABLE_TYPE = "connectableType";
-<<<<<<< HEAD
     public static final String NETWORK_MODIFICATION = "networkModification";
     public static final String NETWORK_NAME_OR_ID = "networkNameOrId";
-=======
     public static final String BUSBAR_SECTION_ID = "busbarSectionId";
->>>>>>> 0c462648
 
     // INFO
     public static void createdConnectable(ReportNode reportNode, Connectable<?> connectable) {
