/**
 * Copyright (c) 2022, RTE (http://www.rte-france.com)
 * This Source Code Form is subject to the terms of the Mozilla Public
 * License, v. 2.0. If a copy of the MPL was not distributed with this
 * file, You can obtain one at http://mozilla.org/MPL/2.0/.
 */
package com.powsybl.iidm.modification.topology;

import com.google.common.collect.ImmutableList;
import com.powsybl.commons.PowsyblException;
import com.powsybl.commons.reporter.Reporter;
import com.powsybl.iidm.network.*;
import com.powsybl.iidm.network.extensions.BusbarSectionPosition;
import com.powsybl.iidm.network.extensions.ConnectablePosition;
import com.powsybl.math.graph.TraverseResult;
import org.apache.commons.lang3.Range;
import org.slf4j.Logger;
import org.slf4j.LoggerFactory;

import java.util.*;
import java.util.function.BiConsumer;
import java.util.function.Supplier;
import java.util.stream.Collectors;
import java.util.stream.Stream;

import static com.powsybl.iidm.modification.topology.ModificationReports.connectableNotInVoltageLevel;
import static com.powsybl.iidm.modification.topology.ModificationReports.connectableNotSupported;
import static com.powsybl.iidm.modification.topology.ModificationReports.substationRemovedReport;
import static com.powsybl.iidm.modification.topology.ModificationReports.voltageLevelRemovedReport;

/**
 * @author Miora Vedelago <miora.ralambotiana at rte-france.com>
 */
final class TopologyModificationUtils {

    private static final Logger LOGGER = LoggerFactory.getLogger(TopologyModificationUtils.class);

    static final class LoadingLimitsBags {

        private LoadingLimitsBag activePowerLimits;
        private LoadingLimitsBag apparentPowerLimits;
        private LoadingLimitsBag currentLimits;

        LoadingLimitsBags(LoadingLimitsBag activePowerLimits, LoadingLimitsBag apparentPowerLimits, LoadingLimitsBag currentLimits) {
            this.activePowerLimits = activePowerLimits;
            this.apparentPowerLimits = apparentPowerLimits;
            this.currentLimits = currentLimits;
        }

        LoadingLimitsBags(Supplier<Optional<ActivePowerLimits>> activePowerLimitsGetter, Supplier<Optional<ApparentPowerLimits>> apparentPowerLimitsGetter,
                          Supplier<Optional<CurrentLimits>> currentLimitsGetter) {
            activePowerLimits = activePowerLimitsGetter.get().map(LoadingLimitsBag::new).orElse(null);
            apparentPowerLimits = apparentPowerLimitsGetter.get().map(LoadingLimitsBag::new).orElse(null);
            currentLimits = currentLimitsGetter.get().map(LoadingLimitsBag::new).orElse(null);
        }

        Optional<LoadingLimitsBag> getActivePowerLimits() {
            return Optional.ofNullable(activePowerLimits);
        }

        Optional<LoadingLimitsBag> getApparentPowerLimits() {
            return Optional.ofNullable(apparentPowerLimits);
        }

        Optional<LoadingLimitsBag> getCurrentLimits() {
            return Optional.ofNullable(currentLimits);
        }
    }

    private static final class LoadingLimitsBag {

        private double permanentLimit;
        private List<TemporaryLimitsBag> temporaryLimits = new ArrayList<>();

        LoadingLimitsBag(double permanentLimit, List<TemporaryLimitsBag> temporaryLimits) {
            this.permanentLimit = permanentLimit;
            this.temporaryLimits =  temporaryLimits;
        }

        private LoadingLimitsBag(LoadingLimits limits) {
            this.permanentLimit = limits.getPermanentLimit();
            for (LoadingLimits.TemporaryLimit tl : limits.getTemporaryLimits()) {
                temporaryLimits.add(new TemporaryLimitsBag(tl));
            }
        }

        private double getPermanentLimit() {
            return permanentLimit;
        }

        private List<TemporaryLimitsBag> getTemporaryLimits() {
            return ImmutableList.copyOf(temporaryLimits);
        }
    }

    private static final class TemporaryLimitsBag {

        private final String name;
        private final int acceptableDuration;
        private final boolean fictitious;
        private final double value;

        TemporaryLimitsBag(LoadingLimits.TemporaryLimit temporaryLimit) {
            this.name = temporaryLimit.getName();
            this.acceptableDuration = temporaryLimit.getAcceptableDuration();
            this.fictitious = temporaryLimit.isFictitious();
            this.value = temporaryLimit.getValue();
        }

        private String getName() {
            return name;
        }

        private int getAcceptableDuration() {
            return acceptableDuration;
        }

        private boolean isFictitious() {
            return fictitious;
        }

        private double getValue() {
            return value;
        }
    }

    static double checkPercent(double percent) {
        if (Double.isNaN(percent)) {
            throw new PowsyblException("Percent should not be undefined");
        }
        return percent;
    }

    static LineAdder createLineAdder(double percent, String id, String name, String voltageLevelId1, String voltageLevelId2, Network network, Line line) {
        return network.newLine()
                .setId(id)
                .setName(name)
                .setVoltageLevel1(voltageLevelId1)
                .setVoltageLevel2(voltageLevelId2)
                .setR(line.getR() * percent / 100)
                .setX(line.getX() * percent / 100)
                .setG1(line.getG1() * percent / 100)
                .setB1(line.getB1() * percent / 100)
                .setG2(line.getG2() * percent / 100)
                .setB2(line.getB2() * percent / 100);
    }

    static LineAdder createLineAdder(String id, String name, String voltageLevelId1, String voltageLevelId2, Network network, Line line1, Line line2) {
        return network.newLine()
                .setId(id)
                .setName(name)
                .setVoltageLevel1(voltageLevelId1)
                .setVoltageLevel2(voltageLevelId2)
                .setR(line1.getR() + line2.getR())
                .setX(line1.getX() + line2.getX())
                .setG1(line1.getG1() + line2.getG1())
                .setB1(line1.getB1() + line2.getB1())
                .setG2(line1.getG2() + line2.getG2())
                .setB2(line1.getB2() + line2.getB2());
    }

    static void attachLine(Terminal terminal, LineAdder adder, BiConsumer<Bus, LineAdder> connectableBusSetter,
                           BiConsumer<Bus, LineAdder> busSetter, BiConsumer<Integer, LineAdder> nodeSetter) {
        if (terminal.getVoltageLevel().getTopologyKind() == TopologyKind.BUS_BREAKER) {
            connectableBusSetter.accept(terminal.getBusBreakerView().getConnectableBus(), adder);
            Bus bus = terminal.getBusBreakerView().getBus();
            if (bus != null) {
                busSetter.accept(bus, adder);
            }
        } else if (terminal.getVoltageLevel().getTopologyKind() == TopologyKind.NODE_BREAKER) {
            int node = terminal.getNodeBreakerView().getNode();
            nodeSetter.accept(node, adder);
        } else {
            throw new AssertionError();
        }
    }

    static void addLoadingLimits(Line created, LoadingLimitsBags limits, Branch.Side side) {
        if (side == Branch.Side.ONE) {
            limits.getActivePowerLimits().ifPresent(lim -> addLoadingLimits(created.newActivePowerLimits1(), lim));
            limits.getApparentPowerLimits().ifPresent(lim -> addLoadingLimits(created.newApparentPowerLimits1(), lim));
            limits.getCurrentLimits().ifPresent(lim -> addLoadingLimits(created.newCurrentLimits1(), lim));
        } else {
            limits.getActivePowerLimits().ifPresent(lim -> addLoadingLimits(created.newActivePowerLimits2(), lim));
            limits.getApparentPowerLimits().ifPresent(lim -> addLoadingLimits(created.newApparentPowerLimits2(), lim));
            limits.getCurrentLimits().ifPresent(lim -> addLoadingLimits(created.newCurrentLimits2(), lim));
        }
    }

    private static <L extends LoadingLimits, A extends LoadingLimitsAdder<L, A>> void addLoadingLimits(A adder, LoadingLimitsBag limits) {
        adder.setPermanentLimit(limits.getPermanentLimit());
        for (TemporaryLimitsBag tl : limits.getTemporaryLimits()) {
            adder.beginTemporaryLimit()
                    .setName(tl.getName())
                    .setAcceptableDuration(tl.getAcceptableDuration())
                    .setFictitious(tl.isFictitious())
                    .setValue(tl.getValue())
                    .endTemporaryLimit();
        }
        adder.add();
    }

<<<<<<< HEAD
     // TODO ; transfer to powsybl-core in class ModificationReports (com.powsybl.iidm.modification)
     // when PR : https://github.com/powsybl/powsybl-core/pull/2214 will be merged
    static void notFoundLineReport(Reporter reporter, String lineId) {
        reporter.report(Report.builder()
                .withKey("lineNotFound")
                .withDefaultMessage("Line ${lineId} is not found")
                .withValue("lineId", lineId)
                .withSeverity(TypedValue.ERROR_SEVERITY)
                .build());
    }

    static void noVoltageLevelInCommonReport(Reporter reporter, String line1Id, String line2Id) {
        reporter.report(Report.builder()
                .withKey("noVoltageLevelInCommon")
                .withDefaultMessage("Lines ${line1Id} and ${line2Id} should have one and only one voltage level in common at their extremities")
                .withValue("line1Id", line1Id)
                .withValue("line2Id", line2Id)
                .withSeverity(TypedValue.ERROR_SEVERITY)
                .build());
    }

    static void removedLineReport(Reporter reporter, String lineId) {
        reporter.report(Report.builder()
                .withKey("lineRemoved")
                .withDefaultMessage("Line ${lineId} removed")
                .withValue("lineId", lineId)
                .withSeverity(TypedValue.INFO_SEVERITY)
                .build());
    }

    static void createdLineReport(Reporter reporter, String lineId) {
        reporter.report(Report.builder()
                .withKey("lineCreated")
                .withDefaultMessage("Line ${lineId} created")
                .withValue("lineId", lineId)
                .withSeverity(TypedValue.INFO_SEVERITY)
                .build());
    }

    static void voltageLevelRemovedReport(Reporter reporter, String vlId) {
        reporter.report(Report.builder()
                .withKey("voltageLevelRemoved")
                .withDefaultMessage("Voltage level ${vlId} removed")
                .withValue("vlId", vlId)
                .withSeverity(TypedValue.INFO_SEVERITY)
                .build());
    }

    static void substationRemovedReport(Reporter reporter, String substationId) {
        reporter.report(Report.builder()
                .withKey("substationRemoved")
                .withDefaultMessage("Substation ${substationId} removed")
                .withValue("substationId", substationId)
                .withSeverity(TypedValue.INFO_SEVERITY)
                .build());
    }

    static void notFoundVoltageLevelReport(Reporter reporter, String voltageLevelId) {
        reporter.report(Report.builder()
                .withKey("voltageLevelNotFound")
                .withDefaultMessage("Voltage level ${voltageLevelId} is not found")
                .withValue("voltageLevelId", voltageLevelId)
                .withSeverity(TypedValue.ERROR_SEVERITY)
                .build());
    }

    static void noAttachmentPointAndOrAttachedVoltageLevelReport(Reporter reporter, String line1Id, String line2Id, String line3Id) {
        reporter.report(Report.builder()
                .withKey("noAttachmentPointAndOrAttachedVoltageLevel")
                .withDefaultMessage("Unable to find the attachment point and the attached voltage level from lines ${line1Id}, ${line2Id} and ${line3Id}")
                .withValue("line1Id", line1Id)
                .withValue("line2Id", line2Id)
                .withValue("line3Id", line3Id)
                .withSeverity(TypedValue.ERROR_SEVERITY)
                .build());
    }

    static void notFoundBusInVoltageLevelReport(Reporter reporter, String busId, String voltageLevelId) {
        reporter.report(Report.builder()
                .withKey("busNotFound")
                .withDefaultMessage("Bus ${busId} is not found in voltage level ${voltageLevelId}")
                .withValue("busId", busId)
                .withValue("voltageLevelId", voltageLevelId)
                .withSeverity(TypedValue.ERROR_SEVERITY)
                .build());
    }

    static void notFoundBusbarSectionInVoltageLevelReport(Reporter reporter, String busbarSectionId, String voltageLevelId) {
        reporter.report(Report.builder()
                .withKey("busbarSectionNotFound")
                .withDefaultMessage("Busbar section ${busbarSectionId} is not found in voltage level ${voltageLevelId}")
                .withValue("busbarSectionId", busbarSectionId)
                .withValue("voltageLevelId", voltageLevelId)
                .withSeverity(TypedValue.ERROR_SEVERITY)
                .build());
    }
    // END TODO

=======
>>>>>>> 98db80e3
    static void removeVoltageLevelAndSubstation(VoltageLevel voltageLevel, Reporter reporter) {
        Optional<Substation> substation = voltageLevel.getSubstation();
        if (voltageLevel.getConnectableStream().noneMatch(c -> c.getType() != IdentifiableType.BUSBAR_SECTION)) {
            String vlId = voltageLevel.getId();
            voltageLevel.remove();
            voltageLevelRemovedReport(reporter, vlId);
        }
        substation.ifPresent(s -> {
            if (s.getVoltageLevelStream().count() == 0) {
                String substationId = s.getId();
                s.remove();
                substationRemovedReport(reporter, substationId);
            }
        });
    }

    static LoadingLimitsBag calcMinLoadingLimitsBag(List<LoadingLimits> loadingLimits) {
        List<TemporaryLimitsBag> temporaryLimitsBags = new ArrayList<>();
        Map<Integer, TemporaryLimitsBag> temporaryLimitsByAcceptableDuration = new HashMap<>();
        double minPermanentLimitValue = Double.MAX_VALUE;

        for (LoadingLimits loadingLimit : loadingLimits) {
            // find the min permanent limit value
            if (loadingLimit.getPermanentLimit() < minPermanentLimitValue) {
                minPermanentLimitValue = loadingLimit.getPermanentLimit();
            }

            // find the min temporary limit value for each acceptableDuration
            Collection<LoadingLimits.TemporaryLimit> temporaryLimits = loadingLimit.getTemporaryLimits();
            for (LoadingLimits.TemporaryLimit temporaryLimit : temporaryLimits) {
                Integer acceptableDuration = temporaryLimit.getAcceptableDuration();
                if (!temporaryLimitsByAcceptableDuration.containsKey(acceptableDuration)) {
                    temporaryLimitsByAcceptableDuration.put(acceptableDuration, new TemporaryLimitsBag(temporaryLimit));
                }
                if (temporaryLimit.getValue() < temporaryLimitsByAcceptableDuration.get(acceptableDuration).getValue()) {
                    temporaryLimitsByAcceptableDuration.put(acceptableDuration, new TemporaryLimitsBag(temporaryLimit));
                }
            }
            temporaryLimitsBags.addAll(temporaryLimitsByAcceptableDuration.values());
        }

        return new LoadingLimitsBag(minPermanentLimitValue, temporaryLimitsBags);
    }

    static LoadingLimitsBags calcMinLoadingLimitsBags(Line line1, Line line2) {
        List<LoadingLimits> currentLimits = Stream.of(line1.getCurrentLimits1(), line1.getCurrentLimits2(), line2.getCurrentLimits1(), line2.getCurrentLimits2())
                .filter(Optional::isPresent)
                .map(Optional::get)
                .collect(Collectors.toList());

        List<LoadingLimits> activePowerLimits = Stream.of(line1.getActivePowerLimits1(), line1.getActivePowerLimits2(), line2.getActivePowerLimits1(), line2.getActivePowerLimits2())
                .filter(Optional::isPresent)
                .map(Optional::get)
                .collect(Collectors.toList());

        List<LoadingLimits> apparentPowerLimits = Stream.of(line1.getApparentPowerLimits1(), line1.getApparentPowerLimits2(), line2.getApparentPowerLimits1(), line2.getApparentPowerLimits2())
                .filter(Optional::isPresent)
                .map(Optional::get)
                .collect(Collectors.toList());

        return new LoadingLimitsBags(!activePowerLimits.isEmpty() ? calcMinLoadingLimitsBag(activePowerLimits) : null,
                                     !apparentPowerLimits.isEmpty() ? calcMinLoadingLimitsBag(apparentPowerLimits) : null,
                                     !currentLimits.isEmpty() ? calcMinLoadingLimitsBag(currentLimits) : null);
    }

    static void createNodeBreakerSwitches(int node1, int middleNode, int node2, String prefix, VoltageLevel.NodeBreakerView view) {
        createNodeBreakerSwitches(node1, middleNode, node2, "", prefix, view);
    }

    static void createNodeBreakerSwitches(int node1, int middleNode, int node2, String suffix, String prefix, VoltageLevel.NodeBreakerView view) {
        createNodeBreakerSwitches(node1, middleNode, node2, suffix, prefix, view, false);
    }

    static void createNodeBreakerSwitches(int node1, int middleNode, int node2, String suffix, String prefix, VoltageLevel.NodeBreakerView view, boolean open) {
        createNBBreaker(node1, middleNode, suffix, prefix, view, open);
        createNBDisconnector(middleNode, node2, suffix, prefix, view, open);
    }

    static void createNBBreaker(int node1, int node2, String suffix, String prefix, VoltageLevel.NodeBreakerView view, boolean open) {
        view.newSwitch()
                .setId(prefix + "_BREAKER" + suffix)
                .setKind(SwitchKind.BREAKER)
                .setOpen(open)
                .setRetained(true)
                .setNode1(node1)
                .setNode2(node2)
                .add();
    }

    static void createNBDisconnector(int node1, int node2, String suffix, String prefix, VoltageLevel.NodeBreakerView view, boolean open) {
        view.newSwitch()
                .setId(prefix + "_DISCONNECTOR" + suffix)
                .setKind(SwitchKind.DISCONNECTOR)
                .setOpen(open)
                .setNode1(node1)
                .setNode2(node2)
                .add();
    }

    static void createBusBreakerSwitches(String busId1, String middleBusId, String busId2, String lineId, VoltageLevel.BusBreakerView view) {
        view.newSwitch()
                .setId(lineId + "_SW_1")
                .setOpen(false)
                .setBus1(busId1)
                .setBus2(middleBusId)
                .add();
        view.newSwitch()
                .setId(lineId + "_SW_2")
                .setOpen(false)
                .setBus1(middleBusId)
                .setBus2(busId2)
                .add();
    }

    /**
     * Utility method that associates a busbar section position index to the orders taken by all the connectables
     * of the busbar sections of this index.
     **/
    static NavigableMap<Integer, List<Integer>> getSliceOrdersMap(VoltageLevel voltageLevel) {
        // Compute the map of connectables by busbar sections
        Map<BusbarSection, Set<Connectable<?>>> connectablesByBbs = new LinkedHashMap<>();
        voltageLevel.getConnectableStream(BusbarSection.class)
                .forEach(bbs -> fillConnectablesMap(bbs, connectablesByBbs));

        // Merging the map by section index
        Map<Integer, Set<Connectable<?>>> connectablesBySectionIndex = new LinkedHashMap<>();
        connectablesByBbs.forEach((bbs, connectables) -> {
            BusbarSectionPosition bbPosition = bbs.getExtension(BusbarSectionPosition.class);
            if (bbPosition != null) {
                connectablesBySectionIndex.merge(bbPosition.getSectionIndex(), connectables, (l1, l2) -> {
                    l1.addAll(l2);
                    return l1;
                });
            }
        });

        // Get the orders corresponding map
        TreeMap<Integer, List<Integer>> ordersBySectionIndex = new TreeMap<>();
        connectablesBySectionIndex.forEach((sectionIndex, connectables) -> {
            List<Integer> orders = new ArrayList<>();
            connectables.forEach(connectable -> addOrder(connectable, voltageLevel, orders));
            ordersBySectionIndex.put(sectionIndex, orders);
        });

        return ordersBySectionIndex;
    }

    /**
     * Method that fills the map connectablesByBbs with all the connectables of a busbar section.
     */
    static void fillConnectablesMap(BusbarSection bbs, Map<BusbarSection, Set<Connectable<?>>> connectablesByBbs) {
        BusbarSectionPosition bbPosition = bbs.getExtension(BusbarSectionPosition.class);
        int bbSection = bbPosition.getSectionIndex();

        if (connectablesByBbs.containsKey(bbs)) {
            return;
        }
        Set<Connectable<?>> connectables = connectablesByBbs.compute(bbs, (k, v) -> new LinkedHashSet<>());

        bbs.getTerminal().traverse(new Terminal.TopologyTraverser() {
            @Override
            public TraverseResult traverse(Terminal terminal, boolean connected) {
                if (terminal.getVoltageLevel() != bbs.getTerminal().getVoltageLevel()) {
                    return TraverseResult.TERMINATE_PATH;
                }
                Connectable<?> connectable = terminal.getConnectable();
                if (connectable instanceof BusbarSection) {
                    BusbarSection otherBbs = (BusbarSection) connectable;
                    BusbarSectionPosition otherBbPosition = otherBbs.getExtension(BusbarSectionPosition.class);
                    if (otherBbPosition.getSectionIndex() == bbSection) {
                        connectablesByBbs.put(otherBbs, connectables);
                    } else {
                        return TraverseResult.TERMINATE_PATH;
                    }
                }
                connectables.add(connectable);
                return TraverseResult.CONTINUE;
            }

            @Override
            public TraverseResult traverse(Switch aSwitch) {
                return TraverseResult.CONTINUE;
            }
        });
    }

    /**
     * Get all the unused positions before the lowest used position on the busbar section bbs.
     * It is a range between the maximum used position on the busbar section with the highest section index lower than the section
     * index of the given busbar section and the minimum position on the given busbar section.
     * For two busbar sections with following indexes BBS1 with used orders 1,2,3 and BBS2 with used orders 7,8, this method
     * applied to BBS2 will return a range from 4 to 6.
     */
    public static Optional<Range<Integer>> getUnusedOrderPositionsBefore(VoltageLevel voltageLevel, BusbarSection bbs) {
        BusbarSectionPosition busbarSectionPosition = bbs.getExtension(BusbarSectionPosition.class);
        if (busbarSectionPosition == null) {
            throw new PowsyblException("busbarSection has no BusbarSectionPosition extension");
        }
        NavigableMap<Integer, List<Integer>> allOrders = getSliceOrdersMap(voltageLevel);

        int sectionIndex = busbarSectionPosition.getSectionIndex();
        Optional<Integer> previousSliceMax = getMaxOrderUsedBefore(allOrders, sectionIndex);
        Optional<Integer> sliceMin = allOrders.get(sectionIndex).stream().min(Comparator.naturalOrder());
        int min = previousSliceMax.map(o -> o + 1).orElse(Integer.MIN_VALUE);
        int max = sliceMin.map(o -> o - 1).orElse(
                getMinOrderUsedAfter(allOrders, sectionIndex).map(o -> o - 1).orElse(Integer.MAX_VALUE));
        return Optional.ofNullable(min <= max ? Range.between(min, max) : null);
    }

    /**
     * Get all the unused positions after the highest used position on the busbar section bbs.
     * It is a range between the minimum used position on the busbar section with the lowest section index higher than the section
     * index of the given busbar section and the maximum position on the given busbar section.
     * For two busbar sections with following indexes BBS1 with used orders 1,2,3 and BBS2 with used orders 7,8, this method
     * applied to BBS1 will return a range from 4 to 6.
     */
    public static Optional<Range<Integer>> getUnusedOrderPositionsAfter(VoltageLevel voltageLevel, BusbarSection bbs) {
        BusbarSectionPosition busbarSectionPosition = bbs.getExtension(BusbarSectionPosition.class);
        if (busbarSectionPosition == null) {
            throw new PowsyblException("busbarSection has no BusbarSectionPosition extension");
        }
        NavigableMap<Integer, List<Integer>> allOrders = getSliceOrdersMap(voltageLevel);

        int sectionIndex = busbarSectionPosition.getSectionIndex();
        Optional<Integer> nextSliceMin = getMinOrderUsedAfter(allOrders, sectionIndex);
        Optional<Integer> sliceMax = allOrders.get(sectionIndex).stream().max(Comparator.naturalOrder());
        int min = sliceMax.map(o -> o + 1).orElse(
                getMaxOrderUsedBefore(allOrders, sectionIndex).map(o -> o + 1).orElse(Integer.MAX_VALUE));
        int max = nextSliceMin.map(o -> o - 1).orElse(Integer.MAX_VALUE);
        return Optional.ofNullable(min <= max ? Range.between(min, max) : null);
    }

    /**
     * Method returning the maximum order in the slice with the highest section index lower to the given section.
     * For two busbar sections with following indexes BBS1 with used orders 1,2,3 and BBS2 with used orders 7,8, this method
     * applied to BBS2 will return 3.
     */
    private static Optional<Integer> getMaxOrderUsedBefore(NavigableMap<Integer, List<Integer>> allOrders, int section) {
        Map.Entry<Integer, List<Integer>> lowerEntry;
        do {
            lowerEntry = allOrders.lowerEntry(section);
        } while (lowerEntry != null && lowerEntry.getValue().isEmpty());

        return Optional.ofNullable(lowerEntry)
                .flatMap(entry -> entry.getValue().stream().max(Comparator.naturalOrder()));
    }

    /**
     * Method returning the minimum order in the slice with the lowest section index higher to the given section.
     * For two busbar sections with following indexes BBS1 with used orders 1,2,3 and BBS2 with used orders 7,8, this method
     * applied to BBS1 will return 7.
     */
    private static Optional<Integer> getMinOrderUsedAfter(NavigableMap<Integer, List<Integer>> allOrders, int section) {
        Map.Entry<Integer, List<Integer>> higherEntry;
        do {
            higherEntry = allOrders.higherEntry(section);
        } while (higherEntry != null && higherEntry.getValue().isEmpty());

        return Optional.ofNullable(higherEntry)
                .flatMap(entry -> entry.getValue().stream().min(Comparator.naturalOrder()));
    }

    /**
     * Utility method to get all the taken feeder positions on a voltage level.
     */
    public static Set<Integer> getFeederPositions(VoltageLevel voltageLevel) {
        Set<Integer> feederPositionsOrders = new HashSet<>();
        voltageLevel.getConnectables().forEach(connectable -> addOrder(connectable, voltageLevel, feederPositionsOrders));
        return feederPositionsOrders;
    }

    private static void addOrder(Connectable<?> connectable, VoltageLevel voltageLevel, Collection<Integer> feederPositionsOrders) {
        addOrder(connectable, voltageLevel, feederPositionsOrders, false, Reporter.NO_OP);
    }

    /**
     * Method getting order of a connectable on a given voltage level.
     */
    private static void addOrder(Connectable<?> connectable, VoltageLevel voltageLevel, Collection<Integer> feederPositionsOrders, boolean throwException, Reporter reporter) {
        ConnectablePosition<?> position = (ConnectablePosition<?>) connectable.getExtension(ConnectablePosition.class);
        if (position != null) {
            if (connectable instanceof Injection) {
                Optional<Integer> order = position.getFeeder().getOrder();
                order.ifPresent(feederPositionsOrders::add);
            } else if (connectable instanceof Branch) {
                Branch<?> branch = (Branch<?>) connectable;
                if (branch.getTerminal1().getVoltageLevel() == voltageLevel) {
                    Optional<Integer> order = position.getFeeder1().getOrder();
                    order.ifPresent(feederPositionsOrders::add);
                } else if (branch.getTerminal2().getVoltageLevel() == voltageLevel) {
                    Optional<Integer> order = position.getFeeder2().getOrder();
                    order.ifPresent(feederPositionsOrders::add);
                } else {
                    LOGGER.error("Given connectable {} not in voltageLevel {}", connectable.getId(), voltageLevel.getId());
                    connectableNotInVoltageLevel(reporter, connectable, voltageLevel);
                    if (throwException) {
                        throw new AssertionError(String.format("Given connectable %s not in voltageLevel %s ", connectable.getId(), voltageLevel.getId()));
                    }
                }
            } else if (connectable instanceof ThreeWindingsTransformer) {
                ThreeWindingsTransformer twt = (ThreeWindingsTransformer) connectable;
                if (twt.getLeg1().getTerminal().getVoltageLevel() == voltageLevel) {
                    Optional<Integer> order = position.getFeeder1().getOrder();
                    order.ifPresent(feederPositionsOrders::add);
                } else if (twt.getLeg2().getTerminal().getVoltageLevel() == voltageLevel) {
                    Optional<Integer> order = position.getFeeder2().getOrder();
                    order.ifPresent(feederPositionsOrders::add);
                } else if (twt.getLeg3().getTerminal().getVoltageLevel() == voltageLevel) {
                    Optional<Integer> order = position.getFeeder3().getOrder();
                    order.ifPresent(feederPositionsOrders::add);
                } else {
                    LOGGER.error("Given connectable {} not in voltageLevel {}", connectable.getId(), voltageLevel.getId());
                    connectableNotInVoltageLevel(reporter, connectable, voltageLevel);
                    if (throwException) {
                        throw new AssertionError(String.format("Given connectable %s not in voltageLevel %s ", connectable.getId(), voltageLevel.getId()));
                    }
                }
            } else {
                LOGGER.error("Given connectable not supported: {}", connectable.getClass().getName());
                connectableNotSupported(reporter, connectable);
                if (throwException) {
                    throw new AssertionError("Given connectable not supported: " + connectable.getClass().getName());
                }
            }
        }
    }

    /**
     * Method returning the first busbar section with the lowest BusbarSectionIndex if there are the BusbarSectionPosition extensions and the first busbar section found otherwise.
     */
    public static BusbarSection getFirstBusbarSection(VoltageLevel voltageLevel) {
        BusbarSection bbs;
        if (voltageLevel.getNodeBreakerView().getBusbarSectionStream().anyMatch(b -> b.getExtension(BusbarSectionPosition.class) != null)) {
            bbs = voltageLevel.getNodeBreakerView().getBusbarSectionStream()
                    .min(Comparator.comparingInt((BusbarSection b) -> {
                        BusbarSectionPosition position = b.getExtension(BusbarSectionPosition.class);
                        return position == null ? Integer.MAX_VALUE : position.getSectionIndex();
                    }).thenComparingInt((BusbarSection b) -> {
                        BusbarSectionPosition position = b.getExtension(BusbarSectionPosition.class);
                        return position == null ? Integer.MAX_VALUE : position.getBusbarIndex();
                    })).orElse(null);
        } else {
            bbs = voltageLevel.getNodeBreakerView().getBusbarSectionStream().findFirst().orElse(null);
        }
        if (bbs == null) {
            throw new PowsyblException(String.format("Voltage level %s has no busbar section.", voltageLevel.getId()));
        }
        return bbs;
    }

    private TopologyModificationUtils() {
    }
}<|MERGE_RESOLUTION|>--- conflicted
+++ resolved
@@ -200,107 +200,6 @@
         adder.add();
     }
 
-<<<<<<< HEAD
-     // TODO ; transfer to powsybl-core in class ModificationReports (com.powsybl.iidm.modification)
-     // when PR : https://github.com/powsybl/powsybl-core/pull/2214 will be merged
-    static void notFoundLineReport(Reporter reporter, String lineId) {
-        reporter.report(Report.builder()
-                .withKey("lineNotFound")
-                .withDefaultMessage("Line ${lineId} is not found")
-                .withValue("lineId", lineId)
-                .withSeverity(TypedValue.ERROR_SEVERITY)
-                .build());
-    }
-
-    static void noVoltageLevelInCommonReport(Reporter reporter, String line1Id, String line2Id) {
-        reporter.report(Report.builder()
-                .withKey("noVoltageLevelInCommon")
-                .withDefaultMessage("Lines ${line1Id} and ${line2Id} should have one and only one voltage level in common at their extremities")
-                .withValue("line1Id", line1Id)
-                .withValue("line2Id", line2Id)
-                .withSeverity(TypedValue.ERROR_SEVERITY)
-                .build());
-    }
-
-    static void removedLineReport(Reporter reporter, String lineId) {
-        reporter.report(Report.builder()
-                .withKey("lineRemoved")
-                .withDefaultMessage("Line ${lineId} removed")
-                .withValue("lineId", lineId)
-                .withSeverity(TypedValue.INFO_SEVERITY)
-                .build());
-    }
-
-    static void createdLineReport(Reporter reporter, String lineId) {
-        reporter.report(Report.builder()
-                .withKey("lineCreated")
-                .withDefaultMessage("Line ${lineId} created")
-                .withValue("lineId", lineId)
-                .withSeverity(TypedValue.INFO_SEVERITY)
-                .build());
-    }
-
-    static void voltageLevelRemovedReport(Reporter reporter, String vlId) {
-        reporter.report(Report.builder()
-                .withKey("voltageLevelRemoved")
-                .withDefaultMessage("Voltage level ${vlId} removed")
-                .withValue("vlId", vlId)
-                .withSeverity(TypedValue.INFO_SEVERITY)
-                .build());
-    }
-
-    static void substationRemovedReport(Reporter reporter, String substationId) {
-        reporter.report(Report.builder()
-                .withKey("substationRemoved")
-                .withDefaultMessage("Substation ${substationId} removed")
-                .withValue("substationId", substationId)
-                .withSeverity(TypedValue.INFO_SEVERITY)
-                .build());
-    }
-
-    static void notFoundVoltageLevelReport(Reporter reporter, String voltageLevelId) {
-        reporter.report(Report.builder()
-                .withKey("voltageLevelNotFound")
-                .withDefaultMessage("Voltage level ${voltageLevelId} is not found")
-                .withValue("voltageLevelId", voltageLevelId)
-                .withSeverity(TypedValue.ERROR_SEVERITY)
-                .build());
-    }
-
-    static void noAttachmentPointAndOrAttachedVoltageLevelReport(Reporter reporter, String line1Id, String line2Id, String line3Id) {
-        reporter.report(Report.builder()
-                .withKey("noAttachmentPointAndOrAttachedVoltageLevel")
-                .withDefaultMessage("Unable to find the attachment point and the attached voltage level from lines ${line1Id}, ${line2Id} and ${line3Id}")
-                .withValue("line1Id", line1Id)
-                .withValue("line2Id", line2Id)
-                .withValue("line3Id", line3Id)
-                .withSeverity(TypedValue.ERROR_SEVERITY)
-                .build());
-    }
-
-    static void notFoundBusInVoltageLevelReport(Reporter reporter, String busId, String voltageLevelId) {
-        reporter.report(Report.builder()
-                .withKey("busNotFound")
-                .withDefaultMessage("Bus ${busId} is not found in voltage level ${voltageLevelId}")
-                .withValue("busId", busId)
-                .withValue("voltageLevelId", voltageLevelId)
-                .withSeverity(TypedValue.ERROR_SEVERITY)
-                .build());
-    }
-
-    static void notFoundBusbarSectionInVoltageLevelReport(Reporter reporter, String busbarSectionId, String voltageLevelId) {
-        reporter.report(Report.builder()
-                .withKey("busbarSectionNotFound")
-                .withDefaultMessage("Busbar section ${busbarSectionId} is not found in voltage level ${voltageLevelId}")
-                .withValue("busbarSectionId", busbarSectionId)
-                .withValue("voltageLevelId", voltageLevelId)
-                .withSeverity(TypedValue.ERROR_SEVERITY)
-                .build());
-    }
-    // END TODO
-
-=======
->>>>>>> 98db80e3
     static void removeVoltageLevelAndSubstation(VoltageLevel voltageLevel, Reporter reporter) {
         Optional<Substation> substation = voltageLevel.getSubstation();
         if (voltageLevel.getConnectableStream().noneMatch(c -> c.getType() != IdentifiableType.BUSBAR_SECTION)) {
