/**
 * Copyright (c) 2022, RTE (http://www.rte-france.com)
 * This Source Code Form is subject to the terms of the Mozilla Public
 * License, v. 2.0. If a copy of the MPL was not distributed with this
 * file, You can obtain one at http://mozilla.org/MPL/2.0/.
 */
package com.powsybl.iidm.modification.topology;

import com.powsybl.commons.reporter.Report;
import com.powsybl.commons.reporter.Reporter;
import com.powsybl.commons.reporter.TypedValue;
import com.powsybl.computation.ComputationManager;
import com.powsybl.iidm.network.*;
import com.powsybl.iidm.network.extensions.BusbarSectionPosition;
import org.slf4j.Logger;
import org.slf4j.LoggerFactory;

import java.util.List;
<<<<<<< HEAD
import java.util.stream.Collectors;
=======
>>>>>>> fa393a65

import static com.powsybl.iidm.modification.topology.TopologyModificationUtils.*;
import static com.powsybl.iidm.modification.util.ModificationReports.noBusbarSectionPositionExtensionReport;

/**
 * This method cuts an existing line in two lines that will be created and connected to an existing voltage level
 * (also called switching voltage level). The voltage level should be added to the network just before calling this method, and should contains
 * at least a configured bus in bus/breaker topology or a bus bar section in node/breaker topology.
 *
 * @author Miora Vedelago <miora.ralambotiana at rte-france.com>
 */
public class ConnectVoltageLevelOnLine extends AbstractLineConnectionModification<ConnectVoltageLevelOnLine> {

    private static final Logger LOG = LoggerFactory.getLogger(ConnectVoltageLevelOnLine.class);

    /**
     * Constructor.
     * <br/>
     * NB: This constructor will eventually be package-private, please use {@link CreateLineOnLineBuilder} instead.
     *
     * @param positionPercent        When the existing line is cut, percent is equal to the ratio between the parameters of the first line
     *                       and the parameters of the line that is cut multiplied by 100. 100 minus percent is equal to the ratio
     *                       between the parameters of the second line and the parameters of the line that is cut multiplied by 100.
     * @param bbsOrBusId     The ID of the configured bus or bus bar section to which the lines will be linked to at the attachment point.
     * @param line1Id        The non-null ID of the line segment at side 1.
     * @param line1Name      The name of the line segment at side 1.
     * @param line2Id        The non-null ID of the line segment at side 2.
     * @param line2Name      The name of the line segment at side 2.
     * @param line           The line on which the voltage level is to be attached.
<<<<<<< HEAD
=======
     * NB: This constructor will eventually be package-private, please use {@link CreateLineOnLineBuilder} instead.
>>>>>>> fa393a65
     */
    ConnectVoltageLevelOnLine(double positionPercent, String bbsOrBusId, String line1Id, String line1Name,
                              String line2Id, String line2Name, Line line) {
        super(positionPercent, bbsOrBusId, line1Id, line1Name, line2Id, line2Name, line);
    }

    @Override
    public void apply(Network network, NamingStrategy namingStrategy, boolean throwException,
                      ComputationManager computationManager, Reporter reporter) {
        // Checks
        if (failChecks(network, throwException, reporter, LOG)) {
            return;
        }

        // Set parameters of the two lines replacing the existing line
        LineAdder adder1 = createLineAdder(positionPercent, line1Id, line1Name, line.getTerminal1().getVoltageLevel().getId(), voltageLevel.getId(), network, line);
        LineAdder adder2 = createLineAdder(100 - positionPercent, line2Id, line2Name, voltageLevel.getId(), line.getTerminal2().getVoltageLevel().getId(), network, line);
        attachLine(line.getTerminal1(), adder1, (bus, adder) -> adder.setConnectableBus1(bus.getId()), (bus, adder) -> adder.setBus1(bus.getId()), (node, adder) -> adder.setNode1(node));
        attachLine(line.getTerminal2(), adder2, (bus, adder) -> adder.setConnectableBus2(bus.getId()), (bus, adder) -> adder.setBus2(bus.getId()), (node, adder) -> adder.setNode2(node));
        LoadingLimitsBags limits1 = new LoadingLimitsBags(line::getActivePowerLimits1, line::getApparentPowerLimits1, line::getCurrentLimits1);
        LoadingLimitsBags limits2 = new LoadingLimitsBags(line::getActivePowerLimits2, line::getApparentPowerLimits2, line::getCurrentLimits2);

        // Create the topology inside the existing voltage level
        TopologyKind topologyKind = voltageLevel.getTopologyKind();
        if (topologyKind == TopologyKind.BUS_BREAKER) {
            Bus bus = network.getBusBreakerView().getBus(bbsOrBusId);
            Bus bus1 = voltageLevel.getBusBreakerView()
                    .newBus()
                    .setId(namingStrategy.getBusId(line1Id))
                    .add();
            Bus bus2 = voltageLevel.getBusBreakerView()
                    .newBus()
                    .setId(namingStrategy.getBusId(line2Id))
                    .add();
            createBusBreakerSwitch(bus1.getId(), bus.getId(), namingStrategy.getSwitchId(line1Id, 1), voltageLevel.getBusBreakerView());
            createBusBreakerSwitch(bus.getId(), bus2.getId(), namingStrategy.getSwitchId(line2Id, 2), voltageLevel.getBusBreakerView());
            adder1.setBus2(bus1.getId());
            adder2.setBus1(bus2.getId());
        } else if (topologyKind == TopologyKind.NODE_BREAKER) {
<<<<<<< HEAD
            // New nodes
=======
            // New node
>>>>>>> fa393a65
            int firstAvailableNode = voltageLevel.getNodeBreakerView().getMaximumNodeIndex() + 1;
            adder1.setNode2(firstAvailableNode);
            adder2.setNode1(firstAvailableNode + 3);

            // Busbar section properties
            BusbarSection bbs = network.getBusbarSection(bbsOrBusId);
            BusbarSectionPosition position = bbs.getExtension(BusbarSectionPosition.class);

            // Topology creation
            if (position == null) {
<<<<<<< HEAD
                // Only one bar exists so only one disconnector is needed
                createNodeBreakerSwitchesTopologyFromBusbarSectionList(voltageLevel, firstAvailableNode, firstAvailableNode + 1, namingStrategy, line1Id, bbs);
                createNodeBreakerSwitchesTopologyFromBusbarSectionList(voltageLevel, firstAvailableNode + 3, firstAvailableNode + 2, namingStrategy, line2Id, bbs);
                LOG.warn("No busbar section position extension found on {}, only one disconnector is created for each line.", bbs.getId());
                noBusbarSectionPositionExtensionReport(reporter, bbs);
            } else {
                // There are at least two parallel bars so multiple disconnectors are needed
                List<BusbarSection> bbsList = voltageLevel.getNodeBreakerView().getBusbarSectionStream()
                    .filter(b -> b.getExtension(BusbarSectionPosition.class) != null)
                    .filter(b -> b.getExtension(BusbarSectionPosition.class).getSectionIndex() == position.getSectionIndex()).collect(Collectors.toList());
                createNodeBreakerSwitchesTopologyFromBusbarSectionList(voltageLevel, firstAvailableNode, firstAvailableNode + 1, namingStrategy, line1Id, bbsList, bbs);
                createNodeBreakerSwitchesTopologyFromBusbarSectionList(voltageLevel, firstAvailableNode + 3, firstAvailableNode + 2, namingStrategy, line2Id, bbsList, bbs);
=======
                // No position extension is present so the line is connected only on the required busbar section
                createNodeBreakerSwitchesTopology(voltageLevel, firstAvailableNode, firstAvailableNode + 1, line1Id, bbs);
                createNodeBreakerSwitchesTopology(voltageLevel, firstAvailableNode + 3, firstAvailableNode + 2, line2Id, bbs);
                LOG.warn("No busbar section position extension found on {}, only one disconnector is created.", bbs.getId());
                noBusbarSectionPositionExtensionReport(reporter, bbs);
            } else {
                List<BusbarSection> bbsList = getParallelBusbarSections(voltageLevel, position);
                createNodeBreakerSwitchesTopology(voltageLevel, firstAvailableNode, firstAvailableNode + 1, line1Id, bbsList, bbs);
                createNodeBreakerSwitchesTopology(voltageLevel, firstAvailableNode + 3, firstAvailableNode + 2, line2Id, bbsList, bbs);
>>>>>>> fa393a65
            }
        } else {
            throw new IllegalStateException();
        }

        // Remove the existing line
        String originalLineId = line.getId();
        line.remove();

        // Create the two lines
        Line line1 = adder1.add();
        Line line2 = adder2.add();
        addLoadingLimits(line1, limits1, Branch.Side.ONE);
        addLoadingLimits(line2, limits2, Branch.Side.TWO);
        LOG.info("Voltage level {} connected to lines {} and {} replacing line {}.", voltageLevel.getId(), line1Id, line2Id, originalLineId);
        reporter.report(Report.builder()
                .withKey("voltageConnectedOnLine")
                .withDefaultMessage("Voltage level ${voltageLevelId} connected to lines ${line1Id} and ${line2Id} replacing line ${originalLineId}.")
                .withValue("voltageLevelId", voltageLevel.getId())
                .withValue("line1Id", line1Id)
                .withValue("line2Id", line2Id)
                .withValue("originalLineId", originalLineId)
                .withSeverity(TypedValue.INFO_SEVERITY)
                .build());
    }
}<|MERGE_RESOLUTION|>--- conflicted
+++ resolved
@@ -16,10 +16,6 @@
 import org.slf4j.LoggerFactory;
 
 import java.util.List;
-<<<<<<< HEAD
-import java.util.stream.Collectors;
-=======
->>>>>>> fa393a65
 
 import static com.powsybl.iidm.modification.topology.TopologyModificationUtils.*;
 import static com.powsybl.iidm.modification.util.ModificationReports.noBusbarSectionPositionExtensionReport;
@@ -49,10 +45,6 @@
      * @param line2Id        The non-null ID of the line segment at side 2.
      * @param line2Name      The name of the line segment at side 2.
      * @param line           The line on which the voltage level is to be attached.
-<<<<<<< HEAD
-=======
-     * NB: This constructor will eventually be package-private, please use {@link CreateLineOnLineBuilder} instead.
->>>>>>> fa393a65
      */
     ConnectVoltageLevelOnLine(double positionPercent, String bbsOrBusId, String line1Id, String line1Name,
                               String line2Id, String line2Name, Line line) {
@@ -92,11 +84,7 @@
             adder1.setBus2(bus1.getId());
             adder2.setBus1(bus2.getId());
         } else if (topologyKind == TopologyKind.NODE_BREAKER) {
-<<<<<<< HEAD
-            // New nodes
-=======
             // New node
->>>>>>> fa393a65
             int firstAvailableNode = voltageLevel.getNodeBreakerView().getMaximumNodeIndex() + 1;
             adder1.setNode2(firstAvailableNode);
             adder2.setNode1(firstAvailableNode + 3);
@@ -107,30 +95,15 @@
 
             // Topology creation
             if (position == null) {
-<<<<<<< HEAD
-                // Only one bar exists so only one disconnector is needed
-                createNodeBreakerSwitchesTopologyFromBusbarSectionList(voltageLevel, firstAvailableNode, firstAvailableNode + 1, namingStrategy, line1Id, bbs);
-                createNodeBreakerSwitchesTopologyFromBusbarSectionList(voltageLevel, firstAvailableNode + 3, firstAvailableNode + 2, namingStrategy, line2Id, bbs);
-                LOG.warn("No busbar section position extension found on {}, only one disconnector is created for each line.", bbs.getId());
-                noBusbarSectionPositionExtensionReport(reporter, bbs);
-            } else {
-                // There are at least two parallel bars so multiple disconnectors are needed
-                List<BusbarSection> bbsList = voltageLevel.getNodeBreakerView().getBusbarSectionStream()
-                    .filter(b -> b.getExtension(BusbarSectionPosition.class) != null)
-                    .filter(b -> b.getExtension(BusbarSectionPosition.class).getSectionIndex() == position.getSectionIndex()).collect(Collectors.toList());
-                createNodeBreakerSwitchesTopologyFromBusbarSectionList(voltageLevel, firstAvailableNode, firstAvailableNode + 1, namingStrategy, line1Id, bbsList, bbs);
-                createNodeBreakerSwitchesTopologyFromBusbarSectionList(voltageLevel, firstAvailableNode + 3, firstAvailableNode + 2, namingStrategy, line2Id, bbsList, bbs);
-=======
                 // No position extension is present so the line is connected only on the required busbar section
-                createNodeBreakerSwitchesTopology(voltageLevel, firstAvailableNode, firstAvailableNode + 1, line1Id, bbs);
-                createNodeBreakerSwitchesTopology(voltageLevel, firstAvailableNode + 3, firstAvailableNode + 2, line2Id, bbs);
+                createNodeBreakerSwitchesTopology(voltageLevel, firstAvailableNode, firstAvailableNode + 1, namingStrategy, line1Id, bbs);
+                createNodeBreakerSwitchesTopology(voltageLevel, firstAvailableNode + 3, firstAvailableNode + 2, namingStrategy, line2Id, bbs);
                 LOG.warn("No busbar section position extension found on {}, only one disconnector is created.", bbs.getId());
                 noBusbarSectionPositionExtensionReport(reporter, bbs);
             } else {
                 List<BusbarSection> bbsList = getParallelBusbarSections(voltageLevel, position);
-                createNodeBreakerSwitchesTopology(voltageLevel, firstAvailableNode, firstAvailableNode + 1, line1Id, bbsList, bbs);
-                createNodeBreakerSwitchesTopology(voltageLevel, firstAvailableNode + 3, firstAvailableNode + 2, line2Id, bbsList, bbs);
->>>>>>> fa393a65
+                createNodeBreakerSwitchesTopology(voltageLevel, firstAvailableNode, firstAvailableNode + 1, namingStrategy, line1Id, bbsList, bbs);
+                createNodeBreakerSwitchesTopology(voltageLevel, firstAvailableNode + 3, firstAvailableNode + 2, namingStrategy, line2Id, bbsList, bbs);
             }
         } else {
             throw new IllegalStateException();
