--- conflicted
+++ resolved
@@ -242,21 +242,12 @@
             () -> tpLine2.getCurrentLimits(tpLine2Limits2Side));
 
         // Remove the three existing lines
-<<<<<<< HEAD
-        line1Z.remove();
-        removedLineReport(reporter, line1ZId);
-        lineZ2.remove();
-        removedLineReport(reporter, lineZ2Id);
-        new RemoveFeederBay(lineZPId).apply(network, throwException, computationManager, reporter);
-        removedLineReport(reporter, lineZPId);
-=======
         tpLine1.remove();
         removedLineReport(reporter, teePointLine1Id);
         tpLine2.remove();
         removedLineReport(reporter, teePointLine2Id);
-        tpLineToRemove.remove();
+        new RemoveFeederBay(tpLineToRemove.getId()).apply(network, throwException, computationManager, reporter);
         removedLineReport(reporter, teePointLineToRemoveId);
->>>>>>> be91b1b3
 
         // Create the two new lines
         Line newLine1 = newLine1Adder.add();
