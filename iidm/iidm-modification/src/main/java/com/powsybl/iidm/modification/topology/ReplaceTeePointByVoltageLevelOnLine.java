/**
 * Copyright (c) 2022, RTE (http://www.rte-france.com)
 * This Source Code Form is subject to the terms of the Mozilla Public
 * License, v. 2.0. If a copy of the MPL was not distributed with this
 * file, You can obtain one at http://mozilla.org/MPL/2.0/.
 */
package com.powsybl.iidm.modification.topology;

import com.powsybl.commons.PowsyblException;
import com.powsybl.commons.reporter.Reporter;
import com.powsybl.computation.ComputationManager;
import com.powsybl.iidm.modification.AbstractNetworkModification;
import com.powsybl.iidm.network.*;
import com.powsybl.iidm.network.extensions.BusbarSectionPosition;
import org.slf4j.Logger;
import org.slf4j.LoggerFactory;

import java.util.List;
import java.util.Objects;
import java.util.stream.Collectors;

import static com.powsybl.iidm.modification.util.ModificationReports.*;
import static com.powsybl.iidm.modification.topology.TopologyModificationUtils.*;

/**
 * This method transform the action done in the CreateLineOnLine class into the action done in the ConnectVoltageLevelOnLine class :
 * it replaces 3 existing lines (with the same voltage level at one of their side (tee point)) with two new lines,
 * and removes the tee point
 * <p>
 * Before modification:
 * <pre>
 * VL1 ----------------- tee point ----------------- VL2
 *      (teePointLine1)     |       (teePointLine2)
 *                          |
 *                          | (teePointLineToRemove)
 *                          |
 *                      VL3 tapped
 *                (contains bbsOrBusId)</pre>
 * After modification:
 * <pre>
 * VL1 ------------ VL3 switching ------------ VL2
 *      (newLine1)                (newLine2)</pre>
 *
 * @author Franck Lecuyer <franck.lecuyer at rte-france.com>
 */
public class ReplaceTeePointByVoltageLevelOnLine extends AbstractNetworkModification {

    private static final Logger LOGGER = LoggerFactory.getLogger(ReplaceTeePointByVoltageLevelOnLine.class);

    private final String teePointLine1Id;
    private final String teePointLine2Id;
    private final String teePointLineToRemoveId;
    private final String bbsOrBusId;
    private final String newLine1Id;
    private final String newLine1Name;
    private final String newLine2Id;
    private final String newLine2Name;

    private static final String LINE_NOT_FOUND_REPORT_MESSAGE = "Line %s is not found";
    private static final String LINE_NOT_FOUND_LOG_MESSAGE = "Line {} is not found";
    private static final String LINE_REMOVED_LOG_MESSAGE = "Line {} removed";

    /**
     * Constructor.
     *
     * @param teePointLine1Id        The non-null ID of the existing line connecting the tee point to the first voltage level
     * @param teePointLine2Id        The non-null ID of the existing line connecting the tee point to the second voltage level
     * @param teePointLineToRemoveId The non-null ID of the existing line connecting the tee point to the tapped voltage level
     * @param bbsOrBusId             The non-null ID of the existing bus or bus bar section in the tapped voltage level, where we want to connect the new lines newLine1 and newLine2
     * @param newLine1Id             The non-null ID of the new line connecting the first voltage level to the formerly tapped voltage level
     * @param newLine1Name           The optional name of the new line connecting the first voltage level to the formerly tapped voltage level
     * @param newLine2Id             The non-null ID of the new line connecting the second voltage level to the formerly tapped voltage level
     * @param newLine2Name           The optional name of the new line connecting the second voltage level to the formerly tapped voltage level
     * <p>
     * NB: This constructor is package-private, Please use {@link ReplaceTeePointByVoltageLevelOnLineBuilder} instead.
     */
    ReplaceTeePointByVoltageLevelOnLine(String teePointLine1Id, String teePointLine2Id, String teePointLineToRemoveId, String bbsOrBusId,
                                        String newLine1Id, String newLine1Name, String newLine2Id, String newLine2Name) {
        this.teePointLine1Id = Objects.requireNonNull(teePointLine1Id);
        this.teePointLine2Id = Objects.requireNonNull(teePointLine2Id);
        this.teePointLineToRemoveId = Objects.requireNonNull(teePointLineToRemoveId);
        this.bbsOrBusId = Objects.requireNonNull(bbsOrBusId);
        this.newLine1Id = Objects.requireNonNull(newLine1Id);
        this.newLine1Name = newLine1Name;
        this.newLine2Id = Objects.requireNonNull(newLine2Id);
        this.newLine2Name = newLine2Name;
    }

    public String getTeePointLine1Id() {
        return teePointLine1Id;
    }

    public String getTeePointLine2Id() {
        return teePointLine2Id;
    }

    public String getTeePointLineToRemoveId() {
        return teePointLineToRemoveId;
    }

    public String getBbsOrBusId() {
        return bbsOrBusId;
    }

    public String getNewLine1Id() {
        return newLine1Id;
    }

    public String getNewLine1Name() {
        return newLine1Name;
    }

    public String getNewLine2Id() {
        return newLine2Id;
    }

    public String getNewLine2Name() {
        return newLine2Name;
    }

    @Override
    public void apply(Network network, NamingStrategy namingStrategy, boolean throwException,
                      ComputationManager computationManager, Reporter reporter) {
        Line tpLine1 = getLineFromNetwork(network, teePointLine1Id, reporter, throwException);
        if (tpLine1 == null) {
            return;
        }

        Line tpLine2 = getLineFromNetwork(network, teePointLine2Id, reporter, throwException);
        if (tpLine2 == null) {
            return;
        }

        Line tpLineToRemove = getLineFromNetwork(network, teePointLineToRemoveId, reporter, throwException);
        if (tpLineToRemove == null) {
            return;
        }

        // tee point is the voltage level in common with tpLine1, tpLine2 and tpLineToRemove
        VoltageLevel teePoint = TopologyModificationUtils.findTeePoint(tpLine1, tpLine2, tpLineToRemove);
        if (teePoint == null) {
            noTeePointAndOrTappedVoltageLevelReport(reporter, teePointLine1Id, teePointLine2Id, teePointLineToRemoveId);
            LOGGER.error("Unable to find the tee point and the tapped voltage level from lines {}, {} and {}", teePointLine1Id, teePointLine2Id, teePointLineToRemoveId);
            if (throwException) {
                throw new PowsyblException(String.format("Unable to find the tee point and the tapped voltage level from lines %s, %s and %s", teePointLine1Id, teePointLine2Id, teePointLineToRemoveId));
            } else {
                return;
            }
        }

        // tapped voltage level is the voltage level of tpLineToRemove, at the opposite side of the tee point
        VoltageLevel tappedVoltageLevel = tpLineToRemove.getTerminal1().getVoltageLevel() == teePoint
                ? tpLineToRemove.getTerminal2().getVoltageLevel()
                : tpLineToRemove.getTerminal1().getVoltageLevel();

        Branch.Side tpLine1OtherVlSide = tpLine1.getTerminal1().getVoltageLevel() == teePoint ? Branch.Side.TWO : Branch.Side.ONE;
        Branch.Side tpLine2OtherVlSide = tpLine2.getTerminal1().getVoltageLevel() == teePoint ? Branch.Side.TWO : Branch.Side.ONE;

        // Set parameters of the new lines newLine1 and newLine2
        LineAdder newLine1Adder = createLineAdder(newLine1Id, newLine1Name, tpLine1.getTerminal(tpLine1OtherVlSide).getVoltageLevel().getId(), tappedVoltageLevel.getId(), network, tpLine1, tpLineToRemove);
        LineAdder newLine2Adder = createLineAdder(newLine2Id, newLine2Name, tappedVoltageLevel.getId(), tpLine2.getTerminal(tpLine2OtherVlSide).getVoltageLevel().getId(), network, tpLine2, tpLineToRemove);

        // Create the topology inside the existing tapped voltage level and attach lines newLine1 and newLine2
        attachLine(tpLine1.getTerminal(tpLine1OtherVlSide), newLine1Adder, (bus, adder) -> adder.setConnectableBus1(bus.getId()), (bus, adder) -> adder.setBus1(bus.getId()), (node, adder) -> adder.setNode1(node));
        attachLine(tpLine2.getTerminal(tpLine2OtherVlSide), newLine2Adder, (bus, adder) -> adder.setConnectableBus2(bus.getId()), (bus, adder) -> adder.setBus2(bus.getId()), (node, adder) -> adder.setNode2(node));

        // Create the breaker topology
<<<<<<< HEAD
        if (!createTopology(newLine1Adder, newLine2Adder, tappedVoltageLevel, namingStrategy, reporter, throwException)) {
=======
        if (!createTopology(newLine1Adder, newLine2Adder, tappedVoltageLevel, reporter, throwException)) {
>>>>>>> fa393a65
            return;
        }

        // get line tpLine1 limits
        Branch.Side tpLine1Limits1Side = tpLine1OtherVlSide;
        Branch.Side tpLine1Limits2Side = tpLine1OtherVlSide == Branch.Side.ONE ? Branch.Side.TWO : Branch.Side.ONE;
        LoadingLimitsBags limits1TpLine1 = new LoadingLimitsBags(() -> tpLine1.getActivePowerLimits(tpLine1Limits1Side),
            () -> tpLine1.getApparentPowerLimits(tpLine1Limits1Side),
            () -> tpLine1.getCurrentLimits(tpLine1Limits1Side));
        LoadingLimitsBags limits2TpLine1 = new LoadingLimitsBags(() -> tpLine1.getActivePowerLimits(tpLine1Limits2Side),
            () -> tpLine1.getApparentPowerLimits(tpLine1Limits2Side),
            () -> tpLine1.getCurrentLimits(tpLine1Limits2Side));

        // get line tpLine2 limits
        Branch.Side tpLine2Limits1Side = tpLine2OtherVlSide == Branch.Side.ONE ? Branch.Side.TWO : Branch.Side.ONE;
        Branch.Side tpLine2Limits2Side = tpLine2OtherVlSide;

        LoadingLimitsBags limits1TpLine2 = new LoadingLimitsBags(() -> tpLine2.getActivePowerLimits(tpLine2Limits1Side),
            () -> tpLine2.getApparentPowerLimits(tpLine2Limits1Side),
            () -> tpLine2.getCurrentLimits(tpLine2Limits1Side));
        LoadingLimitsBags limits2TpLine2 = new LoadingLimitsBags(() -> tpLine2.getActivePowerLimits(tpLine2Limits2Side),
            () -> tpLine2.getApparentPowerLimits(tpLine2Limits2Side),
            () -> tpLine2.getCurrentLimits(tpLine2Limits2Side));

        // Remove the three existing lines
        tpLine1.remove();
        removedLineReport(reporter, teePointLine1Id);
        LOGGER.info(LINE_REMOVED_LOG_MESSAGE, teePointLine1Id);
        tpLine2.remove();
        removedLineReport(reporter, teePointLine2Id);
        LOGGER.info(LINE_REMOVED_LOG_MESSAGE, teePointLine2Id);
        new RemoveFeederBay(tpLineToRemove.getId()).apply(network, namingStrategy, throwException, computationManager, reporter);
        removedLineReport(reporter, teePointLineToRemoveId);
        LOGGER.info(LINE_REMOVED_LOG_MESSAGE, teePointLineToRemoveId);

        // Create the two new lines
        Line newLine1 = newLine1Adder.add();
        addLoadingLimits(newLine1, limits1TpLine1, Branch.Side.ONE);
        addLoadingLimits(newLine1, limits2TpLine1, Branch.Side.TWO);
        createdLineReport(reporter, newLine1Id);
        LOGGER.info("Line {} created", newLine1Id);

        Line newLine2 = newLine2Adder.add();
        addLoadingLimits(newLine2, limits1TpLine2, Branch.Side.ONE);
        addLoadingLimits(newLine2, limits2TpLine2, Branch.Side.TWO);
        createdLineReport(reporter, newLine2Id);
        LOGGER.info("Line {} created", newLine2Id);

        // remove tee point
        removeVoltageLevelAndSubstation(teePoint, reporter);
    }

<<<<<<< HEAD
    private Line getLineFromNetwork(Network network, String lineId, Reporter reporter, boolean throwException) {
        Line line = network.getLine(lineId);
        if (line == null) {
            notFoundLineReport(reporter, lineId);
            LOGGER.error(LINE_NOT_FOUND_LOG_MESSAGE, lineId);
            if (throwException) {
                throw new PowsyblException(String.format(LINE_NOT_FOUND_REPORT_MESSAGE, lineId));
            }
        }
        return line;
    }

    private boolean errorWhenBusNull(Reporter reporter, VoltageLevel voltageLevel, boolean throwException) {
        notFoundBusInVoltageLevelReport(reporter, bbsOrBusId, voltageLevel.getId());
        LOGGER.error("Bus {} is not found in voltage level {}", bbsOrBusId, voltageLevel.getId());
        if (throwException) {
            throw new PowsyblException(String.format("Bus %s is not found in voltage level %s", bbsOrBusId, voltageLevel.getId()));
        } else {
            return false;
        }
    }

    private boolean errorWhenBusbarSectionNull(Reporter reporter, VoltageLevel voltageLevel, boolean throwException) {
        notFoundBusbarSectionInVoltageLevelReport(reporter, bbsOrBusId, voltageLevel.getId());
        LOGGER.error("Busbar section {} is not found in voltage level {}", bbsOrBusId, voltageLevel.getId());
        if (throwException) {
            throw new PowsyblException(String.format("Busbar section %s is not found in voltage level %s", bbsOrBusId, voltageLevel.getId()));
        } else {
            return false;
        }
    }

    private boolean createTopology(LineAdder newLine1Adder, LineAdder newLine2Adder, VoltageLevel tappedVoltageLevel, NamingStrategy namingStrategy, Reporter reporter, boolean throwException) {
=======
    private boolean createTopology(LineAdder newLine1Adder, LineAdder newLine2Adder, VoltageLevel tappedVoltageLevel, Reporter reporter, boolean throwException) {
>>>>>>> fa393a65
        TopologyKind topologyKind = tappedVoltageLevel.getTopologyKind();
        if (topologyKind == TopologyKind.BUS_BREAKER) {
            Bus bus = tappedVoltageLevel.getBusBreakerView().getBus(bbsOrBusId);
            if (bus == null) {
                return errorWhenBusNull(reporter, tappedVoltageLevel, throwException);
            }
            Bus bus1 = tappedVoltageLevel.getBusBreakerView()
                .newBus()
<<<<<<< HEAD
                .setId(namingStrategy.getBusId(newLine1Id, 1))
                .add();
            Bus bus2 = tappedVoltageLevel.getBusBreakerView()
                .newBus()
                .setId(namingStrategy.getBusId(newLine2Id, 2))
                .add();
            createBusBreakerSwitch(bus1.getId(), bus.getId(), namingStrategy.getSwitchId(newLine1Id, 1), tappedVoltageLevel.getBusBreakerView());
            createBusBreakerSwitch(bus.getId(), bus2.getId(), namingStrategy.getSwitchId(newLine2Id, 2), tappedVoltageLevel.getBusBreakerView());
=======
                .setId(newLine1Id + "_BUS_1")
                .add();
            Bus bus2 = tappedVoltageLevel.getBusBreakerView()
                .newBus()
                .setId(newLine2Id + "_BUS_2")
                .add();
            createBusBreakerSwitches(bus1.getId(), bus.getId(), bus2.getId(), bbsOrBusId, tappedVoltageLevel.getBusBreakerView());
>>>>>>> fa393a65
            newLine1Adder.setBus2(bus1.getId());
            newLine1Adder.setConnectableBus2(bus1.getId());
            newLine2Adder.setBus1(bus2.getId());
            newLine2Adder.setConnectableBus1(bus2.getId());
        } else if (topologyKind == TopologyKind.NODE_BREAKER) {
            BusbarSection bbs = tappedVoltageLevel.getNodeBreakerView().getBusbarSection(bbsOrBusId);
            if (bbs == null) {
                return errorWhenBusbarSectionNull(reporter, tappedVoltageLevel, throwException);
            }
<<<<<<< HEAD

            // New nodes
=======
            // New node
>>>>>>> fa393a65
            int firstAvailableNode = tappedVoltageLevel.getNodeBreakerView().getMaximumNodeIndex() + 1;
            newLine1Adder.setNode2(firstAvailableNode);
            newLine2Adder.setNode1(firstAvailableNode + 3);

            // Busbar section properties
            BusbarSectionPosition position = bbs.getExtension(BusbarSectionPosition.class);

            // Topology creation
            if (position == null) {
<<<<<<< HEAD
                // Only one bar exists so only one disconnector is needed
                createNodeBreakerSwitchesTopologyFromBusbarSectionList(tappedVoltageLevel, firstAvailableNode, firstAvailableNode + 1, namingStrategy, newLine1Id, bbs);
                createNodeBreakerSwitchesTopologyFromBusbarSectionList(tappedVoltageLevel, firstAvailableNode + 3, firstAvailableNode + 2, namingStrategy, newLine2Id, bbs);
                LOGGER.warn("No busbar section position extension found on {}, only one disconnector is created for each line.", bbs.getId());
                noBusbarSectionPositionExtensionReport(reporter, bbs);
            } else {
                // There are at least two parallel bars so multiple disconnectors are needed
                List<BusbarSection> bbsList = tappedVoltageLevel.getNodeBreakerView().getBusbarSectionStream()
                    .filter(b -> b.getExtension(BusbarSectionPosition.class) != null)
                    .filter(b -> b.getExtension(BusbarSectionPosition.class).getSectionIndex() == position.getSectionIndex()).collect(Collectors.toList());
                createNodeBreakerSwitchesTopologyFromBusbarSectionList(tappedVoltageLevel, firstAvailableNode, firstAvailableNode + 1, namingStrategy, newLine1Id, bbsList, bbs);
                createNodeBreakerSwitchesTopologyFromBusbarSectionList(tappedVoltageLevel, firstAvailableNode + 3, firstAvailableNode + 2, namingStrategy, newLine2Id, bbsList, bbs);
=======
                // No position extension is present so only one disconnector is needed
                createNodeBreakerSwitchesTopology(tappedVoltageLevel, firstAvailableNode, firstAvailableNode + 1, newLine1Id, bbs);
                createNodeBreakerSwitchesTopology(tappedVoltageLevel, firstAvailableNode + 3, firstAvailableNode + 2, newLine2Id, bbs);
                LOGGER.warn("No busbar section position extension found on {}, only one disconnector is created.", bbs.getId());
                noBusbarSectionPositionExtensionReport(reporter, bbs);
            } else {
                List<BusbarSection> bbsList = getParallelBusbarSections(tappedVoltageLevel, position);
                createNodeBreakerSwitchesTopology(tappedVoltageLevel, firstAvailableNode, firstAvailableNode + 1, newLine1Id, bbsList, bbs);
                createNodeBreakerSwitchesTopology(tappedVoltageLevel, firstAvailableNode + 3, firstAvailableNode + 2, newLine2Id, bbsList, bbs);
>>>>>>> fa393a65
            }
        }
        return true;
    }
<<<<<<< HEAD
=======

    private boolean errorWhenBusNull(Reporter reporter, VoltageLevel voltageLevel, boolean throwException) {
        notFoundBusInVoltageLevelReport(reporter, bbsOrBusId, voltageLevel.getId());
        LOGGER.error("Bus {} is not found in voltage level {}", bbsOrBusId, voltageLevel.getId());
        if (throwException) {
            throw new PowsyblException(String.format("Bus %s is not found in voltage level %s", bbsOrBusId, voltageLevel.getId()));
        } else {
            return false;
        }
    }

    private boolean errorWhenBusbarSectionNull(Reporter reporter, VoltageLevel voltageLevel, boolean throwException) {
        notFoundBusbarSectionInVoltageLevelReport(reporter, bbsOrBusId, voltageLevel.getId());
        LOGGER.error("Busbar section {} is not found in voltage level {}", bbsOrBusId, voltageLevel.getId());
        if (throwException) {
            throw new PowsyblException(String.format("Busbar section %s is not found in voltage level %s", bbsOrBusId, voltageLevel.getId()));
        } else {
            return false;
        }
    }
>>>>>>> fa393a65
}<|MERGE_RESOLUTION|>--- conflicted
+++ resolved
@@ -17,7 +17,6 @@
 
 import java.util.List;
 import java.util.Objects;
-import java.util.stream.Collectors;
 
 import static com.powsybl.iidm.modification.util.ModificationReports.*;
 import static com.powsybl.iidm.modification.topology.TopologyModificationUtils.*;
@@ -165,11 +164,7 @@
         attachLine(tpLine2.getTerminal(tpLine2OtherVlSide), newLine2Adder, (bus, adder) -> adder.setConnectableBus2(bus.getId()), (bus, adder) -> adder.setBus2(bus.getId()), (node, adder) -> adder.setNode2(node));
 
         // Create the breaker topology
-<<<<<<< HEAD
         if (!createTopology(newLine1Adder, newLine2Adder, tappedVoltageLevel, namingStrategy, reporter, throwException)) {
-=======
-        if (!createTopology(newLine1Adder, newLine2Adder, tappedVoltageLevel, reporter, throwException)) {
->>>>>>> fa393a65
             return;
         }
 
@@ -222,43 +217,7 @@
         removeVoltageLevelAndSubstation(teePoint, reporter);
     }
 
-<<<<<<< HEAD
-    private Line getLineFromNetwork(Network network, String lineId, Reporter reporter, boolean throwException) {
-        Line line = network.getLine(lineId);
-        if (line == null) {
-            notFoundLineReport(reporter, lineId);
-            LOGGER.error(LINE_NOT_FOUND_LOG_MESSAGE, lineId);
-            if (throwException) {
-                throw new PowsyblException(String.format(LINE_NOT_FOUND_REPORT_MESSAGE, lineId));
-            }
-        }
-        return line;
-    }
-
-    private boolean errorWhenBusNull(Reporter reporter, VoltageLevel voltageLevel, boolean throwException) {
-        notFoundBusInVoltageLevelReport(reporter, bbsOrBusId, voltageLevel.getId());
-        LOGGER.error("Bus {} is not found in voltage level {}", bbsOrBusId, voltageLevel.getId());
-        if (throwException) {
-            throw new PowsyblException(String.format("Bus %s is not found in voltage level %s", bbsOrBusId, voltageLevel.getId()));
-        } else {
-            return false;
-        }
-    }
-
-    private boolean errorWhenBusbarSectionNull(Reporter reporter, VoltageLevel voltageLevel, boolean throwException) {
-        notFoundBusbarSectionInVoltageLevelReport(reporter, bbsOrBusId, voltageLevel.getId());
-        LOGGER.error("Busbar section {} is not found in voltage level {}", bbsOrBusId, voltageLevel.getId());
-        if (throwException) {
-            throw new PowsyblException(String.format("Busbar section %s is not found in voltage level %s", bbsOrBusId, voltageLevel.getId()));
-        } else {
-            return false;
-        }
-    }
-
     private boolean createTopology(LineAdder newLine1Adder, LineAdder newLine2Adder, VoltageLevel tappedVoltageLevel, NamingStrategy namingStrategy, Reporter reporter, boolean throwException) {
-=======
-    private boolean createTopology(LineAdder newLine1Adder, LineAdder newLine2Adder, VoltageLevel tappedVoltageLevel, Reporter reporter, boolean throwException) {
->>>>>>> fa393a65
         TopologyKind topologyKind = tappedVoltageLevel.getTopologyKind();
         if (topologyKind == TopologyKind.BUS_BREAKER) {
             Bus bus = tappedVoltageLevel.getBusBreakerView().getBus(bbsOrBusId);
@@ -267,24 +226,14 @@
             }
             Bus bus1 = tappedVoltageLevel.getBusBreakerView()
                 .newBus()
-<<<<<<< HEAD
-                .setId(namingStrategy.getBusId(newLine1Id, 1))
-                .add();
-            Bus bus2 = tappedVoltageLevel.getBusBreakerView()
-                .newBus()
-                .setId(namingStrategy.getBusId(newLine2Id, 2))
-                .add();
-            createBusBreakerSwitch(bus1.getId(), bus.getId(), namingStrategy.getSwitchId(newLine1Id, 1), tappedVoltageLevel.getBusBreakerView());
-            createBusBreakerSwitch(bus.getId(), bus2.getId(), namingStrategy.getSwitchId(newLine2Id, 2), tappedVoltageLevel.getBusBreakerView());
-=======
                 .setId(newLine1Id + "_BUS_1")
                 .add();
             Bus bus2 = tappedVoltageLevel.getBusBreakerView()
                 .newBus()
                 .setId(newLine2Id + "_BUS_2")
                 .add();
-            createBusBreakerSwitches(bus1.getId(), bus.getId(), bus2.getId(), bbsOrBusId, tappedVoltageLevel.getBusBreakerView());
->>>>>>> fa393a65
+            createBusBreakerSwitch(bus1.getId(), bus.getId(), namingStrategy.getSwitchId(newLine1Id, 1), tappedVoltageLevel.getBusBreakerView());
+            createBusBreakerSwitch(bus.getId(), bus2.getId(), namingStrategy.getSwitchId(newLine2Id, 2), tappedVoltageLevel.getBusBreakerView());
             newLine1Adder.setBus2(bus1.getId());
             newLine1Adder.setConnectableBus2(bus1.getId());
             newLine2Adder.setBus1(bus2.getId());
@@ -294,12 +243,7 @@
             if (bbs == null) {
                 return errorWhenBusbarSectionNull(reporter, tappedVoltageLevel, throwException);
             }
-<<<<<<< HEAD
-
-            // New nodes
-=======
             // New node
->>>>>>> fa393a65
             int firstAvailableNode = tappedVoltageLevel.getNodeBreakerView().getMaximumNodeIndex() + 1;
             newLine1Adder.setNode2(firstAvailableNode);
             newLine2Adder.setNode1(firstAvailableNode + 3);
@@ -309,36 +253,31 @@
 
             // Topology creation
             if (position == null) {
-<<<<<<< HEAD
-                // Only one bar exists so only one disconnector is needed
-                createNodeBreakerSwitchesTopologyFromBusbarSectionList(tappedVoltageLevel, firstAvailableNode, firstAvailableNode + 1, namingStrategy, newLine1Id, bbs);
-                createNodeBreakerSwitchesTopologyFromBusbarSectionList(tappedVoltageLevel, firstAvailableNode + 3, firstAvailableNode + 2, namingStrategy, newLine2Id, bbs);
-                LOGGER.warn("No busbar section position extension found on {}, only one disconnector is created for each line.", bbs.getId());
-                noBusbarSectionPositionExtensionReport(reporter, bbs);
-            } else {
-                // There are at least two parallel bars so multiple disconnectors are needed
-                List<BusbarSection> bbsList = tappedVoltageLevel.getNodeBreakerView().getBusbarSectionStream()
-                    .filter(b -> b.getExtension(BusbarSectionPosition.class) != null)
-                    .filter(b -> b.getExtension(BusbarSectionPosition.class).getSectionIndex() == position.getSectionIndex()).collect(Collectors.toList());
-                createNodeBreakerSwitchesTopologyFromBusbarSectionList(tappedVoltageLevel, firstAvailableNode, firstAvailableNode + 1, namingStrategy, newLine1Id, bbsList, bbs);
-                createNodeBreakerSwitchesTopologyFromBusbarSectionList(tappedVoltageLevel, firstAvailableNode + 3, firstAvailableNode + 2, namingStrategy, newLine2Id, bbsList, bbs);
-=======
                 // No position extension is present so only one disconnector is needed
-                createNodeBreakerSwitchesTopology(tappedVoltageLevel, firstAvailableNode, firstAvailableNode + 1, newLine1Id, bbs);
-                createNodeBreakerSwitchesTopology(tappedVoltageLevel, firstAvailableNode + 3, firstAvailableNode + 2, newLine2Id, bbs);
+                createNodeBreakerSwitchesTopology(tappedVoltageLevel, firstAvailableNode, firstAvailableNode + 1, namingStrategy, newLine1Id, bbs);
+                createNodeBreakerSwitchesTopology(tappedVoltageLevel, firstAvailableNode + 3, firstAvailableNode + 2, namingStrategy, newLine2Id, bbs);
                 LOGGER.warn("No busbar section position extension found on {}, only one disconnector is created.", bbs.getId());
                 noBusbarSectionPositionExtensionReport(reporter, bbs);
             } else {
                 List<BusbarSection> bbsList = getParallelBusbarSections(tappedVoltageLevel, position);
-                createNodeBreakerSwitchesTopology(tappedVoltageLevel, firstAvailableNode, firstAvailableNode + 1, newLine1Id, bbsList, bbs);
-                createNodeBreakerSwitchesTopology(tappedVoltageLevel, firstAvailableNode + 3, firstAvailableNode + 2, newLine2Id, bbsList, bbs);
->>>>>>> fa393a65
+                createNodeBreakerSwitchesTopology(tappedVoltageLevel, firstAvailableNode, firstAvailableNode + 1, namingStrategy, newLine1Id, bbsList, bbs);
+                createNodeBreakerSwitchesTopology(tappedVoltageLevel, firstAvailableNode + 3, firstAvailableNode + 2, namingStrategy, newLine2Id, bbsList, bbs);
             }
         }
         return true;
     }
-<<<<<<< HEAD
-=======
+
+    private Line getLineFromNetwork(Network network, String lineId, Reporter reporter, boolean throwException) {
+        Line line = network.getLine(lineId);
+        if (line == null) {
+            notFoundLineReport(reporter, lineId);
+            LOGGER.error(LINE_NOT_FOUND_LOG_MESSAGE, lineId);
+            if (throwException) {
+                throw new PowsyblException(String.format(LINE_NOT_FOUND_REPORT_MESSAGE, lineId));
+            }
+        }
+        return line;
+    }
 
     private boolean errorWhenBusNull(Reporter reporter, VoltageLevel voltageLevel, boolean throwException) {
         notFoundBusInVoltageLevelReport(reporter, bbsOrBusId, voltageLevel.getId());
@@ -359,5 +298,4 @@
             return false;
         }
     }
->>>>>>> fa393a65
 }