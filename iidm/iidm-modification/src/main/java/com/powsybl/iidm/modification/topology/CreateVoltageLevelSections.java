/**
 * Copyright (c) 2025, RTE (http://www.rte-france.com)
 * This Source Code Form is subject to the terms of the Mozilla Public
 * License, v. 2.0. If a copy of the MPL was not distributed with this
 * file, You can obtain one at http://mozilla.org/MPL/2.0/.
 * SPDX-License-Identifier: MPL-2.0
 */
package com.powsybl.iidm.modification.topology;

import com.powsybl.commons.report.ReportNode;
import com.powsybl.computation.ComputationManager;
import com.powsybl.iidm.modification.AbstractNetworkModification;
import com.powsybl.iidm.modification.NetworkModificationImpact;
import com.powsybl.iidm.network.BusbarSection;
import com.powsybl.iidm.network.IdentifiableType;
import com.powsybl.iidm.network.Network;
import com.powsybl.iidm.network.Switch;
import com.powsybl.iidm.network.SwitchKind;
import com.powsybl.iidm.network.Terminal;
import com.powsybl.iidm.network.VoltageLevel;
import com.powsybl.iidm.network.extensions.BusbarSectionPosition;
import com.powsybl.iidm.network.extensions.BusbarSectionPositionAdder;
import com.powsybl.math.graph.TraverseResult;

import java.util.ArrayList;
import java.util.Comparator;
import java.util.List;
import java.util.Objects;

import static com.powsybl.iidm.modification.topology.TopologyModificationUtils.createNBBreaker;
import static com.powsybl.iidm.modification.topology.TopologyModificationUtils.createNBDisconnector;
import static com.powsybl.iidm.modification.topology.TopologyModificationUtils.getParallelBusbarSections;
import static com.powsybl.iidm.modification.util.ModificationLogs.busbarSectionDoesNotExist;
import static com.powsybl.iidm.modification.util.ModificationLogs.logOrThrow;
import static com.powsybl.iidm.modification.util.ModificationReports.busbarSectionsWithoutPositionReport;
import static com.powsybl.iidm.modification.util.ModificationReports.failToInsertBusbarSectionReport;
import static java.lang.Math.abs;

/**
 * Create new busbar sections and new switches between existing busbar sections in a voltage level in NODE_BREAKER topology.
 * <p>
 *     The new busbar sections can be created before the busbar sections at the first position, between
 *     busbar sections, or after the busbar sections at the last position.
 * </p>
 * <p>
 *     All busbar sections in the voltage level must have the extension BusBarSectionPosition,
 *     corresponding to the position (busbar index and section index) in the voltage level.
 * </p>
 * @author Franck Lecuyer {@literal <franck.lecuyer_externe at rte-france.com>}
 */
public class CreateVoltageLevelSections extends AbstractNetworkModification {

    private final String referenceBusbarSectionId;  // Reference busbar section id

    private final boolean createTheBusbarSectionsAfterTheReferenceBusbarSection;   // create the new busbar sections after(true) or before(false) the reference busbar section

    private final boolean createOnAllParallelBusbars;  // Create the new busbar sections on all busbars(true) or only on the busbar of the reference busbar section(false)

    private final SwitchKind leftSwitchKind;  // Create only a disconnector(SwitchKind.DISCONNECTOR) or a breaker surrounded by 2 disconnectors(SwitchKind.BREAKER), left to the new busbar sections created

    private final SwitchKind rightSwitchKind;  // Create only a disconnector(SwitchKind.DISCONNECTOR) or a breaker surrounded by 2 disconnectors(SwitchKind.BREAKER), right to the new busbar sections created

    private final boolean leftSwitchFictitious;  // Fictitious(true) or not(false) for the new switches created, left to the new busbar sections created

    private final boolean rightSwitchFictitious; // Fictitious(true) or not(false) for the new switches created, right to the new busbar sections created

    private final boolean leftSwitchOpen;  // Open(true) or not(false) for the new switches created, left to the new busbar sections created

    private final boolean rightSwitchOpen; // Open(true) or not(false) for the new switches created, right to the new busbar sections created

    private final String switchPrefixId;

    private final String busbarSectionPrefixId;

    CreateVoltageLevelSections(String referenceBusbarSectionId,
                               boolean createTheBusbarSectionsAfterTheReferenceBusbarSection,
                               boolean createOnAllParallelBusbars,
                               SwitchParameters leftSwitchParameters,
                               SwitchParameters rightSwitchParameters,
                               String switchPrefixId,
                               String busbarSectionPrefixId) {
        this.referenceBusbarSectionId = Objects.requireNonNull(referenceBusbarSectionId, "Reference busbar section id not defined");
        this.createTheBusbarSectionsAfterTheReferenceBusbarSection = createTheBusbarSectionsAfterTheReferenceBusbarSection;
        this.createOnAllParallelBusbars = createOnAllParallelBusbars;
        this.leftSwitchKind = leftSwitchParameters.switchKind;
        this.rightSwitchKind = rightSwitchParameters.switchKind;
        this.leftSwitchFictitious = leftSwitchParameters.fictitious;
        this.rightSwitchFictitious = rightSwitchParameters.fictitious;
        this.leftSwitchOpen = leftSwitchParameters.open;
        this.rightSwitchOpen = rightSwitchParameters.open;
        this.switchPrefixId = Objects.requireNonNull(switchPrefixId, "Undefined switch prefix ID");
        this.busbarSectionPrefixId = Objects.requireNonNull(busbarSectionPrefixId, "Undefined busbar section prefix ID");
    }

    record SwitchParameters(SwitchKind switchKind, boolean fictitious, boolean open) { }

    @Override
    public String getName() {
        return "CreateVoltageLevelSections";
    }

    public String getReferenceBusbarSectionId() {
        return referenceBusbarSectionId;
    }

    public boolean isCreateTheBusbarSectionsAfterTheReferenceBusbarSection() {
        return createTheBusbarSectionsAfterTheReferenceBusbarSection;
    }

    public boolean isCreateOnAllParallelBusbars() {
        return createOnAllParallelBusbars;
    }

    public SwitchKind getLeftSwitchKind() {
        return leftSwitchKind;
    }

    public SwitchKind getRightSwitchKind() {
        return rightSwitchKind;
    }

    public boolean isLeftSwitchFictitious() {
        return leftSwitchFictitious;
    }

    public boolean isRightSwitchFictitious() {
        return rightSwitchFictitious;
    }

    public boolean isLeftSwitchOpen() {
        return leftSwitchOpen;
    }

    public boolean isRightSwitchOpen() {
        return rightSwitchOpen;
    }

    @Override
    public void apply(Network network, NamingStrategy namingStrategy, boolean throwException, ComputationManager computationManager, ReportNode reportNode) {
        BusbarSection referenceBusbarSection = network.getBusbarSection(getReferenceBusbarSectionId());
        if (referenceBusbarSection == null) {
            busbarSectionDoesNotExist(getReferenceBusbarSectionId(), reportNode, throwException);
            return;
        }

        VoltageLevel voltageLevel = referenceBusbarSection.getTerminal().getVoltageLevel();
        if (voltageLevel == null) {
            return;
        }

        // Check that all busbar sections have the extension BusbarSectionPosition
        boolean allBusbarSectionsWithExtension = voltageLevel.getNodeBreakerView().getBusbarSectionStream().allMatch(busbarSection ->
            Objects.nonNull(busbarSection.getExtension(BusbarSectionPosition.class)));
        if (!allBusbarSectionsWithExtension) {
            busbarSectionsWithoutPositionReport(reportNode, voltageLevel.getId());
            logOrThrow(throwException, String.format("Some busbar sections have no position in voltage level (%s)", voltageLevel.getId()));
            return;
        }

        BusbarSectionPosition referenceBusbarSectionPosition = referenceBusbarSection.getExtension(BusbarSectionPosition.class);
        List<BusbarSection> busbarSections = !isCreateOnAllParallelBusbars() ? List.of(referenceBusbarSection) : getParallelBusbarSections(voltageLevel, referenceBusbarSectionPosition);

        int nextSectionIndex = findNextSectionIndex(voltageLevel, referenceBusbarSectionPosition);
        final SwitchKind switchKind1 = isCreateTheBusbarSectionsAfterTheReferenceBusbarSection() ? getLeftSwitchKind() : getRightSwitchKind();
        final boolean switchFictitious1 = isCreateTheBusbarSectionsAfterTheReferenceBusbarSection() ? isLeftSwitchFictitious() : isRightSwitchFictitious();
        final boolean switchOpen1 = isCreateTheBusbarSectionsAfterTheReferenceBusbarSection() ? isLeftSwitchOpen() : isRightSwitchOpen();
        final SwitchKind switchKind2 = isCreateTheBusbarSectionsAfterTheReferenceBusbarSection() ? getRightSwitchKind() : getLeftSwitchKind();
        final boolean switchFictitious2 = isCreateTheBusbarSectionsAfterTheReferenceBusbarSection() ? isRightSwitchFictitious() : isLeftSwitchFictitious();
        final boolean switchOpen2 = isCreateTheBusbarSectionsAfterTheReferenceBusbarSection() ? isRightSwitchOpen() : isLeftSwitchOpen();

        busbarSections.forEach(busbarSection ->
            createSection(new CreateSectionParameters(
                    busbarSection,
                    voltageLevel,
                    nextSectionIndex,
                    switchKind1,
                    switchFictitious1,
                    switchOpen1,
                    switchKind2,
                    switchFictitious2,
                    switchOpen2,
                    namingStrategy,
                    reportNode,
                    throwException))
        );
    }

    private record CreateSectionParameters(BusbarSection busbarSection,
                                           VoltageLevel voltageLevel,
                                           int nextSectionIndex,
                                           SwitchKind switchKind1,
                                           boolean switchFictitious1,
                                           boolean switchOpen1,
                                           SwitchKind switchKind2,
                                           boolean switchFictitious2,
                                           boolean switchOpen2,
                                           NamingStrategy namingStrategy,
                                           ReportNode reportNode,
                                           boolean throwException) { }

    private void createSection(CreateSectionParameters createSectionParameters) {
        BusbarSection busbarSection = createSectionParameters.busbarSection;
        VoltageLevel voltageLevel = createSectionParameters.voltageLevel;
        int nextSectionIndex = createSectionParameters.nextSectionIndex;
        SwitchKind switchKind1 = createSectionParameters.switchKind1;
        boolean switchFictitious1 = createSectionParameters.switchFictitious1;
        boolean switchOpen1 = createSectionParameters.switchOpen1;
        SwitchKind switchKind2 = createSectionParameters.switchKind2;
        boolean switchFictitious2 = createSectionParameters.switchFictitious2;
        boolean switchOpen2 = createSectionParameters.switchOpen2;
        NamingStrategy namingStrategy = createSectionParameters.namingStrategy;
        ReportNode reportNode = createSectionParameters.reportNode;
        boolean throwException = createSectionParameters.throwException;

        BusbarSectionPosition busbarSectionPosition = busbarSection.getExtension(BusbarSectionPosition.class);

        if (nextSectionIndex == -1) {
            // Insert the busbar section before the first section or after the last

            // Create a new busbar section
            BusbarSection newBusbarSection = createBusbarSection(voltageLevel, namingStrategy, busbarSectionPosition);

            // Create new switches between busbarSection and newBusbarSection
            createSwitchesBetweenBusbarSections(voltageLevel, busbarSection, newBusbarSection, namingStrategy, switchKind1, switchFictitious1, switchOpen1);
        } else {
            // Insert a new busbar section and new switches between two existing busbar sections.
            // Existing switches between the busbarSection and the neighbor busbar section must be removed.
            // Therefore, the graph is traversed, starting from the referenceBusbarSection terminal with a
            // customized Traverser to get these switches and this neighbor busbar section
            BusbarSectionFinderTraverser traverser = new BusbarSectionFinderTraverser(busbarSection.getId(), busbarSectionPosition.getBusbarIndex(), nextSectionIndex);
            busbarSection.getTerminal().traverse(traverser);
            BusbarSection neighbourBusbarSection = traverser.getFoundBusbarSection();
            if (neighbourBusbarSection == null) {
                failToInsertBusbarSectionReport(reportNode, voltageLevel.getId(), busbarSection.getId());
                String message = String.format("Can't insert a busbar section in voltage level (%s) before or after busbar section (%s) : no neighbour busbar section found to do the operation",
                        voltageLevel.getId(), busbarSection.getId());
                logOrThrow(throwException, message);
                return;
            }
            List<Switch> switchesEncountered = traverser.getSwitchesEncountered();

            // Remove the switches encountered
            switchesEncountered.forEach(s -> voltageLevel.getNodeBreakerView().removeSwitch(s.getId()));

            // Create a new busbar section
            BusbarSection newBusbarSection = createBusbarSection(voltageLevel, namingStrategy, busbarSectionPosition);

            // Create new switches between busbarSection and newBusbarSection
            createSwitchesBetweenBusbarSections(voltageLevel, busbarSection, newBusbarSection, namingStrategy, switchKind1, switchFictitious1, switchOpen1);

            // Create new switches between newBusbarSection and neighbourBusbarSection
            createSwitchesBetweenBusbarSections(voltageLevel, newBusbarSection, neighbourBusbarSection, namingStrategy, switchKind2, switchFictitious2, switchOpen2);
        }
    }

    private int findNextSectionIndex(VoltageLevel vl, BusbarSectionPosition referenceBusbarSectionPosition) {
        int nextSectionIndex = isCreateTheBusbarSectionsAfterTheReferenceBusbarSection()
            ? getMinimalPositionAfter(vl, referenceBusbarSectionPosition.getSectionIndex())
            : getMaximalPositionBefore(vl, referenceBusbarSectionPosition.getSectionIndex());

        // If no position is available before or after referenceBusbarSectionPosition.sectionIndex,
        // give space by incrementing the section index of all busbar sections after referenceBusbarSection.
        // Same when inserting before the first busbar section with index=1, which could lead to diagram issues
        boolean indexesShouldBeIncremented = nextSectionIndex == -1 ?
            !isCreateTheBusbarSectionsAfterTheReferenceBusbarSection() && referenceBusbarSectionPosition.getSectionIndex() == 1 :
            abs(referenceBusbarSectionPosition.getSectionIndex() - nextSectionIndex) == 1;
        if (indexesShouldBeIncremented) {
            incrementSectionIndexes(vl, referenceBusbarSectionPosition.getSectionIndex());
            if (isCreateTheBusbarSectionsAfterTheReferenceBusbarSection()) {
                nextSectionIndex += 1;
            }
        }
        return nextSectionIndex;
    }

    private static class BusbarSectionFinderTraverser implements Terminal.TopologyTraverser {
        private final String startingBusBarSectionId;
        private final int busbarIndex;
        private final int sectionIndex;
        private BusbarSection foundBusbarSection;
        private final List<Switch> switchesEncountered = new ArrayList<>();

        public BusbarSectionFinderTraverser(String startingBusBarSectionId, int busbarIndex, int sectionIndex) {
            this.startingBusBarSectionId = startingBusBarSectionId;
            this.busbarIndex = busbarIndex;
            this.sectionIndex = sectionIndex;
        }

        @Override
        public TraverseResult traverse(Terminal terminal, boolean connected) {
            if (terminal.getConnectable().getType() == IdentifiableType.BUSBAR_SECTION) {
                BusbarSection busbarSection = (BusbarSection) terminal.getConnectable();
                if (busbarSection.getId().equals(startingBusBarSectionId)) {
                    return TraverseResult.CONTINUE;
                }
                BusbarSectionPosition busbarSectionPosition = busbarSection.getExtension(BusbarSectionPosition.class);
                if (busbarSectionPosition != null) {
                    if (busbarSectionPosition.getBusbarIndex() == busbarIndex &&
                        busbarSectionPosition.getSectionIndex() == sectionIndex) {
                        // We found the desired busbar section
                        foundBusbarSection = busbarSection;
                        return TraverseResult.TERMINATE_TRAVERSER;
                    } else {
                        switchesEncountered.clear();
                        return TraverseResult.TERMINATE_PATH;
                    }
                } else {
                    switchesEncountered.clear();
                    return TraverseResult.TERMINATE_PATH;
                }
            } else {
                switchesEncountered.clear();
                return TraverseResult.TERMINATE_PATH;
            }
        }

        @Override
        public TraverseResult traverse(Switch aSwitch) {
            switchesEncountered.add(aSwitch);
            return TraverseResult.CONTINUE;
        }

        public BusbarSection getFoundBusbarSection() {
            return foundBusbarSection;
        }

        public List<Switch> getSwitchesEncountered() {
            return switchesEncountered;
        }
    }

    @Override
    public NetworkModificationImpact hasImpactOnNetwork(Network network) {
        impact = DEFAULT_IMPACT;
        BusbarSection busbarSection = network.getBusbarSection(getReferenceBusbarSectionId());
        if (!checkVoltageLevel(busbarSection)) {
            impact = NetworkModificationImpact.CANNOT_BE_APPLIED;
        }
        return impact;
    }

    private BusbarSection createBusbarSection(VoltageLevel vl,
                                              NamingStrategy namingStrategy,
                                              BusbarSectionPosition busbarSectionPosition) {
        int busbarSectionNode = vl.getNodeBreakerView().getMaximumNodeIndex() + 1;
        int sectionNum = isCreateTheBusbarSectionsAfterTheReferenceBusbarSection() ? busbarSectionPosition.getSectionIndex() + 1 : busbarSectionPosition.getSectionIndex() - 1;
        int busbarNum = busbarSectionPosition.getBusbarIndex();
        BusbarSection busbarSection = vl.getNodeBreakerView()
            .newBusbarSection()
            .setId(namingStrategy.getBusbarId(busbarSectionPrefixId, busbarNum, sectionNum))
            .setName(Integer.toString(busbarSectionNode))
            .setNode(busbarSectionNode)
            .setEnsureIdUnicity(true)
            .add();
        busbarSection.newExtension(BusbarSectionPositionAdder.class)
            .withBusbarIndex(busbarNum)
            .withSectionIndex(sectionNum)
            .add();
        return busbarSection;
    }

    private int getMinimalPositionAfter(VoltageLevel vl, int referenceSectionIndex) {
        return vl.getNodeBreakerView().getBusbarSectionStream()
            .filter(busbarSection -> busbarSection.getExtension(BusbarSectionPosition.class).getSectionIndex() > referenceSectionIndex)
            .min(Comparator.comparing(busbarSection -> busbarSection.getExtension(BusbarSectionPosition.class).getSectionIndex()))
            .map(busbarSection -> busbarSection.getExtension(BusbarSectionPosition.class).getSectionIndex())
            .orElse(-1);
    }

    private int getMaximalPositionBefore(VoltageLevel vl, int referenceSectionIndex) {
        return vl.getNodeBreakerView().getBusbarSectionStream()
            .filter(busbarSection -> busbarSection.getExtension(BusbarSectionPosition.class).getSectionIndex() < referenceSectionIndex)
            .max(Comparator.comparing(busbarSection -> busbarSection.getExtension(BusbarSectionPosition.class).getSectionIndex()))
            .map(busbarSection -> busbarSection.getExtension(BusbarSectionPosition.class).getSectionIndex())
            .orElse(-1);
    }

    private void incrementSectionIndexes(VoltageLevel vl, int referenceSectionIndex) {
        vl.getNodeBreakerView().getBusbarSectionStream().forEach(busbarSection -> {
            int sIndex = busbarSection.getExtension(BusbarSectionPosition.class).getSectionIndex();
            int sIndexToCompare = isCreateTheBusbarSectionsAfterTheReferenceBusbarSection() ? referenceSectionIndex + 1 : referenceSectionIndex;
            if (sIndex >= sIndexToCompare) {
                busbarSection.getExtension(BusbarSectionPosition.class).setSectionIndex(sIndex + 1);
            }
        });
    }

    private void createSwitchesBetweenBusbarSections(VoltageLevel vl, BusbarSection busbarSection1, BusbarSection busbarSection2,
                                                     NamingStrategy namingStrategy,
                                                     SwitchKind switchKind,
                                                     boolean fictitious, boolean open) {
        // Create new switches between busbarSection1 and busbarSection2
        int busbarSection1Node = busbarSection1.getTerminal().getNodeBreakerView().getNode();
        int busbarSection2Node = busbarSection2.getTerminal().getNodeBreakerView().getNode();
        int firstDisconnectorNode2 = switchKind == SwitchKind.BREAKER ? vl.getNodeBreakerView().getMaximumNodeIndex() + 1 : busbarSection2Node;
        int busbarNum = busbarSection1.getExtension(BusbarSectionPosition.class).getBusbarIndex();
        int busbarSection1Num = busbarSection1.getExtension(BusbarSectionPosition.class).getSectionIndex();
        int busbarSection2Num = busbarSection2.getExtension(BusbarSectionPosition.class).getSectionIndex();

        // Prefix
        String chunkingPrefixId = namingStrategy.getChunkPrefix(switchPrefixId, List.of(switchKind), busbarNum, busbarSection1Num, busbarSection2Num);

        // Add the first disconnector
<<<<<<< HEAD
        createNBDisconnector(busbarSection1Node, firstDisconnectorNode2, namingStrategy.getDisconnectorBetweenChunksId(busbarSection1, chunkingPrefixId, busbarSection1Node, firstDisconnectorNode2),
            namingStrategy.getDisconnectorBetweenChunksName(busbarSection1, chunkingPrefixId, busbarSection1Node, firstDisconnectorNode2), vl.getNodeBreakerView(), false, fictitious);
=======
        createNBDisconnector(busbarSection1Node, firstDisconnectorNode2, namingStrategy.getDisconnectorBetweenChunksId(busbarSection1, chunkingPrefixId, busbarSection1Node, firstDisconnectorNode2), vl.getNodeBreakerView(), open, fictitious);
>>>>>>> 001aa192

        if (switchKind == SwitchKind.BREAKER) {
            // Add a breaker
            int breakerNode2 = vl.getNodeBreakerView().getMaximumNodeIndex() + 1;
<<<<<<< HEAD
            createNBBreaker(firstDisconnectorNode2, breakerNode2, namingStrategy.getBreakerId(chunkingPrefixId, firstDisconnectorNode2, breakerNode2),
                namingStrategy.getBreakerName(chunkingPrefixId, firstDisconnectorNode2, breakerNode2), vl.getNodeBreakerView(), false, fictitious);

            // Add a second disconnector
            createNBDisconnector(breakerNode2, busbarSection2Node, namingStrategy.getDisconnectorBetweenChunksId(busbarSection2, chunkingPrefixId, breakerNode2, busbarSection2Node),
                namingStrategy.getDisconnectorBetweenChunksName(busbarSection2, chunkingPrefixId, breakerNode2, busbarSection2Node), vl.getNodeBreakerView(), false, fictitious);
=======
            createNBBreaker(firstDisconnectorNode2, breakerNode2, namingStrategy.getBreakerId(chunkingPrefixId, firstDisconnectorNode2, breakerNode2), vl.getNodeBreakerView(), open, fictitious);

            // Add a second disconnector
            createNBDisconnector(breakerNode2, busbarSection2Node, namingStrategy.getDisconnectorBetweenChunksId(busbarSection2, chunkingPrefixId, breakerNode2, busbarSection2Node), vl.getNodeBreakerView(), open, fictitious);
>>>>>>> 001aa192
        }
    }
}<|MERGE_RESOLUTION|>--- conflicted
+++ resolved
@@ -401,29 +401,18 @@
         String chunkingPrefixId = namingStrategy.getChunkPrefix(switchPrefixId, List.of(switchKind), busbarNum, busbarSection1Num, busbarSection2Num);
 
         // Add the first disconnector
-<<<<<<< HEAD
         createNBDisconnector(busbarSection1Node, firstDisconnectorNode2, namingStrategy.getDisconnectorBetweenChunksId(busbarSection1, chunkingPrefixId, busbarSection1Node, firstDisconnectorNode2),
-            namingStrategy.getDisconnectorBetweenChunksName(busbarSection1, chunkingPrefixId, busbarSection1Node, firstDisconnectorNode2), vl.getNodeBreakerView(), false, fictitious);
-=======
-        createNBDisconnector(busbarSection1Node, firstDisconnectorNode2, namingStrategy.getDisconnectorBetweenChunksId(busbarSection1, chunkingPrefixId, busbarSection1Node, firstDisconnectorNode2), vl.getNodeBreakerView(), open, fictitious);
->>>>>>> 001aa192
+            namingStrategy.getDisconnectorBetweenChunksName(busbarSection1, chunkingPrefixId, busbarSection1Node, firstDisconnectorNode2), vl.getNodeBreakerView(), open, fictitious);
 
         if (switchKind == SwitchKind.BREAKER) {
             // Add a breaker
             int breakerNode2 = vl.getNodeBreakerView().getMaximumNodeIndex() + 1;
-<<<<<<< HEAD
             createNBBreaker(firstDisconnectorNode2, breakerNode2, namingStrategy.getBreakerId(chunkingPrefixId, firstDisconnectorNode2, breakerNode2),
-                namingStrategy.getBreakerName(chunkingPrefixId, firstDisconnectorNode2, breakerNode2), vl.getNodeBreakerView(), false, fictitious);
+                namingStrategy.getBreakerName(chunkingPrefixId, firstDisconnectorNode2, breakerNode2), vl.getNodeBreakerView(), open, fictitious);
 
             // Add a second disconnector
             createNBDisconnector(breakerNode2, busbarSection2Node, namingStrategy.getDisconnectorBetweenChunksId(busbarSection2, chunkingPrefixId, breakerNode2, busbarSection2Node),
-                namingStrategy.getDisconnectorBetweenChunksName(busbarSection2, chunkingPrefixId, breakerNode2, busbarSection2Node), vl.getNodeBreakerView(), false, fictitious);
-=======
-            createNBBreaker(firstDisconnectorNode2, breakerNode2, namingStrategy.getBreakerId(chunkingPrefixId, firstDisconnectorNode2, breakerNode2), vl.getNodeBreakerView(), open, fictitious);
-
-            // Add a second disconnector
-            createNBDisconnector(breakerNode2, busbarSection2Node, namingStrategy.getDisconnectorBetweenChunksId(busbarSection2, chunkingPrefixId, breakerNode2, busbarSection2Node), vl.getNodeBreakerView(), open, fictitious);
->>>>>>> 001aa192
+                namingStrategy.getDisconnectorBetweenChunksName(busbarSection2, chunkingPrefixId, breakerNode2, busbarSection2Node), vl.getNodeBreakerView(), open, fictitious);
         }
     }
 }