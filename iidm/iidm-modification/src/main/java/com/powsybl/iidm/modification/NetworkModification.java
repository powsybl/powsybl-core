--- conflicted
+++ resolved
@@ -29,14 +29,11 @@
         apply(network);
     }
 
-<<<<<<< HEAD
-=======
     /**
      * Applies the modification to the given network. If throwException is set to true, then in case of error, an
      * exception will be thrown. Otherwise, computation will continue but the injection will not be added to the network
      * in case of error.
      */
->>>>>>> 09b9bdb1
     default void apply(Network network, boolean throwException, Reporter reporter) {
         apply(network);
     }
