/**
 * Copyright (c) 2016, All partners of the iTesla project (http://www.itesla-project.eu/consortium)
 * This Source Code Form is subject to the terms of the Mozilla Public
 * License, v. 2.0. If a copy of the MPL was not distributed with this
 * file, You can obtain one at http://mozilla.org/MPL/2.0/.
 * SPDX-License-Identifier: MPL-2.0
 */
package com.powsybl.iidm.modification;

import com.powsybl.commons.report.ReportNode;
import com.powsybl.computation.ComputationManager;
import com.powsybl.iidm.modification.topology.NamingStrategy;
import com.powsybl.iidm.network.Network;

/**
 * @author Geoffroy Jamgotchian {@literal <geoffroy.jamgotchian at rte-france.com>}
 */
public interface NetworkModification {

    void apply(Network network);

    boolean apply(Network network, boolean dryRun);

    void apply(Network network, ComputationManager computationManager);

    boolean apply(Network network, ComputationManager computationManager, boolean dryRun);

    void apply(Network network, ComputationManager computationManager, ReportNode reportNode);

    boolean apply(Network network, ComputationManager computationManager, ReportNode reportNode, boolean dryRun);

    void apply(Network network, ReportNode reportNode);

    boolean apply(Network network, ReportNode reportNode, boolean dryRun);

    /**
     * Applies the modification to the given network. If throwException is set to true, then in case of error, an
     * exception will be thrown. Otherwise, computation will continue but the injection will not be added to the network
     * in case of error.
     */
    void apply(Network network, boolean throwException, ReportNode reportNode);

    boolean apply(Network network, boolean throwException, ReportNode reportNode, boolean dryRun);

    /**
     * Applies the modification to the given network. If throwException is set to true, then in case of error, an
     * exception will be thrown. Otherwise, computation will continue but the injection will not be added to the network
     * in case of error.
     */
    void apply(Network network, boolean throwException, ComputationManager computationManager, ReportNode reportNode);

    boolean apply(Network network, boolean throwException, ComputationManager computationManager, ReportNode reportNode, boolean dryRun);

    void apply(Network network, NamingStrategy namingStrategy);

    boolean apply(Network network, NamingStrategy namingStrategy, boolean dryRun);

    void apply(Network network, NamingStrategy namingStrategy, ComputationManager computationManager);

    boolean apply(Network network, NamingStrategy namingStrategy, ComputationManager computationManager, boolean dryRun);

    void apply(Network network, NamingStrategy namingStrategy, ComputationManager computationManager, ReportNode reportNode);

    boolean apply(Network network, NamingStrategy namingStrategy, ComputationManager computationManager, ReportNode reportNode, boolean dryRun);

    void apply(Network network, NamingStrategy namingStrategy, ReportNode reportNode);

    boolean apply(Network network, NamingStrategy namingStrategy, ReportNode reportNode, boolean dryRun);

    /**
     * Applies the modification to the given network. If throwException is set to true, then in case of error, an
     * exception will be thrown. Otherwise, computation will continue but the injection will not be added to the network
     * in case of error.
     */
    void apply(Network network, NamingStrategy namingStrategy, boolean throwException, ReportNode reportNode);

    /**
     * Applies the modification to the given network. If throwException is set to true, then in case of error, an
     * exception will be thrown. Otherwise, computation will continue but the injection will not be added to the network
     * in case of error.
     */
    boolean apply(Network network, NamingStrategy namingStrategy, boolean throwException, ReportNode reportNode, boolean dryRun);

    /**
     * Applies the modification to the given network. If throwException is set to true, then in case of error, an
     * exception will be thrown. Otherwise, computation will continue but the injection will not be added to the network
     * in case of error.
     */
    void apply(Network network, NamingStrategy namingStrategy, boolean throwException, ComputationManager computationManager, ReportNode reportNode);

    /**
<<<<<<< HEAD
     * Applies the modification to the given network. If throwException is set to true, then in case of error, an
     * exception will be thrown. Otherwise, computation will continue but the injection will not be added to the network
     * in case of error.
     */
    boolean apply(Network network, NamingStrategy namingStrategy, boolean throwException, ComputationManager computationManager, ReportNode reportNode, boolean dryRun);
=======
     * States if the network modification would change the current state of the network. It has no impact on the network.
     * @param network Network that serves as reference for the impact.
     * @return True if the network modification would have an impact on the network.
     */
    NetworkModificationImpact hasImpactOnNetwork(final Network network);
>>>>>>> f9a167df
}<|MERGE_RESOLUTION|>--- conflicted
+++ resolved
@@ -89,17 +89,16 @@
     void apply(Network network, NamingStrategy namingStrategy, boolean throwException, ComputationManager computationManager, ReportNode reportNode);
 
     /**
-<<<<<<< HEAD
      * Applies the modification to the given network. If throwException is set to true, then in case of error, an
      * exception will be thrown. Otherwise, computation will continue but the injection will not be added to the network
      * in case of error.
      */
     boolean apply(Network network, NamingStrategy namingStrategy, boolean throwException, ComputationManager computationManager, ReportNode reportNode, boolean dryRun);
-=======
+
+    /**
      * States if the network modification would change the current state of the network. It has no impact on the network.
      * @param network Network that serves as reference for the impact.
      * @return True if the network modification would have an impact on the network.
      */
     NetworkModificationImpact hasImpactOnNetwork(final Network network);
->>>>>>> f9a167df
 }