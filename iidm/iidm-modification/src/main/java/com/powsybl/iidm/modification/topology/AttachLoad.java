/**
 * Copyright (c) 2022, RTE (http://www.rte-france.com)
 * This Source Code Form is subject to the terms of the Mozilla Public
 * License, v. 2.0. If a copy of the MPL was not distributed with this
 * file, You can obtain one at http://mozilla.org/MPL/2.0/.
 */
package com.powsybl.iidm.modification.topology;

import com.powsybl.commons.PowsyblException;
import com.powsybl.commons.reporter.Report;
import com.powsybl.commons.reporter.Reporter;
import com.powsybl.commons.reporter.TypedValue;
import com.powsybl.computation.ComputationManager;
import com.powsybl.iidm.modification.NetworkModification;
import com.powsybl.iidm.network.*;
import com.powsybl.iidm.network.extensions.BusbarSectionPosition;
import com.powsybl.iidm.network.extensions.ConnectablePosition;
import com.powsybl.iidm.network.extensions.ConnectablePositionAdder;
import com.powsybl.math.graph.TraverseResult;
import org.slf4j.Logger;
import org.slf4j.LoggerFactory;

import java.util.*;
import java.util.stream.Stream;

import static com.powsybl.iidm.modification.ModificationUtils.throwExceptionOrLogError;
import static com.powsybl.iidm.modification.topology.TopologyModificationUtils.*;

/**
 * This method adds a new load on an existing voltage level. The voltage level should be described
 * in node/breaker topology.
 * @author Coline Piloquet <coline.piloquet at rte-france.com>
 */
public class AttachLoad implements NetworkModification {

    private static final Logger LOGGER = LoggerFactory.getLogger(AttachLoad.class);

    private final LoadAdder loadAdder;
    private final String voltageLevelId;
    private String bbsId;
    private int loadPositionOrder;
    private PositionInsideSection loadPositionInsideSection = PositionInsideSection.SPECIFIC;
    private final ConnectablePosition.Direction loadDirection;

    public enum PositionInsideSection {
        FIRST,
        LAST,
        SPECIFIC
    }

    /**
     * Constructor.
     *
     * @param loadAdder                The load adder.
     * @param voltageLevelId           The voltage level with the given ID that we want to connect to the initial line.
     * @param bbsId                    The ID of the existing bus bar section of the voltage level voltageLevelId where we want to connect the load.
     *                                 This switch will be closed.
     *                                 Please note that there will be switches between this bus or bus bar section and the connection point of the line.
     * @param loadPositionOrder        The order of the load to be attached from its extension {@link com.powsybl.iidm.network.extensions.ConnectablePosition}.
     * @param loadDirection            The direction of the load to be attached from its extension {@link com.powsybl.iidm.network.extensions.ConnectablePosition}.
     */
    public AttachLoad(LoadAdder loadAdder, String voltageLevelId, String bbsId, int loadPositionOrder, ConnectablePosition.Direction loadDirection) {
        this.loadAdder = loadAdder;
        this.voltageLevelId = voltageLevelId;
        this.bbsId = bbsId;
        this.loadPositionOrder = loadPositionOrder;
        this.loadDirection = loadDirection;
    }

    public AttachLoad(LoadAdder loadAdder, String voltageLevelId, String bbsId, int loadPositionOrder) {
        this(loadAdder, voltageLevelId, bbsId, loadPositionOrder, ConnectablePosition.Direction.BOTTOM);
    }

    /**
     * Constructor.
     *
     * @param loadAdder                The load adder.
     * @param voltageLevelId           The voltage level with the given ID that we want to connect to the initial line.
     * @param bbsId                    The ID of the existing bus bar section of the voltage level voltageLevelId where we want to connect the load.
     *                                 Please note that there will be switches between this bus or bus bar section and the connection point of the line.
     * @param loadPositionInsideSection  The load position inside the section bbsId, only {@link PositionInsideSection} FIRST and {@link PositionInsideSection} LAST are supported here.
     * @param loadDirection            The direction of the load to be attached from its extension {@link com.powsybl.iidm.network.extensions.ConnectablePosition}.
     */
    public AttachLoad(LoadAdder loadAdder, String voltageLevelId, String bbsId, PositionInsideSection loadPositionInsideSection, ConnectablePosition.Direction loadDirection) {
        this.loadAdder = loadAdder;
        this.voltageLevelId = voltageLevelId;
        this.bbsId = bbsId;
        if (loadPositionInsideSection == PositionInsideSection.SPECIFIC) {
            throw new PowsyblException("Load position inside section SPECIFIC is not compatible with this constructor");
        }
        this.loadPositionInsideSection = loadPositionInsideSection;
        this.loadDirection = loadDirection;
    }

    public AttachLoad(LoadAdder loadAdder, String voltageLevelId, String bbsId, PositionInsideSection loadPositionInsideSection) {
        this(loadAdder, voltageLevelId, bbsId, loadPositionInsideSection, ConnectablePosition.Direction.BOTTOM);
    }

    /**
     * Constructor.
     *
     * @param loadAdder                The load adder.
     * @param voltageLevelId           The voltage level with the given ID that we want to connect to the initial line. The load will be connected on the first bus bar section.
     * @param loadPositionInsideSection  The load position inside the section bbsId, only {@link PositionInsideSection} FIRST and {@link PositionInsideSection} LAST are supported here.
     * @param loadDirection            The direction of the load to be attached from its extension {@link com.powsybl.iidm.network.extensions.ConnectablePosition}.
     */
    public AttachLoad(LoadAdder loadAdder, String voltageLevelId, PositionInsideSection loadPositionInsideSection, ConnectablePosition.Direction loadDirection) {
        this.loadAdder = loadAdder;
        this.voltageLevelId = voltageLevelId;
        if (loadPositionInsideSection == PositionInsideSection.SPECIFIC) {
            throw new PowsyblException("Load position inside section SPECIFIC is not compatible with this constructor");
        }
        this.loadPositionInsideSection = loadPositionInsideSection;
        this.loadDirection = loadDirection;
    }

    public AttachLoad(LoadAdder loadAdder, String voltageLevelId, PositionInsideSection loadPositionInsideSection) {
        this(loadAdder, voltageLevelId, loadPositionInsideSection, ConnectablePosition.Direction.BOTTOM);
    }

    public AttachLoad(LoadAdder loadAdder, String voltageLevelId) {
        this(loadAdder, voltageLevelId, PositionInsideSection.FIRST, ConnectablePosition.Direction.BOTTOM);
    }

    public LoadAdder getLoadAdder() {
        return loadAdder;
    }

    public String getVoltageLevelId() {
        return voltageLevelId;
    }

    public String getBbsId() {
        return bbsId;
    }

    public void setBbsId(String bbsId) {
        this.bbsId = bbsId;
    }

    public int getLoadPositionOrder() {
        return loadPositionOrder;
    }

    public ConnectablePosition.Direction getLoadDirection() {
        return loadDirection;
    }

    private void createTopologyAutomatically(Network network, VoltageLevel voltageLevel, int loadNode, int forkNode, String loadId, Reporter reporter) {
        BusbarSection bbs = network.getBusbarSection(bbsId);
        int bbsNode = bbs.getTerminal().getNodeBreakerView().getNode();
        createNodeBreakerSwitches(loadNode, forkNode, bbsNode, loadId, voltageLevel.getNodeBreakerView());
        BusbarSectionPosition position = bbs.getExtension(BusbarSectionPosition.class);
        if (position == null) {
            LOGGER.warn("No bus bar section position extension found on {}, only one disconnector is created.", bbs.getId());
            reporter.report(Report.builder()
                    .withKey("noBusbarSectionPositionExtension")
                    .withDefaultMessage("No bus bar section position extension found on ${bbsId}, only one disconnector is created")
                    .withValue("bbsId", bbs.getId())
                    .withSeverity(TypedValue.WARN_SEVERITY)
                    .build());
        } else {
            createTopologyFromBusbarSectionList(voltageLevel, forkNode, loadId, voltageLevel.getNodeBreakerView().getBusbarSectionStream()
                    .filter(b -> b.getExtension(BusbarSectionPosition.class) != null)
                    .filter(b -> b.getExtension(BusbarSectionPosition.class).getSectionIndex() == position.getSectionIndex())
                    .filter(b -> !b.getId().equals(bbsId)));
        }
    }

    private void createTopologyFromBusbarSectionList(VoltageLevel voltageLevel, int forkNode, String loadId, Stream<BusbarSection> bbsStream) {
        bbsStream.forEach(b -> {
            int bbsNode = b.getTerminal().getNodeBreakerView().getNode();
            createNBDisconnector(forkNode, bbsNode, String.valueOf(bbsNode), loadId, voltageLevel.getNodeBreakerView(), true);
        });
    }

    @Override
    public void apply(Network network, ComputationManager computationManager) {
        apply(network);
    }

    @Override
    public void apply(Network network) {
        apply(network, false, Reporter.NO_OP);
    }

    @Override
    public void apply(Network network, boolean throwException, Reporter reporter) {
        VoltageLevel voltageLevel = network.getVoltageLevel(voltageLevelId);
        if (voltageLevel == null) {
            throwExceptionOrLogError(String.format("Voltage level %s is not found", voltageLevelId), "missingVoltageLevel", throwException, reporter);
            return;
        }
        TopologyKind topologyKind = voltageLevel.getTopologyKind();
        if (topologyKind != TopologyKind.NODE_BREAKER) {
            throwExceptionOrLogError(String.format("Voltage level %s is not in node/breaker.", voltageLevelId), "notNodeBreakerVoltageLevel", throwException, reporter);
            return;
        }
        BusbarSection bbs = null;
        if (bbsId != null) {
            bbs = network.getBusbarSection(bbsId);
            if (bbs == null) {
                throwExceptionOrLogError(String.format("Bus bar section %s not found.", bbsId), "notFoundBusbarSection", throwException, reporter);
                return;
            }
            if (bbs.getTerminal().getVoltageLevel() != voltageLevel) {
                throwExceptionOrLogError(String.format("Bus bar section %s is not in voltageLevel %s", bbsId, voltageLevelId), "busbarSectionNotInVoltageLevel", throwException, reporter);
                return;
            }
        }
        if (bbs == null) {
            bbs = voltageLevel.getNodeBreakerView().getBusbarSectionStream().findFirst().orElse(null);
            if (bbs == null) {
                throwExceptionOrLogError(String.format("Voltage level %s has no bus bar section.", voltageLevelId), "noBusbarSectionInVoltageLevel", throwException, reporter);
                return;
            }
            bbsId = bbs.getId();
        }

        int loadNode = voltageLevel.getNodeBreakerView().getMaximumNodeIndex() + 1;
        int forkNode = loadNode + 1;
        loadAdder.setNode(loadNode);
        Load load = loadAdder.add();
        String loadId = load.getId();

        BusbarSectionPosition busbarSectionPosition = bbs.getExtension(BusbarSectionPosition.class);
        if (busbarSectionPosition != null) {
            Map<Integer, List<Integer>> allOrders = getSliceOrdersMap(voltageLevel);
            if (loadPositionInsideSection != PositionInsideSection.SPECIFIC) {
                if (loadPositionInsideSection == PositionInsideSection.FIRST) {
                    loadPositionOrder = allOrders.get(busbarSectionPosition.getSectionIndex()).stream().min(Comparator.naturalOrder()).orElse(1) - 1;
                } else if (loadPositionInsideSection == PositionInsideSection.LAST) {
                    loadPositionOrder = allOrders.get(busbarSectionPosition.getSectionIndex()).stream().max(Comparator.naturalOrder()).orElse(Integer.MAX_VALUE) + 1;
                }
            }
            load.newExtension(ConnectablePositionAdder.class)
                    .newFeeder()
                    .withDirection(loadDirection)
                    .withOrder(loadPositionOrder)
                    .withName(loadId)
                    .add()
                    .add();
        }

        // create switches and a breaker linking the load to the bus bar sections.
        createTopologyAutomatically(network, voltageLevel, loadNode, forkNode, loadId, reporter);
    }

<<<<<<< HEAD
    private Map<Integer, List<Integer>> getSliceOrdersMap(VoltageLevel voltageLevel) {
        Map<Integer, List<Integer>> sliceIndexOrdersMap = new TreeMap<>();
        Map<BusbarSection, List<Integer>> busbarSectionsOrdersMap = new HashMap<>();
        voltageLevel.getConnectableStream(BusbarSection.class)
                .forEach(bbs -> fillConnectableOrders(bbs, busbarSectionsOrdersMap));
        busbarSectionsOrdersMap.forEach((bbs, orders) -> {
            BusbarSectionPosition bbPosition = bbs.getExtension(BusbarSectionPosition.class);
            sliceIndexOrdersMap.putIfAbsent(bbPosition.getSectionIndex(), orders);
        });
        return sliceIndexOrdersMap;
    }

    private void fillConnectableOrders(BusbarSection bbs, Map<BusbarSection, List<Integer>> busbarSectionsOrdersMap) {
        BusbarSectionPosition bbPosition = bbs.getExtension(BusbarSectionPosition.class);
        int bbSection = bbPosition.getSectionIndex();

        if (busbarSectionsOrdersMap.containsKey(bbs)) {
            return;
        }
        List<Integer> orders = busbarSectionsOrdersMap.compute(bbs, (k, v) -> new ArrayList<>());

        bbs.getTerminal().traverse(new Terminal.TopologyTraverser() {
            @Override
            public TraverseResult traverse(Terminal terminal, boolean connected) {
                if (terminal.getVoltageLevel() != bbs.getTerminal().getVoltageLevel()) {
                    return TraverseResult.TERMINATE_PATH;
                }
                Connectable<?> connectable = terminal.getConnectable();
                if (connectable instanceof BusbarSection) {
                    BusbarSection otherBbs = (BusbarSection) connectable;
                    BusbarSectionPosition otherBbPosition = otherBbs.getExtension(BusbarSectionPosition.class);
                    if (otherBbPosition.getSectionIndex() == bbSection) {
                        busbarSectionsOrdersMap.put(otherBbs, orders);
                    } else {
                        return TraverseResult.TERMINATE_PATH;
                    }
=======
    public static List<Pair<String, Integer>> getFeederPositions(VoltageLevel voltageLevel) {
        List<Pair<String, Integer>> feederPositionsOrders = new ArrayList<>();
        voltageLevel.getConnectables().forEach(connectable -> {
            ConnectablePosition<?> position = (ConnectablePosition<?>) connectable.getExtension(ConnectablePosition.class);
            if (position != null) {
                Optional<Integer> order;
                switch (connectable.getType()) {
                    case BUSBAR_SECTION:
                        break;
                    case LOAD:
                    case GENERATOR:
                    case SHUNT_COMPENSATOR:
                    case STATIC_VAR_COMPENSATOR:
                    case HVDC_CONVERTER_STATION:
                    case BATTERY:
                    case DANGLING_LINE:
                    case SWITCH: //Not a connectable
                        order = position.getFeeder().getOrder();
                        if (order.isPresent()) {
                            feederPositionsOrders.add(Pair.of(connectable.getId(), order.get()));
                        }
                        break;
                    case LINE:
                    case TWO_WINDINGS_TRANSFORMER:
                        Branch<?> branch = (Branch<?>) connectable;
                        if (branch.getTerminal1().getVoltageLevel() == voltageLevel) {
                            order = position.getFeeder1().getOrder();
                            if (order.isPresent()) {
                                feederPositionsOrders.add(Pair.of(connectable.getId() + "_terminal1", order.get()));
                            }
                        }
                        if (branch.getTerminal2().getVoltageLevel() == voltageLevel) {
                            order = position.getFeeder2().getOrder();
                            if (order.isPresent()) {
                                feederPositionsOrders.add(Pair.of(connectable.getId() + "_terminal2", order.get()));
                            }
                        }
                        break;
                    case THREE_WINDINGS_TRANSFORMER:
                        ThreeWindingsTransformer twt = (ThreeWindingsTransformer) connectable;
                        if (twt.getLeg1().getTerminal().getVoltageLevel() == voltageLevel) {
                            order = position.getFeeder1().getOrder();
                            if (order.isPresent()) {
                                feederPositionsOrders.add(Pair.of(connectable.getId() + "_terminal1", order.get()));
                            }
                        }
                        if (twt.getLeg2().getTerminal().getVoltageLevel() == voltageLevel) {
                            order = position.getFeeder2().getOrder();
                            if (order.isPresent()) {
                                feederPositionsOrders.add(Pair.of(connectable.getId() + "_terminal2", order.get()));
                            }
                        }
                        if (twt.getLeg3().getTerminal().getVoltageLevel() == voltageLevel) {
                            order = position.getFeeder3().getOrder();
                            if (order.isPresent()) {
                                feederPositionsOrders.add(Pair.of(connectable.getId() + "_terminal3", order.get()));
                            }
                        }
>>>>>>> 0cb47f7f
                }
                ConnectablePosition<?> position = (ConnectablePosition<?>) (connectable.getExtension(ConnectablePosition.class));
                if (position != null) {
                    addOrders(position, orders);
                }
                return TraverseResult.CONTINUE;
            }

            @Override
            public TraverseResult traverse(Switch aSwitch) {
                return TraverseResult.CONTINUE;
            }
        });
    }

    private void addOrders(ConnectablePosition<?> position, List<Integer> orders) {
        if (position.getFeeder() != null) {
            position.getFeeder().getOrder().ifPresent(orders::add);
        } else if (position.getFeeder1() != null) {
            position.getFeeder1().getOrder().ifPresent(orders::add);
            if (position.getFeeder2() != null) {
                position.getFeeder2().getOrder().ifPresent(orders::add);
                if (position.getFeeder3() != null) {
                    position.getFeeder3().getOrder().ifPresent(orders::add);
                }
            }
        }
    }
}<|MERGE_RESOLUTION|>--- conflicted
+++ resolved
@@ -16,7 +16,6 @@
 import com.powsybl.iidm.network.extensions.BusbarSectionPosition;
 import com.powsybl.iidm.network.extensions.ConnectablePosition;
 import com.powsybl.iidm.network.extensions.ConnectablePositionAdder;
-import com.powsybl.math.graph.TraverseResult;
 import org.slf4j.Logger;
 import org.slf4j.LoggerFactory;
 
@@ -119,7 +118,7 @@
     }
 
     public AttachLoad(LoadAdder loadAdder, String voltageLevelId) {
-        this(loadAdder, voltageLevelId, PositionInsideSection.FIRST, ConnectablePosition.Direction.BOTTOM);
+        this(loadAdder, voltageLevelId, PositionInsideSection.LAST, ConnectablePosition.Direction.BOTTOM);
     }
 
     public LoadAdder getLoadAdder() {
@@ -245,130 +244,4 @@
         // create switches and a breaker linking the load to the bus bar sections.
         createTopologyAutomatically(network, voltageLevel, loadNode, forkNode, loadId, reporter);
     }
-
-<<<<<<< HEAD
-    private Map<Integer, List<Integer>> getSliceOrdersMap(VoltageLevel voltageLevel) {
-        Map<Integer, List<Integer>> sliceIndexOrdersMap = new TreeMap<>();
-        Map<BusbarSection, List<Integer>> busbarSectionsOrdersMap = new HashMap<>();
-        voltageLevel.getConnectableStream(BusbarSection.class)
-                .forEach(bbs -> fillConnectableOrders(bbs, busbarSectionsOrdersMap));
-        busbarSectionsOrdersMap.forEach((bbs, orders) -> {
-            BusbarSectionPosition bbPosition = bbs.getExtension(BusbarSectionPosition.class);
-            sliceIndexOrdersMap.putIfAbsent(bbPosition.getSectionIndex(), orders);
-        });
-        return sliceIndexOrdersMap;
-    }
-
-    private void fillConnectableOrders(BusbarSection bbs, Map<BusbarSection, List<Integer>> busbarSectionsOrdersMap) {
-        BusbarSectionPosition bbPosition = bbs.getExtension(BusbarSectionPosition.class);
-        int bbSection = bbPosition.getSectionIndex();
-
-        if (busbarSectionsOrdersMap.containsKey(bbs)) {
-            return;
-        }
-        List<Integer> orders = busbarSectionsOrdersMap.compute(bbs, (k, v) -> new ArrayList<>());
-
-        bbs.getTerminal().traverse(new Terminal.TopologyTraverser() {
-            @Override
-            public TraverseResult traverse(Terminal terminal, boolean connected) {
-                if (terminal.getVoltageLevel() != bbs.getTerminal().getVoltageLevel()) {
-                    return TraverseResult.TERMINATE_PATH;
-                }
-                Connectable<?> connectable = terminal.getConnectable();
-                if (connectable instanceof BusbarSection) {
-                    BusbarSection otherBbs = (BusbarSection) connectable;
-                    BusbarSectionPosition otherBbPosition = otherBbs.getExtension(BusbarSectionPosition.class);
-                    if (otherBbPosition.getSectionIndex() == bbSection) {
-                        busbarSectionsOrdersMap.put(otherBbs, orders);
-                    } else {
-                        return TraverseResult.TERMINATE_PATH;
-                    }
-=======
-    public static List<Pair<String, Integer>> getFeederPositions(VoltageLevel voltageLevel) {
-        List<Pair<String, Integer>> feederPositionsOrders = new ArrayList<>();
-        voltageLevel.getConnectables().forEach(connectable -> {
-            ConnectablePosition<?> position = (ConnectablePosition<?>) connectable.getExtension(ConnectablePosition.class);
-            if (position != null) {
-                Optional<Integer> order;
-                switch (connectable.getType()) {
-                    case BUSBAR_SECTION:
-                        break;
-                    case LOAD:
-                    case GENERATOR:
-                    case SHUNT_COMPENSATOR:
-                    case STATIC_VAR_COMPENSATOR:
-                    case HVDC_CONVERTER_STATION:
-                    case BATTERY:
-                    case DANGLING_LINE:
-                    case SWITCH: //Not a connectable
-                        order = position.getFeeder().getOrder();
-                        if (order.isPresent()) {
-                            feederPositionsOrders.add(Pair.of(connectable.getId(), order.get()));
-                        }
-                        break;
-                    case LINE:
-                    case TWO_WINDINGS_TRANSFORMER:
-                        Branch<?> branch = (Branch<?>) connectable;
-                        if (branch.getTerminal1().getVoltageLevel() == voltageLevel) {
-                            order = position.getFeeder1().getOrder();
-                            if (order.isPresent()) {
-                                feederPositionsOrders.add(Pair.of(connectable.getId() + "_terminal1", order.get()));
-                            }
-                        }
-                        if (branch.getTerminal2().getVoltageLevel() == voltageLevel) {
-                            order = position.getFeeder2().getOrder();
-                            if (order.isPresent()) {
-                                feederPositionsOrders.add(Pair.of(connectable.getId() + "_terminal2", order.get()));
-                            }
-                        }
-                        break;
-                    case THREE_WINDINGS_TRANSFORMER:
-                        ThreeWindingsTransformer twt = (ThreeWindingsTransformer) connectable;
-                        if (twt.getLeg1().getTerminal().getVoltageLevel() == voltageLevel) {
-                            order = position.getFeeder1().getOrder();
-                            if (order.isPresent()) {
-                                feederPositionsOrders.add(Pair.of(connectable.getId() + "_terminal1", order.get()));
-                            }
-                        }
-                        if (twt.getLeg2().getTerminal().getVoltageLevel() == voltageLevel) {
-                            order = position.getFeeder2().getOrder();
-                            if (order.isPresent()) {
-                                feederPositionsOrders.add(Pair.of(connectable.getId() + "_terminal2", order.get()));
-                            }
-                        }
-                        if (twt.getLeg3().getTerminal().getVoltageLevel() == voltageLevel) {
-                            order = position.getFeeder3().getOrder();
-                            if (order.isPresent()) {
-                                feederPositionsOrders.add(Pair.of(connectable.getId() + "_terminal3", order.get()));
-                            }
-                        }
->>>>>>> 0cb47f7f
-                }
-                ConnectablePosition<?> position = (ConnectablePosition<?>) (connectable.getExtension(ConnectablePosition.class));
-                if (position != null) {
-                    addOrders(position, orders);
-                }
-                return TraverseResult.CONTINUE;
-            }
-
-            @Override
-            public TraverseResult traverse(Switch aSwitch) {
-                return TraverseResult.CONTINUE;
-            }
-        });
-    }
-
-    private void addOrders(ConnectablePosition<?> position, List<Integer> orders) {
-        if (position.getFeeder() != null) {
-            position.getFeeder().getOrder().ifPresent(orders::add);
-        } else if (position.getFeeder1() != null) {
-            position.getFeeder1().getOrder().ifPresent(orders::add);
-            if (position.getFeeder2() != null) {
-                position.getFeeder2().getOrder().ifPresent(orders::add);
-                if (position.getFeeder3() != null) {
-                    position.getFeeder3().getOrder().ifPresent(orders::add);
-                }
-            }
-        }
-    }
 }