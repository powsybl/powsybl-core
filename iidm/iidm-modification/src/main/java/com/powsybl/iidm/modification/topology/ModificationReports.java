--- conflicted
+++ resolved
@@ -193,14 +193,16 @@
                 .build());
     }
 
-<<<<<<< HEAD
     static void busbarsInDifferentVoltageLevels(Reporter reporter, String busbarSectionId1, String busbarSectionId2) {
         reporter.report(Report.builder()
                 .withKey("busbarsInDifferentVoltageLevels")
                 .withDefaultMessage("Busbar sections ${busbarSectionId1} and ${busbarSectionId2} are in two different voltage levels.")
                 .withValue("busbarSectionId1", busbarSectionId1)
                 .withValue("busbarSectionId2", busbarSectionId2)
-=======
+                .withSeverity(TypedValue.ERROR_SEVERITY)
+                .build());
+    }
+
     static void unsupportedVoltageLevelTopologyKind(Reporter reporter, String voltageLevelId, TopologyKind expected, TopologyKind actual) {
         reporter.report(Report.builder()
                 .withKey("unsupportedVoltageLevelTopologyKind")
@@ -208,12 +210,10 @@
                 .withValue("voltageLevelId", voltageLevelId)
                 .withValue("actualTopology", actual.name())
                 .withValue("expectedTopology", expected.name())
->>>>>>> 1550c25a
-                .withSeverity(TypedValue.ERROR_SEVERITY)
-                .build());
-    }
-
-<<<<<<< HEAD
+                .withSeverity(TypedValue.ERROR_SEVERITY)
+                .build());
+    }
+
     static void newCouplingDeviceAddedReport(Reporter reporter, String voltageLevelId, String bbsId1, String bbsId2, int nbOpenDisconnectors) {
         reporter.report(Report.builder()
                 .withKey("newCouplingDeviceAdded")
@@ -224,7 +224,9 @@
                 .withValue("bbsId2", bbsId2)
                 .withValue("nbOpenDisconnectors", nbOpenDisconnectors)
                 .withSeverity(TypedValue.INFO_SEVERITY)
-=======
+                .build());
+    }
+
     static void unsupportedSwitchKind(Reporter reporter, EnumSet<SwitchKind> expected, SwitchKind actual) {
         reporter.report(Report.builder()
                 .withKey("unsupportedSwitchKind")
@@ -232,7 +234,6 @@
                 .withValue("actualSwitchKind", actual.name())
                 .withValue("expectedSwitchKinds", expected.toString())
                 .withSeverity(TypedValue.WARN_SEVERITY)
->>>>>>> 1550c25a
                 .build());
     }
 
