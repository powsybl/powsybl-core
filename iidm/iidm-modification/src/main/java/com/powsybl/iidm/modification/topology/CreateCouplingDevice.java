/**
 * Copyright (c) 2022, RTE (http://www.rte-france.com)
 * This Source Code Form is subject to the terms of the Mozilla Public
 * License, v. 2.0. If a copy of the MPL was not distributed with this
 * file, You can obtain one at http://mozilla.org/MPL/2.0/.
 */
package com.powsybl.iidm.modification.topology;

import com.powsybl.commons.PowsyblException;
import com.powsybl.commons.reporter.Reporter;
import com.powsybl.computation.ComputationManager;
import com.powsybl.iidm.modification.AbstractNetworkModification;
import com.powsybl.iidm.network.*;
import com.powsybl.iidm.network.extensions.BusbarSectionPosition;
import org.slf4j.Logger;
import org.slf4j.LoggerFactory;

import java.util.*;

import static com.powsybl.iidm.modification.util.ModificationLogs.busOrBbsDoesNotExist;
import static com.powsybl.iidm.modification.util.ModificationReports.*;
import static com.powsybl.iidm.modification.topology.TopologyModificationUtils.*;

/**
 * Adds a coupling device between two busbar sections. If topology extensions are present, then it creates open
 * disconnectors to connect the breaker to every parallel busbar section, else does not create them.
 * If there are exactly two busbar sections and
 * that they must have the same sectionIndex, then no open disconnector is created.
 * @author Coline Piloquet <coline.piloquet at rte-france.com>
 */
public class CreateCouplingDevice extends AbstractNetworkModification {

    private static final Logger LOGGER = LoggerFactory.getLogger(CreateCouplingDevice.class);

    private final String busOrBbsId1;

    private final String busOrBbsId2;

    private String switchPrefixId;

    CreateCouplingDevice(String busOrBbsId1, String busOrBbsId2, String switchPrefixId) {
        this.busOrBbsId1 = Objects.requireNonNull(busOrBbsId1, "Busbar section 1 not defined");
        this.busOrBbsId2 = Objects.requireNonNull(busOrBbsId2, "Busbar section 2 not defined");
        this.switchPrefixId = switchPrefixId;
    }

    public String getBusOrBbsId1() {
        return busOrBbsId1;
    }

    /**
     * @deprecated Use {@link #getBusOrBbsId1()} instead.
     */
    @Deprecated(since = "5.2.0")
    public String getBbsId1() {
        return getBusOrBbsId1();
    }

    public String getBusOrBbsId2() {
        return busOrBbsId2;
    }

    /**
     * @deprecated Use {@link #getBusOrBbsId2()} instead.
     */
    @Deprecated(since = "5.2.0")
    public String getBbsId2() {
        return getBusOrBbsId2();
    }

    public Optional<String> getSwitchPrefixId() {
        return Optional.ofNullable(switchPrefixId);
    }

    @Override
    public void apply(Network network, NamingStrategy namingStrategy, boolean throwException, ComputationManager computationManager, Reporter reporter) {
        Identifiable<?> busOrBbs1 = network.getIdentifiable(busOrBbsId1);
        Identifiable<?> busOrBbs2 = network.getIdentifiable(busOrBbsId2);
        if (failBbs(busOrBbs1, busOrBbs2, reporter, throwException)) {
            return;
        }

        VoltageLevel voltageLevel1 = getVoltageLevel(busOrBbs1, reporter, throwException);
        VoltageLevel voltageLevel2 = getVoltageLevel(busOrBbs2, reporter, throwException);
        if (voltageLevel1 == null || voltageLevel2 == null) {
            LOGGER.error("Voltage level associated to {} or {} not found.", busOrBbs1, busOrBbs2);
            notFoundBusOrBusbarSectionVoltageLevelReport(reporter, busOrBbsId1, busOrBbsId2);
            if (throwException) {
                throw new PowsyblException(String.format("Voltage level associated to %s or %s not found.", busOrBbs1, busOrBbs2));
            }
            return;
        }
        if (voltageLevel1 != voltageLevel2) {
            LOGGER.error("{} and {} are in two different voltage levels.", busOrBbsId1, busOrBbsId2);
            unexpectedDifferentVoltageLevels(reporter, busOrBbsId1, busOrBbsId2);
            if (throwException) {
                throw new PowsyblException(String.format("%s and %s are in two different voltage levels.", busOrBbsId1, busOrBbsId2));
            }
            return;
        }
        if (busOrBbs1 instanceof Bus && busOrBbs2 instanceof Bus) {
            if (switchPrefixId == null) {
                switchPrefixId = voltageLevel1.getId();
            }
            // buses are identifiable: voltage level is BUS_BREAKER
            createBusBreakerSwitch(busOrBbsId1, busOrBbsId2, namingStrategy.getSwitchId(switchPrefixId), voltageLevel1.getBusBreakerView());
        } else if (busOrBbs1 instanceof BusbarSection bbs1 && busOrBbs2 instanceof BusbarSection bbs2) {
<<<<<<< HEAD
            applyOnBusbarSections(voltageLevel1, voltageLevel2, bbs1, bbs2, namingStrategy, reporter);
=======
            // busbar sections exist: voltage level is NODE_BREAKER
            applyOnBusbarSections(voltageLevel1, voltageLevel2, bbs1, bbs2, reporter);
>>>>>>> fa393a65
        }
        LOGGER.info("New coupling device was added to voltage level {} between {} and {}", voltageLevel1.getId(), busOrBbs1, busOrBbs2);
        newCouplingDeviceAddedReport(reporter, voltageLevel1.getId(), busOrBbsId1, busOrBbsId2);
    }

    /**
     * Apply the modification on the two specified busbar sections
     */
<<<<<<< HEAD
    private void applyOnBusbarSections(VoltageLevel voltageLevel1, VoltageLevel voltageLevel2, BusbarSection bbs1, BusbarSection bbs2, NamingStrategy namingStrategy, Reporter reporter) {
        if (switchPrefixId == null) {
            switchPrefixId = namingStrategy.getSwitchBaseId(voltageLevel1, bbs1, bbs2);
        }
=======
    private void applyOnBusbarSections(VoltageLevel voltageLevel1, VoltageLevel voltageLevel2, BusbarSection bbs1, BusbarSection bbs2, Reporter reporter) {
>>>>>>> fa393a65
        // busbar sections exist: voltage level is NODE_BREAKER
        int breakerNode1 = voltageLevel1.getNodeBreakerView().getMaximumNodeIndex() + 1;
        int breakerNode2 = breakerNode1 + 1;
        int nbOpenDisconnectors = 0;

        // Breaker
<<<<<<< HEAD
        createNBBreaker(breakerNode1, breakerNode2, namingStrategy.getBreakerId(switchPrefixId), voltageLevel1.getNodeBreakerView(), false);

        // Disconnectors
        BusbarSectionPosition position1 = bbs1.getExtension(BusbarSectionPosition.class);
        BusbarSectionPosition position2 = bbs2.getExtension(BusbarSectionPosition.class);
        boolean checkAndFilterOtherBbs = position1 != null && position2 != null && position1.getSectionIndex() == position2.getSectionIndex();
        if (position1 != null) {
            // List of the bars for the first section
            List<BusbarSection> bbsList1 = voltageLevel1.getNodeBreakerView().getBusbarSectionStream()
                .filter(b -> b.getExtension(BusbarSectionPosition.class) != null)
                .filter(b -> b.getExtension(BusbarSectionPosition.class).getSectionIndex() == position1.getSectionIndex()).collect(Collectors.toList());

            // If the two busbarsections are in the same section, filter the second one if there are two busbarsections in the list
            if (checkAndFilterOtherBbs && bbsList1.size() == 2) {
                bbsList1 = bbsList1.stream().filter(b -> !b.getId().equals(busOrBbsId2)).collect(Collectors.toList());
            }

            // Disconnectors on side 1
            createDisconnectorTopologyFromBusbarSectionList(voltageLevel1, breakerNode1, namingStrategy, switchPrefixId, bbsList1, bbs1, checkAndFilterOtherBbs ? 1 : 0);
            nbOpenDisconnectors += bbsList1.size() - 1;
        } else {
            createDisconnectorTopologyFromBusbarSectionList(voltageLevel1, breakerNode1, namingStrategy, switchPrefixId, bbs1);
=======
        createNBBreaker(breakerNode1, breakerNode2, "", switchPrefixId, voltageLevel1.getNodeBreakerView(), false);

        // Positions
        BusbarSectionPosition position1 = bbs1.getExtension(BusbarSectionPosition.class);
        BusbarSectionPosition position2 = bbs2.getExtension(BusbarSectionPosition.class);
        boolean bbsOnSameSection = position1 != null && position2 != null && position1.getSectionIndex() == position2.getSectionIndex();

        // If the positions are defined and on the same section, check if the first side is on the first bar or the second side on the last bar.
        // If true, the last bar will not be connected on the first side nor the first bar on the second side.
        // If false, it will be the opposite.
        boolean avoidLastBarOnFirstSide = bbsOnSameSection && checkSides(voltageLevel1, position1, position2);

        // Disconnectors
        if (position1 != null) {

            // List of the bars for the first section and creation of the topology
            List<BusbarSection> bbsList1 = computeBbsListAndCreateTopology(voltageLevel1, position1, bbs1, bbsOnSameSection, breakerNode1, avoidLastBarOnFirstSide);

            nbOpenDisconnectors += bbsList1.size() - 1;
        } else {
            createDisconnectorTopology(voltageLevel1, breakerNode1, switchPrefixId, List.of(bbs1), bbs1);
>>>>>>> fa393a65
            LOGGER.warn("No busbar section position extension found on {}, only one disconnector is created.", bbs1.getId());
            noBusbarSectionPositionExtensionReport(reporter, bbs1);
        }
        if (position2 != null) {
<<<<<<< HEAD
            // List of the bars for the second section
            List<BusbarSection> bbsList2 = voltageLevel2.getNodeBreakerView().getBusbarSectionStream()
                .filter(b -> b.getExtension(BusbarSectionPosition.class) != null)
                .filter(b -> b.getExtension(BusbarSectionPosition.class).getSectionIndex() == position2.getSectionIndex()).collect(Collectors.toList());

            // If the two busbarsections are in the same section, filter the second one if there are two busbarsections in the list
            if (checkAndFilterOtherBbs && bbsList2.size() == 2) {
                bbsList2 = bbsList2.stream().filter(b -> !b.getId().equals(busOrBbsId1)).collect(Collectors.toList());
            }

            // Disconnectors on side 2
            createDisconnectorTopologyFromBusbarSectionList(voltageLevel2, breakerNode2, namingStrategy, switchPrefixId, bbsList2, bbs2, checkAndFilterOtherBbs ? 2 : 0);
            nbOpenDisconnectors += bbsList2.size() - 1;
        } else {
            createDisconnectorTopologyFromBusbarSectionList(voltageLevel2, breakerNode2, namingStrategy, switchPrefixId, bbs2);
=======
            // List of the bars for the second section and creation of the topology
            List<BusbarSection> bbsList2 = computeBbsListAndCreateTopology(voltageLevel2, position2, bbs2, bbsOnSameSection, breakerNode2, !avoidLastBarOnFirstSide);

            nbOpenDisconnectors += bbsList2.size() - 1;
        } else {
            createDisconnectorTopology(voltageLevel2, breakerNode2, switchPrefixId, List.of(bbs2), bbs2);
>>>>>>> fa393a65
            LOGGER.warn("No busbar section position extension found on {}, only one disconnector is created.", bbs2.getId());
            noBusbarSectionPositionExtensionReport(reporter, bbs2);
        }

        if (nbOpenDisconnectors > 0) {
            LOGGER.info("{} open disconnectors created on parallel busbar section in voltage level {}", nbOpenDisconnectors, voltageLevel1.getId());
            openDisconnectorsAddedReport(reporter, voltageLevel1.getId(), nbOpenDisconnectors);
        }
    }

<<<<<<< HEAD
=======
    /**
     * Check if the first side is on the first bar or the second side on the last bar
     * @param voltageLevel Voltage level in which the busbar sections are located
     * @param position1 Position on the first side
     * @param position2 Position on the second side
     * @return True if the first side is on the first bar or the second side is on the last bar, else False
     */
    private boolean checkSides(VoltageLevel voltageLevel, BusbarSectionPosition position1, BusbarSectionPosition position2) {
        // Check if the first side is on the first bar or the second side on the last bar
        OptionalInt minBbsIndex = getParallelBusbarSections(voltageLevel, position1).stream()
            .mapToInt(b -> b.getExtension(BusbarSectionPosition.class).getBusbarIndex()).min();
        OptionalInt maxBbsIndex = getParallelBusbarSections(voltageLevel, position2).stream()
            .mapToInt(b -> b.getExtension(BusbarSectionPosition.class).getBusbarIndex()).max();
        return position1.getBusbarIndex() == minBbsIndex.orElseThrow()
            || position2.getBusbarIndex() == maxBbsIndex.orElseThrow();
    }

    /**
     * Computes the list of the bars on which to connect the coupling device for the current side and creates the
     * disconnectors for the different parallel busbar sections.
     * @param voltageLevel Voltage level in which the busbar sections are located
     * @param position Position of the current bar
     * @param bbs Current bar
     * @param bbsOnSameSection True if the two busbar sections are located on the same section
     * @param breakerNode Node on the current site of the breaker
     * @param avoidLastBar If true, the last bar will not be connected, if false the first one will not be connected.
     * @return List of the busbar sections on which a connection was made
     */
    private List<BusbarSection> computeBbsListAndCreateTopology(VoltageLevel voltageLevel, BusbarSectionPosition position, BusbarSection bbs, boolean bbsOnSameSection, int breakerNode, boolean avoidLastBar) {

        // List of the bars parallel to the given position
        List<BusbarSection> bbsList = getParallelBusbarSections(voltageLevel, position);

        // If the two busbarsections are in the same section, avoid the last bar if avoidLastBar is true, else the first one
        if (bbsOnSameSection) {
            if (avoidLastBar) {
                int maxBbsIndex = bbsList.stream().mapToInt(b -> b.getExtension(BusbarSectionPosition.class).getBusbarIndex()).max().orElseThrow();
                bbsList = bbsList.stream().filter(b -> b.getExtension(BusbarSectionPosition.class).getBusbarIndex() != maxBbsIndex).toList();
            } else {
                int minBbsIndex = bbsList.stream().mapToInt(b -> b.getExtension(BusbarSectionPosition.class).getBusbarIndex()).min().orElseThrow();
                bbsList = bbsList.stream().filter(b -> b.getExtension(BusbarSectionPosition.class).getBusbarIndex() != minBbsIndex).toList();
            }
        }

        // Disconnectors
        createDisconnectorTopology(voltageLevel, breakerNode, switchPrefixId, bbsList, bbs);
        return bbsList;
    }

>>>>>>> fa393a65
    private boolean failBbs(Identifiable<?> bbs1, Identifiable<?> bbs2, Reporter reporter, boolean throwException) {
        if (bbs1 == null) {
            busOrBbsDoesNotExist(busOrBbsId1, reporter, throwException);
            return true;
        }
        if (bbs2 == null) {
            busOrBbsDoesNotExist(busOrBbsId2, reporter, throwException);
            return true;
        }
        if (bbs1 == bbs2) {
            LOGGER.error("No coupling device can be created on a same busbar section or bus ({})", busOrBbsId1);
            noCouplingDeviceOnSameBusOrBusbarSection(reporter, busOrBbsId1);
            if (throwException) {
                throw new PowsyblException(String.format("No coupling device can be created on a same bus or busbar section (%s)", busOrBbsId1));
            }
            return true;
        }
        return false;
    }

    private static VoltageLevel getVoltageLevel(Identifiable<?> identifiable, Reporter reporter, boolean throwException) {
        if (identifiable instanceof Bus bus) {
            return bus.getVoltageLevel();
        }
        if (identifiable instanceof BusbarSection bbs) {
            return bbs.getTerminal().getVoltageLevel();
        }
        LOGGER.error("Unexpected type of identifiable {}: {}", identifiable.getId(), identifiable.getType());
        unexpectedIdentifiableType(reporter, identifiable);
        if (throwException) {
            throw new PowsyblException("Unexpected type of identifiable " + identifiable.getId() + ": " + identifiable.getType());
        }
        return null;
    }
}<|MERGE_RESOLUTION|>--- conflicted
+++ resolved
@@ -105,12 +105,8 @@
             // buses are identifiable: voltage level is BUS_BREAKER
             createBusBreakerSwitch(busOrBbsId1, busOrBbsId2, namingStrategy.getSwitchId(switchPrefixId), voltageLevel1.getBusBreakerView());
         } else if (busOrBbs1 instanceof BusbarSection bbs1 && busOrBbs2 instanceof BusbarSection bbs2) {
-<<<<<<< HEAD
+            // busbar sections exist: voltage level is NODE_BREAKER
             applyOnBusbarSections(voltageLevel1, voltageLevel2, bbs1, bbs2, namingStrategy, reporter);
-=======
-            // busbar sections exist: voltage level is NODE_BREAKER
-            applyOnBusbarSections(voltageLevel1, voltageLevel2, bbs1, bbs2, reporter);
->>>>>>> fa393a65
         }
         LOGGER.info("New coupling device was added to voltage level {} between {} and {}", voltageLevel1.getId(), busOrBbs1, busOrBbs2);
         newCouplingDeviceAddedReport(reporter, voltageLevel1.getId(), busOrBbsId1, busOrBbsId2);
@@ -119,45 +115,17 @@
     /**
      * Apply the modification on the two specified busbar sections
      */
-<<<<<<< HEAD
     private void applyOnBusbarSections(VoltageLevel voltageLevel1, VoltageLevel voltageLevel2, BusbarSection bbs1, BusbarSection bbs2, NamingStrategy namingStrategy, Reporter reporter) {
         if (switchPrefixId == null) {
             switchPrefixId = namingStrategy.getSwitchBaseId(voltageLevel1, bbs1, bbs2);
         }
-=======
-    private void applyOnBusbarSections(VoltageLevel voltageLevel1, VoltageLevel voltageLevel2, BusbarSection bbs1, BusbarSection bbs2, Reporter reporter) {
->>>>>>> fa393a65
         // busbar sections exist: voltage level is NODE_BREAKER
         int breakerNode1 = voltageLevel1.getNodeBreakerView().getMaximumNodeIndex() + 1;
         int breakerNode2 = breakerNode1 + 1;
         int nbOpenDisconnectors = 0;
 
         // Breaker
-<<<<<<< HEAD
         createNBBreaker(breakerNode1, breakerNode2, namingStrategy.getBreakerId(switchPrefixId), voltageLevel1.getNodeBreakerView(), false);
-
-        // Disconnectors
-        BusbarSectionPosition position1 = bbs1.getExtension(BusbarSectionPosition.class);
-        BusbarSectionPosition position2 = bbs2.getExtension(BusbarSectionPosition.class);
-        boolean checkAndFilterOtherBbs = position1 != null && position2 != null && position1.getSectionIndex() == position2.getSectionIndex();
-        if (position1 != null) {
-            // List of the bars for the first section
-            List<BusbarSection> bbsList1 = voltageLevel1.getNodeBreakerView().getBusbarSectionStream()
-                .filter(b -> b.getExtension(BusbarSectionPosition.class) != null)
-                .filter(b -> b.getExtension(BusbarSectionPosition.class).getSectionIndex() == position1.getSectionIndex()).collect(Collectors.toList());
-
-            // If the two busbarsections are in the same section, filter the second one if there are two busbarsections in the list
-            if (checkAndFilterOtherBbs && bbsList1.size() == 2) {
-                bbsList1 = bbsList1.stream().filter(b -> !b.getId().equals(busOrBbsId2)).collect(Collectors.toList());
-            }
-
-            // Disconnectors on side 1
-            createDisconnectorTopologyFromBusbarSectionList(voltageLevel1, breakerNode1, namingStrategy, switchPrefixId, bbsList1, bbs1, checkAndFilterOtherBbs ? 1 : 0);
-            nbOpenDisconnectors += bbsList1.size() - 1;
-        } else {
-            createDisconnectorTopologyFromBusbarSectionList(voltageLevel1, breakerNode1, namingStrategy, switchPrefixId, bbs1);
-=======
-        createNBBreaker(breakerNode1, breakerNode2, "", switchPrefixId, voltageLevel1.getNodeBreakerView(), false);
 
         // Positions
         BusbarSectionPosition position1 = bbs1.getExtension(BusbarSectionPosition.class);
@@ -173,40 +141,21 @@
         if (position1 != null) {
 
             // List of the bars for the first section and creation of the topology
-            List<BusbarSection> bbsList1 = computeBbsListAndCreateTopology(voltageLevel1, position1, bbs1, bbsOnSameSection, breakerNode1, avoidLastBarOnFirstSide);
+            List<BusbarSection> bbsList1 = computeBbsListAndCreateTopology(voltageLevel1, position1, bbs1, namingStrategy, bbsOnSameSection, breakerNode1, avoidLastBarOnFirstSide);
 
             nbOpenDisconnectors += bbsList1.size() - 1;
         } else {
-            createDisconnectorTopology(voltageLevel1, breakerNode1, switchPrefixId, List.of(bbs1), bbs1);
->>>>>>> fa393a65
+            createDisconnectorTopology(voltageLevel1, breakerNode1, namingStrategy, switchPrefixId, List.of(bbs1), bbs1);
             LOGGER.warn("No busbar section position extension found on {}, only one disconnector is created.", bbs1.getId());
             noBusbarSectionPositionExtensionReport(reporter, bbs1);
         }
         if (position2 != null) {
-<<<<<<< HEAD
-            // List of the bars for the second section
-            List<BusbarSection> bbsList2 = voltageLevel2.getNodeBreakerView().getBusbarSectionStream()
-                .filter(b -> b.getExtension(BusbarSectionPosition.class) != null)
-                .filter(b -> b.getExtension(BusbarSectionPosition.class).getSectionIndex() == position2.getSectionIndex()).collect(Collectors.toList());
-
-            // If the two busbarsections are in the same section, filter the second one if there are two busbarsections in the list
-            if (checkAndFilterOtherBbs && bbsList2.size() == 2) {
-                bbsList2 = bbsList2.stream().filter(b -> !b.getId().equals(busOrBbsId1)).collect(Collectors.toList());
-            }
-
-            // Disconnectors on side 2
-            createDisconnectorTopologyFromBusbarSectionList(voltageLevel2, breakerNode2, namingStrategy, switchPrefixId, bbsList2, bbs2, checkAndFilterOtherBbs ? 2 : 0);
+            // List of the bars for the second section and creation of the topology
+            List<BusbarSection> bbsList2 = computeBbsListAndCreateTopology(voltageLevel2, position2, bbs2, namingStrategy, bbsOnSameSection, breakerNode2, !avoidLastBarOnFirstSide);
+
             nbOpenDisconnectors += bbsList2.size() - 1;
         } else {
-            createDisconnectorTopologyFromBusbarSectionList(voltageLevel2, breakerNode2, namingStrategy, switchPrefixId, bbs2);
-=======
-            // List of the bars for the second section and creation of the topology
-            List<BusbarSection> bbsList2 = computeBbsListAndCreateTopology(voltageLevel2, position2, bbs2, bbsOnSameSection, breakerNode2, !avoidLastBarOnFirstSide);
-
-            nbOpenDisconnectors += bbsList2.size() - 1;
-        } else {
-            createDisconnectorTopology(voltageLevel2, breakerNode2, switchPrefixId, List.of(bbs2), bbs2);
->>>>>>> fa393a65
+            createDisconnectorTopology(voltageLevel2, breakerNode2, namingStrategy, switchPrefixId, List.of(bbs2), bbs2);
             LOGGER.warn("No busbar section position extension found on {}, only one disconnector is created.", bbs2.getId());
             noBusbarSectionPositionExtensionReport(reporter, bbs2);
         }
@@ -217,8 +166,6 @@
         }
     }
 
-<<<<<<< HEAD
-=======
     /**
      * Check if the first side is on the first bar or the second side on the last bar
      * @param voltageLevel Voltage level in which the busbar sections are located
@@ -247,7 +194,7 @@
      * @param avoidLastBar If true, the last bar will not be connected, if false the first one will not be connected.
      * @return List of the busbar sections on which a connection was made
      */
-    private List<BusbarSection> computeBbsListAndCreateTopology(VoltageLevel voltageLevel, BusbarSectionPosition position, BusbarSection bbs, boolean bbsOnSameSection, int breakerNode, boolean avoidLastBar) {
+    private List<BusbarSection> computeBbsListAndCreateTopology(VoltageLevel voltageLevel, BusbarSectionPosition position, BusbarSection bbs, NamingStrategy namingStrategy, boolean bbsOnSameSection, int breakerNode, boolean avoidLastBar) {
 
         // List of the bars parallel to the given position
         List<BusbarSection> bbsList = getParallelBusbarSections(voltageLevel, position);
@@ -264,11 +211,10 @@
         }
 
         // Disconnectors
-        createDisconnectorTopology(voltageLevel, breakerNode, switchPrefixId, bbsList, bbs);
+        createDisconnectorTopology(voltageLevel, breakerNode, namingStrategy, switchPrefixId, bbsList, bbs);
         return bbsList;
     }
 
->>>>>>> fa393a65
     private boolean failBbs(Identifiable<?> bbs1, Identifiable<?> bbs2, Reporter reporter, boolean throwException) {
         if (bbs1 == null) {
             busOrBbsDoesNotExist(busOrBbsId1, reporter, throwException);
