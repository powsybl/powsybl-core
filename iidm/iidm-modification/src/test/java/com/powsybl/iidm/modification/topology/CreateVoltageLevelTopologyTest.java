/**
 * Copyright (c) 2022, RTE (http://www.rte-france.com)
 * This Source Code Form is subject to the terms of the Mozilla Public
 * License, v. 2.0. If a copy of the MPL was not distributed with this
 * file, You can obtain one at http://mozilla.org/MPL/2.0/.
 * SPDX-License-Identifier: MPL-2.0
 */
package com.powsybl.iidm.modification.topology;

import com.powsybl.commons.PowsyblException;
import com.powsybl.commons.report.ReportNode;
import com.powsybl.computation.local.LocalComputationManager;
import com.powsybl.iidm.modification.AbstractNetworkModification;
import com.powsybl.iidm.modification.NetworkModification;
import com.powsybl.iidm.modification.NetworkModificationImpact;
import com.powsybl.iidm.network.BusbarSection;
import com.powsybl.iidm.network.Network;
import com.powsybl.iidm.network.SwitchKind;
import com.powsybl.iidm.network.TopologyKind;
import com.powsybl.iidm.network.extensions.BusbarSectionPosition;
import com.powsybl.iidm.network.test.EurostagTutorialExample1Factory;
import org.junit.jupiter.api.Test;

import java.io.IOException;
import java.time.ZonedDateTime;

import static com.powsybl.iidm.modification.topology.TopologyTestUtils.VLTEST;
import static com.powsybl.iidm.modification.topology.TopologyTestUtils.createNbNetwork;
import static org.junit.jupiter.api.Assertions.*;

/**
 * @author Miora Vedelago {@literal <miora.ralambotiana at rte-france.com>}
 */
class CreateVoltageLevelTopologyTest extends AbstractModificationTest {

    @Test
    void test() throws IOException {
        Network network = createNbNetwork();
        CreateVoltageLevelTopology modification = new CreateVoltageLevelTopologyBuilder()
                .withVoltageLevelId(VLTEST)
                .withAlignedBusesOrBusbarCount(3)
                .withSectionCount(4)
                .withSwitchKinds(SwitchKind.BREAKER, SwitchKind.DISCONNECTOR, SwitchKind.DISCONNECTOR)
                .build();
        modification.apply(network);
        writeXmlTest(network, "/create-vl-topo-test.xiidm");
    }

    @Test
    void testComplete() throws IOException {
        Network network = createNbNetwork();
        CreateVoltageLevelTopology modification = new CreateVoltageLevelTopologyBuilder()
                .withVoltageLevelId(VLTEST)
                .withAlignedBusesOrBusbarCount(3)
                .withSectionCount(4)
                .withBusbarSectionPrefixId("BBS_TEST")
                .withSwitchPrefixId("SW_TEST")
                .withSwitchKinds(SwitchKind.BREAKER, SwitchKind.DISCONNECTOR, SwitchKind.DISCONNECTOR)
                .build();
        modification.apply(network);
        writeXmlTest(network, "/create-vl-topo-test-complete.xiidm");
    }

    @Test
    void testWithNullSwitchKind() {
        Network network = createNbNetwork();
        ReportNode reportNode = ReportNode.newRootReportNode().withMessageTemplate("reportTest", "Testing reportNode").build();
        CreateVoltageLevelTopology modification = new CreateVoltageLevelTopologyBuilder()
                .withVoltageLevelId(VLTEST)
                .withAlignedBusesOrBusbarCount(3)
                .withSectionCount(4)
                .withSwitchKinds(SwitchKind.BREAKER, null, SwitchKind.DISCONNECTOR)
                .build();
        PowsyblException e = assertThrows(PowsyblException.class, () -> modification.apply(network, true, reportNode));
        assertEquals("All switch kinds must be defined", e.getMessage());
        assertEquals("undefinedSwitchKind", reportNode.getChildren().get(0).getMessageKey());

        // Check nothing is created if throwException is false
        modification.apply(network);
        assertEquals(0, network.getVoltageLevel(VLTEST).getNodeBreakerView().getBusbarSectionCount());
    }

    @Test
    void testWithUnsupportedSwitchKind() {
        Network network = createNbNetwork();
        ReportNode reportNode = ReportNode.newRootReportNode().withMessageTemplate("reportTest", "Testing reportNode").build();
        CreateVoltageLevelTopology modification = new CreateVoltageLevelTopologyBuilder()
                .withVoltageLevelId(VLTEST)
                .withAlignedBusesOrBusbarCount(3)
                .withSectionCount(4)
                .withSwitchKinds(SwitchKind.BREAKER, SwitchKind.LOAD_BREAK_SWITCH, SwitchKind.DISCONNECTOR)
                .build();
        PowsyblException e = assertThrows(PowsyblException.class, () -> modification.apply(network, true, reportNode));
        assertEquals("Switch kinds must be DISCONNECTOR or BREAKER", e.getMessage());
        assertEquals("wrongSwitchKind", reportNode.getChildren().get(0).getMessageKey());

        // Check nothing is created if throwException is false
        modification.apply(network);
        assertEquals(0, network.getVoltageLevel(VLTEST).getNodeBreakerView().getBusbarSectionCount());
    }

    @Test
    void testWithNegativeCount() {
        Network network = createNbNetwork();
        ReportNode reportNode = ReportNode.newRootReportNode().withMessageTemplate("reportTest", "Testing reportNode").build();
        NetworkModification modification = new CreateVoltageLevelTopologyBuilder()
                .withVoltageLevelId(VLTEST)
                .withAlignedBusesOrBusbarCount(-1)
                .withSectionCount(4)
                .withSwitchKinds(SwitchKind.BREAKER, SwitchKind.DISCONNECTOR, SwitchKind.DISCONNECTOR)
                .build();
        PowsyblException e = assertThrows(PowsyblException.class, () -> modification.apply(network, true, reportNode));
        assertEquals("busbar count must be >= 1", e.getMessage());
        assertEquals("countLowerThanMin", reportNode.getChildren().get(0).getMessageKey());

        // Check nothing is created if throwException is false
        modification.apply(network);
        assertEquals(0, network.getVoltageLevel(VLTEST).getNodeBreakerView().getBusbarSectionCount());
    }

    @Test
    void testWithOneSection() {
        Network network = createNbNetwork();
        CreateVoltageLevelTopology modification = new CreateVoltageLevelTopologyBuilder()
                .withVoltageLevelId(VLTEST)
                .withAlignedBusesOrBusbarCount(2)
                .withSectionCount(1)
                .build();
        modification.apply(network);

        BusbarSection bbs1 = network.getBusbarSection("VLTEST_1_1");
        BusbarSection bbs2 = network.getBusbarSection("VLTEST_2_1");
        assertNotNull(bbs1);
        assertNotNull(bbs2);

        BusbarSectionPosition bbsp1 = bbs1.getExtension(BusbarSectionPosition.class);
        BusbarSectionPosition bbsp2 = bbs2.getExtension(BusbarSectionPosition.class);
        assertNotNull(bbsp1);
        assertNotNull(bbsp2);

        assertEquals(1, bbsp1.getBusbarIndex());
        assertEquals(1, bbsp1.getSectionIndex());

        assertEquals(2, bbsp2.getBusbarIndex());
        assertEquals(1, bbsp2.getSectionIndex());
    }

    @Test
    void testWithUnexpectedSwitchKindsSize() {
        Network network = createNbNetwork();
        ReportNode reportNode = ReportNode.newRootReportNode().withMessageTemplate("reportTest", "Testing reportNode").build();
        CreateVoltageLevelTopology modification = new CreateVoltageLevelTopologyBuilder()
                .withVoltageLevelId(VLTEST)
                .withAlignedBusesOrBusbarCount(3)
                .withSectionCount(4)
                .withSwitchKinds(SwitchKind.BREAKER)
                .build();
        PowsyblException e = assertThrows(PowsyblException.class, () -> modification.apply(network, true, reportNode));
        assertEquals("Unexpected switch kinds count (1). Should be 3", e.getMessage());
        assertEquals("unexpectedSwitchKindsCount", reportNode.getChildren().get(0).getMessageKey());

        // Check nothing is created if throwException is false
        modification.apply(network);
        assertEquals(0, network.getVoltageLevel(VLTEST).getNodeBreakerView().getBusbarSectionCount());
    }

    @Test
    void testWithNotExistingVoltageLevel() {
        Network network = createNbNetwork();
        ReportNode reportNode = ReportNode.newRootReportNode().withMessageTemplate("reportTest", "Testing reportNode").build();
        CreateVoltageLevelTopology modification = new CreateVoltageLevelTopologyBuilder()
                .withVoltageLevelId("NOT_EXISTING")
                .withAlignedBusesOrBusbarCount(3)
                .withSectionCount(4)
                .withSwitchKinds(SwitchKind.BREAKER, SwitchKind.DISCONNECTOR, SwitchKind.DISCONNECTOR)
                .build();
        PowsyblException e = assertThrows(PowsyblException.class, () -> modification.apply(network, true, reportNode));
        assertEquals("Voltage level NOT_EXISTING is not found", e.getMessage());
        assertEquals("voltageLevelNotFound", reportNode.getChildren().get(0).getMessageKey());
    }

    @Test
    void testWithBusBreakerVoltageLevel() throws IOException {
        Network network = EurostagTutorialExample1Factory.create().setCaseDate(ZonedDateTime.parse("2017-06-25T17:43:00.000+01:00"));
        network.newVoltageLevel()
                .setId("VLTEST")
                .setNominalV(400.0)
                .setTopologyKind(TopologyKind.BUS_BREAKER)
                .add();
        CreateVoltageLevelTopology modification = new CreateVoltageLevelTopologyBuilder()
                .withVoltageLevelId("VLTEST")
                .withAlignedBusesOrBusbarCount(3)
                .withSectionCount(4)
                .build();
        modification.apply(network);
        writeXmlTest(network, "/eurostag-new-voltage-level.xml");
    }

    @Test
    void testErrorIfNotSwitchKindsDefinedAndNodeBreaker() {
        Network network = createNbNetwork();
        ReportNode reportNode = ReportNode.newRootReportNode().withMessageTemplate("reportTest", "Testing reportNode").build();
        CreateVoltageLevelTopology modification = new CreateVoltageLevelTopologyBuilder()
                .withVoltageLevelId(VLTEST)
                .withAlignedBusesOrBusbarCount(3)
                .withSectionCount(4)
                .build();
        PowsyblException e = assertThrows(PowsyblException.class, () -> modification.apply(network, true, reportNode));
        assertEquals("Unexpected switch kinds count (0). Should be 3", e.getMessage());
        assertEquals("unexpectedSwitchKindsCount", reportNode.getChildren().get(0).getMessageKey());
    }

    @Test
    void testWithReportNode() throws IOException {
        Network network = createNbNetwork();
        ReportNode reportNode = ReportNode.newRootReportNode().withMessageTemplate("reportTestCreateVoltageLevelTopology", "Testing reportNode for voltage level topology creation").build();
        CreateVoltageLevelTopology modification = new CreateVoltageLevelTopologyBuilder()
                .withVoltageLevelId(VLTEST)
                .withAlignedBusesOrBusbarCount(3)
                .withSectionCount(4)
                .withSwitchKinds(SwitchKind.BREAKER, SwitchKind.DISCONNECTOR, SwitchKind.DISCONNECTOR)
                .build();
        modification.apply(network, LocalComputationManager.getDefault(), reportNode);
        testReportNode(reportNode, "/reportNode/create-voltage-level-topology-report.txt");
    }

    @Test
<<<<<<< HEAD
    void testGetName() {
        AbstractNetworkModification networkModification = new CreateVoltageLevelTopologyBuilder()
=======
    void testHasImpact() {
        Network network = createNbNetwork();
        NetworkModification modification1 = new CreateVoltageLevelTopologyBuilder()
            .withVoltageLevelId(VLTEST)
            .withAlignedBusesOrBusbarCount(-1)
            .withSectionCount(4)
            .withSwitchKinds(SwitchKind.BREAKER, SwitchKind.DISCONNECTOR, SwitchKind.DISCONNECTOR)
            .build();
        assertEquals(NetworkModificationImpact.CANNOT_BE_APPLIED, modification1.hasImpactOnNetwork(network));

        NetworkModification modification2 = new CreateVoltageLevelTopologyBuilder()
>>>>>>> f9a167df
            .withVoltageLevelId(VLTEST)
            .withAlignedBusesOrBusbarCount(3)
            .withSectionCount(4)
            .withSwitchKinds(SwitchKind.BREAKER, SwitchKind.DISCONNECTOR, SwitchKind.DISCONNECTOR)
            .build();
<<<<<<< HEAD
        assertEquals("CreateVoltageLevelTopology", networkModification.getName());
=======
        assertEquals(NetworkModificationImpact.HAS_IMPACT_ON_NETWORK, modification2.hasImpactOnNetwork(network));

        NetworkModification modification3 = new CreateVoltageLevelTopologyBuilder()
            .withVoltageLevelId("WRONG_VL")
            .withAlignedBusesOrBusbarCount(3)
            .withSectionCount(4)
            .withSwitchKinds(SwitchKind.BREAKER, SwitchKind.DISCONNECTOR, SwitchKind.DISCONNECTOR)
            .build();
        assertEquals(NetworkModificationImpact.CANNOT_BE_APPLIED, modification3.hasImpactOnNetwork(network));

        NetworkModification modification4 = new CreateVoltageLevelTopologyBuilder()
            .withVoltageLevelId("VLTEST")
            .withAlignedBusesOrBusbarCount(3)
            .withSectionCount(4)
            .withSwitchKinds(SwitchKind.BREAKER, SwitchKind.DISCONNECTOR)
            .build();
        assertEquals(NetworkModificationImpact.CANNOT_BE_APPLIED, modification4.hasImpactOnNetwork(network));

        NetworkModification modification5 = new CreateVoltageLevelTopologyBuilder()
            .withVoltageLevelId("VLTEST")
            .withAlignedBusesOrBusbarCount(3)
            .withSectionCount(4)
            .withSwitchKinds(SwitchKind.BREAKER, SwitchKind.DISCONNECTOR, null)
            .build();
        assertEquals(NetworkModificationImpact.CANNOT_BE_APPLIED, modification5.hasImpactOnNetwork(network));

        NetworkModification modification6 = new CreateVoltageLevelTopologyBuilder()
            .withVoltageLevelId("VLTEST")
            .withAlignedBusesOrBusbarCount(3)
            .withSectionCount(4)
            .withSwitchKinds(SwitchKind.BREAKER, SwitchKind.DISCONNECTOR, SwitchKind.LOAD_BREAK_SWITCH)
            .build();
        assertEquals(NetworkModificationImpact.CANNOT_BE_APPLIED, modification6.hasImpactOnNetwork(network));

        network.newVoltageLevel()
            .setId("VLTEST_BUS")
            .setNominalV(400.0)
            .setTopologyKind(TopologyKind.BUS_BREAKER)
            .add();
        CreateVoltageLevelTopology modification7 = new CreateVoltageLevelTopologyBuilder()
            .withVoltageLevelId("VLTEST_BUS")
            .withAlignedBusesOrBusbarCount(3)
            .withSectionCount(4)
            .build();
        assertEquals(NetworkModificationImpact.HAS_IMPACT_ON_NETWORK, modification7.hasImpactOnNetwork(network));
>>>>>>> f9a167df
    }

}<|MERGE_RESOLUTION|>--- conflicted
+++ resolved
@@ -225,10 +225,17 @@
     }
 
     @Test
-<<<<<<< HEAD
     void testGetName() {
         AbstractNetworkModification networkModification = new CreateVoltageLevelTopologyBuilder()
-=======
+            .withVoltageLevelId(VLTEST)
+            .withAlignedBusesOrBusbarCount(3)
+            .withSectionCount(4)
+            .withSwitchKinds(SwitchKind.BREAKER, SwitchKind.DISCONNECTOR, SwitchKind.DISCONNECTOR)
+            .build();
+        assertEquals("CreateVoltageLevelTopology", networkModification.getName());
+    }
+
+    @Test
     void testHasImpact() {
         Network network = createNbNetwork();
         NetworkModification modification1 = new CreateVoltageLevelTopologyBuilder()
@@ -240,15 +247,11 @@
         assertEquals(NetworkModificationImpact.CANNOT_BE_APPLIED, modification1.hasImpactOnNetwork(network));
 
         NetworkModification modification2 = new CreateVoltageLevelTopologyBuilder()
->>>>>>> f9a167df
             .withVoltageLevelId(VLTEST)
             .withAlignedBusesOrBusbarCount(3)
             .withSectionCount(4)
             .withSwitchKinds(SwitchKind.BREAKER, SwitchKind.DISCONNECTOR, SwitchKind.DISCONNECTOR)
             .build();
-<<<<<<< HEAD
-        assertEquals("CreateVoltageLevelTopology", networkModification.getName());
-=======
         assertEquals(NetworkModificationImpact.HAS_IMPACT_ON_NETWORK, modification2.hasImpactOnNetwork(network));
 
         NetworkModification modification3 = new CreateVoltageLevelTopologyBuilder()
@@ -294,7 +297,6 @@
             .withSectionCount(4)
             .build();
         assertEquals(NetworkModificationImpact.HAS_IMPACT_ON_NETWORK, modification7.hasImpactOnNetwork(network));
->>>>>>> f9a167df
     }
 
 }