/**
 * Copyright (c) 2023, RTE (http://www.rte-france.com)
 * This Source Code Form is subject to the terms of the Mozilla Public
 * License, v. 2.0. If a copy of the MPL was not distributed with this
 * file, You can obtain one at http://mozilla.org/MPL/2.0/.
 * SPDX-License-Identifier: MPL-2.0
 */
package com.powsybl.iidm.modification;

import com.powsybl.commons.PowsyblException;
import com.powsybl.commons.report.ReportNode;
import com.powsybl.iidm.network.Network;
import com.powsybl.iidm.network.VscConverterStation;
import com.powsybl.iidm.network.test.FourSubstationsNodeBreakerFactory;
import org.junit.jupiter.api.BeforeEach;
import org.junit.jupiter.api.Test;

import java.util.OptionalDouble;

import static org.junit.jupiter.api.Assertions.*;

/**
 * @author Nicolas PIERRE {@literal <nicolas.pierre at artelys.com>}
 */
class VscConverterStationModificationTest {

    private Network network;
    private VscConverterStation vsc;

    @BeforeEach
    public void setUp() {
        network = FourSubstationsNodeBreakerFactory.create();
        assertTrue(network.getVscConverterStationCount() > 0);
        vsc = network.getVscConverterStations().iterator().next();
    }

    @Test
    void testConstructorCoherence() {
        // Ok
        assertDoesNotThrow(
            () -> new VscConverterStationModification(vsc.getId(), null, 10.));
        assertDoesNotThrow(
            () -> new VscConverterStationModification(vsc.getId(), 10., null));
        assertDoesNotThrow(
            () -> new VscConverterStationModification(vsc.getId(), 10., 10.));
        // Warn log but ok
        assertDoesNotThrow(
            () -> new VscConverterStationModification(vsc.getId(), null, null));
    }

    @Test
    void testApplyChecks() {
        VscConverterStationModification modif1 = new VscConverterStationModification("UNKNOWN_ID", 1.,
            2.);
        assertThrows(PowsyblException.class, () -> modif1.apply(network, true, ReportNode.NO_OP),
            "An invalid ID should fail to apply.");
        assertDoesNotThrow(() -> modif1.apply(network, false, ReportNode.NO_OP),
            "An invalid ID should not throw if throwException is false.");

        VscConverterStationModification modif2 = new VscConverterStationModification(vsc.getId(), 1.,
            2.);
        modif2.apply(network, true, ReportNode.NO_OP);
        assertEquals(1, vsc.getVoltageSetpoint(), "Failed to modify network during apply.");
        assertEquals(2, vsc.getReactivePowerSetpoint(), "Failed to modify network during apply.");
    }

    @Test
    void testGetters() {
        VscConverterStationModification modif = new VscConverterStationModification("UNKNOWN_ID",
            1., null);
        assertEquals(OptionalDouble.empty(), modif.getOptionalReactivePowerSetpoint());
        assertNull(modif.getReactivePowerSetpoint());
        assertEquals(OptionalDouble.of(1.), modif.getOptionalVoltageSetpoint());
        assertEquals(1., modif.getVoltageSetpoint());
    }

    @Test
<<<<<<< HEAD
    void testGetName() {
        AbstractNetworkModification networkModification = new VscConverterStationModification("ID", 10., null);
        assertEquals("VscConverterStationModification", networkModification.getName());
=======
    void testHasImpact() {
        NetworkModification modification1 = new VscConverterStationModification("UNKNOWN_ID", 1., 2.);
        assertEquals(NetworkModificationImpact.CANNOT_BE_APPLIED, modification1.hasImpactOnNetwork(network));

        NetworkModification modification2 = new VscConverterStationModification("VSC1", 400., 500.);
        assertEquals(NetworkModificationImpact.NO_IMPACT_ON_NETWORK, modification2.hasImpactOnNetwork(network));

        NetworkModification modification3 = new VscConverterStationModification("VSC1", 1., 500.);
        assertEquals(NetworkModificationImpact.HAS_IMPACT_ON_NETWORK, modification3.hasImpactOnNetwork(network));

        NetworkModification modification4 = new VscConverterStationModification("VSC1", 400., 1.);
        assertEquals(NetworkModificationImpact.HAS_IMPACT_ON_NETWORK, modification4.hasImpactOnNetwork(network));

        NetworkModification modification5 = new VscConverterStationModification("VSC1", null, null);
        assertEquals(NetworkModificationImpact.NO_IMPACT_ON_NETWORK, modification5.hasImpactOnNetwork(network));
>>>>>>> f9a167df
    }
}<|MERGE_RESOLUTION|>--- conflicted
+++ resolved
@@ -75,11 +75,12 @@
     }
 
     @Test
-<<<<<<< HEAD
     void testGetName() {
         AbstractNetworkModification networkModification = new VscConverterStationModification("ID", 10., null);
         assertEquals("VscConverterStationModification", networkModification.getName());
-=======
+    }
+
+    @Test
     void testHasImpact() {
         NetworkModification modification1 = new VscConverterStationModification("UNKNOWN_ID", 1., 2.);
         assertEquals(NetworkModificationImpact.CANNOT_BE_APPLIED, modification1.hasImpactOnNetwork(network));
@@ -95,6 +96,5 @@
 
         NetworkModification modification5 = new VscConverterStationModification("VSC1", null, null);
         assertEquals(NetworkModificationImpact.NO_IMPACT_ON_NETWORK, modification5.hasImpactOnNetwork(network));
->>>>>>> f9a167df
     }
 }