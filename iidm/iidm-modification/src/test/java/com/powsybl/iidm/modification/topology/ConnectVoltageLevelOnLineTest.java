--- conflicted
+++ resolved
@@ -9,12 +9,8 @@
 import com.powsybl.commons.PowsyblException;
 import com.powsybl.commons.reporter.Reporter;
 import com.powsybl.commons.reporter.ReporterModel;
-<<<<<<< HEAD
-import com.powsybl.commons.test.AbstractConverterTest;
+import com.powsybl.commons.test.AbstractSerDeTest;
 import com.powsybl.computation.local.LocalComputationManager;
-=======
-import com.powsybl.commons.test.AbstractSerDeTest;
->>>>>>> 1466d172
 import com.powsybl.iidm.modification.NetworkModification;
 import com.powsybl.iidm.network.BusbarSection;
 import com.powsybl.iidm.network.Line;
@@ -43,13 +39,8 @@
                 .withBusbarSectionOrBusId(BBS)
                 .withLine(network.getLine("CJ"))
                 .build();
-<<<<<<< HEAD
         modification.apply(network, new DefaultNamingStrategy(), false, reporter);
-        roundTripXmlTest(network, NetworkXml::writeAndValidate, NetworkXml::validateAndRead,
-=======
-        modification.apply(network);
         roundTripXmlTest(network, NetworkSerDe::writeAndValidate, NetworkSerDe::validateAndRead,
->>>>>>> 1466d172
                 "/fictitious-line-split-vl.xml");
     }
 
@@ -61,13 +52,8 @@
                 .withBusbarSectionOrBusId(BBS)
                 .withLine(network.getLine("NHV1_NHV2_1"))
                 .build();
-<<<<<<< HEAD
         modification.apply(network, new DefaultNamingStrategy(), reporter);
-        roundTripXmlTest(network, NetworkXml::writeAndValidate, NetworkXml::validateAndRead,
-=======
-        modification.apply(network);
         roundTripXmlTest(network, NetworkSerDe::writeAndValidate, NetworkSerDe::validateAndRead,
->>>>>>> 1466d172
                 "/eurostag-line-split-nb-vl.xml");
     }
 
@@ -79,13 +65,8 @@
                 .withBusbarSectionOrBusId("bus")
                 .withLine(network.getLine("NHV1_NHV2_1"))
                 .build();
-<<<<<<< HEAD
         modification.apply(network, new DefaultNamingStrategy(), LocalComputationManager.getDefault(), reporter);
-        roundTripXmlTest(network, NetworkXml::writeAndValidate, NetworkXml::validateAndRead,
-=======
-        modification.apply(network);
         roundTripXmlTest(network, NetworkSerDe::writeAndValidate, NetworkSerDe::validateAndRead,
->>>>>>> 1466d172
                 "/eurostag-line-split-bb-vl.xml");
     }
 
@@ -137,13 +118,8 @@
                 .withLine2Name("FICT2LName")
                 .withLine(network.getLine("CJ"))
                 .build();
-<<<<<<< HEAD
         modification.apply(network, new DefaultNamingStrategy(), LocalComputationManager.getDefault());
-        roundTripXmlTest(network, NetworkXml::writeAndValidate, NetworkXml::validateAndRead,
-=======
-        modification.apply(network);
         roundTripXmlTest(network, NetworkSerDe::writeAndValidate, NetworkSerDe::validateAndRead,
->>>>>>> 1466d172
                 "/fictitious-line-split-vl-complete.xml");
     }
 
@@ -154,13 +130,8 @@
                 .withBusbarSectionOrBusId(BBS)
                 .withLine(network.getLine("CJ"))
                 .build();
-<<<<<<< HEAD
         modification.apply(network, LocalComputationManager.getDefault());
-        roundTripXmlTest(network, NetworkXml::writeAndValidate, NetworkXml::validateAndRead,
-=======
-        modification.apply(network);
         roundTripXmlTest(network, NetworkSerDe::writeAndValidate, NetworkSerDe::validateAndRead,
->>>>>>> 1466d172
                 "/fictitious-line-split-vl.xml");
     }
 
@@ -205,13 +176,8 @@
                 .withBusbarSectionOrBusId("LOAD")
                 .withLine(network.getLine("NHV1_NHV2_1"))
                 .build();
-<<<<<<< HEAD
         modification2.apply(network, new DefaultNamingStrategy(), LocalComputationManager.getDefault());
-        roundTripXmlTest(network, NetworkXml::writeAndValidate, NetworkXml::validateAndRead,
-=======
-        modification2.apply(network);
         roundTripXmlTest(network, NetworkSerDe::writeAndValidate, NetworkSerDe::validateAndRead,
->>>>>>> 1466d172
                 "/eurostag-tutorial-example1.xml");
     }
 
