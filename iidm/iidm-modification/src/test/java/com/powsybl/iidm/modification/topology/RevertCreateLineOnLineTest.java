/**
 * Copyright (c) 2022, RTE (http://www.rte-france.com)
 * This Source Code Form is subject to the terms of the Mozilla Public
 * License, v. 2.0. If a copy of the MPL was not distributed with this
 * file, You can obtain one at http://mozilla.org/MPL/2.0/.
 * SPDX-License-Identifier: MPL-2.0
 */
package com.powsybl.iidm.modification.topology;

import com.powsybl.commons.PowsyblException;
import com.powsybl.commons.report.ReportNode;
import com.powsybl.iidm.modification.AbstractNetworkModification;
import com.powsybl.iidm.modification.NetworkModification;
import com.powsybl.iidm.modification.NetworkModificationImpact;
import com.powsybl.iidm.network.*;
import org.junit.jupiter.api.Test;

import java.io.IOException;

import static com.powsybl.iidm.modification.topology.TopologyTestUtils.*;
import static org.junit.jupiter.api.Assertions.*;

/**
 * @author Franck Lecuyer {@literal <franck.lecuyer at rte-france.com>}
 */
class RevertCreateLineOnLineTest extends AbstractModificationTest {

    @Test
    void revertCreateLineOnLineNbTest() throws IOException {
        Network network = createNbNetworkWithBusbarSection();
        Line line = network.getLine("CJ");
        LineAdder adder = createLineAdder(line, network);
        NetworkModification modification = new CreateLineOnLineBuilder().withBusbarSectionOrBusId(BBS).withLine(line).withLineAdder(adder).build();
        modification.apply(network);

        VoltageLevel vl = network.newVoltageLevel().setId("VL3").setNominalV(380).setTopologyKind(TopologyKind.NODE_BREAKER).add();
        vl.getNodeBreakerView().newBusbarSection().setId("bbs3").setNode(0).add();
        vl.getNodeBreakerView().newSwitch().setId("breaker3").setName("breaker3").setKind(SwitchKind.BREAKER).setRetained(false).setOpen(true).setFictitious(false).setNode1(0).setNode2(1).add();
        vl = network.newVoltageLevel().setId("VL4").setNominalV(380).setTopologyKind(TopologyKind.NODE_BREAKER).add();
        vl.getNodeBreakerView().newBusbarSection().setId("bbs4").setNode(0).add();
        vl.getNodeBreakerView().newSwitch().setId("breaker4").setName("breaker4").setKind(SwitchKind.BREAKER).setRetained(false).setOpen(true).setFictitious(false).setNode1(0).setNode2(1).add();
        network.newLine().setId("LINE34").setR(0.1).setX(0.1).setG1(0.0).setB1(0.0).setG2(0.0).setB2(0.0).setNode1(1).setVoltageLevel1("VL3").setNode2(1).setVoltageLevel2("VL4").add();

        ReportNode reportNode1 = ReportNode.newRootReportNode().withMessageTemplate("reportTestUndefinedLine1", "Testing reportNode with undefined line1").build();
        final NetworkModification modificationWithError1 = new RevertCreateLineOnLineBuilder()
                .withLineToBeMerged1Id("line1NotFound")
                .withLineToBeMerged2Id("CJ_1")
                .withLineToBeDeletedId("CJ_2")
                .withMergedLineId("CJ")
                .build();
        ReportNode subReportNode1 = reportNode1.newReportNode().withMessageTemplate("withThrowException", "throwException = true").add();
        ReportNode reportNodeChild1a = reportNode1.getChildren().get(0);
        assertThrows(PowsyblException.class, () -> modificationWithError1.apply(network, true, subReportNode1), "Line line1NotFound is not found");
        assertEquals("lineNotFound", reportNodeChild1a.getChildren().get(0).getMessageKey());
        final NetworkModification modificationWithError11 = new RevertCreateLineOnLineBuilder()
                .withLineToBeMerged1Id("line1NotFound")
                .withLineToBeMerged2Id("CJ_1")
                .withLineToBeDeletedId("CJ_2")
                .withMergedLineId("CJ")
                .build();
        modificationWithError11.apply(network, false, reportNode1.newReportNode().withMessageTemplate("withoutThrowException", "throwException = false").add());
        assertNull(network.getLine("CJ"));
        ReportNode reportNodeChild1b = reportNode1.getChildren().get(1);
        assertEquals("lineNotFound", reportNodeChild1b.getChildren().get(0).getMessageKey());

        ReportNode reportNode2 = ReportNode.newRootReportNode().withMessageTemplate("reportTestUndefinedLine2", "Testing reportNode with undefined line2").build();
        final NetworkModification modificationWithError2 = new RevertCreateLineOnLineBuilder()
                .withLineToBeMerged1Id("CJ_1")
                .withLineToBeMerged2Id("line2NotFound")
                .withLineToBeDeletedId("CJ_3")
                .withMergedLineId("CJ")
                .build();
        ReportNode subReportNode2 = reportNode2.newReportNode().withMessageTemplate("withThrowException", "throwException = true").add();
        assertThrows(PowsyblException.class, () -> modificationWithError2.apply(network, true, subReportNode2), "Line line2NotFound is not found");
        ReportNode reportNodeChild2a = reportNode2.getChildren().get(0);
        assertEquals("lineNotFound", reportNodeChild2a.getChildren().get(0).getMessageKey());
        final NetworkModification modificationWithError21 = new RevertCreateLineOnLineBuilder()
                .withLineToBeMerged1Id("CJ_1")
                .withLineToBeMerged2Id("line2NotFound")
                .withLineToBeDeletedId("CJ_3")
                .withMergedLineId("CJ")
                .build();
        modificationWithError21.apply(network, false, reportNode2.newReportNode().withMessageTemplate("withoutThrowException", "throwException = false").add());
        assertNull(network.getLine("CJ"));
        ReportNode reportNodeChild2b = reportNode2.getChildren().get(1);
        assertEquals("lineNotFound", reportNodeChild2b.getChildren().get(0).getMessageKey());

        ReportNode reportNode3 = ReportNode.newRootReportNode().withMessageTemplate("reportTestUndefinedLineToBeDeleted", "Testing reportNode with undefined line to be deleted").build();
        final NetworkModification modificationWithError3 = new RevertCreateLineOnLineBuilder()
                .withLineToBeMerged1Id("CJ_1")
                .withLineToBeMerged2Id("CJ_2")
                .withLineToBeDeletedId("line3NotFound")
                .withMergedLineId("CJ")
                .build();
        ReportNode subReportNode3 = reportNode3.newReportNode().withMessageTemplate("withThrowException", "throwException = true").add();
        assertThrows(PowsyblException.class, () -> modificationWithError3.apply(network, true, subReportNode3), "Line line3NotFound is not found");
        ReportNode reportNodeChild3a = reportNode3.getChildren().get(0);
        assertEquals("lineNotFound", reportNodeChild3a.getChildren().get(0).getMessageKey());
        final NetworkModification modificationWithError31 = new RevertCreateLineOnLineBuilder()
                .withLineToBeMerged1Id("CJ_1")
                .withLineToBeMerged2Id("CJ_2")
                .withLineToBeDeletedId("line3NotFound")
                .withMergedLineId("CJ")
                .build();
        modificationWithError31.apply(network, false, reportNode3.newReportNode().withMessageTemplate("withoutThrowException", "throwException = false").add());
        assertNull(network.getLine("CJ"));
        ReportNode reportNodeChild3b = reportNode3.getChildren().get(1);
        assertEquals("lineNotFound", reportNodeChild3b.getChildren().get(0).getMessageKey());

        ReportNode reportNode4 = ReportNode.newRootReportNode().withMessageTemplate("reportTestNoTeePointAndOrTappedVoltageLevel", "Testing reportNode without tee point").build();
        final NetworkModification modificationWithError4 = new RevertCreateLineOnLineBuilder()
                .withLineToBeMerged1Id("CJ_1")
                .withLineToBeMerged2Id("CJ_2")
                .withLineToBeDeletedId("LINE34")
                .withMergedLineId("CJ")
                .build();
        ReportNode subReportNode4 = reportNode4.newReportNode().withMessageTemplate("withThrowException", "throwException = true").add();
        assertThrows(PowsyblException.class, () -> modificationWithError4.apply(network, true, subReportNode4), "Unable to find the attachment point and the tapped voltage level from lines CJ_1, CJ_2 and LINE34");
        ReportNode reportNodeChild4a = reportNode4.getChildren().get(0);
        assertEquals("noTeePointAndOrTappedVoltageLevel", reportNodeChild4a.getChildren().get(0).getMessageKey());
        final NetworkModification modificationWithError41 = new RevertCreateLineOnLineBuilder()
                .withLineToBeMerged1Id("CJ_1")
                .withLineToBeMerged2Id("CJ_2")
                .withLineToBeDeletedId("LINE34")
                .withMergedLineId("CJ")
                .build();
        modificationWithError41.apply(network, false, reportNode4.newReportNode().withMessageTemplate("withoutThrowException", "throwException = false").add());
        assertNull(network.getLine("CJ"));
        ReportNode reportNodeChild4b = reportNode4.getChildren().get(1);
        assertEquals("noTeePointAndOrTappedVoltageLevel", reportNodeChild4b.getChildren().get(0).getMessageKey());

        ReportNode reportNode = ReportNode.newRootReportNode().withMessageTemplate("reportNodeTestRevertCreateLineOnLine", "Testing reportNode for reverting create line on line in node/breaker network").build();
        modification = new RevertCreateLineOnLineBuilder()
                .withLineToBeMerged1Id("CJ_1")
                .withLineToBeMerged2Id("CJ_2")
                .withLineToBeDeletedId("testLine")
                .withMergedLineId("CJ_NEW")
                .build();
        modification.apply(network, true, reportNode);
        writeXmlTest(network, "/fictitious-revert-create-line-on-line-l.xml");
        testReportNode(reportNode, "/reportNode/revert-create-line-on-line-nb-report.txt");
    }

    @Test
    void revertCreateLineOnLineNbBbTest() throws IOException {
        Network network = createNbBbNetwork();
        Line line = network.getLine("NHV1_NHV2_1");
        LineAdder adder = createLineAdder(line, network);
        NetworkModification modification = new CreateLineOnLineBuilder().withBusbarSectionOrBusId(BBS).withLine(line).withLineAdder(adder).build();
        modification.apply(network);

        ReportNode reportNode = ReportNode.newRootReportNode().withMessageTemplate("reportNodeTestRevertCreateLineOnLineNBBB", "Testing reportNode for reverting create line on line with mixed topology network").build();
        modification = new RevertCreateLineOnLineBuilder()
                .withLineToBeMerged1Id("NHV1_NHV2_1_2")
                .withLineToBeMerged2Id("NHV1_NHV2_1_1")
                .withLineToBeDeletedId("testLine")
                .withMergedLineId("NHV1_NHV2_1")
                .build();
        modification.apply(network, true, reportNode);
        writeXmlTest(network, "/eurostag-revert-create-line-on-line-nb-l.xml");
        testReportNode(reportNode, "/reportNode/revert-create-line-on-line-nb-bb-report.txt");
    }

    @Test
    void revertCreateLineOnLineBbTest() throws IOException {
        Network network = createBbNetwork();
        Line line = network.getLine("NHV1_NHV2_1");
        LineAdder adder = createLineAdder(line, network);
        NetworkModification modification = new CreateLineOnLineBuilder().withBusbarSectionOrBusId("bus").withLine(line).withLineAdder(adder).build();
        modification.apply(network);

        ReportNode reportNode = ReportNode.newRootReportNode().withMessageTemplate("reportNodeTestRevertCreateLineOnLineNBBB", "Testing reportNode for reverting create line on line in bus/breaker network").build();
        modification = new RevertCreateLineOnLineBuilder()
                .withLineToBeMerged1Id("NHV1_NHV2_1_1")
                .withLineToBeMerged2Id("NHV1_NHV2_1_2")
                .withLineToBeDeletedId("testLine")
                .withMergedLineId("NHV1_NHV2_1")
                .build();
        modification.apply(network, true, reportNode);
        writeXmlTest(network, "/eurostag-revert-create-line-on-line-bb-l.xml");
        testReportNode(reportNode, "/reportNode/revert-create-line-on-line-bb-report.txt");
    }

    @Test
    void testConstructor() {
        RevertCreateLineOnLine modification = new RevertCreateLineOnLineBuilder()
                .withLineToBeMerged1Id("NHV1_NHV2_1")
                .withLineToBeMerged2Id("NHV1_NHV2_2")
                .withLineToBeDeletedId("NHV1_NHV2_3")
                .withMergedLineId("NEW LINE ID")
                .build();
        assertEquals("NHV1_NHV2_1", modification.getLineToBeMerged1Id());
        assertEquals("NHV1_NHV2_2", modification.getLineToBeMerged2Id());
        assertEquals("NHV1_NHV2_3", modification.getLineToBeDeletedId());
        assertEquals("NEW LINE ID", modification.getMergedLineId());
        assertNull(modification.getMergedLineName());

        modification = new RevertCreateLineOnLineBuilder()
                .withLineToBeMerged1Id("NHV1_NHV2_1")
                .withLineToBeMerged2Id("NHV1_NHV2_2")
                .withLineToBeDeletedId("NHV1_NHV2_3")
                .withMergedLineId("NEW LINE ID")
                .withMergedLineName("NEW LINE NAME")
                .build();
        assertEquals("NEW LINE NAME", modification.getMergedLineName());
    }

    @Test
    void testSetters() {
        RevertCreateLineOnLine modification = new RevertCreateLineOnLineBuilder()
                .withLineToBeMerged1Id("NHV1_NHV2_1")
                .withLineToBeMerged2Id("NHV1_NHV2_2")
                .withLineToBeDeletedId("NHV1_NHV2_3")
                .withMergedLineId("NEW LINE ID")
                .build();
        modification.setLineToBeMerged1Id("NHV1_NHV2_1 _A")
                .setLineToBeMerged2Id("NHV1_NHV2_2 _B")
                .setLineToBeDeletedId("NHV1_NHV2_3 _C")
                .setMergedLineId("NEW LINE ID_C")
                .setMergedLineName("NEW LINE NAME");
        assertEquals("NHV1_NHV2_1 _A", modification.getLineToBeMerged1Id());
        assertEquals("NHV1_NHV2_2 _B", modification.getLineToBeMerged2Id());
        assertEquals("NHV1_NHV2_3 _C", modification.getLineToBeDeletedId());
        assertEquals("NEW LINE ID_C", modification.getMergedLineId());
        assertEquals("NEW LINE NAME", modification.getMergedLineName());
    }

    private static LineAdder createLineAdder(Line line, Network network) {
        return network.newLine()
                .setId("testLine")
                .setR(line.getR())
                .setX(line.getX())
                .setB1(line.getB1())
                .setG1(line.getG1())
                .setB2(line.getB2())
                .setG2(line.getG2());
    }

    @Test
<<<<<<< HEAD
    void testGetName() {
        AbstractNetworkModification networkModification = new RevertCreateLineOnLineBuilder()
            .withLineToBeMerged1Id("NHV1_NHV2_1")
            .withLineToBeMerged2Id("NHV1_NHV2_2")
            .withLineToBeDeletedId("NHV1_NHV2_3")
            .withMergedLineId("NEW LINE ID")
            .build();
        assertEquals("RevertCreateLineOnLine", networkModification.getName());
=======
    void testHasImpact() {
        Network network = createNbBbNetwork();
        Line line = network.getLine("NHV1_NHV2_1");
        LineAdder adder = createLineAdder(line, network);
        NetworkModification modification = new CreateLineOnLineBuilder().withBusbarSectionOrBusId(BBS).withLine(line).withLineAdder(adder).build();
        modification.apply(network);

        modification = new RevertCreateLineOnLineBuilder()
            .withLineToBeMerged1Id("NHV1_NHV2_1_2")
            .withLineToBeMerged2Id("NHV1_NHV2_1_1")
            .withLineToBeDeletedId("testLine")
            .withMergedLineId("NHV1_NHV2_1")
            .build();
        assertEquals(NetworkModificationImpact.HAS_IMPACT_ON_NETWORK, modification.hasImpactOnNetwork(network));

        modification = new RevertCreateLineOnLineBuilder()
            .withLineToBeMerged1Id("WRONG_LINE")
            .withLineToBeMerged2Id("NHV1_NHV2_1_1")
            .withLineToBeDeletedId("testLine")
            .withMergedLineId("NHV1_NHV2_1")
            .build();
        assertEquals(NetworkModificationImpact.CANNOT_BE_APPLIED, modification.hasImpactOnNetwork(network));

        modification = new RevertCreateLineOnLineBuilder()
            .withLineToBeMerged1Id("NHV1_NHV2_1_2")
            .withLineToBeMerged2Id("WRONG_LINE")
            .withLineToBeDeletedId("testLine")
            .withMergedLineId("NHV1_NHV2_1")
            .build();
        assertEquals(NetworkModificationImpact.CANNOT_BE_APPLIED, modification.hasImpactOnNetwork(network));

        modification = new RevertCreateLineOnLineBuilder()
            .withLineToBeMerged1Id("NHV1_NHV2_1_2")
            .withLineToBeMerged2Id("NHV1_NHV2_1_1")
            .withLineToBeDeletedId("WRONG_LINE")
            .withMergedLineId("NHV1_NHV2_1")
            .build();
        assertEquals(NetworkModificationImpact.CANNOT_BE_APPLIED, modification.hasImpactOnNetwork(network));

        modification = new RevertCreateLineOnLineBuilder()
            .withLineToBeMerged1Id("NHV1_NHV2_1_2")
            .withLineToBeMerged2Id("NHV1_NHV2_1_1")
            .withLineToBeDeletedId("NHV1_NHV2_2")
            .withMergedLineId("NHV1_NHV2_1")
            .build();
        assertEquals(NetworkModificationImpact.CANNOT_BE_APPLIED, modification.hasImpactOnNetwork(network));
>>>>>>> f9a167df
    }
}<|MERGE_RESOLUTION|>--- conflicted
+++ resolved
@@ -237,7 +237,6 @@
     }
 
     @Test
-<<<<<<< HEAD
     void testGetName() {
         AbstractNetworkModification networkModification = new RevertCreateLineOnLineBuilder()
             .withLineToBeMerged1Id("NHV1_NHV2_1")
@@ -246,7 +245,9 @@
             .withMergedLineId("NEW LINE ID")
             .build();
         assertEquals("RevertCreateLineOnLine", networkModification.getName());
-=======
+    }
+
+    @Test
     void testHasImpact() {
         Network network = createNbBbNetwork();
         Line line = network.getLine("NHV1_NHV2_1");
@@ -293,6 +294,5 @@
             .withMergedLineId("NHV1_NHV2_1")
             .build();
         assertEquals(NetworkModificationImpact.CANNOT_BE_APPLIED, modification.hasImpactOnNetwork(network));
->>>>>>> f9a167df
     }
 }