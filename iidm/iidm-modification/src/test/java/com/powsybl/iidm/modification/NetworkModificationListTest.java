/**
 * Copyright (c) 2017, RTE (http://www.rte-france.com)
 * This Source Code Form is subject to the terms of the Mozilla Public
 * License, v. 2.0. If a copy of the MPL was not distributed with this
 * file, You can obtain one at http://mozilla.org/MPL/2.0/.
 * SPDX-License-Identifier: MPL-2.0
 */
package com.powsybl.iidm.modification;

import com.powsybl.commons.PowsyblException;
import com.powsybl.commons.report.ReportNode;
import com.powsybl.commons.test.TestUtil;
import com.powsybl.computation.local.LocalComputationManager;
import com.powsybl.iidm.modification.topology.DefaultNamingStrategy;
import com.powsybl.iidm.modification.topology.RemoveFeederBay;
import com.powsybl.iidm.modification.topology.RemoveFeederBayBuilder;
import com.powsybl.iidm.modification.tripping.BranchTripping;
import com.powsybl.iidm.network.Network;
import com.powsybl.iidm.network.test.EurostagTutorialExample1Factory;
import org.junit.jupiter.api.BeforeEach;
import org.junit.jupiter.api.Test;

import java.io.IOException;
import java.io.StringWriter;

import static org.junit.jupiter.api.Assertions.*;

/**
 * @author Mathieu Bague {@literal <mathieu.bague at rte-france.com>}
 */
class NetworkModificationListTest {

    private Network network;

    @BeforeEach
    void init() {
        network = EurostagTutorialExample1Factory.create();
    }

    @Test
    void test() {
        assertTrue(network.getLine("NHV1_NHV2_1").getTerminal1().isConnected());
        assertTrue(network.getLine("NHV1_NHV2_1").getTerminal2().isConnected());

        BranchTripping tripping1 = new BranchTripping("NHV1_NHV2_1", "VLHV1");
        BranchTripping tripping2 = new BranchTripping("NHV1_NHV2_1", "VLHV2");
        NetworkModificationList modificationList = new NetworkModificationList(tripping1, tripping2);
        modificationList.apply(network);

        assertFalse(network.getLine("NHV1_NHV2_1").getTerminal1().isConnected());
        assertFalse(network.getLine("NHV1_NHV2_1").getTerminal2().isConnected());
    }

    @Test
<<<<<<< HEAD
    void applicationSuccessTest() throws IOException {
        String lineId = "NHV1_NHV2_1";
        assertTrue(network.getLine(lineId).getTerminal1().isConnected());
        assertTrue(network.getLine(lineId).getTerminal2().isConnected());

        // Operation list: Open, close and remove the line
        BranchTripping tripping = new BranchTripping(lineId, "VLHV1");
        RemoveFeederBay removal = new RemoveFeederBayBuilder().withConnectableId(lineId).build();
        NetworkModificationList task = new NetworkModificationList(tripping, tripping, removal);
        boolean dryRunIsOk = assertDoesNotThrow(() -> task.apply(network, new DefaultNamingStrategy(), true));
        assertTrue(dryRunIsOk);
        assertNotNull(network.getLine("NHV1_NHV2_1"));
        assertTrue(network.getLine("NHV1_NHV2_1").getTerminal1().isConnected());
        ReportNode reportNode = ReportNode.newRootReportNode().withMessageTemplate("test", "test reportNode").build();
        assertTrue(task.apply(network, LocalComputationManager.getDefault(), true));
        assertTrue(task.apply(network, LocalComputationManager.getDefault(), reportNode, true));
        assertTrue(task.apply(network, false, reportNode, true));
        assertTrue(task.apply(network, false, LocalComputationManager.getDefault(), reportNode, true));
        assertTrue(task.apply(network, new DefaultNamingStrategy(), LocalComputationManager.getDefault(), true));
        assertTrue(task.apply(network, new DefaultNamingStrategy(), LocalComputationManager.getDefault(), reportNode, true));
        assertTrue(task.apply(network, new DefaultNamingStrategy(), reportNode, true));
        assertTrue(task.apply(network, new DefaultNamingStrategy(), false, reportNode, true));
        StringWriter sw1 = new StringWriter();
        reportNode.getChildren().get(reportNode.getChildren().size() - 1).print(sw1);
        assertEquals("""
            + Dry-run: Checking if network modification NetworkModificationList can be applied on network 'sim1'
               Connectable NHV1_NHV2_1 removed
               Dry-run: Network modifications can successfully be applied on network 'sim1'
            """, TestUtil.normalizeLineSeparator(sw1.toString()));
    }

    @Test
    void applicationFailureTest() throws IOException {
        String lineId = "NHV1_NHV2_1";
        assertTrue(network.getLine(lineId).getTerminal1().isConnected());
        assertTrue(network.getLine(lineId).getTerminal2().isConnected());

        // Operation list: remove and open the line. The second operation could not be performed because of the effect of the first
        RemoveFeederBay removal = new RemoveFeederBayBuilder().withConnectableId(lineId).build();
        BranchTripping tripping = new BranchTripping(lineId, "VLHV1");
        NetworkModificationList task = new NetworkModificationList(removal, tripping);

        ReportNode reportNode = ReportNode.newRootReportNode().withMessageTemplate("test", "test reportNode").build();
        boolean dryRunIsOk = assertDoesNotThrow(() -> task.apply(network, reportNode, true));
        // The full dry-run returns that a problem was encountered and that the full NetworkModificationList could not be performed.
        // No operation was applied on the network.
        assertFalse(dryRunIsOk);
        assertNotNull(network.getLine("NHV1_NHV2_1"));
        assertTrue(network.getLine("NHV1_NHV2_1").getTerminal1().isConnected());
        StringWriter sw1 = new StringWriter();
        reportNode.print(sw1);
        assertEquals("""
            + test reportNode
               + Dry-run: Checking if network modification NetworkModificationList can be applied on network 'sim1'
                  Connectable NHV1_NHV2_1 removed
                  Dry-run failed for NetworkModificationList. The issue is: Branch 'NHV1_NHV2_1' not found
            """, TestUtil.normalizeLineSeparator(sw1.toString()));

        // If we ignore the dry-run result and try to apply the NetworkModificationList, an exception is thrown and
        // the network is in an "unstable" state.
        assertThrows(PowsyblException.class, () -> task.apply(network, false), "Branch '" + lineId + "' not found");
        assertNull(network.getLine("NHV1_NHV2_1"));
=======
    void testHasImpact() {
        Network network = EurostagTutorialExample1Factory.create();

        BranchTripping tripping1 = new BranchTripping("NHV1_NHV2_1", "VLHV1");
        BranchTripping tripping2 = new BranchTripping("NHV1_NHV2_1", "VLHV2");
        LoadModification modification1 = new LoadModification("LOAD_NOT_EXISTING", true, -20.0, null);
        NetworkModificationList modificationList = new NetworkModificationList(tripping1, tripping2, modification1);
        assertEquals(NetworkModificationImpact.CANNOT_BE_APPLIED, modificationList.hasImpactOnNetwork(network));

        LoadModification modification2 = new LoadModification("LOAD", true, null, 2.0);
        LoadModification modification3 = new LoadModification("LOAD", true, 5.0, null);
        NetworkModificationList modificationList2 = new NetworkModificationList(modification2, modification3);
        assertEquals(NetworkModificationImpact.HAS_IMPACT_ON_NETWORK, modificationList2.hasImpactOnNetwork(network));

        LoadModification modification4 = new LoadModification("LOAD", true, null, null);
        LoadModification modification5 = new LoadModification("LOAD", false, 600.0, 200.0);
        NetworkModificationList modificationList3 = new NetworkModificationList(modification5, modification4);
        assertEquals(NetworkModificationImpact.NO_IMPACT_ON_NETWORK, modificationList3.hasImpactOnNetwork(network));
>>>>>>> f9a167df
    }
}<|MERGE_RESOLUTION|>--- conflicted
+++ resolved
@@ -52,7 +52,6 @@
     }
 
     @Test
-<<<<<<< HEAD
     void applicationSuccessTest() throws IOException {
         String lineId = "NHV1_NHV2_1";
         assertTrue(network.getLine(lineId).getTerminal1().isConnected());
@@ -115,7 +114,9 @@
         // the network is in an "unstable" state.
         assertThrows(PowsyblException.class, () -> task.apply(network, false), "Branch '" + lineId + "' not found");
         assertNull(network.getLine("NHV1_NHV2_1"));
-=======
+    }
+
+    @Test
     void testHasImpact() {
         Network network = EurostagTutorialExample1Factory.create();
 
@@ -134,6 +135,5 @@
         LoadModification modification5 = new LoadModification("LOAD", false, 600.0, 200.0);
         NetworkModificationList modificationList3 = new NetworkModificationList(modification5, modification4);
         assertEquals(NetworkModificationImpact.NO_IMPACT_ON_NETWORK, modificationList3.hasImpactOnNetwork(network));
->>>>>>> f9a167df
     }
 }