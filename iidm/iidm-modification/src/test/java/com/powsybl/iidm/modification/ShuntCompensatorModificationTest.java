--- conflicted
+++ resolved
@@ -118,11 +118,12 @@
     }
 
     @Test
-<<<<<<< HEAD
     void testGetName() {
         AbstractNetworkModification networkModification = new ShuntCompensatorModification("ID", true, 1);
         assertEquals("ShuntCompensatorModification", networkModification.getName());
-=======
+    }
+
+    @Test
     void testHasImpact() {
         ShuntCompensatorModification modification1 = new ShuntCompensatorModification("SHUNT_NOT_EXISTING", false, null);
         assertEquals(NetworkModificationImpact.CANNOT_BE_APPLIED, modification1.hasImpactOnNetwork(network));
@@ -147,6 +148,5 @@
 
         ShuntCompensatorModification modification8 = new ShuntCompensatorModification(shunt.getId(), true, 10);
         assertEquals(NetworkModificationImpact.CANNOT_BE_APPLIED, modification8.hasImpactOnNetwork(network));
->>>>>>> f9a167df
     }
 }