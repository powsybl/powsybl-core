/*
 * Copyright (c) 2023, RTE (http://www.rte-france.com/)
 * This Source Code Form is subject to the terms of the Mozilla Public
 * License, v. 2.0. If a copy of the MPL was not distributed with this
 * file, You can obtain one at http://mozilla.org/MPL/2.0/.
 * SPDX-License-Identifier: MPL-2.0
 */

package com.powsybl.iidm.modification;

import com.powsybl.iidm.network.Load;
import com.powsybl.iidm.network.Network;
import com.powsybl.iidm.network.test.EurostagTutorialExample1Factory;
import org.junit.jupiter.api.BeforeEach;
import org.junit.jupiter.api.Test;

import static org.junit.jupiter.api.Assertions.assertEquals;

/**
 * @author Pauline Jean-Marie {@literal <pauline.jean-marie at artelys.com>}
 */
class LoadModificationTest {

    private Network network;
    private Load load;

    @BeforeEach
    public void setUp() {
        network = EurostagTutorialExample1Factory.create();
        load = network.getLoad("LOAD");
    }

    @Test
    void modifyQ0() {
        assertEquals(200.0, load.getQ0());
        LoadModification modification = new LoadModification("LOAD", false, null, 100.0);
        modification.apply(network);
        assertEquals(100.0, load.getQ0());
    }

    @Test
    void modifyP0Relatively() {
        assertEquals(600.0, load.getP0());
        LoadModification modification = new LoadModification("LOAD", true, -20.0, null);
        modification.apply(network);
        assertEquals(580.0, load.getP0());
    }

    @Test
<<<<<<< HEAD
    void testGetName() {
        AbstractNetworkModification networkModification = new LoadModification("ID", 10., 10.);
        assertEquals("LoadModification", networkModification.getName());
=======
    void testHasImpact() {
        LoadModification modification1 = new LoadModification("LOAD_NOT_EXISTING", true, -20.0, null);
        assertEquals(NetworkModificationImpact.CANNOT_BE_APPLIED, modification1.hasImpactOnNetwork(network));

        LoadModification modification2 = new LoadModification("LOAD", true, null, 2.0);
        assertEquals(NetworkModificationImpact.HAS_IMPACT_ON_NETWORK, modification2.hasImpactOnNetwork(network));

        LoadModification modification3 = new LoadModification("LOAD", true, 5.0, null);
        assertEquals(NetworkModificationImpact.HAS_IMPACT_ON_NETWORK, modification3.hasImpactOnNetwork(network));

        LoadModification modification4 = new LoadModification("LOAD", true, null, null);
        assertEquals(NetworkModificationImpact.NO_IMPACT_ON_NETWORK, modification4.hasImpactOnNetwork(network));

        LoadModification modification5 = new LoadModification("LOAD", false, 600.0, 200.0);
        assertEquals(NetworkModificationImpact.NO_IMPACT_ON_NETWORK, modification5.hasImpactOnNetwork(network));

        LoadModification modification6 = new LoadModification("LOAD", true, 10.0, 4.0);
        assertEquals(NetworkModificationImpact.HAS_IMPACT_ON_NETWORK, modification6.hasImpactOnNetwork(network));
>>>>>>> f9a167df
    }
}<|MERGE_RESOLUTION|>--- conflicted
+++ resolved
@@ -47,11 +47,12 @@
     }
 
     @Test
-<<<<<<< HEAD
     void testGetName() {
         AbstractNetworkModification networkModification = new LoadModification("ID", 10., 10.);
         assertEquals("LoadModification", networkModification.getName());
-=======
+    }
+
+    @Test
     void testHasImpact() {
         LoadModification modification1 = new LoadModification("LOAD_NOT_EXISTING", true, -20.0, null);
         assertEquals(NetworkModificationImpact.CANNOT_BE_APPLIED, modification1.hasImpactOnNetwork(network));
@@ -70,6 +71,5 @@
 
         LoadModification modification6 = new LoadModification("LOAD", true, 10.0, 4.0);
         assertEquals(NetworkModificationImpact.HAS_IMPACT_ON_NETWORK, modification6.hasImpactOnNetwork(network));
->>>>>>> f9a167df
     }
 }