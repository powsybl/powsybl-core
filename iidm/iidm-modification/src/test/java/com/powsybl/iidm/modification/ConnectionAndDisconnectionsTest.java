/*
 * Copyright (c) 2023, RTE (http://www.rte-france.com)
 * This Source Code Form is subject to the terms of the Mozilla Public
 * License, v. 2.0. If a copy of the MPL was not distributed with this
 * file, You can obtain one at http://mozilla.org/MPL/2.0/.
 * SPDX-License-Identifier: MPL-2.0
 */
package com.powsybl.iidm.modification;

import com.powsybl.commons.PowsyblException;
import com.powsybl.commons.report.ReportNode;
import com.powsybl.computation.ComputationManager;
import com.powsybl.computation.local.LocalComputationManager;
import com.powsybl.iidm.modification.topology.AbstractModificationTest;
import com.powsybl.iidm.modification.topology.DefaultNamingStrategy;
import com.powsybl.iidm.modification.topology.NamingStrategy;
import com.powsybl.iidm.network.*;
import com.powsybl.iidm.network.extensions.BusbarSectionPositionAdder;
import com.powsybl.iidm.network.test.HvdcTestNetwork;
import org.junit.jupiter.api.Test;

import java.io.IOException;
import java.time.ZonedDateTime;

import static org.junit.jupiter.api.Assertions.*;

/**
 * @author Nicolas Rol {@literal <nicolas.rol at rte-france.com>}
 */
class ConnectionAndDisconnectionsTest extends AbstractModificationTest {

    public Network createNetwork() {
        // Initialisation
        Network network = Network.create("test", "test");
        network.setCaseDate(ZonedDateTime.parse("2023-12-13T10:05:55.570Z"));

        // Substations
        Substation s1 = network.newSubstation()
            .setId("S1")
            .setCountry(Country.FR)
            .add();
        VoltageLevel vl1 = s1.newVoltageLevel()
            .setId("VL1")
            .setNominalV(1.0)
            .setTopologyKind(TopologyKind.NODE_BREAKER)
            .add();
        VoltageLevel vl2 = s1.newVoltageLevel()
            .setId("VL2")
            .setNominalV(1.0)
            .setTopologyKind(TopologyKind.BUS_BREAKER)
            .add();
        VoltageLevel vl3 = s1.newVoltageLevel()
            .setId("VL3")
            .setNominalV(1.0)
            .setTopologyKind(TopologyKind.BUS_BREAKER)
            .add();

        // Busbar sections
        BusbarSection bbs11 = vl1.getNodeBreakerView()
            .newBusbarSection()
            .setId("BBS11")
            .setNode(0)
            .add();
        bbs11.newExtension(BusbarSectionPositionAdder.class)
            .withBusbarIndex(1)
            .withSectionIndex(1)
            .add();
        BusbarSection bbs21 = vl1.getNodeBreakerView()
            .newBusbarSection()
            .setId("BBS21")
            .setNode(1)
            .add();
        bbs21.newExtension(BusbarSectionPositionAdder.class)
            .withBusbarIndex(2)
            .withSectionIndex(1)
            .add();
        BusbarSection bbs12 = vl1.getNodeBreakerView()
            .newBusbarSection()
            .setId("BBS12")
            .setNode(2)
            .add();
        bbs12.newExtension(BusbarSectionPositionAdder.class)
            .withBusbarIndex(1)
            .withSectionIndex(2)
            .add();
        BusbarSection bbs22 = vl1.getNodeBreakerView()
            .newBusbarSection()
            .setId("BBS22")
            .setNode(3)
            .add();
        bbs22.newExtension(BusbarSectionPositionAdder.class)
            .withBusbarIndex(2)
            .withSectionIndex(2)
            .add();
        vl2.getBusBreakerView()
            .newBus()
            .setId("bus2A")
            .add();
        vl2.getBusBreakerView()
            .newBus()
            .setId("bus2B")
            .add();
        vl3.getBusBreakerView()
            .newBus()
            .setId("bus3A")
            .add();
        vl3.getBusBreakerView()
            .newBus()
            .setId("bus3B")
            .add();

        // Disconnectors for coupling
        vl1.getNodeBreakerView().newDisconnector()
            .setId("D_BBS11_BBS12")
            .setNode1(0)
            .setNode2(2)
            .setOpen(true)
            .add();
        vl1.getNodeBreakerView().newDisconnector()
            .setId("D_BBS21_BBS22")
            .setNode1(1)
            .setNode2(3)
            .setOpen(false)
            .add();

        // Line and transformer
        network.newLine()
            .setId("L1")
            .setName("LINE1")
            .setR(1.0)
            .setX(2.0)
            .setG1(3.0)
            .setG2(3.5)
            .setB1(4.0)
            .setB2(4.5)
            .setVoltageLevel1("VL1")
            .setVoltageLevel2("VL2")
            .setNode1(4)
            .setBus2("bus2A")
            .setConnectableBus2("bus2A")
            .add();
        network.newLine()
            .setId("L2")
            .setName("LINE2")
            .setR(1.0)
            .setX(2.0)
            .setG1(3.0)
            .setG2(3.5)
            .setB1(4.0)
            .setB2(4.5)
            .setVoltageLevel1("VL1")
            .setVoltageLevel2("VL3")
            .setNode1(5)
            .setBus2("bus3A")
            .setConnectableBus2("bus3A")
            .add();
        s1.newThreeWindingsTransformer()
            .setId("twt")
            .setName("TWT_NAME")
            .newLeg1()
            .setR(1.3)
            .setX(1.4)
            .setG(1.6)
            .setB(1.7)
            .setRatedU(1.1)
            .setRatedS(1.2)
            .setVoltageLevel("VL1")
            .setNode(6)
            .add()
            .newLeg2()
            .setR(2.03)
            .setX(2.04)
            .setG(0.0)
            .setB(0.0)
            .setRatedU(2.05)
            .setRatedS(2.06)
            .setVoltageLevel("VL2")
            .setBus("bus2B")
            .setConnectableBus("bus2B")
            .add()
            .newLeg3()
            .setR(3.3)
            .setX(3.4)
            .setG(0.0)
            .setB(0.0)
            .setRatedU(3.5)
            .setRatedS(3.6)
            .setVoltageLevel("VL3")
            .setBus("bus3B")
            .setConnectableBus("bus3B")
            .add()
            .add();

        // Breakers
        vl1.getNodeBreakerView().newBreaker()
            .setId("B_L1_1")
            .setNode1(4)
            .setNode2(7)
            .setOpen(false)
            .setFictitious(true)
            .add();
        vl1.getNodeBreakerView().newBreaker()
            .setId("B_L1_2")
            .setNode1(4)
            .setNode2(7)
            .setOpen(false)
            .add();
        vl1.getNodeBreakerView().newBreaker()
            .setId("B_L2")
            .setNode1(5)
            .setNode2(8)
            .setFictitious(true)
            .setOpen(true)
            .add();
        vl1.getNodeBreakerView().newBreaker()
            .setId("B_TWT")
            .setNode1(6)
            .setNode2(9)
            .setOpen(true)
            .setFictitious(true)
            .add();
        vl1.getNodeBreakerView().newBreaker()
            .setId("B0")
            .setNode1(7)
            .setNode2(17)
            .setOpen(false)
            .setFictitious(true)
            .add();
        vl1.getNodeBreakerView().newBreaker()
            .setId("B1")
            .setNode1(8)
            .setNode2(11)
            .setOpen(true)
            .add();
        vl1.getNodeBreakerView().newBreaker()
            .setId("B2")
            .setNode1(9)
            .setNode2(12)
            .setOpen(false)
            .setFictitious(true)
            .add();
        vl1.getNodeBreakerView().newBreaker()
            .setId("B3")
            .setNode1(7)
            .setNode2(8)
            .setOpen(false)
            .add();
        vl1.getNodeBreakerView().newBreaker()
            .setId("B4")
            .setNode1(8)
            .setNode2(9)
            .setOpen(false)
            .add();
        vl1.getNodeBreakerView().newBreaker()
            .setId("B5")
            .setNode1(17)
            .setNode2(10)
            .setOpen(false)
            .setFictitious(true)
            .add();

        // Disconnectors
        vl1.getNodeBreakerView().newDisconnector()
            .setId("D0")
            .setNode1(0)
            .setNode2(10)
            .setOpen(true)
            .add();
        vl1.getNodeBreakerView().newDisconnector()
            .setId("D1")
            .setNode1(1)
            .setNode2(10)
            .setOpen(false)
            .add();
        vl1.getNodeBreakerView().newDisconnector()
            .setId("D2")
            .setNode1(0)
            .setNode2(11)
            .setOpen(false)
            .add();
        vl1.getNodeBreakerView().newDisconnector()
            .setId("D3")
            .setNode1(1)
            .setNode2(11)
            .setOpen(true)
            .add();
        vl1.getNodeBreakerView().newDisconnector()
            .setId("D4")
            .setNode1(2)
            .setNode2(12)
            .setOpen(false)
            .add();
        vl1.getNodeBreakerView().newDisconnector()
            .setId("D5")
            .setNode1(3)
            .setNode2(12)
            .setOpen(true)
            .add();
        return network;
    }

    @Test
    void testPlannedDisconnection() throws IOException {
        // Network creation
        Network network = createNetwork();

        // Network modification
        PlannedDisconnection modification = new PlannedDisconnectionBuilder()
            .withIdentifiableId("L1")
            .build();
        modification.apply(network);
        writeXmlTest(network, "/network-planned-disconnection.xiidm");
    }

    @Test
    void testPlannedDisconnectionComplete() throws IOException {
        // Network creation
        Network network = createNetwork();

        // Network modification
        ReportNode reportNode = ReportNode.newRootReportNode().withMessageTemplate("reportPlannedDisconnectionComplete", "Testing reportNode for connectable disconnection").build();
        PlannedDisconnection modification = new PlannedDisconnectionBuilder()
            .withIdentifiableId("L1")
            .withFictitiousSwitchesOperable(true)
            .build();
        modification.apply(network, reportNode);
        writeXmlTest(network, "/network-disconnection-with-fictitious.xiidm");
        testReportNode(reportNode, "/reportNode/connectable-disconnected-planned.txt");
    }

    @Test
    void testPlannedDisconnectionNoDisconnection() throws IOException {
        // Network creation
        Network network = createNetwork();

        // Set a disconnector to fictitious
        network.getSwitch("D1").setFictitious(true);

        // Network modification
        ReportNode reportNode = ReportNode.newRootReportNode().withMessageTemplate("reportTestConnectionNoDisconnection", "Testing reportNode for connectable disconnection").build();
        PlannedDisconnection modification = new PlannedDisconnectionBuilder()
            .withIdentifiableId("L1")
            .withFictitiousSwitchesOperable(false)
            .build();
        modification.apply(network, reportNode);
        writeXmlTest(network, "/network-planned-disconnection-not-disconnected.xiidm");

        // Network modification
        PlannedDisconnection modificationSide1 = new PlannedDisconnectionBuilder()
            .withIdentifiableId("L1")
            .withFictitiousSwitchesOperable(false)
            .withSide(ThreeSides.ONE)
            .build();
        modificationSide1.apply(network, reportNode);
        writeXmlTest(network, "/network-planned-disconnection-not-disconnected.xiidm");
        testReportNode(reportNode, "/reportNode/connectable-not-disconnected-planned.txt");
    }

    @Test
    void testUnplannedDisconnection() throws IOException {
        // Network creation
        Network network = createNetwork();

        // Network modification
        ReportNode reportNode = ReportNode.newRootReportNode().withMessageTemplate("reportTestConnectionDisconnection", "Testing reportNode for connectable disconnection").build();
        UnplannedDisconnection modification = new UnplannedDisconnectionBuilder()
            .withIdentifiableId("L1")
            .withFictitiousSwitchesOperable(true)
            .build();
        modification.apply(network, reportNode);
        writeXmlTest(network, "/network-disconnection-with-fictitious.xiidm");
        testReportNode(reportNode, "/reportNode/connectable-disconnected-unplanned.txt");
    }

    @Test
    void testUnplannedDisconnectionNoDisconnection() throws IOException {
        // Network creation
        Network network = createNetwork();

        // Network modification
        ReportNode reportNode = ReportNode.newRootReportNode().withMessageTemplate("reportTestConnectionNoDisconnection", "Testing reportNode for connectable disconnection").build();
        UnplannedDisconnection modification = new UnplannedDisconnectionBuilder()
            .withIdentifiableId("L1")
            .withFictitiousSwitchesOperable(false)
            .build();
        modification.apply(network, reportNode);
        writeXmlTest(network, "/network-unplanned-disconnection-not-disconnected.xiidm");

        // Network modification
        UnplannedDisconnection modificationSide1 = new UnplannedDisconnectionBuilder()
            .withIdentifiableId("L1")
            .withFictitiousSwitchesOperable(false)
            .withSide(ThreeSides.ONE)
            .build();
        modificationSide1.apply(network, reportNode);
        writeXmlTest(network, "/network-unplanned-disconnection-not-disconnected.xiidm");
        testReportNode(reportNode, "/reportNode/connectable-not-disconnected-unplanned.txt");
    }

    @Test
    void testConnection() throws IOException {
        // Network creation
        Network network = createNetwork();

        // Network modification
        ReportNode reportNode = ReportNode.newRootReportNode().withMessageTemplate("reportTestConnection", "Testing reportNode for connectable connection").build();
        ConnectableConnection modification = new ConnectableConnectionBuilder()
            .withIdentifiableId("L2")
            .withFictitiousSwitchesOperable(true)
            .withOnlyBreakersOperable(false)
            .build();
        modification.apply(network, reportNode);
        writeXmlTest(network, "/network-connectable-connection.xiidm");
        testReportNode(reportNode, "/reportNode/connectable-connected.txt");
    }

    @Test
    void testConnectionNoConnection() throws IOException {
        // Network creation
        Network network = createNetwork();

        // Network modification
        ReportNode reportNode = ReportNode.newRootReportNode().withMessageTemplate("reportTestConnectionNoConnection", "Testing reportNode for connectable connection").build();
        ConnectableConnection modification = new ConnectableConnectionBuilder()
            .withIdentifiableId("L2")
            .withFictitiousSwitchesOperable(false)
            .withOnlyBreakersOperable(true)
            .build();
        modification.apply(network, reportNode);
        writeXmlTest(network, "/network-unplanned-disconnection-not-disconnected.xiidm");

        // Connection on one side
        ConnectableConnection modificationSide1 = new ConnectableConnectionBuilder()
            .withIdentifiableId("L2")
            .withFictitiousSwitchesOperable(false)
            .withOnlyBreakersOperable(true)
            .withSide(ThreeSides.ONE)
            .build();
        modificationSide1.apply(network, reportNode);
        writeXmlTest(network, "/network-unplanned-disconnection-not-disconnected.xiidm");
        testReportNode(reportNode, "/reportNode/connectable-not-connected.txt");
    }

<<<<<<< HEAD
    @Test
    void testDryRunConnection() {
        // Network creation
        Network network = createNetwork();

        // Connection - Passing dryRun
        ConnectableConnection connection = new ConnectableConnectionBuilder()
            .withConnectableId("L2")
            .withFictitiousSwitchesOperable(true)
            .withOnlyBreakersOperable(false)
            .build();
        assertTrue(connection.dryRun(network));

        // Useful methods for dry run
        assertFalse(connection.hasImpactOnNetwork());
        assertTrue(connection.isLocalDryRunPossible());

        // CloseSwitch - Failing dryRun
        ReportNode reportNodeCloseSwitch = ReportNode.newRootReportNode()
            .withMessageTemplate("", "")
            .build();
        ConnectableConnection connectionFailing = new ConnectableConnectionBuilder()
            .withConnectableId("dummy")
            .withFictitiousSwitchesOperable(false)
            .withOnlyBreakersOperable(true)
            .build();
        assertFalse(connectionFailing.dryRun(network, reportNodeCloseSwitch));
        assertEquals("Dry-run failed for ConnectableConnection. The issue is: Connectable 'dummy' not found",
            reportNodeCloseSwitch.getChildren().get(0).getChildren().get(0).getMessage());
        connectionFailing = new ConnectableConnectionBuilder()
            .withConnectableId("L2")
            .withFictitiousSwitchesOperable(false)
            .withOnlyBreakersOperable(true)
            .build();
        assertFalse(connectionFailing.dryRun(network, reportNodeCloseSwitch));
        assertEquals("Dry-run failed for ConnectableConnection. The issue is: Connection failed",
            reportNodeCloseSwitch.getChildren().get(1).getChildren().get(0).getMessage());
    }

    @Test
    void testDryRunDisconnection() {
        // Network creation
        Network network = createNetwork();

        // Disconnection - Passing dryRun
        UnplannedDisconnection unplannedDisconnection = new UnplannedDisconnectionBuilder()
            .withConnectableId("L1")
            .withFictitiousSwitchesOperable(true)
            .build();
        assertTrue(unplannedDisconnection.dryRun(network));

        // Useful methods for dry run
        assertFalse(unplannedDisconnection.hasImpactOnNetwork());
        assertTrue(unplannedDisconnection.isLocalDryRunPossible());

        // Disconnection - Failing dryRun
        ReportNode reportNodeCloseSwitch = ReportNode.newRootReportNode()
            .withMessageTemplate("", "")
            .build();
        UnplannedDisconnection unplannedDisconnectionFailing = new UnplannedDisconnectionBuilder()
            .withConnectableId("dummy")
            .withFictitiousSwitchesOperable(false)
            .build();
        assertFalse(unplannedDisconnectionFailing.dryRun(network, reportNodeCloseSwitch));
        assertEquals("Dry-run failed for AbstractDisconnection. The issue is: Connectable 'dummy' not found",
            reportNodeCloseSwitch.getChildren().get(0).getChildren().get(0).getMessage());
        unplannedDisconnectionFailing = new UnplannedDisconnectionBuilder()
            .withConnectableId("L1")
            .withFictitiousSwitchesOperable(false)
            .build();
        assertFalse(unplannedDisconnectionFailing.dryRun(network, reportNodeCloseSwitch));
        assertEquals("Dry-run failed for AbstractDisconnection. The issue is: Disconnection failed",
            reportNodeCloseSwitch.getChildren().get(1).getChildren().get(0).getMessage());
    }


    /**
     * This network modification fails on tie-lines since they are not a connectable
     */
=======
>>>>>>> a240c8f8
    @Test
    void testTieLine() {
        Network network = createNetwork();

        // Add tie line
        DanglingLine nhv1xnode1 = network.getVoltageLevel("VL2").newDanglingLine()
            .setId("NHV1_XNODE1")
            .setP0(0.0)
            .setQ0(0.0)
            .setR(1.5)
            .setX(20.0)
            .setG(1E-6)
            .setB(386E-6 / 2)
            .setBus("bus2A")
            .setPairingKey("XNODE1")
            .add();
        DanglingLine xnode1nhv2 = network.getVoltageLevel("VL3").newDanglingLine()
            .setId("XNODE1_NHV2")
            .setP0(0.0)
            .setQ0(0.0)
            .setR(1.5)
            .setX(13.0)
            .setG(2E-6)
            .setB(386E-6 / 2)
            .setBus("bus3A")
            .setPairingKey("XNODE1")
            .add();
        TieLine tieLine = network.newTieLine()
            .setId("NHV1_NHV2_1")
            .setDanglingLine1(nhv1xnode1.getId())
            .setDanglingLine2(xnode1nhv2.getId())
            .add();

        // Disconnection
        assertTieLineConnection(tieLine, true, true);
        UnplannedDisconnection disconnection = new UnplannedDisconnectionBuilder()
            .withIdentifiableId("NHV1_NHV2_1")
            .withFictitiousSwitchesOperable(false)
            .build();
        disconnection.apply(network);
        assertTieLineConnection(tieLine, false, false);

        // Connection
        ConnectableConnection connection = new ConnectableConnectionBuilder()
            .withIdentifiableId("NHV1_NHV2_1")
            .withFictitiousSwitchesOperable(false)
            .withOnlyBreakersOperable(true)
            .build();
        connection.apply(network);
        assertTieLineConnection(tieLine, true, true);

        // Disconnection on one side
        UnplannedDisconnection disconnectionSide1 = new UnplannedDisconnectionBuilder()
            .withIdentifiableId("NHV1_NHV2_1")
            .withFictitiousSwitchesOperable(false)
            .withSide(ThreeSides.ONE)
            .build();
        disconnectionSide1.apply(network);
        assertTieLineConnection(tieLine, false, true);

        // Connection on the same side
        ConnectableConnection connectionSide1 = new ConnectableConnectionBuilder()
            .withIdentifiableId("NHV1_NHV2_1")
            .withFictitiousSwitchesOperable(false)
            .withOnlyBreakersOperable(true)
            .withSide(ThreeSides.ONE)
            .build();
        connectionSide1.apply(network);
        assertTieLineConnection(tieLine, true, true);
    }

    @Test
    void testHvdcLine() {
        Network network = HvdcTestNetwork.createLcc();
        HvdcLine hvdcLine = network.getHvdcLine("L");

        // Disconnection
        assertHvdcLineConnection(hvdcLine, true, true);
        UnplannedDisconnection disconnection = new UnplannedDisconnectionBuilder()
            .withIdentifiableId("L")
            .withFictitiousSwitchesOperable(false)
            .build();
        disconnection.apply(network);
        assertHvdcLineConnection(hvdcLine, false, false);

        // Connection
        ConnectableConnection connection = new ConnectableConnectionBuilder()
            .withIdentifiableId("L")
            .withFictitiousSwitchesOperable(false)
            .withOnlyBreakersOperable(true)
            .build();
        connection.apply(network);
        assertHvdcLineConnection(hvdcLine, true, true);

        // Disconnection on one side
        UnplannedDisconnection disconnectionSide2 = new UnplannedDisconnectionBuilder()
            .withIdentifiableId("L")
            .withFictitiousSwitchesOperable(false)
            .withSide(ThreeSides.TWO)
            .build();
        disconnectionSide2.apply(network);
        assertHvdcLineConnection(hvdcLine, true, false);

        // Connection on the same side
        ConnectableConnection connectionSide2 = new ConnectableConnectionBuilder()
            .withIdentifiableId("L")
            .withFictitiousSwitchesOperable(false)
            .withOnlyBreakersOperable(true)
            .withSide(ThreeSides.TWO)
            .build();
        connectionSide2.apply(network);
        assertHvdcLineConnection(hvdcLine, true, true);
    }

    private void assertTieLineConnection(TieLine tieLine, boolean expectedConnectionOnSide1, boolean expectedConnectionOnSide2) {
        assertEquals(expectedConnectionOnSide1, tieLine.getDanglingLine1().getTerminal().isConnected());
        assertEquals(expectedConnectionOnSide2, tieLine.getDanglingLine2().getTerminal().isConnected());
    }

    private void assertHvdcLineConnection(HvdcLine hvdcLine, boolean expectedConnectionOnSide1, boolean expectedConnectionOnSide2) {
        assertEquals(expectedConnectionOnSide1, hvdcLine.getConverterStation1().getTerminal().isConnected());
        assertEquals(expectedConnectionOnSide2, hvdcLine.getConverterStation2().getTerminal().isConnected());
    }

    @Test
    void testIdentifiableNotFoundException() {
        Network network = createNetwork();
        UnplannedDisconnection disconnection = new UnplannedDisconnectionBuilder()
            .withIdentifiableId("ELEMENT_NOT_PRESENT")
            .withFictitiousSwitchesOperable(false)
            .build();

        NamingStrategy namingStrategy = new DefaultNamingStrategy();
        ComputationManager computationManager = LocalComputationManager.getDefault();
        PowsyblException disconnectionException = assertThrows(PowsyblException.class, () -> disconnection.apply(network, namingStrategy, true, computationManager, ReportNode.NO_OP));
        assertEquals("Identifiable 'ELEMENT_NOT_PRESENT' not found", disconnectionException.getMessage());

        ConnectableConnection connection = new ConnectableConnectionBuilder()
            .withIdentifiableId("ELEMENT_NOT_PRESENT")
            .withFictitiousSwitchesOperable(false)
            .withOnlyBreakersOperable(true)
            .build();
        PowsyblException connectionException = assertThrows(PowsyblException.class, () -> connection.apply(network, namingStrategy, true, computationManager, ReportNode.NO_OP));
        assertEquals("Identifiable 'ELEMENT_NOT_PRESENT' not found", connectionException.getMessage());
    }

    @Test
    void testMethodNotImplemented() {
        Network network = createNetwork();
        UnplannedDisconnection disconnection = new UnplannedDisconnectionBuilder()
            .withIdentifiableId("S1")
            .withFictitiousSwitchesOperable(false)
            .build();

        NamingStrategy namingStrategy = new DefaultNamingStrategy();
        ComputationManager computationManager = LocalComputationManager.getDefault();
        PowsyblException disconnectionException = assertThrows(PowsyblException.class, () -> disconnection.apply(network, namingStrategy, true, computationManager, ReportNode.NO_OP));
        assertEquals("Disconnection not implemented for identifiable 'S1'", disconnectionException.getMessage());

        ConnectableConnection connection = new ConnectableConnectionBuilder()
            .withIdentifiableId("S1")
            .withFictitiousSwitchesOperable(false)
            .withOnlyBreakersOperable(true)
            .build();
        PowsyblException connectionException = assertThrows(PowsyblException.class, () -> connection.apply(network, namingStrategy, true, computationManager, ReportNode.NO_OP));
        assertEquals("Connection not implemented for identifiable 'S1'", connectionException.getMessage());
    }
}<|MERGE_RESOLUTION|>--- conflicted
+++ resolved
@@ -441,7 +441,6 @@
         testReportNode(reportNode, "/reportNode/connectable-not-connected.txt");
     }
 
-<<<<<<< HEAD
     @Test
     void testDryRunConnection() {
         // Network creation
@@ -469,7 +468,7 @@
             .withOnlyBreakersOperable(true)
             .build();
         assertFalse(connectionFailing.dryRun(network, reportNodeCloseSwitch));
-        assertEquals("Dry-run failed for ConnectableConnection. The issue is: Connectable 'dummy' not found",
+        assertEquals("Dry-run failed for ConnectableConnection. The issue is: Identifiable 'dummy' not found",
             reportNodeCloseSwitch.getChildren().get(0).getChildren().get(0).getMessage());
         connectionFailing = new ConnectableConnectionBuilder()
             .withConnectableId("L2")
@@ -506,7 +505,7 @@
             .withFictitiousSwitchesOperable(false)
             .build();
         assertFalse(unplannedDisconnectionFailing.dryRun(network, reportNodeCloseSwitch));
-        assertEquals("Dry-run failed for AbstractDisconnection. The issue is: Connectable 'dummy' not found",
+        assertEquals("Dry-run failed for AbstractDisconnection. The issue is: Identifiable 'dummy' not found",
             reportNodeCloseSwitch.getChildren().get(0).getChildren().get(0).getMessage());
         unplannedDisconnectionFailing = new UnplannedDisconnectionBuilder()
             .withConnectableId("L1")
@@ -517,12 +516,6 @@
             reportNodeCloseSwitch.getChildren().get(1).getChildren().get(0).getMessage());
     }
 
-
-    /**
-     * This network modification fails on tie-lines since they are not a connectable
-     */
-=======
->>>>>>> a240c8f8
     @Test
     void testTieLine() {
         Network network = createNetwork();
