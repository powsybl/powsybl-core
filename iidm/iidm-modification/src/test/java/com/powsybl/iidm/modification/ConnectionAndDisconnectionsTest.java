/*
 * Copyright (c) 2023, RTE (http://www.rte-france.com)
 * This Source Code Form is subject to the terms of the Mozilla Public
 * License, v. 2.0. If a copy of the MPL was not distributed with this
 * file, You can obtain one at http://mozilla.org/MPL/2.0/.
 * SPDX-License-Identifier: MPL-2.0
 */
package com.powsybl.iidm.modification;

import com.powsybl.commons.PowsyblException;
import com.powsybl.commons.report.ReportNode;
import com.powsybl.computation.ComputationManager;
import com.powsybl.computation.local.LocalComputationManager;
import com.powsybl.iidm.modification.topology.AbstractModificationTest;
import com.powsybl.iidm.modification.topology.DefaultNamingStrategy;
import com.powsybl.iidm.modification.topology.NamingStrategy;
import com.powsybl.iidm.network.*;
import com.powsybl.iidm.network.extensions.BusbarSectionPositionAdder;
import com.powsybl.iidm.network.test.HvdcTestNetwork;
import org.junit.jupiter.api.Test;

import java.io.IOException;
import java.time.ZonedDateTime;

import static org.junit.jupiter.api.Assertions.*;
<<<<<<< HEAD
import static org.junit.jupiter.api.Assertions.assertFalse;
=======
>>>>>>> 64014963

/**
 * @author Nicolas Rol {@literal <nicolas.rol at rte-france.com>}
 */
class ConnectionAndDisconnectionsTest extends AbstractModificationTest {

    public Network createNetwork() {
        // Initialisation
        Network network = Network.create("test", "test");
        network.setCaseDate(ZonedDateTime.parse("2023-12-13T10:05:55.570Z"));

        // Substations
        Substation s1 = network.newSubstation()
            .setId("S1")
            .setCountry(Country.FR)
            .add();
        VoltageLevel vl1 = s1.newVoltageLevel()
            .setId("VL1")
            .setNominalV(1.0)
            .setTopologyKind(TopologyKind.NODE_BREAKER)
            .add();
        VoltageLevel vl2 = s1.newVoltageLevel()
            .setId("VL2")
            .setNominalV(1.0)
            .setTopologyKind(TopologyKind.BUS_BREAKER)
            .add();
        VoltageLevel vl3 = s1.newVoltageLevel()
            .setId("VL3")
            .setNominalV(1.0)
            .setTopologyKind(TopologyKind.BUS_BREAKER)
            .add();

        // Busbar sections
        BusbarSection bbs11 = vl1.getNodeBreakerView()
            .newBusbarSection()
            .setId("BBS11")
            .setNode(0)
            .add();
        bbs11.newExtension(BusbarSectionPositionAdder.class)
            .withBusbarIndex(1)
            .withSectionIndex(1)
            .add();
        BusbarSection bbs21 = vl1.getNodeBreakerView()
            .newBusbarSection()
            .setId("BBS21")
            .setNode(1)
            .add();
        bbs21.newExtension(BusbarSectionPositionAdder.class)
            .withBusbarIndex(2)
            .withSectionIndex(1)
            .add();
        BusbarSection bbs12 = vl1.getNodeBreakerView()
            .newBusbarSection()
            .setId("BBS12")
            .setNode(2)
            .add();
        bbs12.newExtension(BusbarSectionPositionAdder.class)
            .withBusbarIndex(1)
            .withSectionIndex(2)
            .add();
        BusbarSection bbs22 = vl1.getNodeBreakerView()
            .newBusbarSection()
            .setId("BBS22")
            .setNode(3)
            .add();
        bbs22.newExtension(BusbarSectionPositionAdder.class)
            .withBusbarIndex(2)
            .withSectionIndex(2)
            .add();
        vl2.getBusBreakerView()
            .newBus()
            .setId("bus2A")
            .add();
        vl2.getBusBreakerView()
            .newBus()
            .setId("bus2B")
            .add();
        vl3.getBusBreakerView()
            .newBus()
            .setId("bus3A")
            .add();
        vl3.getBusBreakerView()
            .newBus()
            .setId("bus3B")
            .add();

        // Disconnectors for coupling
        vl1.getNodeBreakerView().newDisconnector()
            .setId("D_BBS11_BBS12")
            .setNode1(0)
            .setNode2(2)
            .setOpen(true)
            .add();
        vl1.getNodeBreakerView().newDisconnector()
            .setId("D_BBS21_BBS22")
            .setNode1(1)
            .setNode2(3)
            .setOpen(false)
            .add();

        // Line and transformer
        network.newLine()
            .setId("L1")
            .setName("LINE1")
            .setR(1.0)
            .setX(2.0)
            .setG1(3.0)
            .setG2(3.5)
            .setB1(4.0)
            .setB2(4.5)
            .setVoltageLevel1("VL1")
            .setVoltageLevel2("VL2")
            .setNode1(4)
            .setBus2("bus2A")
            .setConnectableBus2("bus2A")
            .add();
        network.newLine()
            .setId("L2")
            .setName("LINE2")
            .setR(1.0)
            .setX(2.0)
            .setG1(3.0)
            .setG2(3.5)
            .setB1(4.0)
            .setB2(4.5)
            .setVoltageLevel1("VL1")
            .setVoltageLevel2("VL3")
            .setNode1(5)
            .setBus2("bus3A")
            .setConnectableBus2("bus3A")
            .add();
        s1.newThreeWindingsTransformer()
            .setId("twt")
            .setName("TWT_NAME")
            .newLeg1()
            .setR(1.3)
            .setX(1.4)
            .setG(1.6)
            .setB(1.7)
            .setRatedU(1.1)
            .setRatedS(1.2)
            .setVoltageLevel("VL1")
            .setNode(6)
            .add()
            .newLeg2()
            .setR(2.03)
            .setX(2.04)
            .setG(0.0)
            .setB(0.0)
            .setRatedU(2.05)
            .setRatedS(2.06)
            .setVoltageLevel("VL2")
            .setBus("bus2B")
            .setConnectableBus("bus2B")
            .add()
            .newLeg3()
            .setR(3.3)
            .setX(3.4)
            .setG(0.0)
            .setB(0.0)
            .setRatedU(3.5)
            .setRatedS(3.6)
            .setVoltageLevel("VL3")
            .setBus("bus3B")
            .setConnectableBus("bus3B")
            .add()
            .add();

        // Breakers
        vl1.getNodeBreakerView().newBreaker()
            .setId("B_L1_1")
            .setNode1(4)
            .setNode2(7)
            .setOpen(false)
            .setFictitious(true)
            .add();
        vl1.getNodeBreakerView().newBreaker()
            .setId("B_L1_2")
            .setNode1(4)
            .setNode2(7)
            .setOpen(false)
            .add();
        vl1.getNodeBreakerView().newBreaker()
            .setId("B_L2")
            .setNode1(5)
            .setNode2(8)
            .setFictitious(true)
            .setOpen(true)
            .add();
        vl1.getNodeBreakerView().newBreaker()
            .setId("B_TWT")
            .setNode1(6)
            .setNode2(9)
            .setOpen(true)
            .setFictitious(true)
            .add();
        vl1.getNodeBreakerView().newBreaker()
            .setId("B0")
            .setNode1(7)
            .setNode2(17)
            .setOpen(false)
            .setFictitious(true)
            .add();
        vl1.getNodeBreakerView().newBreaker()
            .setId("B1")
            .setNode1(8)
            .setNode2(11)
            .setOpen(true)
            .add();
        vl1.getNodeBreakerView().newBreaker()
            .setId("B2")
            .setNode1(9)
            .setNode2(12)
            .setOpen(false)
            .setFictitious(true)
            .add();
        vl1.getNodeBreakerView().newBreaker()
            .setId("B3")
            .setNode1(7)
            .setNode2(8)
            .setOpen(false)
            .add();
        vl1.getNodeBreakerView().newBreaker()
            .setId("B4")
            .setNode1(8)
            .setNode2(9)
            .setOpen(false)
            .add();
        vl1.getNodeBreakerView().newBreaker()
            .setId("B5")
            .setNode1(17)
            .setNode2(10)
            .setOpen(false)
            .setFictitious(true)
            .add();

        // Disconnectors
        vl1.getNodeBreakerView().newDisconnector()
            .setId("D0")
            .setNode1(0)
            .setNode2(10)
            .setOpen(true)
            .add();
        vl1.getNodeBreakerView().newDisconnector()
            .setId("D1")
            .setNode1(1)
            .setNode2(10)
            .setOpen(false)
            .add();
        vl1.getNodeBreakerView().newDisconnector()
            .setId("D2")
            .setNode1(0)
            .setNode2(11)
            .setOpen(false)
            .add();
        vl1.getNodeBreakerView().newDisconnector()
            .setId("D3")
            .setNode1(1)
            .setNode2(11)
            .setOpen(true)
            .add();
        vl1.getNodeBreakerView().newDisconnector()
            .setId("D4")
            .setNode1(2)
            .setNode2(12)
            .setOpen(false)
            .add();
        vl1.getNodeBreakerView().newDisconnector()
            .setId("D5")
            .setNode1(3)
            .setNode2(12)
            .setOpen(true)
            .add();
        return network;
    }

    @Test
    void testPlannedDisconnection() throws IOException {
        // Network creation
        Network network = createNetwork();

        // Network modification
        PlannedDisconnection modification = new PlannedDisconnectionBuilder()
            .withConnectableId("L1")
            .build();
        modification.apply(network);
        writeXmlTest(network, "/network-planned-disconnection.xiidm");
    }

    @Test
    void testPlannedDisconnectionComplete() throws IOException {
        // Network creation
        Network network = createNetwork();

        // Network modification
        ReportNode reportNode = ReportNode.newRootReportNode().withMessageTemplate("reportPlannedDisconnectionComplete", "Testing reportNode for connectable disconnection").build();
        PlannedDisconnection modification = new PlannedDisconnectionBuilder()
            .withConnectableId("L1")
            .withFictitiousSwitchesOperable(true)
            .build();
        modification.apply(network, reportNode);
        writeXmlTest(network, "/network-disconnection-with-fictitious.xiidm");
        testReportNode(reportNode, "/reportNode/connectable-disconnected-planned.txt");
    }

    @Test
    void testPlannedDisconnectionNoDisconnection() throws IOException {
        // Network creation
        Network network = createNetwork();

        // Set a disconnector to fictitious
        network.getSwitch("D1").setFictitious(true);

        // Network modification
        ReportNode reportNode = ReportNode.newRootReportNode().withMessageTemplate("reportTestConnectionNoDisconnection", "Testing reportNode for connectable disconnection").build();
        PlannedDisconnection modification = new PlannedDisconnectionBuilder()
            .withConnectableId("L1")
            .withFictitiousSwitchesOperable(false)
            .build();
        modification.apply(network, reportNode);
        writeXmlTest(network, "/network-planned-disconnection-not-disconnected.xiidm");
        testReportNode(reportNode, "/reportNode/connectable-not-disconnected-planned.txt");
    }

    @Test
    void testUnplannedDisconnection() throws IOException {
        // Network creation
        Network network = createNetwork();

        // Network modification
        ReportNode reportNode = ReportNode.newRootReportNode().withMessageTemplate("reportTestConnectionDisconnection", "Testing reportNode for connectable disconnection").build();
        UnplannedDisconnection modification = new UnplannedDisconnectionBuilder()
            .withConnectableId("L1")
            .withFictitiousSwitchesOperable(true)
            .build();
        modification.apply(network, reportNode);
        writeXmlTest(network, "/network-disconnection-with-fictitious.xiidm");
        testReportNode(reportNode, "/reportNode/connectable-disconnected-unplanned.txt");
    }

    @Test
    void testUnplannedDisconnectionNoDisconnection() throws IOException {
        // Network creation
        Network network = createNetwork();

        // Network modification
        ReportNode reportNode = ReportNode.newRootReportNode().withMessageTemplate("reportTestConnectionNoDisconnection", "Testing reportNode for connectable disconnection").build();
        UnplannedDisconnection modification = new UnplannedDisconnectionBuilder()
            .withConnectableId("L1")
            .withFictitiousSwitchesOperable(false)
            .build();
        modification.apply(network, reportNode);
        writeXmlTest(network, "/network-unplanned-disconnection-not-disconnected.xiidm");
        testReportNode(reportNode, "/reportNode/connectable-not-disconnected-unplanned.txt");
    }

    @Test
    void testConnection() throws IOException {
        // Network creation
        Network network = createNetwork();

        // Network modification
        ReportNode reportNode = ReportNode.newRootReportNode().withMessageTemplate("reportTestConnection", "Testing reportNode for connectable connection").build();
        ConnectableConnection modification = new ConnectableConnectionBuilder()
            .withConnectableId("L2")
            .withFictitiousSwitchesOperable(true)
            .withOnlyBreakersOperable(false)
            .build();
        modification.apply(network, reportNode);
        writeXmlTest(network, "/network-connectable-connection.xiidm");
        testReportNode(reportNode, "/reportNode/connectable-connected.txt");
    }

    @Test
    void testConnectionNoConnection() throws IOException {
        // Network creation
        Network network = createNetwork();

        // Network modification
        ReportNode reportNode = ReportNode.newRootReportNode().withMessageTemplate("reportTestConnectionNoConnection", "Testing reportNode for connectable connection").build();
        ConnectableConnection modification = new ConnectableConnectionBuilder()
            .withConnectableId("L2")
            .withFictitiousSwitchesOperable(false)
            .withOnlyBreakersOperable(true)
            .build();
        modification.apply(network, reportNode);
        writeXmlTest(network, "/network-unplanned-disconnection-not-disconnected.xiidm");
        testReportNode(reportNode, "/reportNode/connectable-not-connected.txt");
    }

<<<<<<< HEAD
    @Test
    void testTieLine() {
=======

    /**
     * This network modification fails on tie-lines since they are not a connectable
     */
    @Test
    void testExceptions() {
>>>>>>> 64014963
        Network network = createNetwork();

        // Add tie line
        DanglingLine nhv1xnode1 = network.getVoltageLevel("VL2").newDanglingLine()
            .setId("NHV1_XNODE1")
            .setP0(0.0)
            .setQ0(0.0)
            .setR(1.5)
            .setX(20.0)
            .setG(1E-6)
            .setB(386E-6 / 2)
            .setBus("bus2A")
            .setPairingKey("XNODE1")
            .add();
        DanglingLine xnode1nhv2 = network.getVoltageLevel("VL3").newDanglingLine()
            .setId("XNODE1_NHV2")
            .setP0(0.0)
            .setQ0(0.0)
            .setR(1.5)
            .setX(13.0)
            .setG(2E-6)
            .setB(386E-6 / 2)
            .setBus("bus3A")
            .setPairingKey("XNODE1")
            .add();
        TieLine tieLine = network.newTieLine()
            .setId("NHV1_NHV2_1")
            .setDanglingLine1(nhv1xnode1.getId())
            .setDanglingLine2(xnode1nhv2.getId())
            .add();

        // Disconnection
        assertTrue(tieLine.getDanglingLine1().getTerminal().isConnected());
        assertTrue(tieLine.getDanglingLine2().getTerminal().isConnected());
        UnplannedDisconnection disconnection = new UnplannedDisconnectionBuilder()
            .withConnectableId("NHV1_NHV2_1")
            .withFictitiousSwitchesOperable(false)
            .build();
<<<<<<< HEAD
        disconnection.apply(network);
        assertFalse(tieLine.getDanglingLine1().getTerminal().isConnected());
        assertFalse(tieLine.getDanglingLine2().getTerminal().isConnected());

        // Connection
        ConnectableConnection connection = new ConnectableConnectionBuilder()
            .withConnectableId("NHV1_NHV2_1")
            .withFictitiousSwitchesOperable(false)
            .withOnlyBreakersOperable(true)
            .build();
        connection.apply(network);
        assertTrue(tieLine.getDanglingLine1().getTerminal().isConnected());
        assertTrue(tieLine.getDanglingLine2().getTerminal().isConnected());
    }

    @Test
    void testHvdcLine() {
        Network network = HvdcTestNetwork.createLcc();
        HvdcLine hvdcLine = network.getHvdcLine("L");

        // Disconnection
        assertTrue(hvdcLine.getConverterStation1().getTerminal().isConnected());
        assertTrue(hvdcLine.getConverterStation2().getTerminal().isConnected());
        UnplannedDisconnection disconnection = new UnplannedDisconnectionBuilder()
            .withConnectableId("L")
            .withFictitiousSwitchesOperable(false)
            .build();
        disconnection.apply(network);
        assertFalse(hvdcLine.getConverterStation1().getTerminal().isConnected());
        assertFalse(hvdcLine.getConverterStation2().getTerminal().isConnected());

        // Connection
        ConnectableConnection connection = new ConnectableConnectionBuilder()
            .withConnectableId("L")
            .withFictitiousSwitchesOperable(false)
            .withOnlyBreakersOperable(true)
            .build();
        connection.apply(network);
        assertTrue(hvdcLine.getConverterStation1().getTerminal().isConnected());
        assertTrue(hvdcLine.getConverterStation2().getTerminal().isConnected());
    }

    @Test
    void testIdentifiableNotFound() {
        Network network = createNetwork();
        UnplannedDisconnection disconnection = new UnplannedDisconnectionBuilder()
            .withConnectableId("ELEMENT_NOT_PRESENT")
            .withFictitiousSwitchesOperable(false)
            .build();

        NamingStrategy namingStrategy = new DefaultNamingStrategy();
        ComputationManager computationManager = LocalComputationManager.getDefault();
        PowsyblException disconnectionException = assertThrows(PowsyblException.class, () -> disconnection.apply(network, namingStrategy, true, computationManager, ReportNode.NO_OP));
        assertEquals("Identifiable 'ELEMENT_NOT_PRESENT' not found", disconnectionException.getMessage());

        ConnectableConnection connection = new ConnectableConnectionBuilder()
            .withConnectableId("ELEMENT_NOT_PRESENT")
            .withFictitiousSwitchesOperable(false)
            .withOnlyBreakersOperable(true)
            .build();
        PowsyblException connectionException = assertThrows(PowsyblException.class, () -> connection.apply(network, namingStrategy, true, computationManager, ReportNode.NO_OP));
        assertEquals("Identifiable 'ELEMENT_NOT_PRESENT' not found", connectionException.getMessage());
    }

    @Test
    void testMethodNotImplemented() {
        Network network = createNetwork();
        UnplannedDisconnection disconnection = new UnplannedDisconnectionBuilder()
            .withConnectableId("S1")
            .withFictitiousSwitchesOperable(false)
            .build();

        NamingStrategy namingStrategy = new DefaultNamingStrategy();
        ComputationManager computationManager = LocalComputationManager.getDefault();
        PowsyblException disconnectionException = assertThrows(PowsyblException.class, () -> disconnection.apply(network, namingStrategy, true, computationManager, ReportNode.NO_OP));
        assertEquals("Disconnection not implemented for identifiable 'S1'", disconnectionException.getMessage());

        ConnectableConnection connection = new ConnectableConnectionBuilder()
            .withConnectableId("S1")
=======
        NamingStrategy namingStrategy = new DefaultNamingStrategy();
        ComputationManager computationManager = LocalComputationManager.getDefault();
        PowsyblException disconnectionException = assertThrows(PowsyblException.class, () -> disconnection.apply(network, namingStrategy, true, computationManager, ReportNode.NO_OP));
        assertEquals("Connectable 'NHV1_NHV2_1' not found", disconnectionException.getMessage());
        disconnection.apply(network);
        assertTrue(tieLine.getDanglingLine1().getTerminal().isConnected());
        assertTrue(tieLine.getDanglingLine2().getTerminal().isConnected());

        // Connection
        tieLine.getDanglingLine1().disconnect();
        tieLine.getDanglingLine2().disconnect();
        assertFalse(tieLine.getDanglingLine1().getTerminal().isConnected());
        assertFalse(tieLine.getDanglingLine2().getTerminal().isConnected());
        ConnectableConnection connection = new ConnectableConnectionBuilder()
            .withConnectableId("NHV1_NHV2_1")
>>>>>>> 64014963
            .withFictitiousSwitchesOperable(false)
            .withOnlyBreakersOperable(true)
            .build();
        PowsyblException connectionException = assertThrows(PowsyblException.class, () -> connection.apply(network, namingStrategy, true, computationManager, ReportNode.NO_OP));
<<<<<<< HEAD
        assertEquals("Connection not implemented for identifiable 'S1'", connectionException.getMessage());
=======
        assertEquals("Connectable 'NHV1_NHV2_1' not found", connectionException.getMessage());
        connection.apply(network);
        assertFalse(tieLine.getDanglingLine1().getTerminal().isConnected());
        assertFalse(tieLine.getDanglingLine2().getTerminal().isConnected());
>>>>>>> 64014963
    }
}<|MERGE_RESOLUTION|>--- conflicted
+++ resolved
@@ -23,10 +23,6 @@
 import java.time.ZonedDateTime;
 
 import static org.junit.jupiter.api.Assertions.*;
-<<<<<<< HEAD
-import static org.junit.jupiter.api.Assertions.assertFalse;
-=======
->>>>>>> 64014963
 
 /**
  * @author Nicolas Rol {@literal <nicolas.rol at rte-france.com>}
@@ -417,17 +413,8 @@
         testReportNode(reportNode, "/reportNode/connectable-not-connected.txt");
     }
 
-<<<<<<< HEAD
     @Test
     void testTieLine() {
-=======
-
-    /**
-     * This network modification fails on tie-lines since they are not a connectable
-     */
-    @Test
-    void testExceptions() {
->>>>>>> 64014963
         Network network = createNetwork();
 
         // Add tie line
@@ -466,7 +453,6 @@
             .withConnectableId("NHV1_NHV2_1")
             .withFictitiousSwitchesOperable(false)
             .build();
-<<<<<<< HEAD
         disconnection.apply(network);
         assertFalse(tieLine.getDanglingLine1().getTerminal().isConnected());
         assertFalse(tieLine.getDanglingLine2().getTerminal().isConnected());
@@ -546,34 +532,10 @@
 
         ConnectableConnection connection = new ConnectableConnectionBuilder()
             .withConnectableId("S1")
-=======
-        NamingStrategy namingStrategy = new DefaultNamingStrategy();
-        ComputationManager computationManager = LocalComputationManager.getDefault();
-        PowsyblException disconnectionException = assertThrows(PowsyblException.class, () -> disconnection.apply(network, namingStrategy, true, computationManager, ReportNode.NO_OP));
-        assertEquals("Connectable 'NHV1_NHV2_1' not found", disconnectionException.getMessage());
-        disconnection.apply(network);
-        assertTrue(tieLine.getDanglingLine1().getTerminal().isConnected());
-        assertTrue(tieLine.getDanglingLine2().getTerminal().isConnected());
-
-        // Connection
-        tieLine.getDanglingLine1().disconnect();
-        tieLine.getDanglingLine2().disconnect();
-        assertFalse(tieLine.getDanglingLine1().getTerminal().isConnected());
-        assertFalse(tieLine.getDanglingLine2().getTerminal().isConnected());
-        ConnectableConnection connection = new ConnectableConnectionBuilder()
-            .withConnectableId("NHV1_NHV2_1")
->>>>>>> 64014963
             .withFictitiousSwitchesOperable(false)
             .withOnlyBreakersOperable(true)
             .build();
         PowsyblException connectionException = assertThrows(PowsyblException.class, () -> connection.apply(network, namingStrategy, true, computationManager, ReportNode.NO_OP));
-<<<<<<< HEAD
         assertEquals("Connection not implemented for identifiable 'S1'", connectionException.getMessage());
-=======
-        assertEquals("Connectable 'NHV1_NHV2_1' not found", connectionException.getMessage());
-        connection.apply(network);
-        assertFalse(tieLine.getDanglingLine1().getTerminal().isConnected());
-        assertFalse(tieLine.getDanglingLine2().getTerminal().isConnected());
->>>>>>> 64014963
     }
 }