/**
 * Copyright (c) 2022, RTE (http://www.rte-france.com)
 * This Source Code Form is subject to the terms of the Mozilla Public
 * License, v. 2.0. If a copy of the MPL was not distributed with this
 * file, You can obtain one at http://mozilla.org/MPL/2.0/.
 * SPDX-License-Identifier: MPL-2.0
 */
package com.powsybl.iidm.modification.topology;

import com.powsybl.commons.PowsyblException;
import com.powsybl.commons.report.ReportConstants;
import com.powsybl.commons.report.ReportNode;
import com.powsybl.commons.report.TypedValue;
import com.powsybl.iidm.modification.AbstractNetworkModification;
import com.powsybl.iidm.modification.NetworkModification;
import com.powsybl.iidm.modification.NetworkModificationImpact;
import com.powsybl.iidm.network.*;
import com.powsybl.iidm.network.test.EurostagTutorialExample1Factory;
import com.powsybl.iidm.network.test.FourSubstationsNodeBreakerFactory;
import org.junit.jupiter.api.AfterEach;
import org.junit.jupiter.api.Test;

import java.util.HashSet;
import java.util.Map;
import java.util.Set;

import static com.powsybl.iidm.modification.topology.TopologyTestUtils.VLTEST;
import static com.powsybl.iidm.modification.topology.TopologyTestUtils.createNbNetwork;
import static com.powsybl.iidm.network.extensions.ConnectablePosition.Direction.BOTTOM;
import static org.junit.jupiter.api.Assertions.*;

/**
 * @author Florian Dupuy {@literal <florian.dupuy at rte-france.com>}
 */
class RemoveFeederBayTest {

    private final Set<String> removedObjects = new HashSet<>();
    private final Set<String> beforeRemovalObjects = new HashSet<>();

    @AfterEach
    void tearDown() {
        removedObjects.clear();
    }

    private void addListener(Network network) {
        network.addListener(new DefaultNetworkListener() {
            @Override
            public void beforeRemoval(Identifiable id) {
                beforeRemovalObjects.add(id.getId());
            }

            @Override
            public void afterRemoval(String id) {
                removedObjects.add(id);
            }
        });
    }

    @Test
    void testSimpleRemove() {
        Network network = FourSubstationsNodeBreakerFactory.create();
        addListener(network);

        new RemoveFeederBayBuilder().withConnectableId("LD1").build().apply(network);

        assertEquals(Set.of("S1VL1_LD1_BREAKER", "S1VL1_BBS_LD1_DISCONNECTOR", "LD1"), beforeRemovalObjects);
        assertEquals(Set.of("S1VL1_LD1_BREAKER", "S1VL1_BBS_LD1_DISCONNECTOR", "LD1"), removedObjects);
    }

    @Test
    void testBbvRemove() {
        Network network = EurostagTutorialExample1Factory.create();
        addListener(network);

        new RemoveFeederBay("LOAD").apply(network);

        assertEquals(Set.of("LOAD"), beforeRemovalObjects);
        assertEquals(Set.of("LOAD"), removedObjects);
    }

    @Test
    void testRemoveWithForkFeeder() {
        Network network = createNetworkWithForkFeeder();
        addListener(network);

        new RemoveFeederBay("LD").apply(network);

        assertEquals(Set.of("B1", "LD"), beforeRemovalObjects);
        assertEquals(Set.of("B1", "LD"), removedObjects);
        assertNull(network.getLoad("LD"));
        assertNull(network.getSwitch("B1"));
        assertNotNull(network.getGenerator("G"));
        assertNotNull(network.getBusbarSection("BBS"));
        assertNotNull(network.getSwitch("B2"));
        assertNotNull(network.getSwitch("D"));
    }

    @Test
    void testRemoveWithShunt() {
        Network network = createNetwork2Feeders();
        addListener(network);

        VoltageLevel voltageLevel = network.getVoltageLevel(VLTEST);
        voltageLevel.getNodeBreakerView().newSwitch().setNode1(4).setNode2(6).setKind(SwitchKind.BREAKER).setId("SW1").add();

        new RemoveFeederBay("load2").apply(network);

        Set<String> removedIdentifiables = Set.of("SW1", "load2", "load2_DISCONNECTOR_6_0", "load2_DISCONNECTOR_6_1", "load2_DISCONNECTOR_6_2", "load2_BREAKER");
        assertEquals(removedIdentifiables, beforeRemovalObjects);
        assertEquals(removedIdentifiables, removedObjects);
    }

    @Test
    void testRemoveWithInternalConnectionShunt() {
        Network network = createNetwork2Feeders();
        addListener(network);

        VoltageLevel voltageLevel = network.getVoltageLevel(VLTEST);
        voltageLevel.getNodeBreakerView().newInternalConnection().setNode1(4).setNode2(6).add();

        new RemoveFeederBay("load2").apply(network);

        Set<String> removedIdentifiables = Set.of("load2", "load2_DISCONNECTOR_6_0", "load2_DISCONNECTOR_6_1", "load2_DISCONNECTOR_6_2", "load2_BREAKER");
        assertEquals(removedIdentifiables, beforeRemovalObjects);
        assertEquals(removedIdentifiables, removedObjects);
    }

    @Test
    void testRemoveWithDoubleShunt() {
        Network network = createNetwork3Feeders();
        addListener(network);

        VoltageLevel voltageLevel = network.getVoltageLevel(VLTEST);
        voltageLevel.getNodeBreakerView().newSwitch().setNode1(4).setNode2(6).setKind(SwitchKind.BREAKER).setId("SW1").add();
        voltageLevel.getNodeBreakerView().newSwitch().setNode1(6).setNode2(8).setKind(SwitchKind.BREAKER).setId("SW2").add();

        new RemoveFeederBay("load2").apply(network);

        Set<String> removedIdentifiables = Set.of("load2", "load2_DISCONNECTOR_6_0", "load2_DISCONNECTOR_6_1", "load2_DISCONNECTOR_6_2", "load2_BREAKER");
        assertEquals(removedIdentifiables, beforeRemovalObjects);
        assertEquals(removedIdentifiables, removedObjects);
        assertNotNull(network.getSwitch("SW1")); // Not removed as connect load1 with load3
    }

    @Test
    void testRemoveBbs() {
        Network network = createNetwork2Feeders();
        ReportNode reportNode = ReportNode.newRootReportNode().withMessageTemplate("reportTestRemoveBbs", "Testing reportNode when trying to remove a busbar section").build();
        RemoveFeederBay removeBbs = new RemoveFeederBay("BBS_TEST_1_1");
        PowsyblException e = assertThrows(PowsyblException.class, () -> removeBbs.apply(network, true, reportNode));
        assertEquals("BusbarSection connectables are not allowed as RemoveFeederBay input: BBS_TEST_1_1", e.getMessage());
        assertEquals("removeBayBusbarSectionConnectable", reportNode.getChildren().get(0).getMessageKey());
        assertEquals("Cannot remove feeder bay for connectable ${connectableId}, as it is a busbarSection", reportNode.getChildren().get(0).getMessageTemplate());
        Map<String, TypedValue> values = reportNode.getChildren().get(0).getValues();
        assertEquals(2, values.size());
        assertEquals(TypedValue.ERROR_SEVERITY, values.get(ReportConstants.SEVERITY_KEY));
        assertEquals("BBS_TEST_1_1", values.get("connectableId").getValue());
        assertEquals(TypedValue.UNTYPED, values.get("connectableId").getType());
    }

    private Network createNetwork2Feeders() {
        Network network = createNbNetwork();
        CreateVoltageLevelTopology createVlTopology = new CreateVoltageLevelTopologyBuilder()
                .withVoltageLevelId(VLTEST)
                .withAlignedBusesOrBusbarCount(3)
                .withSectionCount(1)
                .withBusbarSectionPrefixId("BBS_TEST")
                .withSwitchPrefixId("SW_TEST")
                .withSwitchKinds()
                .build();
        createVlTopology.apply(network);

        VoltageLevel voltageLevel = network.getVoltageLevel(VLTEST);

        LoadAdder loadAdder = voltageLevel.newLoad()
                .setId("load1")
                .setLoadType(LoadType.UNDEFINED)
                .setP0(0)
                .setQ0(0);
        NetworkModification modification = new CreateFeederBayBuilder()
                .withInjectionAdder(loadAdder)
                .withBusOrBusbarSectionId("BBS_TEST_1_1")
                .withInjectionPositionOrder(10)
                .withInjectionFeederName("L1")
                .withInjectionDirection(BOTTOM)
                .build();
        modification.apply(network);

        LoadAdder loadAdder2 = voltageLevel.newLoad()
                .setId("load2")
                .setLoadType(LoadType.UNDEFINED)
                .setP0(0)
                .setQ0(0);
        NetworkModification modification2 = new CreateFeederBayBuilder()
                .withInjectionAdder(loadAdder2)
                .withBusOrBusbarSectionId("BBS_TEST_1_1")
                .withInjectionPositionOrder(20)
                .withInjectionFeederName("L2")
                .withInjectionDirection(BOTTOM)
                .build();
        modification2.apply(network);

        return network;
    }

    private Network createNetwork3Feeders() {
        Network network = createNetwork2Feeders();

        VoltageLevel voltageLevel = network.getVoltageLevel(VLTEST);
        LoadAdder loadAdder3 = voltageLevel.newLoad()
                .setId("load3")
                .setLoadType(LoadType.UNDEFINED)
                .setP0(0)
                .setQ0(0);
        NetworkModification modification3 = new CreateFeederBayBuilder()
                .withInjectionAdder(loadAdder3)
                .withBusOrBusbarSectionId("BBS_TEST_1_1")
                .withInjectionPositionOrder(30)
                .withInjectionFeederName("L3")
                .withInjectionDirection(BOTTOM)
                .build();
        modification3.apply(network);

        return network;
    }

    /**
     *   L(1)   G(2)
     *   |       |
     *   B1      B2
     *   |       |
     *   ----3----
     *       |
     *       D
     *       |
     *       BBS(0)
     */
    private static Network createNetworkWithForkFeeder() {
        Network network = Network.create("test", "test");
        VoltageLevel vl = network.newVoltageLevel()
                .setId("VL")
                .setNominalV(400.0)
                .setTopologyKind(TopologyKind.NODE_BREAKER)
                .add();
        vl.getNodeBreakerView().newBusbarSection()
                .setId("BBS")
                .setNode(0)
                .add();
        vl.newLoad()
                .setId("LD")
                .setNode(1)
                .setP0(0)
                .setQ0(0)
                .add();
        vl.newGenerator()
                .setId("G")
                .setNode(2)
                .setTargetP(0)
                .setVoltageRegulatorOn(true)
                .setTargetV(400)
                .setMinP(0)
                .setMaxP(10)
                .add();
        vl.getNodeBreakerView().newDisconnector()
                .setId("D")
                .setNode1(0)
                .setNode2(3)
                .add();
        vl.getNodeBreakerView().newBreaker()
                .setId("B1")
                .setNode1(1)
                .setNode2(3)
                .add();
        vl.getNodeBreakerView().newBreaker()
                .setId("B2")
                .setNode1(2)
                .setNode2(3)
                .add();
        return network;
    }

    /**
     *  Network with direct shunt in voltage level VL1 between line LINE1 and generator G1 :
     *
     *
     *             VOLTAGE LEVEL VL2
     *             =================
     *
     *                 VL2_BBS (node 0)
     *  ---------------------------------
     *     |
     *  disc. VL2_D1
     *     |
     *   node 1
     *     |
     *  break. VL2_B1
     *     |
     *  LINE1 (node 2)
     *     |
     *     |
     *     |                    VOLTAGE LEVEL VL1
     *     |                    =================
     *     |
     *  LINE1 (node 3)  ------------ disc. VL1_D3 ---------------- G1 (node 1)
     *     |                                                       |
     *  break. VL1_B2                                         break. VL1_B1
     *     |                                                       |
     *   node 4                                                 node 2
     *     |                                                       |
     *  disc. VL1_D2                                           disc. VL1_D1
     *     |                                                       |
     *     |                    VL1_BBS (node 0)                   |
     *  ---------------------------------------------------------------------
     *
     */
    private static Network createNetworkWithShuntRemoveLinePb() {
        Network network = Network.create("test", "test");

        VoltageLevel vl1 = network.newVoltageLevel().setId("VL1").setNominalV(400.0).setTopologyKind(TopologyKind.NODE_BREAKER).add();
        vl1.getNodeBreakerView().newBusbarSection().setId("VL1_BBS").setNode(0).add();
        vl1.newGenerator().setId("G1").setNode(1).setTargetP(0).setVoltageRegulatorOn(true).setTargetV(400).setMinP(0).setMaxP(10).add();
        vl1.getNodeBreakerView().newBreaker().setId("VL1_B1").setNode1(1).setNode2(2).add();
        vl1.getNodeBreakerView().newDisconnector().setId("VL1_D1").setNode1(0).setNode2(2).add();
        vl1.getNodeBreakerView().newBreaker().setId("VL1_B2").setNode1(3).setNode2(4).add();
        vl1.getNodeBreakerView().newDisconnector().setId("VL1_D2").setNode1(0).setNode2(4).add();
        vl1.getNodeBreakerView().newDisconnector().setId("VL1_D3").setNode1(1).setNode2(3).add();

        VoltageLevel vl2 = network.newVoltageLevel().setId("VL2").setNominalV(400.0).setTopologyKind(TopologyKind.NODE_BREAKER).add();
        vl2.getNodeBreakerView().newBusbarSection().setId("VL2_BBS").setNode(0).add();
        vl2.getNodeBreakerView().newBreaker().setId("VL2_B1").setNode1(1).setNode2(2).add();
        vl2.getNodeBreakerView().newDisconnector().setId("VL2_D1").setNode1(0).setNode2(1).add();

        network.newLine().setId("LINE1").setR(0.1).setX(0.1).setG1(0.0).setB1(0.0).setG2(0.0).setB2(0.0)
                .setNode1(3).setVoltageLevel1("VL1")
                .setNode2(2).setVoltageLevel2("VL2")
                .add();

        return network;
    }

    @Test
    void testNetworkWithShuntRemoveLinePb() {
        Network network = createNetworkWithShuntRemoveLinePb();
        addListener(network);

        // removing line 'LINE1'
        new RemoveFeederBay("LINE1").apply(network);

        Set<String> removedIdentifiables = Set.of("VL2_B1", "VL2_D1", "LINE1", "VL1_B2", "VL1_D2", "VL1_D3");
        assertEquals(removedIdentifiables, beforeRemovalObjects);
    }

    @Test
<<<<<<< HEAD
    void testGetName() {
        AbstractNetworkModification networkModification = new RemoveFeederBay("LINE1");
        assertEquals("RemoveFeederBay", networkModification.getName());
=======
    void testHasImpact() {
        Network network = FourSubstationsNodeBreakerFactory.create();

        NetworkModification modification1 = new RemoveFeederBay("WRONG_ID");
        assertEquals(NetworkModificationImpact.CANNOT_BE_APPLIED, modification1.hasImpactOnNetwork(network));

        NetworkModification modification2 = new RemoveFeederBay("S1VL1_BBS");
        assertEquals(NetworkModificationImpact.CANNOT_BE_APPLIED, modification2.hasImpactOnNetwork(network));

        NetworkModification modification3 = new RemoveFeederBay("LD1");
        assertEquals(NetworkModificationImpact.HAS_IMPACT_ON_NETWORK, modification3.hasImpactOnNetwork(network));
>>>>>>> f9a167df
    }
}<|MERGE_RESOLUTION|>--- conflicted
+++ resolved
@@ -351,11 +351,12 @@
     }
 
     @Test
-<<<<<<< HEAD
     void testGetName() {
         AbstractNetworkModification networkModification = new RemoveFeederBay("LINE1");
         assertEquals("RemoveFeederBay", networkModification.getName());
-=======
+    }
+
+    @Test
     void testHasImpact() {
         Network network = FourSubstationsNodeBreakerFactory.create();
 
@@ -367,6 +368,5 @@
 
         NetworkModification modification3 = new RemoveFeederBay("LD1");
         assertEquals(NetworkModificationImpact.HAS_IMPACT_ON_NETWORK, modification3.hasImpactOnNetwork(network));
->>>>>>> f9a167df
     }
 }