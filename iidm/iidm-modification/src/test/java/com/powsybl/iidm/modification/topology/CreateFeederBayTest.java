--- conflicted
+++ resolved
@@ -500,26 +500,29 @@
     }
 
     @Test
-<<<<<<< HEAD
     void testGetName() {
         Network network = Network.read("testNetworkNodeBreakerWithoutExtensions.xiidm", getClass().getResourceAsStream("/testNetworkNodeBreakerWithoutExtensions.xiidm"));
-=======
-    void testHasImpact() {
-        Network network = Network.read("testNetworkNodeBreaker.xiidm", getClass().getResourceAsStream("/testNetworkNodeBreaker.xiidm"));
->>>>>>> f9a167df
         LoadAdder loadAdder = network.getVoltageLevel("vl1").newLoad()
             .setId("newLoad")
             .setLoadType(LoadType.UNDEFINED)
             .setP0(0)
             .setQ0(0);
-<<<<<<< HEAD
         AbstractNetworkModification networkModification = new CreateFeederBayBuilder()
             .withInjectionAdder(loadAdder)
             .withBusOrBusbarSectionId("bbs4")
             .withInjectionPositionOrder(115)
             .build();
         assertEquals("CreateFeederBay", networkModification.getName());
-=======
+    }
+
+    @Test
+    void testHasImpact() {
+        Network network = Network.read("testNetworkNodeBreaker.xiidm", getClass().getResourceAsStream("/testNetworkNodeBreaker.xiidm"));
+        LoadAdder loadAdder = network.getVoltageLevel("vl1").newLoad()
+            .setId("newLoad")
+            .setLoadType(LoadType.UNDEFINED)
+            .setP0(0)
+            .setQ0(0);
         NetworkModification modification1 = new CreateFeederBayBuilder()
             .withInjectionAdder(loadAdder)
             .withBusOrBusbarSectionId("bbs4")
@@ -564,6 +567,5 @@
             .withInjectionDirection(BOTTOM)
             .build();
         assertEquals(NetworkModificationImpact.HAS_IMPACT_ON_NETWORK, modification5.hasImpactOnNetwork(networkBus));
->>>>>>> f9a167df
     }
 }