--- conflicted
+++ resolved
@@ -92,15 +92,15 @@
     }
 
     @Test
-<<<<<<< HEAD
     void testGetName() {
         AbstractNetworkModification networkModification = new ReplaceTieLinesByLines();
         assertEquals("ReplaceTieLinesByLines", networkModification.getName());
-=======
+    }
+
+    @Test
     void testHasImpact() {
         Network network = createDummyNodeBreakerNetwork();
         ReplaceTieLinesByLines modification = new ReplaceTieLinesByLines();
         assertEquals(NetworkModificationImpact.HAS_IMPACT_ON_NETWORK, modification.hasImpactOnNetwork(network));
->>>>>>> f9a167df
     }
 }