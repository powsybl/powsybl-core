--- conflicted
+++ resolved
@@ -8,12 +8,9 @@
 package com.powsybl.iidm.modification.tripping;
 
 import com.powsybl.commons.PowsyblException;
-<<<<<<< HEAD
 import com.powsybl.iidm.modification.AbstractNetworkModification;
-=======
 import com.powsybl.iidm.modification.NetworkModification;
 import com.powsybl.iidm.modification.NetworkModificationImpact;
->>>>>>> f9a167df
 import com.powsybl.iidm.network.Network;
 import com.powsybl.iidm.network.Switch;
 import com.powsybl.iidm.network.Terminal;
@@ -77,11 +74,12 @@
     }
 
     @Test
-<<<<<<< HEAD
     void testGetName() {
         AbstractNetworkModification networkModification = new GeneratorTripping("ID");
         assertEquals("GeneratorTripping", networkModification.getName());
-=======
+    }
+
+    @Test
     void testHasImpact() {
         Network network = EurostagTutorialExample1Factory.create();
 
@@ -98,6 +96,5 @@
         Network network2 = FictitiousSwitchFactory.create();
         NetworkModification modification4 = new GeneratorTripping("CD");
         assertEquals(NetworkModificationImpact.HAS_IMPACT_ON_NETWORK, modification4.hasImpactOnNetwork(network2));
->>>>>>> f9a167df
     }
 }