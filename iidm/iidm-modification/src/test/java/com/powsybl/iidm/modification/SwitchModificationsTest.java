/**
 * Copyright (c) 2017, RTE (http://www.rte-france.com)
 * This Source Code Form is subject to the terms of the Mozilla Public
 * License, v. 2.0. If a copy of the MPL was not distributed with this
 * file, You can obtain one at http://mozilla.org/MPL/2.0/.
 * SPDX-License-Identifier: MPL-2.0
 */
package com.powsybl.iidm.modification;

import com.powsybl.iidm.network.Generator;
import com.powsybl.iidm.network.Network;
import com.powsybl.iidm.network.Switch;
import com.powsybl.iidm.network.test.NetworkTest1Factory;
import static org.junit.jupiter.api.Assertions.*;
import org.junit.jupiter.api.Test;

/**
 * @author Mathieu Bague {@literal <mathieu.bague at rte-france.com>}
 */
class SwitchModificationsTest {

    private final Network network = NetworkTest1Factory.create();

    @Test
    void test() {
        String switchId = "generator1Breaker1";

        Switch sw = network.getSwitch(switchId);
        Generator generator = network.getGenerator("generator1");

        assertFalse(sw.isOpen());
        assertTrue(generator.getTerminal().isConnected());

        new OpenSwitch(switchId).apply(network);
        assertTrue(sw.isOpen());
        assertFalse(generator.getTerminal().isConnected());

        new CloseSwitch(switchId).apply(network);
        assertFalse(sw.isOpen());
        assertTrue(generator.getTerminal().isConnected());
    }

    @Test
    void testInvalidOpenSwitch() {
        assertThrows(RuntimeException.class, () -> new OpenSwitch("dummy").apply(network));
    }

    @Test
    void testInvalidCloseSwitch() {
        assertThrows(RuntimeException.class, () -> new CloseSwitch("dummy").apply(network));
    }

    @Test
<<<<<<< HEAD
    void testGetName() {
        AbstractNetworkModification networkModification = new OpenSwitch("ID");
        assertEquals("OpenSwitch", networkModification.getName());

        networkModification = new CloseSwitch("ID");
        assertEquals("CloseSwitch", networkModification.getName());
=======
    void testHasImpact() {
        CloseSwitch modification = new CloseSwitch("dummy");
        assertEquals(NetworkModificationImpact.CANNOT_BE_APPLIED, modification.hasImpactOnNetwork(network));
        OpenSwitch modification2 = new OpenSwitch("dummy");
        assertEquals(NetworkModificationImpact.CANNOT_BE_APPLIED, modification2.hasImpactOnNetwork(network));

        String switchId = "generator1Breaker1";
        OpenSwitch open = new OpenSwitch(switchId);
        CloseSwitch close = new CloseSwitch(switchId);

        assertEquals(NetworkModificationImpact.NO_IMPACT_ON_NETWORK, close.hasImpactOnNetwork(network));
        assertEquals(NetworkModificationImpact.HAS_IMPACT_ON_NETWORK, open.hasImpactOnNetwork(network));
        open.apply(network);
        assertEquals(NetworkModificationImpact.NO_IMPACT_ON_NETWORK, open.hasImpactOnNetwork(network));
        assertEquals(NetworkModificationImpact.HAS_IMPACT_ON_NETWORK, close.hasImpactOnNetwork(network));
>>>>>>> f9a167df
    }
}<|MERGE_RESOLUTION|>--- conflicted
+++ resolved
@@ -51,14 +51,15 @@
     }
 
     @Test
-<<<<<<< HEAD
     void testGetName() {
         AbstractNetworkModification networkModification = new OpenSwitch("ID");
         assertEquals("OpenSwitch", networkModification.getName());
 
         networkModification = new CloseSwitch("ID");
         assertEquals("CloseSwitch", networkModification.getName());
-=======
+    }
+
+    @Test
     void testHasImpact() {
         CloseSwitch modification = new CloseSwitch("dummy");
         assertEquals(NetworkModificationImpact.CANNOT_BE_APPLIED, modification.hasImpactOnNetwork(network));
@@ -74,6 +75,5 @@
         open.apply(network);
         assertEquals(NetworkModificationImpact.NO_IMPACT_ON_NETWORK, open.hasImpactOnNetwork(network));
         assertEquals(NetworkModificationImpact.HAS_IMPACT_ON_NETWORK, close.hasImpactOnNetwork(network));
->>>>>>> f9a167df
     }
 }