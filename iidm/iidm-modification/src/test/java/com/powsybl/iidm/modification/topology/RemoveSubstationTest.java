--- conflicted
+++ resolved
@@ -9,12 +9,9 @@
 
 import com.powsybl.commons.PowsyblException;
 import com.powsybl.commons.report.ReportNode;
-<<<<<<< HEAD
 import com.powsybl.iidm.modification.AbstractNetworkModification;
-=======
 import com.powsybl.iidm.modification.NetworkModification;
 import com.powsybl.iidm.modification.NetworkModificationImpact;
->>>>>>> f9a167df
 import com.powsybl.iidm.network.DefaultNetworkListener;
 import com.powsybl.iidm.network.Network;
 import com.powsybl.iidm.network.test.EurostagTutorialExample1Factory;
@@ -86,11 +83,12 @@
     }
 
     @Test
-<<<<<<< HEAD
     void testGetName() {
         AbstractNetworkModification networkModification = new RemoveSubstationBuilder().withSubstationId("L").build();
         assertEquals("RemoveSubstation", networkModification.getName());
-=======
+    }
+
+    @Test
     void testHasImpact() {
         Network network = EurostagTutorialExample1Factory.create();
 
@@ -99,6 +97,5 @@
 
         NetworkModification modification2 = new RemoveSubstationBuilder().withSubstationId("P2").build();
         assertEquals(NetworkModificationImpact.HAS_IMPACT_ON_NETWORK, modification2.hasImpactOnNetwork(network));
->>>>>>> f9a167df
     }
 }