/**
 * Copyright (c) 2019, RTE (http://www.rte-france.com)
 * This Source Code Form is subject to the terms of the Mozilla Public
 * License, v. 2.0. If a copy of the MPL was not distributed with this
 * file, You can obtain one at http://mozilla.org/MPL/2.0/.
 */
package com.powsybl.iidm.mergingview;

import com.powsybl.iidm.network.*;

import java.util.List;

/**
 * @author Thomas Adam <tadam at silicom.fr>
 */
public class DanglingLineAdapter extends AbstractInjectionAdapter<DanglingLine> implements DanglingLine {

    DanglingLineAdapter(final DanglingLine delegate, final MergingViewIndex index) {
        super(delegate, index);
    }

    // -------------------------------
    // Simple delegated methods ------
    // -------------------------------
    @Override
    public double getP0() {
        return getDelegate().getP0();
    }

    @Override
    public DanglingLine setP0(final double p0) {
        getDelegate().setP0(p0);
        return this;
    }

    @Override
    public double getQ0() {
        return getDelegate().getQ0();
    }

    @Override
    public DanglingLine setQ0(final double q0) {
        getDelegate().setQ0(q0);
        return this;
    }

    @Override
    public double getR() {
        return getDelegate().getR();
    }

    @Override
    public DanglingLine setR(final double r) {
        getDelegate().setR(r);
        return this;
    }

    @Override
    public double getX() {
        return getDelegate().getX();
    }

    @Override
    public DanglingLine setX(final double x) {
        getDelegate().setX(x);
        return this;
    }

    @Override
    public double getG() {
        return getDelegate().getG();
    }

    @Override
    public DanglingLine setG(final double g) {
        getDelegate().setG(g);
        return this;
    }

    @Override
    public double getB() {
        return getDelegate().getB();
    }

    @Override
    public DanglingLine setB(final double b) {
        getDelegate().setB(b);
        return this;
    }

    @Override
    public Generation getGeneration() {
        return getDelegate().getGeneration();
    }

    @Override
    public String getUcteXnodeCode() {
        return getDelegate().getUcteXnodeCode();
    }

    @Override
    public List<OperationalLimits> getOperationalLimits() {
        return getDelegate().getOperationalLimits();
    }

    @Override
    public CurrentLimits getCurrentLimits() {
        return getDelegate().getCurrentLimits();
    }

    @Override
    public ActivePowerLimits getActivePowerLimits() {
        return getDelegate().getActivePowerLimits();
    }

    @Override
    public ApparentPowerLimits getApparentPowerLimits() {
        return getDelegate().getApparentPowerLimits();
    }

    @Override
    public CurrentLimitsAdder newCurrentLimits() {
        return getDelegate().newCurrentLimits();
    }

    @Override
<<<<<<< HEAD
    public ApparentPowerLimitsAdder newApparentPowerLimits() {
        return getDelegate().newApparentPowerLimits();
    }

    @Override
    public ActivePowerLimitsAdder newActivePowerLimits() {
        return getDelegate().newActivePowerLimits();
=======
    public Boundary getBoundary() {
        return getDelegate().getBoundary();
>>>>>>> 38e8a18b
    }
}<|MERGE_RESOLUTION|>--- conflicted
+++ resolved
@@ -124,7 +124,11 @@
     }
 
     @Override
-<<<<<<< HEAD
+    public Boundary getBoundary() {
+        return getDelegate().getBoundary();
+    }
+
+    @Override
     public ApparentPowerLimitsAdder newApparentPowerLimits() {
         return getDelegate().newApparentPowerLimits();
     }
@@ -132,9 +136,5 @@
     @Override
     public ActivePowerLimitsAdder newActivePowerLimits() {
         return getDelegate().newActivePowerLimits();
-=======
-    public Boundary getBoundary() {
-        return getDelegate().getBoundary();
->>>>>>> 38e8a18b
     }
 }