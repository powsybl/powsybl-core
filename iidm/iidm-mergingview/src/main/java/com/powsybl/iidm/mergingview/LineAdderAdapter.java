--- conflicted
+++ resolved
@@ -78,9 +78,6 @@
             // Taking into account ensureIdUnicity
             checkAndSetUniqueId();
             // Creation of 2 dangling lines
-<<<<<<< HEAD
-            throw MergingView.createNotImplementedException();
-=======
             // -- first dangling line
             final MergingView view = index.getView();
             final VoltageLevel vl1 = view.getVoltageLevel(voltageLevelId1);
@@ -92,7 +89,6 @@
             // Return the merged line as the new line
             newLine = index.getMergedLineByCode(ucteXnodeCode)
                            .setId(id);
->>>>>>> e3b7aaf7
         }
         return newLine;
     }
