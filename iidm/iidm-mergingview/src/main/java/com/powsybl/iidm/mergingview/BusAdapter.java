--- conflicted
+++ resolved
@@ -250,16 +250,9 @@
     }
 
     @Override
-<<<<<<< HEAD
-    public boolean isInMainConnectedComponent() {
-        // XXX LUMA To be able to compute flows on merged lines
-        return true;
-        // throw MergingView.createNotImplementedException();
-=======
     public boolean isInMainSynchronousComponent() {
         Component sc = getSynchronousComponent();
         return sc != null && sc.getNum() == ComponentConstants.MAIN_NUM;
->>>>>>> 73ca38ab
     }
 
     // -------------------------------
