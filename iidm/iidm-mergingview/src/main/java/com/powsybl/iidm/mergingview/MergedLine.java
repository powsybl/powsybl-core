--- conflicted
+++ resolved
@@ -27,11 +27,7 @@
 
     private static final Logger LOGGER = LoggerFactory.getLogger(MergedLine.class);
 
-<<<<<<< HEAD
-    private static final String UNEXPECTED_SIDE_ERROR = "Unexpected side value: ";
-=======
     private static final String UNEXPECTED_SIDE_VALUE = "Unexpected side value: ";
->>>>>>> 8a1d80d2
 
     private final MergingViewIndex index;
 
@@ -152,11 +148,7 @@
             case TWO:
                 return getTerminal2();
             default:
-<<<<<<< HEAD
-                throw new AssertionError(UNEXPECTED_SIDE_ERROR + side);
-=======
                 throw new AssertionError(UNEXPECTED_SIDE_VALUE + side);
->>>>>>> 8a1d80d2
         }
     }
 
@@ -178,11 +170,7 @@
             case TWO:
                 return getCurrentLimits2();
             default:
-<<<<<<< HEAD
-                throw new AssertionError(UNEXPECTED_SIDE_ERROR + side);
-=======
                 throw new AssertionError(UNEXPECTED_SIDE_VALUE + side);
->>>>>>> 8a1d80d2
         }
     }
 
@@ -347,11 +335,7 @@
                 return checkPermanentLimit2(limitReduction);
 
             default:
-<<<<<<< HEAD
-                throw new AssertionError(UNEXPECTED_SIDE_ERROR + side);
-=======
                 throw new AssertionError(UNEXPECTED_SIDE_VALUE + side);
->>>>>>> 8a1d80d2
         }
     }
 
@@ -391,11 +375,7 @@
                 return checkTemporaryLimits2(limitReduction);
 
             default:
-<<<<<<< HEAD
-                throw new AssertionError(UNEXPECTED_SIDE_ERROR + side);
-=======
                 throw new AssertionError(UNEXPECTED_SIDE_VALUE + side);
->>>>>>> 8a1d80d2
         }
     }
 
