/**
 * Copyright (c) 2020, RTE (http://www.rte-france.com)
 * This Source Code Form is subject to the terms of the Mozilla Public
 * License, v. 2.0. If a copy of the MPL was not distributed with this
 * file, You can obtain one at http://mozilla.org/MPL/2.0/.
 */
package com.powsybl.iidm.mergingview;

import com.powsybl.commons.extensions.Extension;
import com.powsybl.commons.extensions.ExtensionAdder;
import com.powsybl.iidm.network.*;
import com.powsybl.iidm.network.util.TieLineUtil;
import com.powsybl.iidm.network.util.Identifiables;

import java.util.*;
import java.util.stream.Collectors;

import static com.powsybl.iidm.network.util.TieLineUtil.*;

/**
 * @author Thomas Adam <tadam at silicom.fr>
 * @author José Antonio Marqués <marquesja at aia.es>
 */
class MergedLine implements TieLine {

    private final MergingViewIndex index;

    private final DanglingLineAdapter danglingLine1;

    private final DanglingLineAdapter danglingLine2;

    private String id;

    private final String name;

    private final Properties properties = new Properties();

    MergedLine(final MergingViewIndex index, final DanglingLine dl1, final DanglingLine dl2, boolean ensureIdUnicity) {
        this.index = Objects.requireNonNull(index, "merging view index is null");
        this.danglingLine1 = index.getDanglingLine(dl1);
        // must be reoriented. TieLine is defined as networkNode1-boundaryNode--boundaryNode-networkNode2
        // and in danglingLines the networkNode is always at end1
        this.danglingLine2 = index.getDanglingLine(dl2);
        this.id = ensureIdUnicity ? Identifiables.getUniqueId(buildMergedId(dl1.getId(), dl2.getId()), index::contains) : buildMergedId(dl1.getId(), dl2.getId());
        this.name = buildMergedName(dl1.getId(), dl2.getId(), dl1.getOptionalName().orElse(null), dl2.getOptionalName().orElse(null));
        mergeProperties(dl1, dl2, properties);
    }

    MergedLine(final MergingViewIndex index, final DanglingLine dl1, final DanglingLine dl2) {
        this(index, dl1, dl2, false);
    }

    @Override
    public MergingView getNetwork() {
        return index.getView();
    }

<<<<<<< HEAD
    @Override
    public MergingView getClosestNetwork() {
        return index.getView();
    }

    DanglingLine getDanglingLine1() {
        return half1.getDanglingLine();
    }

    DanglingLine getDanglingLine2() {
        return half2.getDanglingLine();
    }

    @Override
    public Terminal getTerminal(final Side side) {
        switch (side) {
            case ONE:
                return getTerminal1();
            case TWO:
                return getTerminal2();
            default:
                throw new AssertionError(UNEXPECTED_SIDE_VALUE + side);
        }
    }

    @Override
    public Terminal getTerminal1() {
        return index.getTerminal(half1.getDanglingLine().getTerminal());
    }

    @Override
    public Terminal getTerminal2() {
        return index.getTerminal(half2.getDanglingLine().getTerminal());
    }

    @Override
    public CurrentLimitsAdder newCurrentLimits1() {
        return getDanglingLine1().newCurrentLimits();
    }

    @Override
    public ActivePowerLimitsAdder newActivePowerLimits1() {
        return getDanglingLine1().newActivePowerLimits();
    }

    @Override
    public ApparentPowerLimitsAdder newApparentPowerLimits1() {
        return getDanglingLine1().newApparentPowerLimits();
    }

    @Override
    public Collection<OperationalLimits> getOperationalLimits2() {
        return getDanglingLine2().getOperationalLimits();
    }

    @Override
    public Optional<CurrentLimits> getCurrentLimits2() {
        return getDanglingLine2().getCurrentLimits();
    }

    @Override
    public CurrentLimits getNullableCurrentLimits2() {
        return getDanglingLine2().getNullableCurrentLimits();
    }

    @Override
    public Optional<ActivePowerLimits> getActivePowerLimits2() {
        return getDanglingLine2().getActivePowerLimits();
    }

    @Override
    public ActivePowerLimits getNullableActivePowerLimits2() {
        return getDanglingLine2().getNullableActivePowerLimits();
    }

    @Override
    public Optional<ApparentPowerLimits> getApparentPowerLimits2() {
        return getDanglingLine2().getApparentPowerLimits();
    }

    @Override
    public ApparentPowerLimits getNullableApparentPowerLimits2() {
        return getDanglingLine2().getNullableApparentPowerLimits();
    }

    @Override
    public CurrentLimitsAdder newCurrentLimits2() {
        return getDanglingLine2().newCurrentLimits();
    }

    @Override
    public ActivePowerLimitsAdder newActivePowerLimits2() {
        return getDanglingLine2().newActivePowerLimits();
    }

    @Override
    public ApparentPowerLimitsAdder newApparentPowerLimits2() {
        return getDanglingLine2().newApparentPowerLimits();
    }

=======
>>>>>>> 003ef7f0
    @Override
    public String getId() {
        return id;
    }

    MergedLine setId(String id) {
        Objects.requireNonNull(id, "id is null");
        this.id = Identifiables.getUniqueId(id, index::contains);
        return this;
    }

    @Override
    public double getR() {
        return TieLineUtil.getR(danglingLine1, danglingLine2);
    }

    @Override
    public double getX() {
        return TieLineUtil.getX(danglingLine1, danglingLine2);
    }

    @Override
    public double getG1() {
        return TieLineUtil.getG1(danglingLine1, danglingLine2);
    }

    @Override
    public double getG2() {
        return TieLineUtil.getG2(danglingLine1, danglingLine2);
    }

    @Override
    public double getB1() {
        return TieLineUtil.getB1(danglingLine1, danglingLine2);
    }

    @Override
    public double getB2() {
        return TieLineUtil.getB2(danglingLine1, danglingLine2);
    }

    @Override
    public Optional<String> getOptionalName() {
        return Optional.ofNullable(name);
    }

    @Override
    public String getNameOrId() {
        return getOptionalName().orElse(id);
    }

    @Override
    public boolean hasProperty() {
        return !properties.isEmpty();
    }

    @Override
    public boolean hasProperty(final String key) {
        return properties.containsKey(key);
    }

    @Override
    public Set<String> getPropertyNames() {
        return properties.keySet().stream().map(Object::toString).collect(Collectors.toSet());
    }

    @Override
    public boolean isFictitious() {
        return getDanglingLine1().isFictitious() || getDanglingLine2().isFictitious();
    }

    @Override
    public void setFictitious(boolean fictitious) {
        getDanglingLine1().setFictitious(fictitious);
        getDanglingLine2().setFictitious(fictitious);
    }

    @Override
    public String getProperty(final String key) {
        Object val = properties.get(key);
        return val != null ? val.toString() : null;
    }

    @Override
    public String getProperty(final String key, final String defaultValue) {
        Object val = properties.getOrDefault(key, defaultValue);
        return val != null ? val.toString() : null;
    }

    @Override
    public String setProperty(final String key, final String value) {
        getDanglingLine1().setProperty(key, value);
        getDanglingLine2().setProperty(key, value);
        return (String) properties.setProperty(key, value);
    }

    @Override
    public boolean removeProperty(String key) {
        boolean removed1 = getDanglingLine1().removeProperty(key);
        boolean removed2 = getDanglingLine2().removeProperty(key);
        properties.remove(key);
        return removed1 || removed2;
    }

    // -------------------------------
    // Not implemented methods -------
    // -------------------------------
    @Override
    public void remove() {
        throw MergingView.createNotImplementedException();
    }

    @Override
    public <E extends Extension<TieLine>> void addExtension(final Class<? super E> type, final E extension) {
        throw MergingView.createNotImplementedException();
    }

    @Override
    public <E extends Extension<TieLine>> E getExtension(final Class<? super E> type) {
        return null;
        // throw MergingView.createNotImplementedException();
    }

    @Override
    public <E extends Extension<TieLine>> E getExtensionByName(final String name) {
        // TODO(mathbagu): This method is used in the UCTE export so we prefer returning an empty list instead of throwing an exception
        // TODO(mathbagu): is it a good idea to extend AbstractExtendable?
        return null;
    }

    @Override
    public <E extends Extension<TieLine>> boolean removeExtension(final Class<E> type) {
        throw MergingView.createNotImplementedException();
    }

    @Override
    public <E extends Extension<TieLine>> Collection<E> getExtensions() {
        // TODO(mathbagu): This method is used in the UCTE export so we prefer returning an empty list instead of throwing an exception
        // TODO(mathbagu): is it a good idea to extend AbstractExtendable?
        return Collections.emptyList();
    }

    @Override
    public String getImplementationName() {
        return "MergingView";
    }

    @Override
    public <E extends Extension<TieLine>, B extends ExtensionAdder<TieLine, E>> B newExtension(Class<B> type) {
        throw MergingView.createNotImplementedException();
    }

    @Override
    public String getUcteXnodeCode() {
        return Optional.ofNullable(getDanglingLine1().getUcteXnodeCode()).orElseGet(() -> getDanglingLine2().getUcteXnodeCode());
    }

    @Override
    public DanglingLine getDanglingLine1() {
        return danglingLine1;
    }

    @Override
    public DanglingLine getDanglingLine2() {
        return danglingLine2;
    }

    @Override
    public DanglingLine getDanglingLine(Branch.Side side) {
        switch (side) {
            case ONE:
                return danglingLine1;
            case TWO:
                return danglingLine2;
            default:
                throw new IllegalStateException("Unknown branch side " + side);
        }
    }

    @Override
    public DanglingLine getDanglingLine(String voltageLevelId) {
        if (danglingLine1.getTerminal().getVoltageLevel().getId().equals(voltageLevelId)) {
            return danglingLine1;
        }
        if (danglingLine2.getTerminal().getVoltageLevel().getId().equals(voltageLevelId)) {
            return danglingLine2;
        }
        return null;
    }
}<|MERGE_RESOLUTION|>--- conflicted
+++ resolved
@@ -55,109 +55,11 @@
         return index.getView();
     }
 
-<<<<<<< HEAD
     @Override
     public MergingView getClosestNetwork() {
         return index.getView();
     }
 
-    DanglingLine getDanglingLine1() {
-        return half1.getDanglingLine();
-    }
-
-    DanglingLine getDanglingLine2() {
-        return half2.getDanglingLine();
-    }
-
-    @Override
-    public Terminal getTerminal(final Side side) {
-        switch (side) {
-            case ONE:
-                return getTerminal1();
-            case TWO:
-                return getTerminal2();
-            default:
-                throw new AssertionError(UNEXPECTED_SIDE_VALUE + side);
-        }
-    }
-
-    @Override
-    public Terminal getTerminal1() {
-        return index.getTerminal(half1.getDanglingLine().getTerminal());
-    }
-
-    @Override
-    public Terminal getTerminal2() {
-        return index.getTerminal(half2.getDanglingLine().getTerminal());
-    }
-
-    @Override
-    public CurrentLimitsAdder newCurrentLimits1() {
-        return getDanglingLine1().newCurrentLimits();
-    }
-
-    @Override
-    public ActivePowerLimitsAdder newActivePowerLimits1() {
-        return getDanglingLine1().newActivePowerLimits();
-    }
-
-    @Override
-    public ApparentPowerLimitsAdder newApparentPowerLimits1() {
-        return getDanglingLine1().newApparentPowerLimits();
-    }
-
-    @Override
-    public Collection<OperationalLimits> getOperationalLimits2() {
-        return getDanglingLine2().getOperationalLimits();
-    }
-
-    @Override
-    public Optional<CurrentLimits> getCurrentLimits2() {
-        return getDanglingLine2().getCurrentLimits();
-    }
-
-    @Override
-    public CurrentLimits getNullableCurrentLimits2() {
-        return getDanglingLine2().getNullableCurrentLimits();
-    }
-
-    @Override
-    public Optional<ActivePowerLimits> getActivePowerLimits2() {
-        return getDanglingLine2().getActivePowerLimits();
-    }
-
-    @Override
-    public ActivePowerLimits getNullableActivePowerLimits2() {
-        return getDanglingLine2().getNullableActivePowerLimits();
-    }
-
-    @Override
-    public Optional<ApparentPowerLimits> getApparentPowerLimits2() {
-        return getDanglingLine2().getApparentPowerLimits();
-    }
-
-    @Override
-    public ApparentPowerLimits getNullableApparentPowerLimits2() {
-        return getDanglingLine2().getNullableApparentPowerLimits();
-    }
-
-    @Override
-    public CurrentLimitsAdder newCurrentLimits2() {
-        return getDanglingLine2().newCurrentLimits();
-    }
-
-    @Override
-    public ActivePowerLimitsAdder newActivePowerLimits2() {
-        return getDanglingLine2().newActivePowerLimits();
-    }
-
-    @Override
-    public ApparentPowerLimitsAdder newApparentPowerLimits2() {
-        return getDanglingLine2().newApparentPowerLimits();
-    }
-
-=======
->>>>>>> 003ef7f0
     @Override
     public String getId() {
         return id;
