--- conflicted
+++ resolved
@@ -56,34 +56,23 @@
     }
 
     @Override
-<<<<<<< HEAD
     public double getRatedU0() {
-=======
-    public ThreeWindingsTransformer.Leg1 getLeg1() {
->>>>>>> 0df625d4
         throw MergingView.NOT_IMPLEMENTED_EXCEPTION;
     }
 
     @Override
-<<<<<<< HEAD
-    public LegAdapter getLeg1() {
-=======
-    public ThreeWindingsTransformer.Leg2or3 getLeg2() {
->>>>>>> 0df625d4
+    public ThreeWindingsTransformer.Leg getLeg1() {
         throw MergingView.NOT_IMPLEMENTED_EXCEPTION;
     }
 
     @Override
-<<<<<<< HEAD
-    public LegAdapter getLeg2() {
-=======
-    public ThreeWindingsTransformer.Leg2or3 getLeg3() {
->>>>>>> 0df625d4
+    public ThreeWindingsTransformer.Leg getLeg2() {
         throw MergingView.NOT_IMPLEMENTED_EXCEPTION;
     }
 
     @Override
-    public LegAdapter getLeg3() {
+    public ThreeWindingsTransformer.Leg getLeg3() {
         throw MergingView.NOT_IMPLEMENTED_EXCEPTION;
     }
+
 }