/**
 * Copyright (c) 2019, RTE (http://www.rte-france.com)
 * This Source Code Form is subject to the terms of the Mozilla Public
 * License, v. 2.0. If a copy of the MPL was not distributed with this
 * file, You can obtain one at http://mozilla.org/MPL/2.0/.
 */
package com.powsybl.iidm.mergingview;

import com.powsybl.commons.PowsyblException;
import com.powsybl.iidm.network.DanglingLine;
import com.powsybl.iidm.network.Identifiable;
import com.powsybl.iidm.network.Network;

import java.util.Collection;
import java.util.stream.Collectors;

/**
 * @author Thomas Adam <tadam at silicom.fr>
 */
public final class ValidationUtil {

    private ValidationUtil() {
    }

    static void checkSingleVariant(final Network other) {
        // this check must not be done on the number of variants but on the size
        // of the internal variant array because the network can have only
        // one variant but an internal array with a size greater that one and
        // some re-usable variants
        if (other.getVariantManager().getVariantIds().size() != 1) {
            throw new PowsyblException("Merging of multi-variants network is not supported");
        }
    }

    static void checkUniqueIds(final Network other, final MergingViewIndex index) {
        // check mergeability
        final Collection<String> otherIds = other.getIdentifiables().stream()
                                                                    .map(Identifiable::getId)
                                                                    .collect(Collectors.toSet());
        index.getIdentifiableStream().forEach(identifiable -> {
            String id = identifiable.getId();
            if (otherIds.contains(id)) {
                checkValidDanglingLines(identifiable, other.getIdentifiable(id));
            }
        });
    }

<<<<<<< HEAD
    private static void checkValidDanglingLines(Identifiable origin, Identifiable other) {
=======
    private static void checkValidDanglingLines(Identifiable<?> origin, Identifiable<?> other) {
>>>>>>> b591ff13
        if (other instanceof DanglingLine && origin instanceof DanglingLine) {
            String xnodeCode1 = ((DanglingLine) origin).getUcteXnodeCode();
            String xnodeCode2 = ((DanglingLine) other).getUcteXnodeCode();
            if (xnodeCode1 != null && xnodeCode2 != null) {
                if (!xnodeCode1.equals(xnodeCode2)) {
                    throw new PowsyblException(String.format("Dangling line couple %s have inconsistent Xnodes (%s!=%s)", origin.getId(), xnodeCode1, xnodeCode2));
                }
                return;
            }
        }
        throw new PowsyblException("The object '" + origin.getId() + "' already exists into merging view");
    }
}<|MERGE_RESOLUTION|>--- conflicted
+++ resolved
@@ -45,11 +45,7 @@
         });
     }
 
-<<<<<<< HEAD
-    private static void checkValidDanglingLines(Identifiable origin, Identifiable other) {
-=======
     private static void checkValidDanglingLines(Identifiable<?> origin, Identifiable<?> other) {
->>>>>>> b591ff13
         if (other instanceof DanglingLine && origin instanceof DanglingLine) {
             String xnodeCode1 = ((DanglingLine) origin).getUcteXnodeCode();
             String xnodeCode2 = ((DanglingLine) other).getUcteXnodeCode();
