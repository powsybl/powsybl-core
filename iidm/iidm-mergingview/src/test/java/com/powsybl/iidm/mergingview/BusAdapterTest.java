--- conflicted
+++ resolved
@@ -74,16 +74,6 @@
     }
 
     @Test
-<<<<<<< HEAD
-    public void testComponentSetterGetter() {
-        // Not implemented yet !
-        TestUtil.notImplemented(bus::getSynchronousComponent);
-        TestUtil.notImplemented(bus::getConnectedComponent);
-        // XXX LUMA implemented returning default value true
-        // to be able to check flows against Conformity test case
-        // TestUtil.notImplemented(bus::isInMainConnectedComponent);
-        TestUtil.notImplemented(bus::isInMainSynchronousComponent);
-=======
     public void testSynchronousComponentSetterGetter() {
         MergingView view = MergingView.create("testSynchronousComponentSetterGetter", "iidm");
         view.merge(HvdcTestNetwork.createVsc());
@@ -194,7 +184,6 @@
         assertTrue(StreamSupport.stream(mergedBusC.getDanglingLines().spliterator(), false).noneMatch(dl -> "DL2".equals(dl.getId())));
         assertFalse(mergedBusC.getLineStream().noneMatch(l -> "DL1 + DL2".equals(l.getId())));
         assertFalse(StreamSupport.stream(mergedBusC.getLines().spliterator(), false).noneMatch(l -> "DL1 + DL2".equals(l.getId())));
->>>>>>> 73ca38ab
     }
 
     @Test
