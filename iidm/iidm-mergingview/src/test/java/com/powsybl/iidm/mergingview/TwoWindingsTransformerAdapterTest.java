--- conflicted
+++ resolved
@@ -29,6 +29,8 @@
 
     @Test
     public void testSetterGetter() {
+        final Substation substation = mergingView.getSubstation("sub");
+
         // adder
         final TwoWindingsTransformer twt = createTwt();
         assertNotNull(twt);
@@ -36,14 +38,9 @@
         assertTrue(twt instanceof TwoWindingsTransformerAdapter);
         assertSame(mergingView, twt.getNetwork());
 
-<<<<<<< HEAD
-        assertEquals(ConnectableType.TWO_WINDINGS_TRANSFORMER, twt.getType());
-        assertSame(mergingView.getSubstation("sub"), twt.getSubstation());
-=======
         assertEquals(IdentifiableType.TWO_WINDINGS_TRANSFORMER, twt.getType());
         assertSame(substation, twt.getSubstation().orElse(null));
         assertSame(substation, twt.getNullableSubstation());
->>>>>>> 93390e84
         assertEquals(7.0, twt.getRatedS(), 0.0);
 
         final RatioTapChanger ratioTapChanger = twt.newRatioTapChanger()
