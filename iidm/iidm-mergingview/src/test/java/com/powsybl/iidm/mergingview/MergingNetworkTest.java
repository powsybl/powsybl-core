--- conflicted
+++ resolved
@@ -293,39 +293,23 @@
         assertEquals(2, mergingView.getConnectableCount(Generator.class));
 
         // Lines
-<<<<<<< HEAD
         assertEquals(List.of("NHV1_NHV2_2"), mergingView.getConnectableStream(Line.class).map(Line::getId).collect(Collectors.toList()));
         assertEquals(List.of("DL1 + DL2"), mergingView.getIdentifiableStream(IdentifiableType.TIE_LINE).map(Identifiable::getId).collect(Collectors.toList()));
-        assertEquals(Iterables.toArray(mergingView.getConnectables(Line.class), Line.class),
-=======
-        assertEquals(Arrays.asList("NHV1_NHV2_2", "DL1 + DL2"), mergingView.getConnectableStream(Line.class).map(Line::getId).collect(Collectors.toList()));
         assertArrayEquals(Iterables.toArray(mergingView.getConnectables(Line.class), Line.class),
->>>>>>> 1311f3ac
                 mergingView.getConnectableStream(Line.class).toArray());
         assertEquals(1, mergingView.getConnectableCount(Line.class));
         assertEquals(1, mergingView.getTieLineCount());
 
         // DanglingLines
-<<<<<<< HEAD
         assertEquals(Collections.singletonList("DL"), mergingView.getConnectableStream(DanglingLine.class).filter(dl -> !dl.isMerged()).map(DanglingLine::getId).collect(Collectors.toList()));
-        assertEquals(Iterables.toArray(mergingView.getConnectables(DanglingLine.class), DanglingLine.class),
-=======
-        assertEquals(Collections.singletonList("DL"), mergingView.getConnectableStream(DanglingLine.class).map(DanglingLine::getId).collect(Collectors.toList()));
         assertArrayEquals(Iterables.toArray(mergingView.getConnectables(DanglingLine.class), DanglingLine.class),
->>>>>>> 1311f3ac
                 mergingView.getConnectableStream(DanglingLine.class).toArray());
         assertEquals(3, mergingView.getConnectableCount(DanglingLine.class));
 
         // Connectables
-<<<<<<< HEAD
         assertEquals(Arrays.asList("LOAD", "NHV1_NHV2_2", "NGEN_NHV1", "DL1", "NHV2_NLOAD", "GEN", "G", "DL", "DL2"),
                 mergingView.getConnectableStream().map(Connectable::getId).collect(Collectors.toList()));
-        assertEquals(Iterables.toArray(mergingView.getConnectables(), Connectable.class),
-=======
-        assertArrayEquals(new String[]{"LOAD", "NHV1_NHV2_2", "NGEN_NHV1", "DL1 + DL2", "NHV2_NLOAD", "GEN", "G", "DL"},
-                mergingView.getConnectableStream().map(Connectable::getId).toArray());
         assertArrayEquals(Iterables.toArray(mergingView.getConnectables(), Connectable.class),
->>>>>>> 1311f3ac
                 mergingView.getConnectableStream().toArray());
         assertEquals(9, mergingView.getConnectableCount());
     }
