--- conflicted
+++ resolved
@@ -112,17 +112,10 @@
     @Test
     public void mergedDanglingLine() {
         mergingView.merge(noEquipNetwork);
-<<<<<<< HEAD
-
         double p10 = 0.11713527;
         double q10 = -0.01301712;
         final DanglingLine dl1 = createDanglingLine(mergingView, "vl1", "dl1", "dl1", 0.01138, 0.05017, 0.0, 0.06280, p10, q10, "code", "busA");
-=======
-        double p10 = -606.2968572845882;
-        double q10 = -305.09371456918353;
-        final DanglingLine dl1 = createDanglingLine(mergingView, "vl1", "dl1", "dl1", 1.0, 1.0, 1.0, 1.0, p10, q10, "code", "busA");
         dl1.setProperty("keyTest", "test");
->>>>>>> f2a70b08
         assertNotNull(mergingView.getDanglingLine("dl1"));
         assertEquals(1, mergingView.getDanglingLineCount());
         assertEquals(0, mergingView.getLineCount());
