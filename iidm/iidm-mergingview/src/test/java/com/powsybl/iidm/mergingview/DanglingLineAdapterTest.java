/**
 * Copyright (c) 2019, RTE (http://www.rte-france.com)
 * This Source Code Form is subject to the terms of the Mozilla Public
 * License, v. 2.0. If a copy of the MPL was not distributed with this
 * file, You can obtain one at http://mozilla.org/MPL/2.0/.
 */
package com.powsybl.iidm.mergingview;

import com.powsybl.commons.PowsyblException;
import com.powsybl.iidm.network.*;
import com.powsybl.iidm.network.test.EurostagTutorialExample1Factory;
import com.powsybl.iidm.network.test.NoEquipmentNetworkFactory;
import com.powsybl.iidm.network.util.SV;
import org.junit.jupiter.api.BeforeEach;
import org.junit.jupiter.api.Test;

import static org.junit.jupiter.api.Assertions.*;

/**
 * @author Thomas Adam <tadam at silicom.fr>
 */
class DanglingLineAdapterTest {

    private MergingView mergingView;

    private Network noEquipNetwork;
    private Network eurostagNetwork;

    @BeforeEach
    void initNetwork() {
        mergingView = MergingView.create("DanglingLineAdapterTest", "iidm");
        noEquipNetwork = NoEquipmentNetworkFactory.create();
        eurostagNetwork = EurostagTutorialExample1Factory.create();
    }

    @Test
    void baseTests() {
        mergingView.merge(noEquipNetwork);

        double r = 10.0;
        double x = 20.0;
        double g = 30.0;
        double b = 40.0;
        double p0 = 50.0;
        double q0 = 60.0;
        String id = "danglingId";
        String name = "danglingName";
        String ucteXnodeCode = "standalone";
        String busId = "busA";
        String voltageLevelId = "vl1";

        // adder
        DanglingLine danglingLine = createDanglingLine(mergingView, voltageLevelId, id, name, r, x, g, b, p0, q0, ucteXnodeCode, busId);
        assertNotNull(mergingView.getDanglingLine(id));
        assertTrue(danglingLine instanceof DanglingLineAdapter);
        assertSame(mergingView, danglingLine.getNetwork());

        assertEquals(IdentifiableType.DANGLING_LINE, danglingLine.getType());
        assertEquals(r, danglingLine.getR(), 0.0);
        assertEquals(x, danglingLine.getX(), 0.0);
        assertEquals(g, danglingLine.getG(), 0.0);
        assertEquals(b, danglingLine.getB(), 0.0);
        assertEquals(p0, danglingLine.getP0(), 0.0);
        assertEquals(q0, danglingLine.getQ0(), 0.0);
        assertEquals(id, danglingLine.getId());
        assertEquals(name, danglingLine.getOptionalName().orElse(null));
        assertEquals(name, danglingLine.getNameOrId());
        assertEquals(ucteXnodeCode, danglingLine.getUcteXnodeCode());

        // setter getter
        double r2 = 11.0;
        double x2 = 21.0;
        double g2 = 31.0;
        double b2 = 41.0;
        double p02 = 51.0;
        double q02 = 61.0;
        danglingLine.setR(r2);
        assertEquals(r2, danglingLine.getR(), 0.0);
        danglingLine.setX(x2);
        assertEquals(x2, danglingLine.getX(), 0.0);
        danglingLine.setG(g2);
        assertEquals(g2, danglingLine.getG(), 0.0);
        danglingLine.setB(b2);
        assertEquals(b2, danglingLine.getB(), 0.0);
        danglingLine.setP0(p02);
        assertEquals(p02, danglingLine.getP0(), 0.0);
        danglingLine.setQ0(q02);
        assertEquals(q02, danglingLine.getQ0(), 0.0);

        danglingLine.newCurrentLimits()
                .setPermanentLimit(100.0)
                .add();
        assertEquals(100.0, danglingLine.getCurrentLimits().map(LoadingLimits::getPermanentLimit).orElse(0.0), 0.0);

        assertTrue(danglingLine.getTerminal() instanceof TerminalAdapter);
        danglingLine.getTerminals().forEach(t -> {
            assertTrue(t instanceof TerminalAdapter);
            assertNotNull(t);
        });
        assertEquals(1, danglingLine.getTerminals().size());

        try {
            createDanglingLine(mergingView, voltageLevelId, id, name, r, x, g, b, p0, q0, ucteXnodeCode, busId);
            fail();
        } catch (PowsyblException e) {
            assertEquals("The network already contains an object 'DanglingLineAdapter' with the id 'danglingId'", e.getMessage());
        }
    }

    @Test
    void mergedDanglingLine() {
        mergingView.merge(noEquipNetwork);
        double p10 = 0.11710908004064359;
        double q10 = -0.012883304869602126;
        final DanglingLine dl1 = createDanglingLine(mergingView, "vl1", "dl1", "dl1", 0.01138, 0.05017, 0.0, 0.06280, p10, q10, "code", "busA");
        dl1.setProperty("keyTest", "test");
        assertNotNull(mergingView.getDanglingLine("dl1"));
        assertEquals(1, mergingView.getDanglingLineCount());
        assertEquals(0, mergingView.getLineCount());
        double p20 = -0.11713527;
        double q20 = 0.01301712;
        final DanglingLine dl2 = createDanglingLine(eurostagNetwork, "VLHV1", "dl2", "dl2", 0.01038, 0.04917, 0.0, 0.07280, p20, q20, "code", "NHV1");
        mergingView.merge(eurostagNetwork);
        // Check no access to Dl1 & Dl2
        assertEquals(2, mergingView.getDanglingLineCount());
        assertNotNull(mergingView.getDanglingLine("dl1"));
        assertNotNull(mergingView.getDanglingLine("dl2"));
        // Check access to MergedLine
        assertEquals(2, mergingView.getLineCount());
        assertEquals(4, mergingView.getBranchCount());
        final TieLine line = mergingView.getTieLine("dl1 + dl2");
        assertEquals(1, mergingView.getTieLineCount());
        assertSame(line, mergingView.getIdentifiable("dl1 + dl2"));
        assertSame(line.getHalf1(), mergingView.getIdentifiable("dl1"));
        assertSame(line.getHalf2(), mergingView.getIdentifiable("dl2"));
        assertTrue(line instanceof MergedLine);
        assertTrue(mergingView.getIdentifiables().contains(line));

        // Properties
        assertFalse(line.removeProperty("noFound"));
        assertTrue(line.hasProperty("keyTest"));
        assertTrue(line.removeProperty("keyTest"));
        assertFalse(line.hasProperty("keyTest"));
        line.setProperty("keyTest", "test");
        assertTrue(line.hasProperty("keyTest"));
        assertTrue(line.removeProperty("keyTest"));
        assertFalse(line.hasProperty("keyTest"));

        // MergedLine
        final MergedLine mergedLine = (MergedLine) line;
        assertEquals(IdentifiableType.TIE_LINE, mergedLine.getType());
        assertSame(mergingView, mergedLine.getNetwork());
        assertSame(dl1.getTerminal(), mergedLine.getHalf(Branch.Side.ONE).getTerminal());
        assertSame(dl1.getTerminal(), mergedLine.getHalf1().getTerminal());
        final CurrentLimits currentLimits1 = mergedLine.getHalf1().newCurrentLimits()
                .setPermanentLimit(100)
                .beginTemporaryLimit()
                .setName("5'")
                .setAcceptableDuration(5 * 60)
                .setValue(1400)
                .endTemporaryLimit()
                .add();
        final ActivePowerLimits activePowerLimits1 = mergedLine.getHalf1().newActivePowerLimits()
                .setPermanentLimit(600)
                .add();
        final ApparentPowerLimits apparentPowerLimits1 = mergedLine.getHalf1().newApparentPowerLimits()
                .setPermanentLimit(110.0)
                .add();
        final CurrentLimits currentLimits2 = mergedLine.getHalf2().newCurrentLimits()
                .setPermanentLimit(50)
                .beginTemporaryLimit()
                .setName("20'")
                .setAcceptableDuration(20 * 60)
                .setValue(1200)
                .endTemporaryLimit()
                .add();
        final ActivePowerLimits activePowerLimits2 = mergedLine.getHalf2().newActivePowerLimits()
                .setPermanentLimit(800)
                .add();
        final ApparentPowerLimits apparentPowerLimits2 = mergedLine.getHalf2().newApparentPowerLimits()
                .setPermanentLimit(132.4)
                .add();

        assertSame(currentLimits1, mergedLine.getHalf1().getCurrentLimits().orElse(null));
        assertSame(activePowerLimits1, mergedLine.getHalf1().getActivePowerLimits().orElse(null));
        assertSame(apparentPowerLimits1, mergedLine.getHalf1().getApparentPowerLimits().orElse(null));
        assertEquals(3, mergedLine.getHalf1().getOperationalLimits().size());
        assertTrue(mergedLine.getHalf1().getOperationalLimits().contains(currentLimits1));
        assertTrue(mergedLine.getHalf1().getOperationalLimits().contains(activePowerLimits1));
        assertTrue(mergedLine.getHalf1().getOperationalLimits().contains(apparentPowerLimits1));
        assertSame(currentLimits2, mergedLine.getHalf2().getCurrentLimits().orElse(null));
        assertSame(activePowerLimits2, mergedLine.getHalf2().getActivePowerLimits().orElse(null));
        assertSame(apparentPowerLimits2, mergedLine.getHalf2().getApparentPowerLimits().orElse(null));
        assertEquals(3, mergedLine.getHalf2().getOperationalLimits().size());
        assertTrue(mergedLine.getHalf2().getOperationalLimits().contains(currentLimits2));
        assertTrue(mergedLine.getHalf2().getOperationalLimits().contains(activePowerLimits2));
        assertTrue(mergedLine.getHalf2().getOperationalLimits().contains(apparentPowerLimits2));
        assertSame(currentLimits1, mergedLine.getHalf(Branch.Side.ONE).getCurrentLimits().orElse(null));
        assertSame(activePowerLimits1, mergedLine.getHalf(Branch.Side.ONE).getActivePowerLimits().orElse(null));
        assertSame(apparentPowerLimits2, mergedLine.getHalf(Branch.Side.TWO).getApparentPowerLimits().orElse(null));

        assertEquals("dl1 + dl2", mergedLine.getId());
        assertEquals("dl1 + dl2", mergedLine.getOptionalName().orElse(null));
        assertEquals("dl1 + dl2", mergedLine.getNameOrId());
        assertEquals(0.02176, mergedLine.getR(), 1.0e-10);
        assertEquals(0.09934, mergedLine.getX(), 1.0e-10);
        assertEquals(0.0, mergedLine.getG1(), 1.0e-10);
        assertEquals(0.0, mergedLine.getG2(), 1.0e-10);
        assertEquals(0.06280, mergedLine.getB1(), 1.0e-10);
        assertEquals(0.07280, mergedLine.getB2(), 1.0e-10);
        assertEquals(p10, dl1.getP0(), 0.0d);
        assertEquals(q10, dl1.getQ0(), 0.0d);
        assertEquals(p20, dl2.getP0(), 0.0d);
        assertEquals(q20, dl2.getQ0(), 0.0d);

        /*assertFalse(mergedLine.isOverloaded());
        assertEquals(Integer.MAX_VALUE, mergedLine.getOverloadDuration());
        assertFalse(mergedLine.checkPermanentLimit(Branch.Side.ONE, LimitType.CURRENT));
        assertFalse(mergedLine.checkPermanentLimit(Branch.Side.TWO, LimitType.CURRENT));
        assertFalse(mergedLine.checkPermanentLimit(Branch.Side.ONE));
        assertFalse(mergedLine.checkPermanentLimit(Branch.Side.TWO));
        assertFalse(mergedLine.checkPermanentLimit1(LimitType.CURRENT));
        assertFalse(mergedLine.checkPermanentLimit2(LimitType.CURRENT));
        assertFalse(mergedLine.checkPermanentLimit1());
        assertFalse(mergedLine.checkPermanentLimit2());
        assertNull(mergedLine.checkTemporaryLimits(Branch.Side.ONE, LimitType.CURRENT));
        assertNull(mergedLine.checkTemporaryLimits(Branch.Side.TWO, LimitType.CURRENT));
        assertNull(mergedLine.checkTemporaryLimits(Branch.Side.ONE));
        assertNull(mergedLine.checkTemporaryLimits(Branch.Side.TWO));
        assertNull(mergedLine.checkTemporaryLimits1(1.0f, LimitType.CURRENT));
        assertNull(mergedLine.checkTemporaryLimits1(LimitType.CURRENT));
        assertNull(mergedLine.checkTemporaryLimits1(1.0f));
        assertNull(mergedLine.checkTemporaryLimits1());
        assertNull(mergedLine.checkTemporaryLimits2(1.0f, LimitType.CURRENT));
        assertNull(mergedLine.checkTemporaryLimits2(LimitType.CURRENT));
        assertNull(mergedLine.checkTemporaryLimits2(1.0f));
        assertNull(mergedLine.checkTemporaryLimits2());*/
        mergedLine.getHalf1().getTerminals().forEach(t -> {
            assertTrue(t instanceof TerminalAdapter);
            assertNotNull(t);
        });
        mergedLine.getHalf2().getTerminals().forEach(t -> {
            assertTrue(t instanceof TerminalAdapter);
            assertNotNull(t);
        });

        double p1 = 0.117273045626974;
        double q1 = -0.081804351176928;
        double p2 = -0.11700000;
        double q2 = -0.06700000;
        final DanglingLine dl1Bis = mergedLine.getHalf("vl1");
        assertNotNull(dl1Bis);
        final Terminal t1 = dl1Bis.getTerminal();
        assertNotNull(t1);
        assertSame(mergedLine.getHalf(Branch.Side.ONE), dl1Bis);
        final DanglingLine dl2Bis = mergedLine.getHalf("VLHV1");
        assertNotNull(dl2Bis);
        final Terminal t2 = dl2Bis.getTerminal();
        assertNotNull(t2);
        assertSame(mergedLine.getHalf(Branch.Side.TWO), dl2Bis);

        // Boundary
        assertSame(dl1, dl1.getBoundary().getConnectable());
        assertSame(mergedLine.getHalf1().getTerminal().getVoltageLevel(), dl1.getBoundary().getNetworkSideVoltageLevel());
        assertSame(mergedLine.getHalf2().getTerminal().getVoltageLevel(), mergingView.getVoltageLevel(dl2.getBoundary().getNetworkSideVoltageLevel().getId()));

        // Update P & Q
        t1.setP(p1);
        t1.setQ(q1);
        t2.setP(p2);
        t2.setQ(q2);
        // Update V & Angle
        double v1 = 1.052585464510671;
        double angle1 = Math.toDegrees(-0.017414259263883);
        double v2 = 1.05137589;
        double angle2 = Math.toDegrees(-0.02818192);
        t1.getBusView().getBus().setV(v1).setAngle(angle1);
        t2.getBusView().getBus().setV(v2).setAngle(angle2);

        // Check P & Q are computed by Listener

        SV expectedSVdl1 = new SV(p1, q1, v1, angle1, Branch.Side.ONE).otherSide(dl1, true);
        SV expectedSVdl2 = new SV(p2, q2, v2, angle2, Branch.Side.ONE).otherSide(dl2, true);

        assertEquals(expectedSVdl1.getP(), dl1.getBoundary().getP(), 1.0e-8);
        assertEquals(expectedSVdl1.getP(), mergedLine.getHalf1().getBoundary().getP(), 1.0e-8);
        assertEquals(expectedSVdl1.getQ(), dl1.getBoundary().getQ(), 1.0e-8);
        assertEquals(expectedSVdl1.getQ(), mergedLine.getHalf1().getBoundary().getQ(), 1.0e-8);
        assertEquals(expectedSVdl2.getP(), dl2.getBoundary().getP(), 1.0e-8);
        assertEquals(expectedSVdl2.getP(), mergedLine.getHalf2().getBoundary().getP(), 1.0e-8);
        assertEquals(expectedSVdl2.getQ(), dl2.getBoundary().getQ(), 1.0e-8);
        assertEquals(expectedSVdl2.getQ(), mergedLine.getHalf2().getBoundary().getQ(), 1.0e-8);
        // Check V & Angle are computed by Listener
        assertEquals(expectedSVdl1.getU(), mergedLine.getHalf1().getBoundary().getV(), 1.0e-7);
        assertEquals(expectedSVdl1.getA(), dl1.getBoundary().getAngle(), 1.0e-7);
        assertEquals(expectedSVdl1.getA(), mergedLine.getHalf1().getBoundary().getAngle(), 1.0e-7);
        assertEquals(expectedSVdl1.getU(), dl1.getBoundary().getV(), 1.0e-7);
        assertEquals(expectedSVdl2.getU(), dl2.getBoundary().getV(), 1.0e-7);
        assertEquals(expectedSVdl2.getU(), mergedLine.getHalf2().getBoundary().getV(), 1.0e-7);
        assertEquals(expectedSVdl2.getA(), dl2.getBoundary().getAngle(), 1.0e-7);
        assertEquals(expectedSVdl2.getA(), mergedLine.getHalf2().getBoundary().getAngle(), 1.0e-7);

        SV expectedSVmlEnd2 = new SV(p1, q1, v1, angle1, Branch.Side.ONE).otherSide(mergedLine);
        assertEquals(p2, expectedSVmlEnd2.getP(), 1.0e-6);
        assertEquals(q2, expectedSVmlEnd2.getQ(), 1.0e-6);
        assertEquals(v2, expectedSVmlEnd2.getU(), 1.0e-6);
        assertEquals(angle2, expectedSVmlEnd2.getA(), 1.0e-6);
        SV expectedSVmlEnd1 = new SV(p2, q2, v2, angle2, Branch.Side.TWO).otherSide(mergedLine);
        assertEquals(p1, expectedSVmlEnd1.getP(), 1.0e-6);
        assertEquals(q1, expectedSVmlEnd1.getQ(), 1.0e-6);
        assertEquals(v1, expectedSVmlEnd1.getU(), 1.0e-6);
        assertEquals(angle1, expectedSVmlEnd1.getA(), 1.0e-6);

        mergedLine.setFictitious(true);
        assertTrue(mergedLine.isFictitious());

        // Exceptions when creating dangling lines with mergedline ids

        try {
            createDanglingLine(mergingView, "vl1", "dl1", "dl1", 1.0, 1.0, 1.0, 1.0, p10, q10, "code", "busA");
            fail();
        } catch (PowsyblException e) {
            assertEquals("The network already contains an object 'DanglingLineAdapter' with the id 'dl1'", e.getMessage());
        }

        try {
            createDanglingLine(mergingView, "vl1", "dl1 + dl2", "dl1 + dl2", 1.0, 1.0, 1.0, 1.0, p10, q10, "code", "busA");
            fail();
        } catch (PowsyblException e) {
            assertEquals("The network already contains an object 'MergedLine' with the id 'dl1 + dl2'", e.getMessage());
        }

        // Not implemented yet !
        TestUtil.notImplemented(mergedLine::remove);
        TestUtil.notImplemented(() -> mergedLine.addExtension(null, null));
        assertNull(mergedLine.getExtension(null));
        assertNull(mergedLine.getExtensionByName(""));
        TestUtil.notImplemented(() -> mergedLine.removeExtension(null));
        assertNotNull(mergedLine.getExtensions());
        assertEquals(0, mergedLine.getExtensions().size());
<<<<<<< HEAD
=======

        // Exception(s)
        PowsyblException e = assertThrows(PowsyblException.class, () -> mergedLine.getTerminal("invalid"));
        assertTrue(e.getMessage().contains("No terminal connected to voltage level invalid"));
>>>>>>> 1311f3ac
    }

    @Test
    void testProperties() {
        final DanglingLine dl1 = createDanglingLine(noEquipNetwork, "vl1", "dl1", "dl", 1.0, 1.0, 1.0, 1.0, 1.0, 1.0, "code", "busA");
        dl1.setProperty("ucteCode", dl1.getUcteXnodeCode()); // test equals property
        dl1.setProperty("id", dl1.getId()); // test not equals property
        dl1.setProperty("network", "noEquipNetwork"); // test empty property
        dl1.setProperty("vl", ""); // test empty property

        final DanglingLine dl2 = createDanglingLine(eurostagNetwork, "VLHV1", "dl2", "dl", 1.0, 1.0, 1.0, 1.0, 1.0, 1.0, "code", "NHV1");
        dl2.setProperty("ucteCode", dl2.getUcteXnodeCode()); // test equals property
        dl2.setProperty("id", dl2.getId()); // test not equals property
        dl2.setProperty("network", ""); // test empty property
        dl2.setProperty("vl", "vl2"); // test empty property

        mergingView.merge(noEquipNetwork, eurostagNetwork);
        final TieLine line = mergingView.getTieLine("dl1 + dl2");
        final MergedLine mergedLine = (MergedLine) line;
        assertEquals("dl", mergedLine.getOptionalName().orElse(null));
        assertEquals("dl", mergedLine.getNameOrId());

        assertTrue(mergedLine.hasProperty());
        assertTrue(mergedLine.hasProperty("ucteCode"));
        assertEquals(11, mergedLine.getPropertyNames().size());
        mergedLine.setProperty("key", "value");
        assertEquals("value", mergedLine.getProperty("key"));
        assertEquals("defaultValue", mergedLine.getProperty("noKey", "defaultValue"));
    }

    @Test
    void testListener() {
        mergingView.merge(noEquipNetwork);
        mergingView.newSubstation().setId("S").add().newVoltageLevel().setId("VL").setNominalV(220).setTopologyKind(TopologyKind.BUS_BREAKER).add().getBusBreakerView().newBus().setId("B").add();
        createDanglingLine(mergingView, "VL", "testListener1", "testListener2", 1.0, 1.0, 1.0, 1.0, 1.0, 1.0, "testListenerCode", "B");
        assertNotNull(mergingView.getDanglingLine("testListener1"));
        assertEquals(1, mergingView.getDanglingLineCount());
        assertEquals(0, mergingView.getLineCount());
        createDanglingLine(noEquipNetwork, "vl2", "testListener2", "testListener1", 1.0, 1.0, 1.0, 1.0, 1.0, 1.0, "testListenerCode", "busB");
        assertNotNull(mergingView.getDanglingLine("testListener1"));
        assertNotNull(mergingView.getDanglingLine("testListener2"));
        assertEquals(2, mergingView.getDanglingLineCount());
        assertEquals(0, mergingView.getLineCount());
        assertEquals(1, mergingView.getTieLineCount());
        final TieLine line = mergingView.getTieLine("testListener1 + testListener2");
        final MergedLine mergedLine = (MergedLine) line;
        assertEquals("testListener2 + testListener1", mergedLine.getOptionalName().orElse(null));
        assertEquals("testListener2 + testListener1", mergedLine.getNameOrId());
    }

    @Test
    void mergedDanglingLineWithSameId() {
        double p0 = 1.0;
        double q0 = 1.0;
        Network network = EurostagTutorialExample1Factory.create();
        createDanglingLine(network, "VLGEN", "dl", "dl1", 1.0, 1.0, 1.0, 1.0, p0, q0, null, "NGEN");
        createDanglingLine(noEquipNetwork, "vl1", "dl", "dl1", 1.0, 1.0, 1.0, 1.0, p0, q0, "code", "busA");
        mergingView.merge(network, noEquipNetwork);
        assertNotNull(mergingView.getDanglingLine("dl"));
        TieLine merged = mergingView.getTieLine("dl"); // FIXME two identifiables with same ID in merging view (fringe case)
        assertNotNull(merged);
    }

    @Test
    void failDanglingLinesWithSameIdAndNullXnodeCode() {
        double p0 = 1.0;
        double q0 = 1.0;
        Network network = EurostagTutorialExample1Factory.create();
        createDanglingLine(network, "VLGEN", "dl", "dl1", 1.0, 1.0, 1.0, 1.0, p0, q0, null, "NGEN");
        createDanglingLine(noEquipNetwork, "vl1", "dl", "dl1", 1.0, 1.0, 1.0, 1.0, p0, q0, null, "busA");
        try {
            mergingView.merge(network, noEquipNetwork);
            fail();
        } catch (PowsyblException e) {
            assertEquals("Dangling line couple dl have inconsistent Xnodes (null,null)", e.getMessage());
        }
    }

    @Test
    void failDanglingLinesWithSameIdAndDifferentXnodeCode() {
        double p0 = 1.0;
        double q0 = 1.0;
        Network network = EurostagTutorialExample1Factory.create();
        createDanglingLine(network, "VLGEN", "dl", "dl1", 1.0, 1.0, 1.0, 1.0, p0, q0, "code", "NGEN");
        createDanglingLine(noEquipNetwork, "vl1", "dl", "dl1", 1.0, 1.0, 1.0, 1.0, p0, q0, "code2", "busA");
        try {
            mergingView.merge(network, noEquipNetwork);
            fail();
        } catch (PowsyblException e) {
            assertEquals("Dangling line couple dl have inconsistent Xnodes (code,code2)", e.getMessage());
        }
    }

    @Test
    void multipleDanglingLines() {
        createDanglingLine(noEquipNetwork, "vl1", "dl1", "dl1_name", 1.0, 1.0, 1.0, 1.0, 1.0, 1.0, "code", "busA");
        createDanglingLine(eurostagNetwork, "VLHV1", "dl2", "dl2_name", 1.0, 1.0, 1.0, 1.0, 1.0, 1.0, "code", "NHV1");
        createDanglingLine(eurostagNetwork, "VLHV1", "dl3", "dl3_name", 1.0, 1.0, 1.0, 1.0, 1.0, 1.0, "code", null, "NHV1");
        mergingView.merge(noEquipNetwork, eurostagNetwork);
        assertNotNull(mergingView.getTieLine("dl1 + dl2"));
        assertEquals("dl1_name + dl2_name", mergingView.getTieLine("dl1 + dl2").getOptionalName().orElse(null));
        assertEquals("dl1_name + dl2_name", mergingView.getTieLine("dl1 + dl2").getNameOrId());
    }

    private static DanglingLine createDanglingLine(Network n, String vlId, String id, String name, double r, double x, double g, double b,
                                                   double p0, double q0, String ucteCode, String busId) {

        return createDanglingLine(n, vlId, id, name, r, x, g, b, p0, q0, ucteCode, busId, busId);
    }

    private static DanglingLine createDanglingLine(Network n, String vlId, String id, String name, double r, double x, double g, double b,
                                                   double p0, double q0, String ucteCode, String busId, String connectableBusId) {

        return n.getVoltageLevel(vlId).newDanglingLine()
                .setId(id)
                .setName(name)
                .setR(r)
                .setX(x)
                .setG(g)
                .setB(b)
                .setP0(p0)
                .setQ0(q0)
                .setUcteXnodeCode(ucteCode)
                .setBus(busId)
                .setConnectableBus(connectableBusId)
                .setEnsureIdUnicity(false)
                .add();
    }
}<|MERGE_RESOLUTION|>--- conflicted
+++ resolved
@@ -338,13 +338,6 @@
         TestUtil.notImplemented(() -> mergedLine.removeExtension(null));
         assertNotNull(mergedLine.getExtensions());
         assertEquals(0, mergedLine.getExtensions().size());
-<<<<<<< HEAD
-=======
-
-        // Exception(s)
-        PowsyblException e = assertThrows(PowsyblException.class, () -> mergedLine.getTerminal("invalid"));
-        assertTrue(e.getMessage().contains("No terminal connected to voltage level invalid"));
->>>>>>> 1311f3ac
     }
 
     @Test
