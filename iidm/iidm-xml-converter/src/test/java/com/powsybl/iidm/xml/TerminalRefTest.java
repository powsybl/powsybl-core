--- conflicted
+++ resolved
@@ -7,24 +7,17 @@
 package com.powsybl.iidm.xml;
 
 import com.powsybl.commons.AbstractConverterTest;
-<<<<<<< HEAD
-import com.powsybl.commons.config.PlatformConfig;
-import com.powsybl.computation.ComputationManager;
-import com.powsybl.iidm.import_.*;
-=======
-import com.powsybl.commons.config.InMemoryPlatformConfig;
 import com.powsybl.commons.config.PlatformConfig;
 import com.powsybl.computation.ComputationManager;
 import com.powsybl.iidm.import_.ImportConfig;
 import com.powsybl.iidm.import_.Importers;
+import com.powsybl.iidm.import_.ImportersLoader;
 import com.powsybl.iidm.import_.ImportersLoaderList;
->>>>>>> ab0dd70a
 import com.powsybl.iidm.network.Network;
 import org.junit.Test;
 import org.mockito.Mockito;
 
 import java.io.IOException;
-import java.util.Collections;
 
 import static org.junit.Assert.assertNotNull;
 
@@ -40,17 +33,8 @@
 
     @Test
     public void roundTripTest() throws IOException {
-        PlatformConfig platformConfig = new InMemoryPlatformConfig(fileSystem);
-
         String filename = "terminalRef.xiidm";
-
-<<<<<<< HEAD
         Network network = Importers.loadNetwork(filename, getClass().getResourceAsStream("/" + filename), computationManager, importConfig, null, loader);
-=======
-        ComputationManager computationManager = Mockito.mock(ComputationManager.class);
-
-        Network network = Importers.loadNetwork(filename, getClass().getResourceAsStream("/" + filename), computationManager, new ImportConfig(), null, new ImportersLoaderList(Collections.singletonList(new XMLImporter(platformConfig))));
->>>>>>> ab0dd70a
         assertNotNull(network);
         roundTripXmlTest(network, NetworkXml::writeAndValidate, NetworkXml::read, "/" + filename);
     }
