--- conflicted
+++ resolved
@@ -9,13 +9,6 @@
 import com.powsybl.commons.PowsyblException;
 import com.powsybl.commons.datasource.MemDataSource;
 import com.powsybl.commons.extensions.AbstractExtension;
-<<<<<<< HEAD
-import com.powsybl.commons.extensions.AbstractExtensionXmlSerializer;
-import com.powsybl.commons.extensions.ExtensionXmlSerializer;
-import com.powsybl.commons.extensions.XmlReaderContext;
-import com.powsybl.commons.extensions.XmlWriterContext;
-=======
->>>>>>> 543275b0
 import com.powsybl.iidm.network.Load;
 import com.powsybl.iidm.network.Network;
 import com.powsybl.iidm.network.test.EurostagTutorialExample1Factory;
@@ -118,48 +111,6 @@
         }
     }
 
-<<<<<<< HEAD
-    // Define a network extension with XML serializer
-    static class NetworkSourceExtension extends AbstractExtension<Network> {
-
-        NetworkSourceExtension(String sourceData) {
-            this.sourceData = sourceData;
-        }
-
-        @Override
-        public String getName() {
-            return "networkSource";
-        }
-
-        String getSourceData() {
-            return sourceData;
-        }
-
-        private final String sourceData;
-    }
-
-    @AutoService(ExtensionXmlSerializer.class)
-    public static class NetworkSourceExtensionXmlSerializer extends AbstractExtensionXmlSerializer<Network, NetworkSourceExtension> {
-
-        public NetworkSourceExtensionXmlSerializer() {
-            super("networkSource", "network", NetworkSourceExtension.class, "networkSource.xsd",
-                    "http://www.itesla_project.eu/schema/iidm/ext/networksource/1_0", "extNetworkSource");
-        }
-
-        @Override
-        public void write(NetworkSourceExtension networkSource, XmlWriterContext context) {
-            context.getWriter().writeStringAttribute("sourceData", networkSource.getSourceData());
-        }
-
-        @Override
-        public NetworkSourceExtension read(Network network, XmlReaderContext context) {
-            String sourceData = context.getReader().readStringAttribute("sourceData");
-            return new NetworkSourceExtension(sourceData);
-        }
-    }
-
-=======
->>>>>>> 543275b0
     @Test
     void testNetworkSourceExtension() throws IOException {
         Network network = EurostagTutorialExample1Factory.create();
