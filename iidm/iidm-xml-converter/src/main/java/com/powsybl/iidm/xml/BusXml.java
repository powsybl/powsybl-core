/**
 * Copyright (c) 2016, RTE (http://www.rte-france.com)
 * This Source Code Form is subject to the terms of the Mozilla Public
 * License, v. 2.0. If a copy of the MPL was not distributed with this
 * file, You can obtain one at http://mozilla.org/MPL/2.0/.
 */
package com.powsybl.iidm.xml;

import com.powsybl.iidm.network.Bus;
import com.powsybl.iidm.network.BusAdder;
import com.powsybl.iidm.network.VoltageLevel;
import com.powsybl.iidm.xml.util.IidmXmlUtil;

/**
 *
 * @author Geoffroy Jamgotchian <geoffroy.jamgotchian at rte-france.com>
 */
class BusXml extends AbstractSimpleIdentifiableXml<Bus, BusAdder, VoltageLevel> {

    static final BusXml INSTANCE = new BusXml();

    static final String ROOT_ELEMENT_NAME = "bus";

    @Override
    protected String getRootElementName() {
        return ROOT_ELEMENT_NAME;
    }

    @Override
    protected void writeRootElementAttributes(Bus b, VoltageLevel vl, NetworkXmlWriterContext context) {
        context.getWriter().writeDoubleAttribute("v", b.getV());
        context.getWriter().writeDoubleAttribute("angle", b.getAngle());
        IidmXmlUtil.runFromMinimumVersion(IidmXmlVersion.V_1_8, context, () -> {
            context.getWriter().writeDoubleAttribute("fictitiousP0", b.getFictitiousP0(), 0.0);
            context.getWriter().writeDoubleAttribute("fictitiousQ0", b.getFictitiousQ0(), 0.0);
        });
    }

    @Override
    protected void writeSubElements(Bus b, VoltageLevel vl, NetworkXmlWriterContext context) {
        // no sub elements to write
    }

    @Override
    protected BusAdder createAdder(VoltageLevel vl) {
        return vl.getBusBreakerView().newBus();
    }

    @Override
<<<<<<< HEAD
    protected Bus readRootElementAttributes(BusAdder adder, NetworkXmlReaderContext context) {
        double v = context.getReader().readDoubleAttribute("v");
        double angle = context.getReader().readDoubleAttribute("angle");
=======
    protected Bus readRootElementAttributes(BusAdder adder, VoltageLevel voltageLevel, NetworkXmlReaderContext context) {
        double v = XmlUtil.readOptionalDoubleAttribute(context.getReader(), "v");
        double angle = XmlUtil.readOptionalDoubleAttribute(context.getReader(), "angle");
>>>>>>> d36b484b
        Bus b = adder.add();
        b.setV(v);
        b.setAngle(angle);
        IidmXmlUtil.runFromMinimumVersion(IidmXmlVersion.V_1_8, context, () -> {
            double p0 = context.getReader().readDoubleAttribute("fictitiousP0");
            double q0 = context.getReader().readDoubleAttribute("fictitiousQ0");
            if (!Double.isNaN(p0)) {
                b.setFictitiousP0(p0);
            }
            if (!Double.isNaN(q0)) {
                b.setFictitiousQ0(q0);
            }
        });
        return b;
    }

    @Override
    protected void readSubElements(Bus b, NetworkXmlReaderContext context) {
        context.getReader().readUntilEndNode(getRootElementName(), () -> BusXml.super.readSubElements(b, context));
    }
}<|MERGE_RESOLUTION|>--- conflicted
+++ resolved
@@ -47,15 +47,9 @@
     }
 
     @Override
-<<<<<<< HEAD
-    protected Bus readRootElementAttributes(BusAdder adder, NetworkXmlReaderContext context) {
+    protected Bus readRootElementAttributes(BusAdder adder, VoltageLevel voltageLevel, NetworkXmlReaderContext context) {
         double v = context.getReader().readDoubleAttribute("v");
         double angle = context.getReader().readDoubleAttribute("angle");
-=======
-    protected Bus readRootElementAttributes(BusAdder adder, VoltageLevel voltageLevel, NetworkXmlReaderContext context) {
-        double v = XmlUtil.readOptionalDoubleAttribute(context.getReader(), "v");
-        double angle = XmlUtil.readOptionalDoubleAttribute(context.getReader(), "angle");
->>>>>>> d36b484b
         Bus b = adder.add();
         b.setV(v);
         b.setAngle(angle);
