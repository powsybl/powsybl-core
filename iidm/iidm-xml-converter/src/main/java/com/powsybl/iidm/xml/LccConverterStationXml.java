--- conflicted
+++ resolved
@@ -41,15 +41,9 @@
     }
 
     @Override
-<<<<<<< HEAD
-    protected LccConverterStation readRootElementAttributes(LccConverterStationAdder adder, NetworkXmlReaderContext context) {
+    protected LccConverterStation readRootElementAttributes(LccConverterStationAdder adder, VoltageLevel voltageLevel, NetworkXmlReaderContext context) {
         float lossFactor = context.getReader().readFloatAttribute("lossFactor");
         float powerFactor = context.getReader().readFloatAttribute("powerFactor");
-=======
-    protected LccConverterStation readRootElementAttributes(LccConverterStationAdder adder, VoltageLevel voltageLevel, NetworkXmlReaderContext context) {
-        float lossFactor = XmlUtil.readFloatAttribute(context.getReader(), "lossFactor");
-        float powerFactor = XmlUtil.readOptionalFloatAttribute(context.getReader(), "powerFactor");
->>>>>>> d36b484b
         readNodeOrBus(adder, context);
         LccConverterStation cs = adder
                 .setLossFactor(lossFactor)
