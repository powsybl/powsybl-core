/**
 * Copyright (c) 2019, RTE (http://www.rte-france.com)
 * This Source Code Form is subject to the terms of the Mozilla Public
 * License, v. 2.0. If a copy of the MPL was not distributed with this
 * file, You can obtain one at http://mozilla.org/MPL/2.0/.
 */
package com.powsybl.iidm.xml;

import com.powsybl.iidm.network.Battery;
import com.powsybl.iidm.network.BatteryAdder;
import com.powsybl.iidm.network.VoltageLevel;
import com.powsybl.iidm.xml.util.IidmXmlUtil;

import static com.powsybl.iidm.xml.ConnectableXmlUtil.*;

/**
 * @author Ghiles Abdellah <ghiles.abdellah at rte-france.com>
 */
class BatteryXml extends AbstractSimpleIdentifiableXml<Battery, BatteryAdder, VoltageLevel> {

    static final BatteryXml INSTANCE = new BatteryXml();

    static final String ROOT_ELEMENT_NAME = "battery";

    @Override
    protected String getRootElementName() {
        return ROOT_ELEMENT_NAME;
    }

    @Override
    protected void writeRootElementAttributes(Battery b, VoltageLevel vl, NetworkXmlWriterContext context) {
        context.getWriter().writeDoubleAttribute(IidmXmlUtil.getAttributeName("p0", "targetP", context.getVersion(), IidmXmlVersion.V_1_8),
                b.getTargetP());
        context.getWriter().writeDoubleAttribute(IidmXmlUtil.getAttributeName("q0", "targetQ", context.getVersion(), IidmXmlVersion.V_1_8),
                b.getTargetQ());
        context.getWriter().writeDoubleAttribute("minP", b.getMinP());
        context.getWriter().writeDoubleAttribute("maxP", b.getMaxP());
        writeNodeOrBus(null, b.getTerminal(), context);
        writePQ(null, b.getTerminal(), context.getWriter());
    }

    @Override
    protected void writeSubElements(Battery b, VoltageLevel vl, NetworkXmlWriterContext context) {
        ReactiveLimitsXml.INSTANCE.write(b, context);
    }

    @Override
    protected BatteryAdder createAdder(VoltageLevel vl) {
        return vl.newBattery();
    }

    @Override
<<<<<<< HEAD
    protected Battery readRootElementAttributes(BatteryAdder adder, NetworkXmlReaderContext context) {
        double targetP = context.getReader().readDoubleAttribute(
=======
    protected Battery readRootElementAttributes(BatteryAdder adder, VoltageLevel voltageLevel, NetworkXmlReaderContext context) {
        double targetP = XmlUtil.readOptionalDoubleAttribute(context.getReader(),
>>>>>>> d36b484b
                IidmXmlUtil.getAttributeName("p0", "targetP", context.getVersion(), IidmXmlVersion.V_1_8));
        double targetQ = context.getReader().readDoubleAttribute(
                IidmXmlUtil.getAttributeName("q0", "targetQ", context.getVersion(), IidmXmlVersion.V_1_8));
        double minP = context.getReader().readDoubleAttribute("minP");
        double maxP = context.getReader().readDoubleAttribute("maxP");
        readNodeOrBus(adder, context);
        Battery b = adder.setTargetP(targetP)
                .setTargetQ(targetQ)
                .setMinP(minP)
                .setMaxP(maxP)
                .add();
        readPQ(null, b.getTerminal(), context.getReader());
        return b;
    }

    @Override
    protected void readSubElements(Battery b, NetworkXmlReaderContext context) {
        context.getReader().readUntilEndNode(getRootElementName(), () -> {
            switch (context.getReader().getNodeName()) {
                case "reactiveCapabilityCurve":
                case "minMaxReactiveLimits":
                    ReactiveLimitsXml.INSTANCE.read(b, context);
                    break;

                default:
                    super.readSubElements(b, context);
            }
        });
    }
}<|MERGE_RESOLUTION|>--- conflicted
+++ resolved
@@ -50,13 +50,8 @@
     }
 
     @Override
-<<<<<<< HEAD
-    protected Battery readRootElementAttributes(BatteryAdder adder, NetworkXmlReaderContext context) {
+    protected Battery readRootElementAttributes(BatteryAdder adder, VoltageLevel voltageLevel, NetworkXmlReaderContext context) {
         double targetP = context.getReader().readDoubleAttribute(
-=======
-    protected Battery readRootElementAttributes(BatteryAdder adder, VoltageLevel voltageLevel, NetworkXmlReaderContext context) {
-        double targetP = XmlUtil.readOptionalDoubleAttribute(context.getReader(),
->>>>>>> d36b484b
                 IidmXmlUtil.getAttributeName("p0", "targetP", context.getVersion(), IidmXmlVersion.V_1_8));
         double targetQ = context.getReader().readDoubleAttribute(
                 IidmXmlUtil.getAttributeName("q0", "targetQ", context.getVersion(), IidmXmlVersion.V_1_8));
