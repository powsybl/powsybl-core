--- conflicted
+++ resolved
@@ -77,31 +77,12 @@
     public Measurements<C> read(C extendable, XmlReaderContext context) {
         MeasurementsAdder<C> measurementsAdder = extendable.newExtension(MeasurementsAdder.class);
         Measurements<C> measurements = measurementsAdder.add();
-<<<<<<< HEAD
-        XMLStreamReader reader = context.getReader();
-        XmlUtil.readUntilEndElement(getExtensionName(), reader, () -> {
-            if (reader.getLocalName().equals(MEASUREMENT)) {
-                MeasurementAdder adder = measurements.newMeasurement()
-                        .setId(reader.getAttributeValue(null, "id"))
-                        .setType(Measurement.Type.valueOf(reader.getAttributeValue(null, "type")))
-                        .setValue(XmlUtil.readOptionalDoubleAttribute(reader, VALUE))
-                        .setStandardDeviation(XmlUtil.readOptionalDoubleAttribute(reader, "standardDeviation"))
-                        .setValid(XmlUtil.readBoolAttribute(reader, "valid"));
-                String side = reader.getAttributeValue(null, "side");
-                if (side != null) {
-                    adder.setSide(ThreeSides.valueOf(side));
-                }
-                XmlUtil.readUntilEndElement(MEASUREMENT, reader, () -> {
-                    if (reader.getLocalName().equals("property")) {
-                        adder.putProperty(reader.getAttributeValue(null, "name"),
-                                reader.getAttributeValue(null, VALUE));
-=======
         var reader = context.getReader();
         reader.readChildNodes(elementName -> {
             MeasurementAdder adder = measurements.newMeasurement()
                     .setId(reader.readStringAttribute("id"))
                     .setType(reader.readEnumAttribute("type", Measurement.Type.class))
-                    .setSide(reader.readEnumAttribute("side", Measurement.Side.class))
+                    .setSide(reader.readEnumAttribute("side", ThreeSides.class))
                     .setValue(reader.readDoubleAttribute(VALUE))
                     .setStandardDeviation(reader.readDoubleAttribute("standardDeviation"))
                     .setValid(reader.readBooleanAttribute("valid", true));
@@ -111,7 +92,6 @@
                         adder.putProperty(reader.readStringAttribute("name"),
                                 reader.readStringAttribute(VALUE));
                         reader.readEndNode();
->>>>>>> 7b6ebdde
                     } else {
                         throw new PowsyblException("Unexpected element: " + subElementName);
                     }
