/**
 * Copyright (c) 2016, RTE (http://www.rte-france.com)
 * This Source Code Form is subject to the terms of the Mozilla Public
 * License, v. 2.0. If a copy of the MPL was not distributed with this
 * file, You can obtain one at http://mozilla.org/MPL/2.0/.
 */
package com.powsybl.iidm.xml;

import com.powsybl.iidm.network.*;
import com.powsybl.iidm.xml.util.IidmXmlUtil;

import java.util.Optional;
import java.util.function.Supplier;

import static com.powsybl.iidm.xml.ConnectableXmlUtil.*;

/**
 * @author Geoffroy Jamgotchian <geoffroy.jamgotchian at rte-france.com>
 */
class DanglingLineXml extends AbstractSimpleIdentifiableXml<DanglingLine, DanglingLineAdder, VoltageLevel> {
    private static final String GENERATION = "generation";
    private static final String GENERATION_MAX_P = "generationMaxP";
    private static final String GENERATION_MIN_P = "generationMinP";
    private static final String GENERATION_TARGET_P = "generationTargetP";
    private static final String GENERATION_TARGET_Q = "generationTargetQ";
    private static final String GENERATION_TARGET_V = "generationTargetV";

    static final DanglingLineXml INSTANCE = new DanglingLineXml();

    static final String ROOT_ELEMENT_NAME = "danglingLine";

    @Override
    protected String getRootElementName() {
        return ROOT_ELEMENT_NAME;
    }

    @Override
<<<<<<< HEAD
    protected void writeRootElementAttributes(DanglingLine dl, VoltageLevel vl, NetworkXmlWriterContext context) {
=======
    protected boolean hasSubElements(DanglingLine dl) {
        throw new IllegalStateException("Should not be called");
    }

    @Override
    protected boolean hasSubElements(DanglingLine dl, NetworkXmlWriterContext context) {
        return hasValidGeneration(dl, context) || hasValidOperationalLimits(dl, context);
    }

    @Override
    protected void writeRootElementAttributes(DanglingLine dl, VoltageLevel parent, NetworkXmlWriterContext context) throws XMLStreamException {
        writeRootElementAttributesInternal(dl, dl::getTerminal, context);
    }

    static void writeRootElementAttributesInternal(DanglingLine dl, Supplier<Terminal> terminalGetter, NetworkXmlWriterContext context) throws XMLStreamException {
>>>>>>> d36b484b
        DanglingLine.Generation generation = dl.getGeneration();
        double[] p0 = new double[1];
        double[] q0 = new double[1];
        p0[0] = dl.getP0();
        q0[0] = dl.getQ0();
        if (generation != null) {
            IidmXmlUtil.assertMinimumVersion(ROOT_ELEMENT_NAME, GENERATION, IidmXmlUtil.ErrorMessage.NOT_NULL_NOT_SUPPORTED, IidmXmlVersion.V_1_3, context);
            IidmXmlUtil.runUntilMaximumVersion(IidmXmlVersion.V_1_2, context, () -> {
                if (!Double.isNaN(generation.getTargetP())) {
                    p0[0] -= generation.getTargetP();
                }
                if (!Double.isNaN(generation.getTargetQ())) {
                    q0[0] -= generation.getTargetQ();
                }
            });
        }
        context.getWriter().writeDoubleAttribute("p0", p0[0]);
        context.getWriter().writeDoubleAttribute("q0", q0[0]);
        context.getWriter().writeDoubleAttribute("r", dl.getR());
        context.getWriter().writeDoubleAttribute("x", dl.getX());
        context.getWriter().writeDoubleAttribute("g", dl.getG());
        context.getWriter().writeDoubleAttribute("b", dl.getB());
        if (generation != null) {
            IidmXmlUtil.runFromMinimumVersion(IidmXmlVersion.V_1_3, context, () -> {
                context.getWriter().writeDoubleAttribute(GENERATION_MIN_P, generation.getMinP());
                context.getWriter().writeDoubleAttribute(GENERATION_MAX_P, generation.getMaxP());
                context.getWriter().writeBooleanAttribute("generationVoltageRegulationOn", generation.isVoltageRegulationOn());
                context.getWriter().writeDoubleAttribute(GENERATION_TARGET_P, generation.getTargetP());
                context.getWriter().writeDoubleAttribute(GENERATION_TARGET_V, generation.getTargetV());
                context.getWriter().writeDoubleAttribute(GENERATION_TARGET_Q, generation.getTargetQ());
            });
        }
        if (dl.getUcteXnodeCode() != null) {
            context.getWriter().writeStringAttribute("ucteXnodeCode", dl.getUcteXnodeCode());
        }
        Terminal t = terminalGetter.get();
        writeNodeOrBus(null, t, context);
        writePQ(null, t, context.getWriter());

    }

    @Override
    protected DanglingLineAdder createAdder(VoltageLevel parent) {
        return parent.newDanglingLine();
    }

    static boolean hasValidGeneration(DanglingLine dl, NetworkXmlWriterContext context) {
        if (dl.getGeneration() != null) {
            return context.getVersion().compareTo(IidmXmlVersion.V_1_3) > 0;
        }
        return false;
    }

    @Override
    protected void writeSubElements(DanglingLine dl, VoltageLevel vl, NetworkXmlWriterContext context) {
        if (dl.getGeneration() != null) {
            IidmXmlUtil.runFromMinimumVersion(IidmXmlVersion.V_1_3, context, () -> ReactiveLimitsXml.INSTANCE.write(dl.getGeneration(), context));
        }
        Optional<ActivePowerLimits> activePowerLimits = dl.getActivePowerLimits();
        if (activePowerLimits.isPresent()) {
            IidmXmlUtil.assertMinimumVersion(ROOT_ELEMENT_NAME, ACTIVE_POWER_LIMITS, IidmXmlUtil.ErrorMessage.NOT_NULL_NOT_SUPPORTED, IidmXmlVersion.V_1_5, context);
            IidmXmlUtil.runFromMinimumVersion(IidmXmlVersion.V_1_5, context, () -> writeActivePowerLimits(null, activePowerLimits.get(), context.getWriter(),
                    context.getVersion(), context.isValid(), context.getOptions()));
        }
        Optional<ApparentPowerLimits> apparentPowerLimits = dl.getApparentPowerLimits();
        if (apparentPowerLimits.isPresent()) {
            IidmXmlUtil.assertMinimumVersion(ROOT_ELEMENT_NAME, APPARENT_POWER_LIMITS, IidmXmlUtil.ErrorMessage.NOT_NULL_NOT_SUPPORTED, IidmXmlVersion.V_1_5, context);
            IidmXmlUtil.runFromMinimumVersion(IidmXmlVersion.V_1_5, context, () -> writeApparentPowerLimits(null, apparentPowerLimits.get(), context.getWriter(), context.getVersion(), context.isValid(), context.getOptions()));
        }
        Optional<CurrentLimits> currentLimits = dl.getCurrentLimits();
        if (currentLimits.isPresent()) {
            writeCurrentLimits(null, currentLimits.get(), context.getWriter(), context.getVersion(), context.isValid(), context.getOptions());
        }
    }

    @Override
    protected DanglingLine readRootElementAttributes(DanglingLineAdder adder, VoltageLevel voltageLevel, NetworkXmlReaderContext context) {
        readRootElementAttributesInternal(adder, context);
        String ucteXnodeCode = context.getReader().getAttributeValue(null, "ucteXnodeCode");
        adder.setUcteXnodeCode(ucteXnodeCode);
        DanglingLine dl = adder.add();
        readPQ(null, dl.getTerminal(), context.getReader());
        return dl;
    }

<<<<<<< HEAD
    @Override
    protected DanglingLine readRootElementAttributes(DanglingLineAdder adder, NetworkXmlReaderContext context) {
        double p0 = context.getReader().readDoubleAttribute("p0");
        double q0 = context.getReader().readDoubleAttribute("q0");
        double r = context.getReader().readDoubleAttribute("r");
        double x = context.getReader().readDoubleAttribute("x");
        double g = context.getReader().readDoubleAttribute("g");
        double b = context.getReader().readDoubleAttribute("b");
=======
    public static void readRootElementAttributesInternal(DanglingLineAdder adder, NetworkXmlReaderContext context) {
        double p0 = XmlUtil.readOptionalDoubleAttribute(context.getReader(), "p0");
        double q0 = XmlUtil.readOptionalDoubleAttribute(context.getReader(), "q0");
        double r = XmlUtil.readDoubleAttribute(context.getReader(), "r");
        double x = XmlUtil.readDoubleAttribute(context.getReader(), "x");
        double g = XmlUtil.readDoubleAttribute(context.getReader(), "g");
        double b = XmlUtil.readDoubleAttribute(context.getReader(), "b");
>>>>>>> d36b484b
        IidmXmlUtil.runFromMinimumVersion(IidmXmlVersion.V_1_3, context, () -> {
            Boolean voltageRegulationOn = context.getReader().readBooleanAttribute("generationVoltageRegulationOn");
            if (voltageRegulationOn != null) {
                double minP = context.getReader().readDoubleAttribute(GENERATION_MIN_P);
                double maxP = context.getReader().readDoubleAttribute(GENERATION_MAX_P);
                double targetP = context.getReader().readDoubleAttribute(GENERATION_TARGET_P);
                double targetV = context.getReader().readDoubleAttribute(GENERATION_TARGET_V);
                double targetQ = context.getReader().readDoubleAttribute(GENERATION_TARGET_Q);
                adder.newGeneration()
                        .setMinP(minP)
                        .setMaxP(maxP)
                        .setVoltageRegulationOn(voltageRegulationOn)
                        .setTargetP(targetP)
                        .setTargetV(targetV)
                        .setTargetQ(targetQ)
                        .add();
            }
        });
<<<<<<< HEAD
        String ucteXnodeCode = context.getReader().readStringAttribute("ucteXnodeCode");
=======
>>>>>>> d36b484b
        readNodeOrBus(adder, context);
        adder.setP0(p0)
                .setQ0(q0)
                .setR(r)
                .setX(x)
                .setG(g)
                .setB(b);
    }

    @Override
    protected void readSubElements(DanglingLine dl, NetworkXmlReaderContext context) {
        context.getReader().readUntilEndNode(getRootElementName(), () -> {
            switch (context.getReader().getNodeName()) {
                case ACTIVE_POWER_LIMITS:
                    IidmXmlUtil.assertMinimumVersion(ROOT_ELEMENT_NAME, ACTIVE_POWER_LIMITS, IidmXmlUtil.ErrorMessage.NOT_SUPPORTED, IidmXmlVersion.V_1_5, context);
                    IidmXmlUtil.runFromMinimumVersion(IidmXmlVersion.V_1_5, context, () -> readActivePowerLimits(null, dl.newActivePowerLimits(), context.getReader()));
                    break;
                case APPARENT_POWER_LIMITS:
                    IidmXmlUtil.assertMinimumVersion(ROOT_ELEMENT_NAME, APPARENT_POWER_LIMITS, IidmXmlUtil.ErrorMessage.NOT_SUPPORTED, IidmXmlVersion.V_1_5, context);
                    IidmXmlUtil.runFromMinimumVersion(IidmXmlVersion.V_1_5, context, () -> readApparentPowerLimits(null, dl.newApparentPowerLimits(), context.getReader()));
                    break;
                case "currentLimits":
                    readCurrentLimits(null, dl.newCurrentLimits(), context.getReader());
                    break;
                case "reactiveCapabilityCurve":
                case "minMaxReactiveLimits":
                    IidmXmlUtil.assertMinimumVersion(ROOT_ELEMENT_NAME + ".generation", "reactiveLimits", IidmXmlUtil.ErrorMessage.NOT_SUPPORTED, IidmXmlVersion.V_1_3, context);
                    ReactiveLimitsXml.INSTANCE.read(dl.getGeneration(), context);
                    break;
                default:
                    super.readSubElements(dl, context);
            }
        });
    }
}<|MERGE_RESOLUTION|>--- conflicted
+++ resolved
@@ -35,25 +35,11 @@
     }
 
     @Override
-<<<<<<< HEAD
     protected void writeRootElementAttributes(DanglingLine dl, VoltageLevel vl, NetworkXmlWriterContext context) {
-=======
-    protected boolean hasSubElements(DanglingLine dl) {
-        throw new IllegalStateException("Should not be called");
-    }
-
-    @Override
-    protected boolean hasSubElements(DanglingLine dl, NetworkXmlWriterContext context) {
-        return hasValidGeneration(dl, context) || hasValidOperationalLimits(dl, context);
-    }
-
-    @Override
-    protected void writeRootElementAttributes(DanglingLine dl, VoltageLevel parent, NetworkXmlWriterContext context) throws XMLStreamException {
         writeRootElementAttributesInternal(dl, dl::getTerminal, context);
     }
 
-    static void writeRootElementAttributesInternal(DanglingLine dl, Supplier<Terminal> terminalGetter, NetworkXmlWriterContext context) throws XMLStreamException {
->>>>>>> d36b484b
+    static void writeRootElementAttributesInternal(DanglingLine dl, Supplier<Terminal> terminalGetter, NetworkXmlWriterContext context) {
         DanglingLine.Generation generation = dl.getGeneration();
         double[] p0 = new double[1];
         double[] q0 = new double[1];
@@ -132,31 +118,20 @@
     @Override
     protected DanglingLine readRootElementAttributes(DanglingLineAdder adder, VoltageLevel voltageLevel, NetworkXmlReaderContext context) {
         readRootElementAttributesInternal(adder, context);
-        String ucteXnodeCode = context.getReader().getAttributeValue(null, "ucteXnodeCode");
+        String ucteXnodeCode = context.getReader().readStringAttribute("ucteXnodeCode");
         adder.setUcteXnodeCode(ucteXnodeCode);
         DanglingLine dl = adder.add();
         readPQ(null, dl.getTerminal(), context.getReader());
         return dl;
     }
 
-<<<<<<< HEAD
-    @Override
-    protected DanglingLine readRootElementAttributes(DanglingLineAdder adder, NetworkXmlReaderContext context) {
+    public static void readRootElementAttributesInternal(DanglingLineAdder adder, NetworkXmlReaderContext context) {
         double p0 = context.getReader().readDoubleAttribute("p0");
         double q0 = context.getReader().readDoubleAttribute("q0");
         double r = context.getReader().readDoubleAttribute("r");
         double x = context.getReader().readDoubleAttribute("x");
         double g = context.getReader().readDoubleAttribute("g");
         double b = context.getReader().readDoubleAttribute("b");
-=======
-    public static void readRootElementAttributesInternal(DanglingLineAdder adder, NetworkXmlReaderContext context) {
-        double p0 = XmlUtil.readOptionalDoubleAttribute(context.getReader(), "p0");
-        double q0 = XmlUtil.readOptionalDoubleAttribute(context.getReader(), "q0");
-        double r = XmlUtil.readDoubleAttribute(context.getReader(), "r");
-        double x = XmlUtil.readDoubleAttribute(context.getReader(), "x");
-        double g = XmlUtil.readDoubleAttribute(context.getReader(), "g");
-        double b = XmlUtil.readDoubleAttribute(context.getReader(), "b");
->>>>>>> d36b484b
         IidmXmlUtil.runFromMinimumVersion(IidmXmlVersion.V_1_3, context, () -> {
             Boolean voltageRegulationOn = context.getReader().readBooleanAttribute("generationVoltageRegulationOn");
             if (voltageRegulationOn != null) {
@@ -175,10 +150,6 @@
                         .add();
             }
         });
-<<<<<<< HEAD
-        String ucteXnodeCode = context.getReader().readStringAttribute("ucteXnodeCode");
-=======
->>>>>>> d36b484b
         readNodeOrBus(adder, context);
         adder.setP0(p0)
                 .setQ0(q0)
