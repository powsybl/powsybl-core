/**
 * Copyright (c) 2016, RTE (http://www.rte-france.com)
 * This Source Code Form is subject to the terms of the Mozilla Public
 * License, v. 2.0. If a copy of the MPL was not distributed with this
 * file, You can obtain one at http://mozilla.org/MPL/2.0/.
 */
package com.powsybl.iidm.xml;

import com.powsybl.iidm.network.*;
import com.powsybl.iidm.xml.util.IidmXmlUtil;

import java.util.Optional;
import java.util.function.Supplier;

import static com.powsybl.iidm.xml.ConnectableXmlUtil.*;

/**
 * @author Geoffroy Jamgotchian <geoffroy.jamgotchian at rte-france.com>
 */
class DanglingLineXml extends AbstractSimpleIdentifiableXml<DanglingLine, DanglingLineAdder, VoltageLevel> {
    private static final String GENERATION = "generation";
    private static final String GENERATION_MAX_P = "generationMaxP";
    private static final String GENERATION_MIN_P = "generationMinP";
    private static final String GENERATION_TARGET_P = "generationTargetP";
    private static final String GENERATION_TARGET_Q = "generationTargetQ";
    private static final String GENERATION_TARGET_V = "generationTargetV";

    static final DanglingLineXml INSTANCE = new DanglingLineXml();

    static final String ROOT_ELEMENT_NAME = "danglingLine";

    @Override
    protected String getRootElementName() {
        return ROOT_ELEMENT_NAME;
    }

    @Override
    protected void writeRootElementAttributes(DanglingLine dl, VoltageLevel vl, NetworkXmlWriterContext context) {
        writeRootElementAttributesInternal(dl, dl::getTerminal, context);
    }

    static void writeRootElementAttributesInternal(DanglingLine dl, Supplier<Terminal> terminalGetter, NetworkXmlWriterContext context) {
        DanglingLine.Generation generation = dl.getGeneration();
        double[] p0 = new double[1];
        double[] q0 = new double[1];
        p0[0] = dl.getP0();
        q0[0] = dl.getQ0();
        if (generation != null) {
            IidmXmlUtil.assertMinimumVersion(ROOT_ELEMENT_NAME, GENERATION, IidmXmlUtil.ErrorMessage.NOT_NULL_NOT_SUPPORTED, IidmXmlVersion.V_1_3, context);
            IidmXmlUtil.runUntilMaximumVersion(IidmXmlVersion.V_1_2, context, () -> {
                if (!Double.isNaN(generation.getTargetP())) {
                    p0[0] -= generation.getTargetP();
                }
                if (!Double.isNaN(generation.getTargetQ())) {
                    q0[0] -= generation.getTargetQ();
                }
            });
        }
        context.getWriter().writeDoubleAttribute("p0", p0[0]);
        context.getWriter().writeDoubleAttribute("q0", q0[0]);
        context.getWriter().writeDoubleAttribute("r", dl.getR());
        context.getWriter().writeDoubleAttribute("x", dl.getX());
        context.getWriter().writeDoubleAttribute("g", dl.getG());
        context.getWriter().writeDoubleAttribute("b", dl.getB());
        if (generation != null) {
            IidmXmlUtil.runFromMinimumVersion(IidmXmlVersion.V_1_3, context, () -> {
                context.getWriter().writeDoubleAttribute(GENERATION_MIN_P, generation.getMinP());
                context.getWriter().writeDoubleAttribute(GENERATION_MAX_P, generation.getMaxP());
                context.getWriter().writeBooleanAttribute("generationVoltageRegulationOn", generation.isVoltageRegulationOn());
                context.getWriter().writeDoubleAttribute(GENERATION_TARGET_P, generation.getTargetP());
                context.getWriter().writeDoubleAttribute(GENERATION_TARGET_V, generation.getTargetV());
                context.getWriter().writeDoubleAttribute(GENERATION_TARGET_Q, generation.getTargetQ());
            });
        }
<<<<<<< HEAD
        if (dl.getUcteXnodeCode() != null) {
            context.getWriter().writeStringAttribute("ucteXnodeCode", dl.getUcteXnodeCode());
=======
        if (dl.getPairingKey() != null) {
            IidmXmlUtil.runUntilMaximumVersion(IidmXmlVersion.V_1_10, context,
                () -> context.getWriter().writeAttribute("ucteXnodeCode", dl.getPairingKey())
            );
            IidmXmlUtil.runFromMinimumVersion(IidmXmlVersion.V_1_11, context,
                () -> context.getWriter().writeAttribute("pairingKey", dl.getPairingKey())
            );
>>>>>>> 543275b0
        }
        Terminal t = terminalGetter.get();
        writeNodeOrBus(null, t, context);
        writePQ(null, t, context.getWriter());

    }

    @Override
    protected DanglingLineAdder createAdder(VoltageLevel parent) {
        return parent.newDanglingLine();
    }

    static boolean hasValidGeneration(DanglingLine dl, NetworkXmlWriterContext context) {
        if (dl.getGeneration() != null) {
            return context.getVersion().compareTo(IidmXmlVersion.V_1_3) > 0;
        }
        return false;
    }

    @Override
    protected void writeSubElements(DanglingLine dl, VoltageLevel vl, NetworkXmlWriterContext context) {
        if (dl.getGeneration() != null) {
            IidmXmlUtil.runFromMinimumVersion(IidmXmlVersion.V_1_3, context, () -> ReactiveLimitsXml.INSTANCE.write(dl.getGeneration(), context));
        }
        Optional<ActivePowerLimits> activePowerLimits = dl.getActivePowerLimits();
        if (activePowerLimits.isPresent()) {
            IidmXmlUtil.assertMinimumVersion(ROOT_ELEMENT_NAME, ACTIVE_POWER_LIMITS, IidmXmlUtil.ErrorMessage.NOT_NULL_NOT_SUPPORTED, IidmXmlVersion.V_1_5, context);
            IidmXmlUtil.runFromMinimumVersion(IidmXmlVersion.V_1_5, context, () -> writeActivePowerLimits(null, activePowerLimits.get(), context.getWriter(),
                    context.getVersion(), context.isValid(), context.getOptions()));
        }
        Optional<ApparentPowerLimits> apparentPowerLimits = dl.getApparentPowerLimits();
        if (apparentPowerLimits.isPresent()) {
            IidmXmlUtil.assertMinimumVersion(ROOT_ELEMENT_NAME, APPARENT_POWER_LIMITS, IidmXmlUtil.ErrorMessage.NOT_NULL_NOT_SUPPORTED, IidmXmlVersion.V_1_5, context);
            IidmXmlUtil.runFromMinimumVersion(IidmXmlVersion.V_1_5, context, () -> writeApparentPowerLimits(null, apparentPowerLimits.get(), context.getWriter(), context.getVersion(), context.isValid(), context.getOptions()));
        }
        Optional<CurrentLimits> currentLimits = dl.getCurrentLimits();
        if (currentLimits.isPresent()) {
            writeCurrentLimits(null, currentLimits.get(), context.getWriter(), context.getVersion(), context.isValid(), context.getOptions());
        }
    }

    @Override
    protected DanglingLine readRootElementAttributes(DanglingLineAdder adder, VoltageLevel voltageLevel, NetworkXmlReaderContext context) {
        readRootElementAttributesInternal(adder, context);
<<<<<<< HEAD
        String ucteXnodeCode = context.getReader().readStringAttribute("ucteXnodeCode");
        adder.setUcteXnodeCode(ucteXnodeCode);
=======
        IidmXmlUtil.runUntilMaximumVersion(IidmXmlVersion.V_1_10, context, () -> {
            String pairingKey = context.getReader().getAttributeValue(null, "ucteXnodeCode");
            adder.setPairingKey(pairingKey);
        });
        IidmXmlUtil.runFromMinimumVersion(IidmXmlVersion.V_1_11, context, () -> {
            String pairingKey = context.getReader().getAttributeValue(null, "pairingKey");
            adder.setPairingKey(pairingKey);
        });
>>>>>>> 543275b0
        DanglingLine dl = adder.add();
        readPQ(null, dl.getTerminal(), context.getReader());
        return dl;
    }

    public static void readRootElementAttributesInternal(DanglingLineAdder adder, NetworkXmlReaderContext context) {
        double p0 = context.getReader().readDoubleAttribute("p0");
        double q0 = context.getReader().readDoubleAttribute("q0");
        double r = context.getReader().readDoubleAttribute("r");
        double x = context.getReader().readDoubleAttribute("x");
        double g = context.getReader().readDoubleAttribute("g");
        double b = context.getReader().readDoubleAttribute("b");
        IidmXmlUtil.runFromMinimumVersion(IidmXmlVersion.V_1_3, context, () -> {
            Boolean voltageRegulationOn = context.getReader().readBooleanAttribute("generationVoltageRegulationOn");
            if (voltageRegulationOn != null) {
                double minP = context.getReader().readDoubleAttribute(GENERATION_MIN_P);
                double maxP = context.getReader().readDoubleAttribute(GENERATION_MAX_P);
                double targetP = context.getReader().readDoubleAttribute(GENERATION_TARGET_P);
                double targetV = context.getReader().readDoubleAttribute(GENERATION_TARGET_V);
                double targetQ = context.getReader().readDoubleAttribute(GENERATION_TARGET_Q);
                adder.newGeneration()
                        .setMinP(minP)
                        .setMaxP(maxP)
                        .setVoltageRegulationOn(voltageRegulationOn)
                        .setTargetP(targetP)
                        .setTargetV(targetV)
                        .setTargetQ(targetQ)
                        .add();
            }
        });
        readNodeOrBus(adder, context);
        adder.setP0(p0)
                .setQ0(q0)
                .setR(r)
                .setX(x)
                .setG(g)
                .setB(b);
    }

    @Override
    protected void readSubElements(DanglingLine dl, NetworkXmlReaderContext context) {
        context.getReader().readUntilEndNode(getRootElementName(), () -> {
            switch (context.getReader().getNodeName()) {
                case ACTIVE_POWER_LIMITS:
                    IidmXmlUtil.assertMinimumVersion(ROOT_ELEMENT_NAME, ACTIVE_POWER_LIMITS, IidmXmlUtil.ErrorMessage.NOT_SUPPORTED, IidmXmlVersion.V_1_5, context);
                    IidmXmlUtil.runFromMinimumVersion(IidmXmlVersion.V_1_5, context, () -> readActivePowerLimits(null, dl.newActivePowerLimits(), context.getReader()));
                    break;
                case APPARENT_POWER_LIMITS:
                    IidmXmlUtil.assertMinimumVersion(ROOT_ELEMENT_NAME, APPARENT_POWER_LIMITS, IidmXmlUtil.ErrorMessage.NOT_SUPPORTED, IidmXmlVersion.V_1_5, context);
                    IidmXmlUtil.runFromMinimumVersion(IidmXmlVersion.V_1_5, context, () -> readApparentPowerLimits(null, dl.newApparentPowerLimits(), context.getReader()));
                    break;
                case "currentLimits":
                    readCurrentLimits(null, dl.newCurrentLimits(), context.getReader());
                    break;
                case "reactiveCapabilityCurve":
                case "minMaxReactiveLimits":
                    IidmXmlUtil.assertMinimumVersion(ROOT_ELEMENT_NAME + ".generation", "reactiveLimits", IidmXmlUtil.ErrorMessage.NOT_SUPPORTED, IidmXmlVersion.V_1_3, context);
                    ReactiveLimitsXml.INSTANCE.read(dl.getGeneration(), context);
                    break;
                default:
                    super.readSubElements(dl, context);
            }
        });
    }
}<|MERGE_RESOLUTION|>--- conflicted
+++ resolved
@@ -72,18 +72,13 @@
                 context.getWriter().writeDoubleAttribute(GENERATION_TARGET_Q, generation.getTargetQ());
             });
         }
-<<<<<<< HEAD
-        if (dl.getUcteXnodeCode() != null) {
-            context.getWriter().writeStringAttribute("ucteXnodeCode", dl.getUcteXnodeCode());
-=======
         if (dl.getPairingKey() != null) {
             IidmXmlUtil.runUntilMaximumVersion(IidmXmlVersion.V_1_10, context,
-                () -> context.getWriter().writeAttribute("ucteXnodeCode", dl.getPairingKey())
+                () -> context.getWriter().writeStringAttribute("ucteXnodeCode", dl.getPairingKey())
             );
             IidmXmlUtil.runFromMinimumVersion(IidmXmlVersion.V_1_11, context,
-                () -> context.getWriter().writeAttribute("pairingKey", dl.getPairingKey())
+                () -> context.getWriter().writeStringAttribute("pairingKey", dl.getPairingKey())
             );
->>>>>>> 543275b0
         }
         Terminal t = terminalGetter.get();
         writeNodeOrBus(null, t, context);
@@ -128,19 +123,14 @@
     @Override
     protected DanglingLine readRootElementAttributes(DanglingLineAdder adder, VoltageLevel voltageLevel, NetworkXmlReaderContext context) {
         readRootElementAttributesInternal(adder, context);
-<<<<<<< HEAD
-        String ucteXnodeCode = context.getReader().readStringAttribute("ucteXnodeCode");
-        adder.setUcteXnodeCode(ucteXnodeCode);
-=======
         IidmXmlUtil.runUntilMaximumVersion(IidmXmlVersion.V_1_10, context, () -> {
-            String pairingKey = context.getReader().getAttributeValue(null, "ucteXnodeCode");
+            String pairingKey = context.getReader().readStringAttribute("ucteXnodeCode");
             adder.setPairingKey(pairingKey);
         });
         IidmXmlUtil.runFromMinimumVersion(IidmXmlVersion.V_1_11, context, () -> {
-            String pairingKey = context.getReader().getAttributeValue(null, "pairingKey");
+            String pairingKey = context.getReader().readStringAttribute("pairingKey");
             adder.setPairingKey(pairingKey);
         });
->>>>>>> 543275b0
         DanglingLine dl = adder.add();
         readPQ(null, dl.getTerminal(), context.getReader());
         return dl;
