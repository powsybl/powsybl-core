--- conflicted
+++ resolved
@@ -44,17 +44,10 @@
     }
 
     @Override
-<<<<<<< HEAD
-    protected Switch readRootElementAttributes(VoltageLevel.NodeBreakerView.SwitchAdder adder, NetworkXmlReaderContext context) {
+    protected Switch readRootElementAttributes(VoltageLevel.NodeBreakerView.SwitchAdder adder, VoltageLevel voltageLevel, NetworkXmlReaderContext context) {
         boolean open = context.getReader().readBooleanAttribute("open");
         SwitchKind kind = context.getReader().readEnumAttribute("kind", SwitchKind.class);
         boolean retained = context.getReader().readBooleanAttribute("retained");
-=======
-    protected Switch readRootElementAttributes(VoltageLevel.NodeBreakerView.SwitchAdder adder, VoltageLevel voltageLevel, NetworkXmlReaderContext context) {
-        boolean open = XmlUtil.readBoolAttribute(context.getReader(), "open");
-        SwitchKind kind = SwitchKind.valueOf(context.getReader().getAttributeValue(null, "kind"));
-        boolean retained = XmlUtil.readBoolAttribute(context.getReader(), "retained");
->>>>>>> d36b484b
         IidmXmlUtil.runUntilMaximumVersion(IidmXmlVersion.V_1_1, context, () -> {
             boolean fictitious = context.getReader().readBooleanAttribute("fictitious", false);
             adder.setFictitious(fictitious);
