--- conflicted
+++ resolved
@@ -21,11 +21,6 @@
  */
 public class ReactiveLimitsXml {
 
-    private static final String REACTIVE_CAPABILITY_CURVE = "reactiveCapabilityCurve";
-    private static final String MIN_MAX_REACTIVE_LIMITS = "minMaxReactiveLimits";
-    private static final String MIN_Q = "minQ";
-    private static final String MAX_Q = "maxQ";
-
     static final ReactiveLimitsXml INSTANCE = new ReactiveLimitsXml();
 
     private static final String ELEM_REACTIVE_CAPABILITY_CURVE = "reactiveCapabilityCurve";
@@ -37,36 +32,21 @@
         switch (holder.getReactiveLimits().getKind()) {
             case CURVE:
                 ReactiveCapabilityCurve curve = holder.getReactiveLimits(ReactiveCapabilityCurve.class);
-<<<<<<< HEAD
-                context.getWriter().writeStartElement(IIDM_URI, REACTIVE_CAPABILITY_CURVE);
+                context.getWriter().writeStartElement(IIDM_URI, ELEM_REACTIVE_CAPABILITY_CURVE);
                 for (ReactiveCapabilityCurve.Point point : curve.getPoints()) {
                     context.getWriter().writeEmptyElement(IIDM_URI, "point");
                     XmlUtil.writeDouble("p", point.getP(), context.getWriter());
-                    XmlUtil.writeDouble(MIN_Q, point.getMinQ(), context.getWriter());
-                    XmlUtil.writeDouble(MAX_Q, point.getMaxQ(), context.getWriter());
-=======
-                context.getWriter().writeStartElement(IIDM_URI, ELEM_REACTIVE_CAPABILITY_CURVE);
-                for (ReactiveCapabilityCurve.Point point : curve.getPoints()) {
-                    context.getWriter().writeEmptyElement(IIDM_URI, "point");
-                    XmlUtil.writeFloat("p", point.getP(), context.getWriter());
-                    XmlUtil.writeFloat(ATTR_MIN_Q, point.getMinQ(), context.getWriter());
-                    XmlUtil.writeFloat(ATTR_MAX_Q, point.getMaxQ(), context.getWriter());
->>>>>>> 8a273c36
+                    XmlUtil.writeDouble(ATTR_MIN_Q, point.getMinQ(), context.getWriter());
+                    XmlUtil.writeDouble(ATTR_MAX_Q, point.getMaxQ(), context.getWriter());
                 }
                 context.getWriter().writeEndElement();
                 break;
 
             case MIN_MAX:
                 MinMaxReactiveLimits limits = holder.getReactiveLimits(MinMaxReactiveLimits.class);
-<<<<<<< HEAD
-                context.getWriter().writeEmptyElement(IIDM_URI, MIN_MAX_REACTIVE_LIMITS);
-                XmlUtil.writeDouble(MIN_Q, limits.getMinQ(), context.getWriter());
-                XmlUtil.writeDouble(MAX_Q, limits.getMaxQ(), context.getWriter());
-=======
                 context.getWriter().writeEmptyElement(IIDM_URI, ELEM_MIN_MAX_REACTIVE_LIMITS);
-                XmlUtil.writeFloat(ATTR_MIN_Q, limits.getMinQ(), context.getWriter());
-                XmlUtil.writeFloat(ATTR_MAX_Q, limits.getMaxQ(), context.getWriter());
->>>>>>> 8a273c36
+                XmlUtil.writeDouble(ATTR_MIN_Q, limits.getMinQ(), context.getWriter());
+                XmlUtil.writeDouble(ATTR_MAX_Q, limits.getMaxQ(), context.getWriter());
                 break;
 
             default:
@@ -76,23 +56,13 @@
 
     public void read(ReactiveLimitsHolder holder, NetworkXmlReaderContext context) throws XMLStreamException {
         switch (context.getReader().getLocalName()) {
-<<<<<<< HEAD
-            case REACTIVE_CAPABILITY_CURVE:
-                ReactiveCapabilityCurveAdder curveAdder = holder.newReactiveCapabilityCurve();
-                XmlUtil.readUntilEndElement(REACTIVE_CAPABILITY_CURVE, context.getReader(), () -> {
-                    if (context.getReader().getLocalName().equals("point")) {
-                        double p = XmlUtil.readDoubleAttribute(context.getReader(), "p");
-                        double minQ = XmlUtil.readDoubleAttribute(context.getReader(), MIN_Q);
-                        double maxQ = XmlUtil.readDoubleAttribute(context.getReader(), MAX_Q);
-=======
             case ELEM_REACTIVE_CAPABILITY_CURVE:
                 ReactiveCapabilityCurveAdder curveAdder = holder.newReactiveCapabilityCurve();
                 XmlUtil.readUntilEndElement(ELEM_REACTIVE_CAPABILITY_CURVE, context.getReader(), () -> {
                     if (context.getReader().getLocalName().equals("point")) {
-                        float p = XmlUtil.readFloatAttribute(context.getReader(), "p");
-                        float minQ = XmlUtil.readFloatAttribute(context.getReader(), ATTR_MIN_Q);
-                        float maxQ = XmlUtil.readFloatAttribute(context.getReader(), ATTR_MAX_Q);
->>>>>>> 8a273c36
+                        double p = XmlUtil.readDoubleAttribute(context.getReader(), "p");
+                        double minQ = XmlUtil.readDoubleAttribute(context.getReader(), ATTR_MIN_Q);
+                        double maxQ = XmlUtil.readDoubleAttribute(context.getReader(), ATTR_MAX_Q);
                         curveAdder.beginPoint()
                                 .setP(p)
                                 .setMinQ(minQ)
@@ -103,15 +73,9 @@
                 curveAdder.add();
                 break;
 
-<<<<<<< HEAD
-            case MIN_MAX_REACTIVE_LIMITS:
-                double min = XmlUtil.readDoubleAttribute(context.getReader(), MIN_Q);
-                double max = XmlUtil.readDoubleAttribute(context.getReader(), MAX_Q);
-=======
             case ELEM_MIN_MAX_REACTIVE_LIMITS:
-                float min = XmlUtil.readFloatAttribute(context.getReader(), ATTR_MIN_Q);
-                float max = XmlUtil.readFloatAttribute(context.getReader(), ATTR_MAX_Q);
->>>>>>> 8a273c36
+                double min = XmlUtil.readDoubleAttribute(context.getReader(), ATTR_MIN_Q);
+                double max = XmlUtil.readDoubleAttribute(context.getReader(), ATTR_MAX_Q);
                 holder.newMinMaxReactiveLimits()
                         .setMinQ(min)
                         .setMaxQ(max)
