--- conflicted
+++ resolved
@@ -80,40 +80,9 @@
 
     protected abstract A createAdder(P parent);
 
-<<<<<<< HEAD
-    protected T readRootElementAttributes(A adder, NetworkXmlReaderContext context) {
-        return readRootElementAttributes(adder, null, context);
-    }
-
-    protected T readRootElementAttributes(A adder, P parent, NetworkXmlReaderContext context) {
-        return readRootElementAttributes(adder, context);
-    }
-
-    protected void readSubElements(T identifiable, NetworkXmlReaderContext context) throws XMLStreamException {
-        if (context.getReader().getLocalName().equals(PropertiesXml.PROPERTY)) {
-            PropertiesXml.read(identifiable, context);
-        } else if (context.getReader().getLocalName().equals(AliasesXml.ALIAS)) {
-            IidmXmlUtil.assertMinimumVersion(getRootElementName(), AliasesXml.ALIAS, IidmXmlUtil.ErrorMessage.NOT_SUPPORTED, IidmXmlVersion.V_1_3, context);
-            AliasesXml.read(identifiable, context);
-        } else {
-            throw new PowsyblException("Unknown element name <" + context.getReader().getLocalName() + "> in <" + identifiable.getId() + ">");
-        }
-    }
-
-    protected void readElement(String id, P parent, A adder, NetworkXmlReaderContext context) throws XMLStreamException {
-        T identifiable = readRootElementAttributes(adder, parent, context);
-        if (identifiable != null) {
-            readSubElements(identifiable, context);
-        }
-    }
-
-    public final void read(P parent, NetworkXmlReaderContext context) throws XMLStreamException {
-        A adder = createAdder(parent);
-=======
     public abstract void read(P parent, NetworkXmlReaderContext context) throws XMLStreamException;
 
     protected String readIdentifierAttributes(A adder, NetworkXmlReaderContext context) {
->>>>>>> 1311f3ac
         String id = context.getAnonymizer().deanonymizeString(context.getReader().getAttributeValue(null, "id"));
         String name = context.getAnonymizer().deanonymizeString(context.getReader().getAttributeValue(null, "name"));
         adder.setId(id)
@@ -122,14 +91,10 @@
             boolean fictitious = XmlUtil.readOptionalBoolAttribute(context.getReader(), "fictitious", false);
             adder.setFictitious(fictitious);
         });
-<<<<<<< HEAD
-        readElement(id, parent, adder, context);
-=======
         return id;
     }
 
     protected void readUntilEndRootElement(XMLStreamReader reader, XmlUtil.XmlEventHandler eventHandler) throws XMLStreamException {
         XmlUtil.readUntilEndElement(getRootElementName(), reader, eventHandler);
->>>>>>> 1311f3ac
     }
 }