--- conflicted
+++ resolved
@@ -6,22 +6,12 @@
  */
 package com.powsybl.iidm.xml;
 
-<<<<<<< HEAD
-=======
-import com.powsybl.commons.exceptions.UncheckedXmlStreamException;
-import com.powsybl.commons.xml.XmlUtil;
->>>>>>> d36b484b
 import com.powsybl.iidm.network.*;
 import com.powsybl.iidm.xml.util.IidmXmlUtil;
 import org.slf4j.Logger;
 import org.slf4j.LoggerFactory;
 
-<<<<<<< HEAD
 import java.util.Optional;
-=======
-import javax.xml.stream.XMLStreamException;
-import java.util.*;
->>>>>>> d36b484b
 
 import static com.powsybl.iidm.xml.ConnectableXmlUtil.*;
 
@@ -41,117 +31,34 @@
         return ROOT_ELEMENT_NAME;
     }
 
-<<<<<<< HEAD
-    private static void writeHalf(TieLine.HalfLine halfLine, NetworkXmlWriterContext context, int side) {
-        Boundary boundary = halfLine.getBoundary();
-        context.getWriter().writeStringAttribute("id_" + side, context.getAnonymizer().anonymizeString(halfLine.getId()));
-        if (!halfLine.getId().equals(halfLine.getName())) {
-            context.getWriter().writeStringAttribute("name_" + side, context.getAnonymizer().anonymizeString(halfLine.getName()));
-        }
-        context.getWriter().writeDoubleAttribute("r_" + side, halfLine.getR());
-        context.getWriter().writeDoubleAttribute("x_" + side, halfLine.getX());
-        context.getWriter().writeDoubleAttribute("g1_" + side, halfLine.getG1());
-        context.getWriter().writeDoubleAttribute("b1_" + side, halfLine.getB1());
-        context.getWriter().writeDoubleAttribute("g2_" + side, halfLine.getG2());
-        context.getWriter().writeDoubleAttribute("b2_" + side, halfLine.getB2());
-=======
-    @Override
-    protected boolean hasSubElements(TieLine tl) {
-        throw new IllegalStateException("Should not be called");
-    }
-
-    @Override
-    protected boolean hasSubElements(TieLine tl, NetworkXmlWriterContext context) {
-        return (hasValidOperationalLimits(tl.getDanglingLine1(), context) || hasValidOperationalLimits(tl.getDanglingLine2(), context)) && context.getVersion().compareTo(IidmXmlVersion.V_1_10) < 0;
-    }
-
-    private static void writeDanglingLine(DanglingLine danglingLine, NetworkXmlWriterContext context, int side) throws XMLStreamException {
+    private static void writeDanglingLine(DanglingLine danglingLine, NetworkXmlWriterContext context, int side) {
         Boundary boundary = danglingLine.getBoundary();
-        context.getWriter().writeAttribute("id_" + side, context.getAnonymizer().anonymizeString(danglingLine.getId()));
-        danglingLine.getOptionalName().ifPresent(name -> {
-            try {
-                context.getWriter().writeAttribute("name_" + side, context.getAnonymizer().anonymizeString(name));
-            } catch (XMLStreamException e) {
-                throw new UncheckedXmlStreamException(e);
-            }
-        });
-        XmlUtil.writeDouble("r_" + side, danglingLine.getR(), context.getWriter());
-        XmlUtil.writeDouble("x_" + side, danglingLine.getX(), context.getWriter());
+        context.getWriter().writeStringAttribute("id_" + side, context.getAnonymizer().anonymizeString(danglingLine.getId()));
+        danglingLine.getOptionalName().ifPresent(name -> context.getWriter().writeStringAttribute("name_" + side, context.getAnonymizer().anonymizeString(name)));
+        context.getWriter().writeDoubleAttribute("r_" + side, danglingLine.getR());
+        context.getWriter().writeDoubleAttribute("x_" + side, danglingLine.getX());
         // TODO change serialization
-        XmlUtil.writeDouble("g1_" + side, danglingLine.getG() / 2, context.getWriter());
-        XmlUtil.writeDouble("b1_" + side, danglingLine.getB() / 2, context.getWriter());
-        XmlUtil.writeDouble("g2_" + side, danglingLine.getG() / 2, context.getWriter());
-        XmlUtil.writeDouble("b2_" + side, danglingLine.getB() / 2, context.getWriter());
->>>>>>> d36b484b
+        context.getWriter().writeDoubleAttribute("g1_" + side, danglingLine.getG() / 2);
+        context.getWriter().writeDoubleAttribute("b1_" + side, danglingLine.getB() / 2);
+        context.getWriter().writeDoubleAttribute("g2_" + side, danglingLine.getG() / 2);
+        context.getWriter().writeDoubleAttribute("b2_" + side, danglingLine.getB() / 2);
         IidmXmlUtil.runUntilMaximumVersion(IidmXmlVersion.V_1_4, context, () -> {
             context.getWriter().writeDoubleAttribute("xnodeP_" + side, boundary.getP());
             context.getWriter().writeDoubleAttribute("xnodeQ_" + side, boundary.getQ());
         });
 
-<<<<<<< HEAD
-        IidmXmlUtil.runFromMinimumVersion(IidmXmlVersion.V_1_3, context, () -> context.getWriter().writeBooleanAttribute("fictitious_" + side, halfLine.isFictitious(), false));
+        IidmXmlUtil.runFromMinimumVersion(IidmXmlVersion.V_1_3, context, () -> context.getWriter().writeBooleanAttribute("fictitious_" + side, danglingLine.isFictitious(), false));
     }
 
     @Override
     protected void writeRootElementAttributes(TieLine tl, Network n, NetworkXmlWriterContext context) {
-        if (tl.getUcteXnodeCode() != null) {
-            context.getWriter().writeStringAttribute("ucteXnodeCode", tl.getUcteXnodeCode());
-        }
-        writeNodeOrBus(1, tl.getTerminal1(), context);
-        writeNodeOrBus(2, tl.getTerminal2(), context);
-        if (context.getOptions().isWithBranchSV()) {
-            writePQ(1, tl.getTerminal1(), context.getWriter());
-            writePQ(2, tl.getTerminal2(), context.getWriter());
-        }
-        writeHalf(tl.getHalf1(), context, 1);
-        writeHalf(tl.getHalf2(), context, 2);
-    }
-
-    @Override
-    protected void writeSubElements(TieLine tl, Network n, NetworkXmlWriterContext context) {
-        Optional<ActivePowerLimits> activePowerLimits1 = tl.getActivePowerLimits1();
-        if (activePowerLimits1.isPresent()) {
-            IidmXmlUtil.assertMinimumVersion(ROOT_ELEMENT_NAME, ACTIVE_POWER_LIMITS_1, IidmXmlUtil.ErrorMessage.NOT_NULL_NOT_SUPPORTED, IidmXmlVersion.V_1_5, context);
-            IidmXmlUtil.runFromMinimumVersion(IidmXmlVersion.V_1_5, context, () -> writeActivePowerLimits(1, activePowerLimits1.get(), context.getWriter(),
-                    context.getVersion(), context.isValid(), context.getOptions()));
-        }
-        Optional<ApparentPowerLimits> apparentPowerLimits1 = tl.getApparentPowerLimits1();
-        if (apparentPowerLimits1.isPresent()) {
-            IidmXmlUtil.assertMinimumVersion(ROOT_ELEMENT_NAME, APPARENT_POWER_LIMITS_1, IidmXmlUtil.ErrorMessage.NOT_NULL_NOT_SUPPORTED, IidmXmlVersion.V_1_5, context);
-            IidmXmlUtil.runFromMinimumVersion(IidmXmlVersion.V_1_5, context, () -> writeApparentPowerLimits(1, apparentPowerLimits1.get(), context.getWriter(), context.getVersion(), context.isValid(), context.getOptions()));
-        }
-        Optional<CurrentLimits> currentLimits1 = tl.getCurrentLimits1();
-        if (currentLimits1.isPresent()) {
-            writeCurrentLimits(1, currentLimits1.get(), context.getWriter(), context.getVersion(), context.isValid(), context.getOptions());
-        }
-        Optional<ActivePowerLimits> activePowerLimits2 = tl.getActivePowerLimits2();
-        if (activePowerLimits2.isPresent()) {
-            IidmXmlUtil.assertMinimumVersion(ROOT_ELEMENT_NAME, ACTIVE_POWER_LIMITS_2, IidmXmlUtil.ErrorMessage.NOT_NULL_NOT_SUPPORTED, IidmXmlVersion.V_1_5, context);
-            IidmXmlUtil.runFromMinimumVersion(IidmXmlVersion.V_1_5, context, () -> writeActivePowerLimits(2, activePowerLimits2.get(), context.getWriter(),
-                    context.getVersion(), context.isValid(), context.getOptions()));
-        }
-        Optional<ApparentPowerLimits> apparentPowerLimits2 = tl.getApparentPowerLimits2();
-        if (apparentPowerLimits2.isPresent()) {
-            IidmXmlUtil.assertMinimumVersion(ROOT_ELEMENT_NAME, APPARENT_POWER_LIMITS_2, IidmXmlUtil.ErrorMessage.NOT_NULL_NOT_SUPPORTED, IidmXmlVersion.V_1_5, context);
-            IidmXmlUtil.runFromMinimumVersion(IidmXmlVersion.V_1_5, context, () -> writeApparentPowerLimits(2, apparentPowerLimits2.get(), context.getWriter(), context.getVersion(), context.isValid(), context.getOptions()));
-        }
-        Optional<CurrentLimits> currentLimits2 = tl.getCurrentLimits2();
-        if (currentLimits2.isPresent()) {
-            writeCurrentLimits(2, currentLimits2.get(), context.getWriter(), context.getVersion(), context.isValid(), context.getOptions());
-        }
-=======
-        IidmXmlUtil.runFromMinimumVersion(IidmXmlVersion.V_1_3, context, () -> XmlUtil.writeOptionalBoolean("fictitious_" + side, danglingLine.isFictitious(), false, context.getWriter()));
-    }
-
-    @Override
-    protected void writeRootElementAttributes(TieLine tl, Network n, NetworkXmlWriterContext context) throws XMLStreamException {
         IidmXmlUtil.runFromMinimumVersion(IidmXmlVersion.V_1_10, context, () -> {
-            context.getWriter().writeAttribute("danglingLineId1", context.getAnonymizer().anonymizeString(tl.getDanglingLine1().getId()));
-            context.getWriter().writeAttribute("danglingLineId2", context.getAnonymizer().anonymizeString(tl.getDanglingLine2().getId()));
+            context.getWriter().writeStringAttribute("danglingLineId1", context.getAnonymizer().anonymizeString(tl.getDanglingLine1().getId()));
+            context.getWriter().writeStringAttribute("danglingLineId2", context.getAnonymizer().anonymizeString(tl.getDanglingLine2().getId()));
         });
         IidmXmlUtil.runUntilMaximumVersion(IidmXmlVersion.V_1_9, context, () -> {
             if (tl.getUcteXnodeCode() != null) {
-                context.getWriter().writeAttribute("ucteXnodeCode", tl.getUcteXnodeCode());
+                context.getWriter().writeStringAttribute("ucteXnodeCode", tl.getUcteXnodeCode());
             }
             writeNodeOrBus(1, tl.getDanglingLine1().getTerminal(), context);
             writeNodeOrBus(2, tl.getDanglingLine2().getTerminal(), context);
@@ -165,7 +72,7 @@
     }
 
     @Override
-    protected void writeSubElements(TieLine tl, Network n, NetworkXmlWriterContext context) throws XMLStreamException {
+    protected void writeSubElements(TieLine tl, Network n, NetworkXmlWriterContext context) {
         IidmXmlUtil.runUntilMaximumVersion(IidmXmlVersion.V_1_9, context, () -> {
             Optional<ActivePowerLimits> activePowerLimits1 = tl.getDanglingLine1().getActivePowerLimits();
             if (activePowerLimits1.isPresent()) {
@@ -198,7 +105,6 @@
                 writeCurrentLimits(2, currentLimits2.get(), context.getWriter(), context.getVersion(), context.isValid(), context.getOptions());
             }
         });
->>>>>>> d36b484b
     }
 
     @Override
@@ -206,8 +112,8 @@
         return n.newTieLine();
     }
 
-<<<<<<< HEAD
-    private static void readHalf(TieLineAdder.HalfLineAdder adder, NetworkXmlReaderContext context, int side) {
+    private static String readDanglingLine(Network network, NetworkXmlReaderContext context, int side) {
+        String voltageLevelId = context.getAnonymizer().deanonymizeString(context.getReader().readStringAttribute("voltageLevelId" + side));
         String id = context.getAnonymizer().deanonymizeString(context.getReader().readStringAttribute("id_" + side));
         String name = context.getAnonymizer().deanonymizeString(context.getReader().readStringAttribute("name_" + side));
         double r = context.getReader().readDoubleAttribute("r_" + side);
@@ -216,51 +122,8 @@
         double b1 = context.getReader().readDoubleAttribute("b1_" + side);
         double g2 = context.getReader().readDoubleAttribute("g2_" + side);
         double b2 = context.getReader().readDoubleAttribute("b2_" + side);
-        adder.setId(id)
-=======
-    @Override
-    protected TieLine readRootElementAttributes(TieLineAdder adder, Network network, NetworkXmlReaderContext context) {
-        IidmXmlUtil.runUntilMaximumVersion(IidmXmlVersion.V_1_9, context, () -> adder.setDanglingLine1(readDanglingLine(network, context, 1)).setDanglingLine2(readDanglingLine(network, context, 2)));
-        IidmXmlUtil.runFromMinimumVersion(IidmXmlVersion.V_1_10, context, () -> {
-            String dl1Id = context.getReader().getAttributeValue(null, "danglingLineId1");
-            String dl2Id = context.getReader().getAttributeValue(null, "danglingLineId2");
-            adder.setDanglingLine1(dl1Id).setDanglingLine2(dl2Id);
-        });
-        TieLine tl = adder.add();
-        IidmXmlUtil.runUntilMaximumVersion(IidmXmlVersion.V_1_4, context, () -> {
-            double dl1BoundaryP = XmlUtil.readOptionalDoubleAttribute(context.getReader(), "xnodeP_1");
-            double dl2BoundaryP = XmlUtil.readOptionalDoubleAttribute(context.getReader(), "xnodeP_2");
-            double dl1BoundaryQ = XmlUtil.readOptionalDoubleAttribute(context.getReader(), "xnodeQ_1");
-            double dl2BoundaryQ = XmlUtil.readOptionalDoubleAttribute(context.getReader(), "xnodeQ_2");
-            checkBoundaryValue(dl1BoundaryP, tl.getDanglingLine1().getBoundary().getP(), "xnodeP_1", tl.getId());
-            checkBoundaryValue(dl2BoundaryP, tl.getDanglingLine2().getBoundary().getP(), "xnodeP_2", tl.getId());
-            checkBoundaryValue(dl1BoundaryQ, tl.getDanglingLine1().getBoundary().getQ(), "xnodeQ_1", tl.getId());
-            checkBoundaryValue(dl2BoundaryQ, tl.getDanglingLine2().getBoundary().getQ(), "xnodeQ_2", tl.getId());
-        });
-        IidmXmlUtil.runUntilMaximumVersion(IidmXmlVersion.V_1_9, context, () -> {
-            double p1 = XmlUtil.readOptionalDoubleAttribute(context.getReader(), "p1");
-            double q1 = XmlUtil.readOptionalDoubleAttribute(context.getReader(), "q1");
-            double p2 = XmlUtil.readOptionalDoubleAttribute(context.getReader(), "p2");
-            double q2 = XmlUtil.readOptionalDoubleAttribute(context.getReader(), "q2");
-            tl.getDanglingLine1().getTerminal().setP(p1).setQ(q1);
-            tl.getDanglingLine2().getTerminal().setP(p2).setQ(q2);
-        });
-        return tl;
-    }
-
-    private static String readDanglingLine(Network network, NetworkXmlReaderContext context, int side) {
-        String voltageLevelId = context.getAnonymizer().deanonymizeString(context.getReader().getAttributeValue(null, "voltageLevelId" + side));
-        String id = context.getAnonymizer().deanonymizeString(context.getReader().getAttributeValue(null, "id_" + side));
-        String name = context.getAnonymizer().deanonymizeString(context.getReader().getAttributeValue(null, "name_" + side));
-        double r = XmlUtil.readDoubleAttribute(context.getReader(), "r_" + side);
-        double x = XmlUtil.readDoubleAttribute(context.getReader(), "x_" + side);
-        double g1 = XmlUtil.readDoubleAttribute(context.getReader(), "g1_" + side);
-        double b1 = XmlUtil.readDoubleAttribute(context.getReader(), "b1_" + side);
-        double g2 = XmlUtil.readDoubleAttribute(context.getReader(), "g2_" + side);
-        double b2 = XmlUtil.readDoubleAttribute(context.getReader(), "b2_" + side);
-        String ucteXnodeCode = context.getReader().getAttributeValue(null, "ucteXnodeCode");
+        String ucteXnodeCode = context.getReader().readStringAttribute("ucteXnodeCode");
         DanglingLineAdder adder = network.getVoltageLevel(voltageLevelId).newDanglingLine().setId(id)
->>>>>>> d36b484b
                 .setName(name)
                 .setR(r)
                 .setX(x)
@@ -275,37 +138,38 @@
             boolean fictitious = context.getReader().readBooleanAttribute("fictitious_" + side, false);
             adder.setFictitious(fictitious);
         });
-<<<<<<< HEAD
-        adder.add();
-    }
-
-    @Override
-    protected TieLine readRootElementAttributes(TieLineAdder adder, NetworkXmlReaderContext context) {
-        readHalf(adder.newHalfLine1(), context, 1);
-        readHalf(adder.newHalfLine2(), context, 2);
-        readNodeOrBus(adder, context);
-        String ucteXnodeCode = context.getReader().readStringAttribute("ucteXnodeCode");
-        TieLine tl = adder.setUcteXnodeCode(ucteXnodeCode)
-                .add();
-        readPQ(1, tl.getTerminal1(), context.getReader());
-        readPQ(2, tl.getTerminal2(), context.getReader());
+        DanglingLine dl = adder.add();
+        return dl.getId();
+    }
+
+    @Override
+    protected TieLine readRootElementAttributes(TieLineAdder adder, Network network, NetworkXmlReaderContext context) {
+        IidmXmlUtil.runUntilMaximumVersion(IidmXmlVersion.V_1_9, context, () -> adder.setDanglingLine1(readDanglingLine(network, context, 1)).setDanglingLine2(readDanglingLine(network, context, 2)));
+        IidmXmlUtil.runFromMinimumVersion(IidmXmlVersion.V_1_10, context, () -> {
+            String dl1Id = context.getReader().readStringAttribute("danglingLineId1");
+            String dl2Id = context.getReader().readStringAttribute("danglingLineId2");
+            adder.setDanglingLine1(dl1Id).setDanglingLine2(dl2Id);
+        });
+        TieLine tl = adder.add();
         IidmXmlUtil.runUntilMaximumVersion(IidmXmlVersion.V_1_4, context, () -> {
             double half1BoundaryP = context.getReader().readDoubleAttribute("xnodeP_1");
             double half2BoundaryP = context.getReader().readDoubleAttribute("xnodeP_2");
             double half1BoundaryQ = context.getReader().readDoubleAttribute("xnodeQ_1");
             double half2BoundaryQ = context.getReader().readDoubleAttribute("xnodeQ_2");
-            context.getEndTasks().add(() -> {
-                checkBoundaryValue(half1BoundaryP, tl.getHalf1().getBoundary().getP(), "xnodeP_1", tl.getId());
-                checkBoundaryValue(half2BoundaryP, tl.getHalf2().getBoundary().getP(), "xnodeP_2", tl.getId());
-                checkBoundaryValue(half1BoundaryQ, tl.getHalf1().getBoundary().getQ(), "xnodeQ_1", tl.getId());
-                checkBoundaryValue(half2BoundaryQ, tl.getHalf2().getBoundary().getQ(), "xnodeQ_2", tl.getId());
-            });
+            checkBoundaryValue(half1BoundaryP, tl.getDanglingLine1().getBoundary().getP(), "xnodeP_1", tl.getId());
+            checkBoundaryValue(half2BoundaryP, tl.getDanglingLine2().getBoundary().getP(), "xnodeP_2", tl.getId());
+            checkBoundaryValue(half1BoundaryQ, tl.getDanglingLine1().getBoundary().getQ(), "xnodeQ_1", tl.getId());
+            checkBoundaryValue(half2BoundaryQ, tl.getDanglingLine2().getBoundary().getQ(), "xnodeQ_2", tl.getId());
+        });
+        IidmXmlUtil.runUntilMaximumVersion(IidmXmlVersion.V_1_9, context, () -> {
+            double p1 = context.getReader().readDoubleAttribute("p1");
+            double q1 = context.getReader().readDoubleAttribute("q1");
+            double p2 = context.getReader().readDoubleAttribute("p2");
+            double q2 = context.getReader().readDoubleAttribute("q2");
+            tl.getDanglingLine1().getTerminal().setP(p1).setQ(q1);
+            tl.getDanglingLine2().getTerminal().setP(p2).setQ(q2);
         });
         return tl;
-=======
-        DanglingLine dl = adder.add();
-        return dl.getId();
->>>>>>> d36b484b
     }
 
     @Override
