/**
 * Copyright (c) 2016, RTE (http://www.rte-france.com)
 * This Source Code Form is subject to the terms of the Mozilla Public
 * License, v. 2.0. If a copy of the MPL was not distributed with this
 * file, You can obtain one at http://mozilla.org/MPL/2.0/.
 */
package com.powsybl.iidm.xml;

import com.powsybl.commons.xml.XmlUtil;
import com.powsybl.iidm.network.*;

import javax.xml.stream.XMLStreamException;
import javax.xml.stream.XMLStreamWriter;

import static com.powsybl.iidm.xml.IidmXmlConstants.IIDM_URI;

/**
 *
 * @author Geoffroy Jamgotchian <geoffroy.jamgotchian at rte-france.com>
 */
abstract class AbstractTransformerXml<T extends Connectable, A extends IdentifiableAdder<A>> extends AbstractConnectableXml<T, A, Substation> {

<<<<<<< HEAD
    protected static final String ATTRIBUTE_REGULATING = "regulating";
    protected static final String ATTRIBUTE_LOWTAPPOSITION = "lowTapPosition";
    protected static final String ATTRIBUTE_TAPPOSITION = "tapPosition";
    protected static final String ATTRIBUTE_REGULATIONVALUE = "regulationValue";
    protected static final String ATTRIBUTE_REGULATIONMODE = "regulationMode";
    protected static final String ATTRIBUTE_TERMINALREF = "terminalRef";
=======
    private static final String ATTR_LOW_TAP_POSITION = "lowTapPosition";
    private static final String ATTR_TAP_POSITION = "tapPosition";
    private static final String ATTR_REGULATING = "regulating";
    private static final String ELEM_TERMINAL_REF = "terminalRef";
    private static final String ELEM_STEP = "step";
>>>>>>> 8a273c36


    protected static void writeTapChangerStep(TapChangerStep<?> tcs, XMLStreamWriter writer) throws XMLStreamException {
        XmlUtil.writeDouble("r", tcs.getR(), writer);
        XmlUtil.writeDouble("x", tcs.getX(), writer);
        XmlUtil.writeDouble("g", tcs.getG(), writer);
        XmlUtil.writeDouble("b", tcs.getB(), writer);
        XmlUtil.writeDouble("rho", tcs.getRho(), writer);
    }

    protected static void writeTapChanger(TapChanger<?, ?> tc, XMLStreamWriter writer) throws XMLStreamException {
<<<<<<< HEAD
        writer.writeAttribute(ATTRIBUTE_LOWTAPPOSITION, Integer.toString(tc.getLowTapPosition()));
        writer.writeAttribute(ATTRIBUTE_TAPPOSITION, Integer.toString(tc.getTapPosition()));
=======
        writer.writeAttribute(ATTR_LOW_TAP_POSITION, Integer.toString(tc.getLowTapPosition()));
        writer.writeAttribute(ATTR_TAP_POSITION, Integer.toString(tc.getTapPosition()));
>>>>>>> 8a273c36
    }

    protected static void writeRatioTapChanger(String name, RatioTapChanger rtc, NetworkXmlWriterContext context) throws XMLStreamException {
        context.getWriter().writeStartElement(IIDM_URI, name);
        writeTapChanger(rtc, context.getWriter());
        context.getWriter().writeAttribute("loadTapChangingCapabilities", Boolean.toString(rtc.hasLoadTapChangingCapabilities()));
        if (rtc.hasLoadTapChangingCapabilities() || rtc.isRegulating()) {
<<<<<<< HEAD
            context.getWriter().writeAttribute(ATTRIBUTE_REGULATING, Boolean.toString(rtc.isRegulating()));
=======
            context.getWriter().writeAttribute(ATTR_REGULATING, Boolean.toString(rtc.isRegulating()));
>>>>>>> 8a273c36
        }
        if (rtc.hasLoadTapChangingCapabilities() || !Double.isNaN(rtc.getTargetV())) {
            XmlUtil.writeDouble("targetV", rtc.getTargetV(), context.getWriter());
        }
        if (rtc.hasLoadTapChangingCapabilities() || rtc.getRegulationTerminal() != null) {
<<<<<<< HEAD
            writeTerminalRef(rtc.getRegulationTerminal(), context, ATTRIBUTE_TERMINALREF);
=======
            writeTerminalRef(rtc.getRegulationTerminal(), context, ELEM_TERMINAL_REF);
>>>>>>> 8a273c36
        }
        for (int p = rtc.getLowTapPosition(); p <= rtc.getHighTapPosition(); p++) {
            RatioTapChangerStep rtcs = rtc.getStep(p);
            context.getWriter().writeEmptyElement(IIDM_URI, ELEM_STEP);
            writeTapChangerStep(rtcs, context.getWriter());
        }
        context.getWriter().writeEndElement();
    }

    protected static void readRatioTapChanger(String elementName, RatioTapChangerAdder adder, Terminal terminal, NetworkXmlReaderContext context) throws XMLStreamException {
<<<<<<< HEAD
        int lowTapPosition = XmlUtil.readIntAttribute(context.getReader(), ATTRIBUTE_LOWTAPPOSITION);
        int tapPosition = XmlUtil.readIntAttribute(context.getReader(), ATTRIBUTE_TAPPOSITION);
        boolean regulating = XmlUtil.readOptionalBoolAttribute(context.getReader(), ATTRIBUTE_REGULATING, false);
=======
        int lowTapPosition = XmlUtil.readIntAttribute(context.getReader(), ATTR_LOW_TAP_POSITION);
        int tapPosition = XmlUtil.readIntAttribute(context.getReader(), ATTR_TAP_POSITION);
        boolean regulating = XmlUtil.readOptionalBoolAttribute(context.getReader(), ATTR_REGULATING, false);
>>>>>>> 8a273c36
        boolean loadTapChangingCapabilities = XmlUtil.readBoolAttribute(context.getReader(), "loadTapChangingCapabilities");
        double targetV = XmlUtil.readOptionalDoubleAttribute(context.getReader(), "targetV");
        adder.setLowTapPosition(lowTapPosition)
                .setTapPosition(tapPosition)
                .setLoadTapChangingCapabilities(loadTapChangingCapabilities)
                .setTargetV(targetV);
        if (loadTapChangingCapabilities) {
            adder.setRegulating(regulating);
        }
        boolean[] hasTerminalRef = new boolean[1];
        XmlUtil.readUntilEndElement(elementName, context.getReader(), () -> {
            switch (context.getReader().getLocalName()) {
<<<<<<< HEAD
                case ATTRIBUTE_TERMINALREF:
=======
                case ELEM_TERMINAL_REF:
>>>>>>> 8a273c36
                    String id = context.getAnonymizer().deanonymizeString(context.getReader().getAttributeValue(null, "id"));
                    String side = context.getReader().getAttributeValue(null, "side");
                    context.getEndTasks().add(() ->  {
                        adder.setRegulationTerminal(readTerminalRef(terminal.getVoltageLevel().getSubstation().getNetwork(), id, side));
                        adder.add();
                    });
                    hasTerminalRef[0] = true;
                    break;

<<<<<<< HEAD
                case "step":
                    double r = XmlUtil.readDoubleAttribute(context.getReader(), "r");
                    double x = XmlUtil.readDoubleAttribute(context.getReader(), "x");
                    double g = XmlUtil.readDoubleAttribute(context.getReader(), "g");
                    double b = XmlUtil.readDoubleAttribute(context.getReader(), "b");
                    double rho = XmlUtil.readDoubleAttribute(context.getReader(), "rho");
=======
                case ELEM_STEP:
                    float r = XmlUtil.readFloatAttribute(context.getReader(), "r");
                    float x = XmlUtil.readFloatAttribute(context.getReader(), "x");
                    float g = XmlUtil.readFloatAttribute(context.getReader(), "g");
                    float b = XmlUtil.readFloatAttribute(context.getReader(), "b");
                    float rho = XmlUtil.readFloatAttribute(context.getReader(), "rho");
>>>>>>> 8a273c36
                    adder.beginStep()
                            .setR(r)
                            .setX(x)
                            .setG(g)
                            .setB(b)
                            .setRho(rho)
                            .endStep();
                    break;

                default:
                    throw new AssertionError();
            }
        });
        if (!hasTerminalRef[0]) {
            adder.add();
        }
    }

    protected static void readRatioTapChanger(TwoWindingsTransformer twt, NetworkXmlReaderContext context) throws XMLStreamException {
        readRatioTapChanger("ratioTapChanger", twt.newRatioTapChanger(), twt.getTerminal1(), context);
    }

    protected static void readRatioTapChanger(int leg, ThreeWindingsTransformer.Leg2or3 twl, NetworkXmlReaderContext context) throws XMLStreamException {
        readRatioTapChanger("ratioTapChanger" + leg, twl.newRatioTapChanger(), twl.getTerminal(), context);
    }

    protected static void writePhaseTapChanger(String name, PhaseTapChanger ptc, NetworkXmlWriterContext context) throws XMLStreamException {
        context.getWriter().writeStartElement(IIDM_URI, name);
        writeTapChanger(ptc, context.getWriter());
        context.getWriter().writeAttribute(ATTRIBUTE_REGULATIONMODE, ptc.getRegulationMode().name());
        if (ptc.getRegulationMode() != PhaseTapChanger.RegulationMode.FIXED_TAP || !Double.isNaN(ptc.getRegulationValue())) {
            XmlUtil.writeDouble(ATTRIBUTE_REGULATIONVALUE, ptc.getRegulationValue(), context.getWriter());
        }
        if (ptc.getRegulationMode() != PhaseTapChanger.RegulationMode.FIXED_TAP || ptc.isRegulating()) {
<<<<<<< HEAD
            context.getWriter().writeAttribute(ATTRIBUTE_REGULATING, Boolean.toString(ptc.isRegulating()));
        }
        if (ptc.getRegulationMode() != PhaseTapChanger.RegulationMode.FIXED_TAP || ptc.getRegulationTerminal() != null) {
            writeTerminalRef(ptc.getRegulationTerminal(), context, ATTRIBUTE_TERMINALREF);
=======
            context.getWriter().writeAttribute(ATTR_REGULATING, Boolean.toString(ptc.isRegulating()));
        }
        if (ptc.getRegulationMode() != PhaseTapChanger.RegulationMode.FIXED_TAP || ptc.getRegulationTerminal() != null) {
            writeTerminalRef(ptc.getRegulationTerminal(), context, ELEM_TERMINAL_REF);
>>>>>>> 8a273c36
        }
        for (int p = ptc.getLowTapPosition(); p <= ptc.getHighTapPosition(); p++) {
            PhaseTapChangerStep ptcs = ptc.getStep(p);
            context.getWriter().writeEmptyElement(IIDM_URI, ELEM_STEP);
            writeTapChangerStep(ptcs, context.getWriter());
            XmlUtil.writeDouble("alpha", ptcs.getAlpha(), context.getWriter());
        }
        context.getWriter().writeEndElement();
    }

    protected static void readPhaseTapChanger(TwoWindingsTransformer twt, NetworkXmlReaderContext context) throws XMLStreamException {
<<<<<<< HEAD
        int lowTapPosition = XmlUtil.readIntAttribute(context.getReader(), ATTRIBUTE_LOWTAPPOSITION);
        int tapPosition = XmlUtil.readIntAttribute(context.getReader(), ATTRIBUTE_TAPPOSITION);
        PhaseTapChanger.RegulationMode regulationMode = PhaseTapChanger.RegulationMode.valueOf(context.getReader().getAttributeValue(null, ATTRIBUTE_REGULATIONMODE));
        double regulationValue = XmlUtil.readOptionalDoubleAttribute(context.getReader(), ATTRIBUTE_REGULATIONVALUE);
        boolean regulating = XmlUtil.readOptionalBoolAttribute(context.getReader(), ATTRIBUTE_REGULATING, false);
=======
        int lowTapPosition = XmlUtil.readIntAttribute(context.getReader(), ATTR_LOW_TAP_POSITION);
        int tapPosition = XmlUtil.readIntAttribute(context.getReader(), ATTR_TAP_POSITION);
        PhaseTapChanger.RegulationMode regulationMode = PhaseTapChanger.RegulationMode.valueOf(context.getReader().getAttributeValue(null, "regulationMode"));
        float regulationValue = XmlUtil.readOptionalFloatAttribute(context.getReader(), "regulationValue");
        boolean regulating = XmlUtil.readOptionalBoolAttribute(context.getReader(), ATTR_REGULATING, false);
>>>>>>> 8a273c36
        PhaseTapChangerAdder adder = twt.newPhaseTapChanger()
                .setLowTapPosition(lowTapPosition)
                .setTapPosition(tapPosition)
                .setRegulationMode(regulationMode)
                .setRegulationValue(regulationValue)
                .setRegulating(regulating);
        boolean[] hasTerminalRef = new boolean[1];
        XmlUtil.readUntilEndElement("phaseTapChanger", context.getReader(), () -> {
            switch (context.getReader().getLocalName()) {
<<<<<<< HEAD
                case ATTRIBUTE_TERMINALREF:
=======
                case ELEM_TERMINAL_REF:
>>>>>>> 8a273c36
                    String id = context.getAnonymizer().deanonymizeString(context.getReader().getAttributeValue(null, "id"));
                    String side = context.getReader().getAttributeValue(null, "side");
                    context.getEndTasks().add(() ->  {
                        adder.setRegulationTerminal(readTerminalRef(twt.getTerminal1().getVoltageLevel().getSubstation().getNetwork(), id, side));
                        adder.add();
                    });
                    hasTerminalRef[0] = true;
                    break;

<<<<<<< HEAD
                case "step":
                    double r = XmlUtil.readDoubleAttribute(context.getReader(), "r");
                    double x = XmlUtil.readDoubleAttribute(context.getReader(), "x");
                    double g = XmlUtil.readDoubleAttribute(context.getReader(), "g");
                    double b = XmlUtil.readDoubleAttribute(context.getReader(), "b");
                    double rho = XmlUtil.readDoubleAttribute(context.getReader(), "rho");
                    double alpha = XmlUtil.readDoubleAttribute(context.getReader(), "alpha");
=======
                case ELEM_STEP:
                    float r = XmlUtil.readFloatAttribute(context.getReader(), "r");
                    float x = XmlUtil.readFloatAttribute(context.getReader(), "x");
                    float g = XmlUtil.readFloatAttribute(context.getReader(), "g");
                    float b = XmlUtil.readFloatAttribute(context.getReader(), "b");
                    float rho = XmlUtil.readFloatAttribute(context.getReader(), "rho");
                    float alpha = XmlUtil.readFloatAttribute(context.getReader(), "alpha");
>>>>>>> 8a273c36
                    adder.beginStep()
                            .setR(r)
                            .setX(x)
                            .setG(g)
                            .setB(b)
                            .setRho(rho)
                            .setAlpha(alpha)
                            .endStep();
                    break;

                default:
                    throw new AssertionError();
            }
        });
        if (!hasTerminalRef[0]) {
            adder.add();
        }
    }
}<|MERGE_RESOLUTION|>--- conflicted
+++ resolved
@@ -20,20 +20,11 @@
  */
 abstract class AbstractTransformerXml<T extends Connectable, A extends IdentifiableAdder<A>> extends AbstractConnectableXml<T, A, Substation> {
 
-<<<<<<< HEAD
-    protected static final String ATTRIBUTE_REGULATING = "regulating";
-    protected static final String ATTRIBUTE_LOWTAPPOSITION = "lowTapPosition";
-    protected static final String ATTRIBUTE_TAPPOSITION = "tapPosition";
-    protected static final String ATTRIBUTE_REGULATIONVALUE = "regulationValue";
-    protected static final String ATTRIBUTE_REGULATIONMODE = "regulationMode";
-    protected static final String ATTRIBUTE_TERMINALREF = "terminalRef";
-=======
     private static final String ATTR_LOW_TAP_POSITION = "lowTapPosition";
     private static final String ATTR_TAP_POSITION = "tapPosition";
     private static final String ATTR_REGULATING = "regulating";
     private static final String ELEM_TERMINAL_REF = "terminalRef";
     private static final String ELEM_STEP = "step";
->>>>>>> 8a273c36
 
 
     protected static void writeTapChangerStep(TapChangerStep<?> tcs, XMLStreamWriter writer) throws XMLStreamException {
@@ -45,13 +36,8 @@
     }
 
     protected static void writeTapChanger(TapChanger<?, ?> tc, XMLStreamWriter writer) throws XMLStreamException {
-<<<<<<< HEAD
-        writer.writeAttribute(ATTRIBUTE_LOWTAPPOSITION, Integer.toString(tc.getLowTapPosition()));
-        writer.writeAttribute(ATTRIBUTE_TAPPOSITION, Integer.toString(tc.getTapPosition()));
-=======
         writer.writeAttribute(ATTR_LOW_TAP_POSITION, Integer.toString(tc.getLowTapPosition()));
         writer.writeAttribute(ATTR_TAP_POSITION, Integer.toString(tc.getTapPosition()));
->>>>>>> 8a273c36
     }
 
     protected static void writeRatioTapChanger(String name, RatioTapChanger rtc, NetworkXmlWriterContext context) throws XMLStreamException {
@@ -59,21 +45,13 @@
         writeTapChanger(rtc, context.getWriter());
         context.getWriter().writeAttribute("loadTapChangingCapabilities", Boolean.toString(rtc.hasLoadTapChangingCapabilities()));
         if (rtc.hasLoadTapChangingCapabilities() || rtc.isRegulating()) {
-<<<<<<< HEAD
-            context.getWriter().writeAttribute(ATTRIBUTE_REGULATING, Boolean.toString(rtc.isRegulating()));
-=======
             context.getWriter().writeAttribute(ATTR_REGULATING, Boolean.toString(rtc.isRegulating()));
->>>>>>> 8a273c36
         }
         if (rtc.hasLoadTapChangingCapabilities() || !Double.isNaN(rtc.getTargetV())) {
             XmlUtil.writeDouble("targetV", rtc.getTargetV(), context.getWriter());
         }
         if (rtc.hasLoadTapChangingCapabilities() || rtc.getRegulationTerminal() != null) {
-<<<<<<< HEAD
-            writeTerminalRef(rtc.getRegulationTerminal(), context, ATTRIBUTE_TERMINALREF);
-=======
             writeTerminalRef(rtc.getRegulationTerminal(), context, ELEM_TERMINAL_REF);
->>>>>>> 8a273c36
         }
         for (int p = rtc.getLowTapPosition(); p <= rtc.getHighTapPosition(); p++) {
             RatioTapChangerStep rtcs = rtc.getStep(p);
@@ -84,15 +62,9 @@
     }
 
     protected static void readRatioTapChanger(String elementName, RatioTapChangerAdder adder, Terminal terminal, NetworkXmlReaderContext context) throws XMLStreamException {
-<<<<<<< HEAD
-        int lowTapPosition = XmlUtil.readIntAttribute(context.getReader(), ATTRIBUTE_LOWTAPPOSITION);
-        int tapPosition = XmlUtil.readIntAttribute(context.getReader(), ATTRIBUTE_TAPPOSITION);
-        boolean regulating = XmlUtil.readOptionalBoolAttribute(context.getReader(), ATTRIBUTE_REGULATING, false);
-=======
         int lowTapPosition = XmlUtil.readIntAttribute(context.getReader(), ATTR_LOW_TAP_POSITION);
         int tapPosition = XmlUtil.readIntAttribute(context.getReader(), ATTR_TAP_POSITION);
         boolean regulating = XmlUtil.readOptionalBoolAttribute(context.getReader(), ATTR_REGULATING, false);
->>>>>>> 8a273c36
         boolean loadTapChangingCapabilities = XmlUtil.readBoolAttribute(context.getReader(), "loadTapChangingCapabilities");
         double targetV = XmlUtil.readOptionalDoubleAttribute(context.getReader(), "targetV");
         adder.setLowTapPosition(lowTapPosition)
@@ -105,11 +77,7 @@
         boolean[] hasTerminalRef = new boolean[1];
         XmlUtil.readUntilEndElement(elementName, context.getReader(), () -> {
             switch (context.getReader().getLocalName()) {
-<<<<<<< HEAD
-                case ATTRIBUTE_TERMINALREF:
-=======
                 case ELEM_TERMINAL_REF:
->>>>>>> 8a273c36
                     String id = context.getAnonymizer().deanonymizeString(context.getReader().getAttributeValue(null, "id"));
                     String side = context.getReader().getAttributeValue(null, "side");
                     context.getEndTasks().add(() ->  {
@@ -119,21 +87,12 @@
                     hasTerminalRef[0] = true;
                     break;
 
-<<<<<<< HEAD
-                case "step":
+                case ELEM_STEP:
                     double r = XmlUtil.readDoubleAttribute(context.getReader(), "r");
                     double x = XmlUtil.readDoubleAttribute(context.getReader(), "x");
                     double g = XmlUtil.readDoubleAttribute(context.getReader(), "g");
                     double b = XmlUtil.readDoubleAttribute(context.getReader(), "b");
                     double rho = XmlUtil.readDoubleAttribute(context.getReader(), "rho");
-=======
-                case ELEM_STEP:
-                    float r = XmlUtil.readFloatAttribute(context.getReader(), "r");
-                    float x = XmlUtil.readFloatAttribute(context.getReader(), "x");
-                    float g = XmlUtil.readFloatAttribute(context.getReader(), "g");
-                    float b = XmlUtil.readFloatAttribute(context.getReader(), "b");
-                    float rho = XmlUtil.readFloatAttribute(context.getReader(), "rho");
->>>>>>> 8a273c36
                     adder.beginStep()
                             .setR(r)
                             .setX(x)
@@ -163,22 +122,15 @@
     protected static void writePhaseTapChanger(String name, PhaseTapChanger ptc, NetworkXmlWriterContext context) throws XMLStreamException {
         context.getWriter().writeStartElement(IIDM_URI, name);
         writeTapChanger(ptc, context.getWriter());
-        context.getWriter().writeAttribute(ATTRIBUTE_REGULATIONMODE, ptc.getRegulationMode().name());
+        context.getWriter().writeAttribute("regulationMode", ptc.getRegulationMode().name());
         if (ptc.getRegulationMode() != PhaseTapChanger.RegulationMode.FIXED_TAP || !Double.isNaN(ptc.getRegulationValue())) {
-            XmlUtil.writeDouble(ATTRIBUTE_REGULATIONVALUE, ptc.getRegulationValue(), context.getWriter());
+            XmlUtil.writeDouble("regulationValue", ptc.getRegulationValue(), context.getWriter());
         }
         if (ptc.getRegulationMode() != PhaseTapChanger.RegulationMode.FIXED_TAP || ptc.isRegulating()) {
-<<<<<<< HEAD
-            context.getWriter().writeAttribute(ATTRIBUTE_REGULATING, Boolean.toString(ptc.isRegulating()));
-        }
-        if (ptc.getRegulationMode() != PhaseTapChanger.RegulationMode.FIXED_TAP || ptc.getRegulationTerminal() != null) {
-            writeTerminalRef(ptc.getRegulationTerminal(), context, ATTRIBUTE_TERMINALREF);
-=======
             context.getWriter().writeAttribute(ATTR_REGULATING, Boolean.toString(ptc.isRegulating()));
         }
         if (ptc.getRegulationMode() != PhaseTapChanger.RegulationMode.FIXED_TAP || ptc.getRegulationTerminal() != null) {
             writeTerminalRef(ptc.getRegulationTerminal(), context, ELEM_TERMINAL_REF);
->>>>>>> 8a273c36
         }
         for (int p = ptc.getLowTapPosition(); p <= ptc.getHighTapPosition(); p++) {
             PhaseTapChangerStep ptcs = ptc.getStep(p);
@@ -190,19 +142,11 @@
     }
 
     protected static void readPhaseTapChanger(TwoWindingsTransformer twt, NetworkXmlReaderContext context) throws XMLStreamException {
-<<<<<<< HEAD
-        int lowTapPosition = XmlUtil.readIntAttribute(context.getReader(), ATTRIBUTE_LOWTAPPOSITION);
-        int tapPosition = XmlUtil.readIntAttribute(context.getReader(), ATTRIBUTE_TAPPOSITION);
-        PhaseTapChanger.RegulationMode regulationMode = PhaseTapChanger.RegulationMode.valueOf(context.getReader().getAttributeValue(null, ATTRIBUTE_REGULATIONMODE));
-        double regulationValue = XmlUtil.readOptionalDoubleAttribute(context.getReader(), ATTRIBUTE_REGULATIONVALUE);
-        boolean regulating = XmlUtil.readOptionalBoolAttribute(context.getReader(), ATTRIBUTE_REGULATING, false);
-=======
         int lowTapPosition = XmlUtil.readIntAttribute(context.getReader(), ATTR_LOW_TAP_POSITION);
         int tapPosition = XmlUtil.readIntAttribute(context.getReader(), ATTR_TAP_POSITION);
         PhaseTapChanger.RegulationMode regulationMode = PhaseTapChanger.RegulationMode.valueOf(context.getReader().getAttributeValue(null, "regulationMode"));
-        float regulationValue = XmlUtil.readOptionalFloatAttribute(context.getReader(), "regulationValue");
+        double regulationValue = XmlUtil.readOptionalDoubleAttribute(context.getReader(), "regulationValue");
         boolean regulating = XmlUtil.readOptionalBoolAttribute(context.getReader(), ATTR_REGULATING, false);
->>>>>>> 8a273c36
         PhaseTapChangerAdder adder = twt.newPhaseTapChanger()
                 .setLowTapPosition(lowTapPosition)
                 .setTapPosition(tapPosition)
@@ -212,11 +156,7 @@
         boolean[] hasTerminalRef = new boolean[1];
         XmlUtil.readUntilEndElement("phaseTapChanger", context.getReader(), () -> {
             switch (context.getReader().getLocalName()) {
-<<<<<<< HEAD
-                case ATTRIBUTE_TERMINALREF:
-=======
                 case ELEM_TERMINAL_REF:
->>>>>>> 8a273c36
                     String id = context.getAnonymizer().deanonymizeString(context.getReader().getAttributeValue(null, "id"));
                     String side = context.getReader().getAttributeValue(null, "side");
                     context.getEndTasks().add(() ->  {
@@ -226,23 +166,13 @@
                     hasTerminalRef[0] = true;
                     break;
 
-<<<<<<< HEAD
-                case "step":
+                case ELEM_STEP:
                     double r = XmlUtil.readDoubleAttribute(context.getReader(), "r");
                     double x = XmlUtil.readDoubleAttribute(context.getReader(), "x");
                     double g = XmlUtil.readDoubleAttribute(context.getReader(), "g");
                     double b = XmlUtil.readDoubleAttribute(context.getReader(), "b");
                     double rho = XmlUtil.readDoubleAttribute(context.getReader(), "rho");
                     double alpha = XmlUtil.readDoubleAttribute(context.getReader(), "alpha");
-=======
-                case ELEM_STEP:
-                    float r = XmlUtil.readFloatAttribute(context.getReader(), "r");
-                    float x = XmlUtil.readFloatAttribute(context.getReader(), "x");
-                    float g = XmlUtil.readFloatAttribute(context.getReader(), "g");
-                    float b = XmlUtil.readFloatAttribute(context.getReader(), "b");
-                    float rho = XmlUtil.readFloatAttribute(context.getReader(), "rho");
-                    float alpha = XmlUtil.readFloatAttribute(context.getReader(), "alpha");
->>>>>>> 8a273c36
                     adder.beginStep()
                             .setR(r)
                             .setX(x)
