--- conflicted
+++ resolved
@@ -19,11 +19,7 @@
 /**
  * @author Geoffroy Jamgotchian <geoffroy.jamgotchian at rte-france.com>
  */
-<<<<<<< HEAD
-abstract class AbstractTransformerXml<T extends Connectable<T>, A extends IdentifiableAdder<T, A>> extends AbstractConnectableXml<T, A, Container<? extends Identifiable<?>>> {
-=======
-abstract class AbstractTransformerXml<T extends Connectable, A extends IdentifiableAdder<A>> extends AbstractSimpleIdentifiableXml<T, A, Container<? extends Identifiable<?>>> {
->>>>>>> 14ceffaa
+abstract class AbstractTransformerXml<T extends Connectable<T>, A extends IdentifiableAdder<T, A>> extends AbstractSimpleIdentifiableXml<T, A, Container<? extends Identifiable<?>>> {
 
     private interface StepConsumer {
         void accept(double r, double x, double g, double b, double rho);
