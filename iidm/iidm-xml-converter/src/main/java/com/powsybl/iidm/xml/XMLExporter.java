--- conflicted
+++ resolved
@@ -10,11 +10,7 @@
 import com.powsybl.commons.config.PlatformConfig;
 import com.powsybl.commons.datasource.DataSource;
 import com.powsybl.iidm.ConversionParameters;
-<<<<<<< HEAD
-import com.powsybl.iidm.anonymizer.Anonymizer;
-=======
 import com.powsybl.iidm.IidmImportExportMode;
->>>>>>> 411d7265
 import com.powsybl.iidm.export.ExportOptions;
 import com.powsybl.iidm.export.Exporter;
 import com.powsybl.iidm.network.Network;
@@ -71,34 +67,21 @@
     public static final String WITH_BRANCH_STATE_VARIABLES = "iidm.export.xml.with-branch-state-variables";
     public static final String ONLY_MAIN_CC = "iidm.export.xml.only-main-cc";
     public static final String ANONYMISED = "iidm.export.xml.anonymised";
-<<<<<<< HEAD
-    public static final String SKIP_EXTENSIONS = "iidm.export.xml.skip-extensions";
-    public static final String TOPOLOGY_LEVEL = "iidm.export.xml.topology-level";
-    public static final String THROW_EXCEPTION_IF_EXTENSION_NOT_FOUND = "iidm.export.xml.throw-exception-if-extension-not-found";
-=======
     public static final String TOPOLOGY_LEVEL = "iidm.export.xml.topology-level";
     public static final String THROW_EXCEPTION_IF_EXTENSION_NOT_FOUND = "iidm.export.xml.throw-exception-if-extension-not-found";
     public static final String EXPORT_MODE = "iidm.export.xml.export-mode";
     public static final String EXTENSIONS_LIST = "iidm.export.xml.extensions";
     public static final String SKIP_EXTENSIONS = "iidm.export.xml.skip-extensions";
->>>>>>> 411d7265
 
     private static final Parameter INDENT_PARAMETER = new Parameter(INDENT, ParameterType.BOOLEAN, "Indent export output file", Boolean.TRUE);
     private static final Parameter WITH_BRANCH_STATE_VARIABLES_PARAMETER = new Parameter(WITH_BRANCH_STATE_VARIABLES, ParameterType.BOOLEAN, "Export network with branch state variables", Boolean.TRUE);
     private static final Parameter ONLY_MAIN_CC_PARAMETER = new Parameter(ONLY_MAIN_CC, ParameterType.BOOLEAN, "Export only main CC", Boolean.FALSE);
     private static final Parameter ANONYMISED_PARAMETER = new Parameter(ANONYMISED, ParameterType.BOOLEAN, "Anonymise exported network", Boolean.FALSE);
-<<<<<<< HEAD
-    private static final Parameter SKIP_EXTENSIONS_PARAMETER = new Parameter(SKIP_EXTENSIONS, ParameterType.BOOLEAN, "Skip exporting the extensions", Boolean.FALSE);
-    private static final Parameter TOPOLOGY_LEVEL_PARAMETER = new Parameter(TOPOLOGY_LEVEL, ParameterType.STRING, "Export network in this topology level", "NODE_BREAKER");
-    private static final Parameter THROW_EXCEPTION_IF_EXTENSION_NOT_FOUND_PARAMETER = new Parameter(THROW_EXCEPTION_IF_EXTENSION_NOT_FOUND, ParameterType.BOOLEAN, "Throw exception if extension not found", Boolean.FALSE);
-
-=======
     private static final Parameter TOPOLOGY_LEVEL_PARAMETER = new Parameter(TOPOLOGY_LEVEL, ParameterType.STRING, "Export network in this topology level", "NODE_BREAKER");
     private static final Parameter THROW_EXCEPTION_IF_EXTENSION_NOT_FOUND_PARAMETER = new Parameter(THROW_EXCEPTION_IF_EXTENSION_NOT_FOUND, ParameterType.BOOLEAN, "Throw exception if extension not found", Boolean.FALSE);
     private static final Parameter EXPORT_MODE_PARAMETER = new Parameter(EXPORT_MODE, ParameterType.STRING, "export each extension in a separate file", String.valueOf(IidmImportExportMode.UNIQUE_FILE));
     private static final Parameter EXTENSIONS_LIST_PARAMETER = new Parameter(EXTENSIONS_LIST, ParameterType.STRING_LIST, "The export mode", null);
     private static final Parameter SKIP_EXTENSIONS_PARAMETER = new Parameter(SKIP_EXTENSIONS, ParameterType.BOOLEAN, "Skip exporting the extensions", Boolean.FALSE);
->>>>>>> 411d7265
     private final ParameterDefaultValueConfig defaultValueConfig;
 
     public XMLExporter() {
@@ -124,27 +107,16 @@
         if (network == null) {
             throw new IllegalArgumentException("network is null");
         }
-<<<<<<< HEAD
-
-=======
->>>>>>> 411d7265
         ExportOptions options = new ExportOptions()
                 .setIndent(ConversionParameters.readBooleanParameter(getFormat(), parameters, INDENT_PARAMETER, defaultValueConfig))
                 .setWithBranchSV(ConversionParameters.readBooleanParameter(getFormat(), parameters, WITH_BRANCH_STATE_VARIABLES_PARAMETER, defaultValueConfig))
                 .setOnlyMainCc(ConversionParameters.readBooleanParameter(getFormat(), parameters, ONLY_MAIN_CC_PARAMETER, defaultValueConfig))
                 .setAnonymized(ConversionParameters.readBooleanParameter(getFormat(), parameters, ANONYMISED_PARAMETER, defaultValueConfig))
-<<<<<<< HEAD
-                .setSkipExtensions(ConversionParameters.readBooleanParameter(getFormat(), parameters, SKIP_EXTENSIONS_PARAMETER, defaultValueConfig))
-                .setTopologyLevel(TopologyLevel.valueOf(ConversionParameters.readStringParameter(getFormat(), parameters, TOPOLOGY_LEVEL_PARAMETER, defaultValueConfig)))
-                .setThrowExceptionIfExtensionNotFound(ConversionParameters.readBooleanParameter(getFormat(), parameters, THROW_EXCEPTION_IF_EXTENSION_NOT_FOUND_PARAMETER, defaultValueConfig));
-
-=======
                 .setTopologyLevel(TopologyLevel.valueOf(ConversionParameters.readStringParameter(getFormat(), parameters, TOPOLOGY_LEVEL_PARAMETER, defaultValueConfig)))
                 .setThrowExceptionIfExtensionNotFound(ConversionParameters.readBooleanParameter(getFormat(), parameters, THROW_EXCEPTION_IF_EXTENSION_NOT_FOUND_PARAMETER, defaultValueConfig))
                 .setMode(IidmImportExportMode.valueOf(ConversionParameters.readStringParameter(getFormat(), parameters, EXPORT_MODE_PARAMETER, defaultValueConfig)))
                 .setSkipExtensions(ConversionParameters.readBooleanParameter(getFormat(), parameters, SKIP_EXTENSIONS_PARAMETER, defaultValueConfig))
                 .setExtensions(ConversionParameters.readStringListParameter(getFormat(), parameters, EXTENSIONS_LIST_PARAMETER, defaultValueConfig) != null ? new HashSet<>(ConversionParameters.readStringListParameter(getFormat(), parameters, EXTENSIONS_LIST_PARAMETER, defaultValueConfig)) : null);
->>>>>>> 411d7265
         try {
             long startTime = System.currentTimeMillis();
             NetworkXml.write(network, options, dataSource, "xiidm");
