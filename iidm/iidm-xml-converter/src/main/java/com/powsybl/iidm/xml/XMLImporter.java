--- conflicted
+++ resolved
@@ -12,13 +12,6 @@
 import com.google.common.base.Suppliers;
 import com.powsybl.commons.config.PlatformConfig;
 import com.powsybl.commons.datasource.ReadOnlyDataSource;
-<<<<<<< HEAD
-import com.powsybl.commons.extensions.ExtensionProvider;
-import com.powsybl.commons.extensions.ExtensionProviders;
-import com.powsybl.commons.extensions.ExtensionXmlSerializer;
-import com.powsybl.commons.reporter.Reporter;
-=======
->>>>>>> c52428ca
 import com.powsybl.commons.xml.XmlUtil;
 import com.powsybl.iidm.network.Importer;
 import org.slf4j.Logger;
@@ -101,62 +94,4 @@
             return false;
         }
     }
-<<<<<<< HEAD
-
-    @Override
-    public void copy(ReadOnlyDataSource fromDataSource, DataSource toDataSource) {
-        try {
-            String ext = findExtension(fromDataSource);
-            if (!exists(fromDataSource, ext)) {
-                throw new PowsyblException("From data source is not importable");
-            }
-            // copy iidm file
-            try (InputStream is = fromDataSource.newInputStream(null, ext);
-                 OutputStream os = toDataSource.newOutputStream(null, ext, false)) {
-                ByteStreams.copy(is, os);
-            }
-            // and also anonymization file if exists
-            if (fromDataSource.exists(SUFFIX_MAPPING, "csv")) {
-                try (InputStream is = fromDataSource.newInputStream(SUFFIX_MAPPING, "csv");
-                     OutputStream os = toDataSource.newOutputStream(SUFFIX_MAPPING, "csv", false)) {
-                    ByteStreams.copy(is, os);
-                }
-            }
-        } catch (IOException e) {
-            throw new UncheckedIOException(e);
-        }
-    }
-
-    @Override
-    public Network importData(ReadOnlyDataSource dataSource, NetworkFactory networkFactory, Properties parameters, Reporter reporter) {
-        Objects.requireNonNull(dataSource);
-        Objects.requireNonNull(reporter);
-        Network network;
-
-        ImportOptions options = createImportOptions(parameters);
-        long startTime = System.currentTimeMillis();
-        try {
-            String ext = findExtension(dataSource);
-            if (ext == null) {
-                throw new PowsyblException("File " + dataSource.getBaseName()
-                        + "." + Joiner.on("|").join(EXTENSIONS) + " not found");
-            }
-
-            network = NetworkXml.read(dataSource, networkFactory, options, ext, reporter);
-            XmlReports.importedXmlNetworkReport(reporter.createSubReporter("xiidmImportDone", "XIIDM import done"), network.getId());
-            LOGGER.debug("XIIDM import done in {} ms", System.currentTimeMillis() - startTime);
-        } catch (IOException e) {
-            throw new PowsyblException(e);
-        }
-        return network;
-    }
-
-    private ImportOptions createImportOptions(Properties parameters) {
-        return new ImportOptions()
-                .setThrowExceptionIfExtensionNotFound(Parameter.readBoolean(getFormat(), parameters, THROW_EXCEPTION_IF_EXTENSION_NOT_FOUND_PARAMETER, defaultValueConfig))
-                .setExtensions(Parameter.readStringList(getFormat(), parameters, EXTENSIONS_LIST_PARAMETER, defaultValueConfig) != null ? new HashSet<>(Parameter.readStringList(getFormat(), parameters, EXTENSIONS_LIST_PARAMETER, defaultValueConfig)) : null);
-    }
-}
-=======
-}
->>>>>>> c52428ca
+}