/**
 * Copyright (c) 2016, RTE (http://www.rte-france.com)
 * This Source Code Form is subject to the terms of the Mozilla Public
 * License, v. 2.0. If a copy of the MPL was not distributed with this
 * file, You can obtain one at http://mozilla.org/MPL/2.0/.
 */
package com.powsybl.iidm.xml;

import com.powsybl.iidm.network.*;
import com.powsybl.iidm.xml.util.IidmXmlUtil;

import java.util.Optional;

/**
 *
 * @author Geoffroy Jamgotchian <geoffroy.jamgotchian at rte-france.com>
 */
class TwoWindingsTransformerXml extends AbstractTransformerXml<TwoWindingsTransformer, TwoWindingsTransformerAdder> {

    static final TwoWindingsTransformerXml INSTANCE = new TwoWindingsTransformerXml();

    static final String ROOT_ELEMENT_NAME = "twoWindingsTransformer";

    @Override
    protected String getRootElementName() {
        return ROOT_ELEMENT_NAME;
    }

    @Override
<<<<<<< HEAD
    protected void writeRootElementAttributes(TwoWindingsTransformer twt, Container<? extends Identifiable<?>> c, NetworkXmlWriterContext context) {
        context.getWriter().writeDoubleAttribute("r", twt.getR());
        context.getWriter().writeDoubleAttribute("x", twt.getX());
        context.getWriter().writeDoubleAttribute("g", twt.getG());
        context.getWriter().writeDoubleAttribute("b", twt.getB());
        context.getWriter().writeDoubleAttribute("ratedU1", twt.getRatedU1());
        context.getWriter().writeDoubleAttribute("ratedU2", twt.getRatedU2());
=======
    protected boolean hasSubElements(TwoWindingsTransformer twt) {
        throw new IllegalStateException("Should not be called");
    }

    @Override
    protected boolean hasSubElements(TwoWindingsTransformer twt, NetworkXmlWriterContext context) {
        return hasValidOperationalLimits(twt, context) || twt.hasRatioTapChanger() || twt.hasPhaseTapChanger();
    }

    @Override
    protected void writeRootElementAttributes(TwoWindingsTransformer twt, Container<? extends Identifiable<?>> c, NetworkXmlWriterContext context) throws XMLStreamException {
        XmlUtil.writeDouble("r", twt.getR(), context.getWriter());
        XmlUtil.writeDouble("x", twt.getX(), context.getWriter());
        XmlUtil.writeDouble("g", twt.getG(), context.getWriter());
        XmlUtil.writeDouble("b", twt.getB(), context.getWriter());
        XmlUtil.writeDouble("ratedU1", twt.getRatedU1(), context.getWriter());
        XmlUtil.writeDouble("ratedU2", twt.getRatedU2(), context.getWriter());
>>>>>>> 82068bb9
        writeRatedS("ratedS", twt.getRatedS(), context);
        writeNodeOrBus(1, twt.getTerminal1(), context);
        writeNodeOrBus(2, twt.getTerminal2(), context);
        if (context.getOptions().isWithBranchSV()) {
            writePQ(1, twt.getTerminal1(), context.getWriter());
            writePQ(2, twt.getTerminal2(), context.getWriter());
        }
    }

    @Override
    protected void writeSubElements(TwoWindingsTransformer twt, Container<? extends Identifiable<?>> c, NetworkXmlWriterContext context) {
        RatioTapChanger rtc = twt.getRatioTapChanger();
        if (rtc != null) {
            writeRatioTapChanger("ratioTapChanger", rtc, context);
        }
        PhaseTapChanger ptc = twt.getPhaseTapChanger();
        if (ptc != null) {
            writePhaseTapChanger("phaseTapChanger", ptc, context);
        }
        Optional<ActivePowerLimits> activePowerLimits1 = twt.getActivePowerLimits1();
        if (activePowerLimits1.isPresent()) {
            IidmXmlUtil.assertMinimumVersion(ROOT_ELEMENT_NAME, ACTIVE_POWER_LIMITS_1, IidmXmlUtil.ErrorMessage.NOT_NULL_NOT_SUPPORTED, IidmXmlVersion.V_1_5, context);
            IidmXmlUtil.runFromMinimumVersion(IidmXmlVersion.V_1_5, context, () -> writeActivePowerLimits(1, activePowerLimits1.get(), context.getWriter(),
                    context.getVersion(), context.isValid(), context.getOptions()));
        }
        Optional<ApparentPowerLimits> apparentPowerLimits1 = twt.getApparentPowerLimits1();
        if (apparentPowerLimits1.isPresent()) {
            IidmXmlUtil.assertMinimumVersion(ROOT_ELEMENT_NAME, APPARENT_POWER_LIMITS_1, IidmXmlUtil.ErrorMessage.NOT_NULL_NOT_SUPPORTED, IidmXmlVersion.V_1_5, context);
            IidmXmlUtil.runFromMinimumVersion(IidmXmlVersion.V_1_5, context, () -> writeApparentPowerLimits(1, apparentPowerLimits1.get(), context.getWriter(), context.getVersion(), context.isValid(), context.getOptions()));
        }
        Optional<CurrentLimits> currentLimits1 = twt.getCurrentLimits1();
        if (currentLimits1.isPresent()) {
            writeCurrentLimits(1, currentLimits1.get(), context.getWriter(), context.getVersion(), context.isValid(), context.getOptions());
        }
        Optional<ActivePowerLimits> activePowerLimits2 = twt.getActivePowerLimits2();
        if (activePowerLimits2.isPresent()) {
            IidmXmlUtil.assertMinimumVersion(ROOT_ELEMENT_NAME, ACTIVE_POWER_LIMITS_2, IidmXmlUtil.ErrorMessage.NOT_NULL_NOT_SUPPORTED, IidmXmlVersion.V_1_5, context);
            IidmXmlUtil.runFromMinimumVersion(IidmXmlVersion.V_1_5, context, () -> writeActivePowerLimits(2, activePowerLimits2.get(), context.getWriter(),
                    context.getVersion(), context.isValid(), context.getOptions()));
        }
        Optional<ApparentPowerLimits> apparentPowerLimits2 = twt.getApparentPowerLimits2();
        if (apparentPowerLimits2.isPresent()) {
            IidmXmlUtil.assertMinimumVersion(ROOT_ELEMENT_NAME, APPARENT_POWER_LIMITS_2, IidmXmlUtil.ErrorMessage.NOT_NULL_NOT_SUPPORTED, IidmXmlVersion.V_1_5, context);
            IidmXmlUtil.runFromMinimumVersion(IidmXmlVersion.V_1_5, context, () -> writeApparentPowerLimits(2, apparentPowerLimits2.get(), context.getWriter(), context.getVersion(), context.isValid(), context.getOptions()));
        }
        Optional<CurrentLimits> currentLimits2 = twt.getCurrentLimits2();
        if (currentLimits2.isPresent()) {
            writeCurrentLimits(2, currentLimits2.get(), context.getWriter(), context.getVersion(), context.isValid(), context.getOptions());
        }
    }

    @Override
    protected TwoWindingsTransformerAdder createAdder(Container<? extends Identifiable<?>> c) {
        if (c instanceof Network) {
            return ((Network) c).newTwoWindingsTransformer();
        }
        if (c instanceof Substation) {
            return ((Substation) c).newTwoWindingsTransformer();
        }
        throw new IllegalStateException();
    }

    @Override
    protected TwoWindingsTransformer readRootElementAttributes(TwoWindingsTransformerAdder adder, NetworkXmlReaderContext context) {
        double r = context.getReader().readDoubleAttribute("r");
        double x = context.getReader().readDoubleAttribute("x");
        double g = context.getReader().readDoubleAttribute("g");
        double b = context.getReader().readDoubleAttribute("b");
        double ratedU1 = context.getReader().readDoubleAttribute("ratedU1");
        double ratedU2 = context.getReader().readDoubleAttribute("ratedU2");
        adder.setR(r)
                .setX(x)
                .setG(g)
                .setB(b)
                .setRatedU1(ratedU1)
                .setRatedU2(ratedU2);
        readRatedS("ratedS", context, adder::setRatedS);
        readNodeOrBus(adder, context);
        TwoWindingsTransformer twt = adder.add();
        readPQ(1, twt.getTerminal1(), context.getReader());
        readPQ(2, twt.getTerminal2(), context.getReader());
        return twt;
    }

    @Override
    protected void readSubElements(TwoWindingsTransformer twt, NetworkXmlReaderContext context) {
        context.getReader().readUntilEndNode(getRootElementName(), () -> {
            switch (context.getReader().getNodeName()) {
                case ACTIVE_POWER_LIMITS_1:
                    IidmXmlUtil.assertMinimumVersion(ROOT_ELEMENT_NAME, ACTIVE_POWER_LIMITS_1, IidmXmlUtil.ErrorMessage.NOT_SUPPORTED, IidmXmlVersion.V_1_5, context);
                    IidmXmlUtil.runFromMinimumVersion(IidmXmlVersion.V_1_5, context, () -> readActivePowerLimits(1, twt.newActivePowerLimits1(), context.getReader()));
                    break;

                case APPARENT_POWER_LIMITS_1:
                    IidmXmlUtil.assertMinimumVersion(ROOT_ELEMENT_NAME, APPARENT_POWER_LIMITS_1, IidmXmlUtil.ErrorMessage.NOT_SUPPORTED, IidmXmlVersion.V_1_5, context);
                    IidmXmlUtil.runFromMinimumVersion(IidmXmlVersion.V_1_5, context, () -> readApparentPowerLimits(1, twt.newApparentPowerLimits1(), context.getReader()));
                    break;

                case "currentLimits1":
                    readCurrentLimits(1, twt.newCurrentLimits1(), context.getReader());
                    break;

                case ACTIVE_POWER_LIMITS_2:
                    IidmXmlUtil.assertMinimumVersion(ROOT_ELEMENT_NAME, ACTIVE_POWER_LIMITS_2, IidmXmlUtil.ErrorMessage.NOT_SUPPORTED, IidmXmlVersion.V_1_5, context);
                    IidmXmlUtil.runFromMinimumVersion(IidmXmlVersion.V_1_5, context, () -> readActivePowerLimits(2, twt.newActivePowerLimits2(), context.getReader()));
                    break;

                case APPARENT_POWER_LIMITS_2:
                    IidmXmlUtil.assertMinimumVersion(ROOT_ELEMENT_NAME, APPARENT_POWER_LIMITS_2, IidmXmlUtil.ErrorMessage.NOT_SUPPORTED, IidmXmlVersion.V_1_5, context);
                    IidmXmlUtil.runFromMinimumVersion(IidmXmlVersion.V_1_5, context, () -> readApparentPowerLimits(2, twt.newApparentPowerLimits2(), context.getReader()));
                    break;

                case "currentLimits2":
                    readCurrentLimits(2, twt.newCurrentLimits2(), context.getReader());
                    break;

                case "ratioTapChanger":
                    readRatioTapChanger(twt, context);
                    break;

                case "phaseTapChanger":
                    readPhaseTapChanger(twt, context);
                    break;

                default:
                    super.readSubElements(twt, context);
            }
        });
    }
}<|MERGE_RESOLUTION|>--- conflicted
+++ resolved
@@ -27,7 +27,6 @@
     }
 
     @Override
-<<<<<<< HEAD
     protected void writeRootElementAttributes(TwoWindingsTransformer twt, Container<? extends Identifiable<?>> c, NetworkXmlWriterContext context) {
         context.getWriter().writeDoubleAttribute("r", twt.getR());
         context.getWriter().writeDoubleAttribute("x", twt.getX());
@@ -35,25 +34,6 @@
         context.getWriter().writeDoubleAttribute("b", twt.getB());
         context.getWriter().writeDoubleAttribute("ratedU1", twt.getRatedU1());
         context.getWriter().writeDoubleAttribute("ratedU2", twt.getRatedU2());
-=======
-    protected boolean hasSubElements(TwoWindingsTransformer twt) {
-        throw new IllegalStateException("Should not be called");
-    }
-
-    @Override
-    protected boolean hasSubElements(TwoWindingsTransformer twt, NetworkXmlWriterContext context) {
-        return hasValidOperationalLimits(twt, context) || twt.hasRatioTapChanger() || twt.hasPhaseTapChanger();
-    }
-
-    @Override
-    protected void writeRootElementAttributes(TwoWindingsTransformer twt, Container<? extends Identifiable<?>> c, NetworkXmlWriterContext context) throws XMLStreamException {
-        XmlUtil.writeDouble("r", twt.getR(), context.getWriter());
-        XmlUtil.writeDouble("x", twt.getX(), context.getWriter());
-        XmlUtil.writeDouble("g", twt.getG(), context.getWriter());
-        XmlUtil.writeDouble("b", twt.getB(), context.getWriter());
-        XmlUtil.writeDouble("ratedU1", twt.getRatedU1(), context.getWriter());
-        XmlUtil.writeDouble("ratedU2", twt.getRatedU2(), context.getWriter());
->>>>>>> 82068bb9
         writeRatedS("ratedS", twt.getRatedS(), context);
         writeNodeOrBus(1, twt.getTerminal1(), context);
         writeNodeOrBus(2, twt.getTerminal2(), context);
