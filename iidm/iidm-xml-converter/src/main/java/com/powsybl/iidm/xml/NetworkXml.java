--- conflicted
+++ resolved
@@ -848,15 +848,10 @@
                         // Nothing to do
                         break;
                     case GeneratorXml.ROOT_ELEMENT_NAME:
-<<<<<<< HEAD
                         updateInjectionTopoValues(reader, network, vl, targetFile);
                         updateInjectionStateValues(reader, network, targetFile);
                         updateGeneratorControlValues(reader, network, targetFile);
                         break;
-=======
-                    case BatteryXml.ROOT_ELEMENT_NAME:
-                    case LoadXml.ROOT_ELEMENT_NAME:
->>>>>>> 1062de97
                     case ShuntXml.ROOT_ELEMENT_NAME:
                         updateInjectionTopoValues(reader, network, vl, targetFile);
                         updateInjectionStateValues(reader, network, targetFile);
@@ -867,6 +862,7 @@
                         updateStaticVarControlValues(reader, network, targetFile);
                         break;
                     case LoadXml.ROOT_ELEMENT_NAME:
+                    case BatteryXml.ROOT_ELEMENT_NAME:
                     case DanglingLineXml.ROOT_ELEMENT_NAME:
                     case LccConverterStationXml.ROOT_ELEMENT_NAME:
                         updateInjectionTopoValues(reader, network, vl, targetFile);
