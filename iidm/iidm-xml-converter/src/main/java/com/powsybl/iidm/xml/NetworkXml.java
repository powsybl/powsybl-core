/**
 * Copyright (c) 2016, RTE (http://www.rte-france.com)
 * This Source Code Form is subject to the terms of the Mozilla Public
 * License, v. 2.0. If a copy of the MPL was not distributed with this
 * file, You can obtain one at http://mozilla.org/MPL/2.0/.
 */
package com.powsybl.iidm.xml;

import com.google.common.base.Supplier;
import com.google.common.base.Suppliers;
import com.powsybl.commons.PowsyblException;
import com.powsybl.commons.exceptions.UncheckedSaxException;
import com.powsybl.commons.exceptions.UncheckedXmlStreamException;
import com.powsybl.commons.extensions.Extension;
import com.powsybl.commons.extensions.ExtensionProviders;
import com.powsybl.commons.extensions.ExtensionXmlSerializer;
import com.powsybl.commons.xml.XmlUtil;
import com.powsybl.iidm.anonymizer.Anonymizer;
import com.powsybl.iidm.anonymizer.SimpleAnonymizer;
import com.powsybl.iidm.export.BusFilter;
import com.powsybl.iidm.export.ExportOptions;
import com.powsybl.iidm.import_.ImportOptions;
import com.powsybl.iidm.network.*;
import javanet.staxutils.IndentingXMLStreamWriter;
import org.joda.time.DateTime;
import org.slf4j.Logger;
import org.slf4j.LoggerFactory;
import org.xml.sax.SAXException;

import javax.xml.XMLConstants;
import javax.xml.stream.*;
import javax.xml.transform.Source;
import javax.xml.transform.stream.StreamSource;
import javax.xml.validation.Schema;
import javax.xml.validation.SchemaFactory;
import javax.xml.validation.Validator;
import java.io.*;
import java.nio.charset.StandardCharsets;
import java.nio.file.Files;
import java.nio.file.Path;
import java.util.*;
import java.util.concurrent.ExecutorService;
import java.util.concurrent.ForkJoinPool;
import java.util.stream.Collectors;
import java.util.zip.GZIPInputStream;
import java.util.zip.GZIPOutputStream;

import static com.powsybl.iidm.xml.IidmXmlConstants.*;

/**
 *
 * @author Geoffroy Jamgotchian <geoffroy.jamgotchian at rte-france.com>
 */
public final class NetworkXml {

    private static final Logger LOGGER = LoggerFactory.getLogger(NetworkXml.class);

    private static final String EXTENSION_CATEGORY_NAME = "network";

    static final String NETWORK_ROOT_ELEMENT_NAME = "network";
    private static final String EXTENSION_ELEMENT_NAME = "extension";
    private static final String IIDM_XSD = "iidm.xsd";

    // cache XMLOutputFactory to improve performance
    private static final Supplier<XMLOutputFactory> XML_OUTPUT_FACTORY_SUPPLIER = Suppliers.memoize(XMLOutputFactory::newFactory);

    private static final Supplier<XMLInputFactory> XML_INPUT_FACTORY_SUPPLIER = Suppliers.memoize(XMLInputFactory::newInstance);

    private static final Supplier<ExtensionProviders<ExtensionXmlSerializer>> EXTENSIONS_SUPPLIER
        = Suppliers.memoize(() -> ExtensionProviders.createProvider(ExtensionXmlSerializer.class, EXTENSION_CATEGORY_NAME));

    private NetworkXml() {
    }

    private static XMLStreamWriter createXmlStreamWriter(ExportOptions options, OutputStream os) throws XMLStreamException {
        XMLStreamWriter writer = XML_OUTPUT_FACTORY_SUPPLIER.get().createXMLStreamWriter(os, StandardCharsets.UTF_8.toString());
        if (options.isIndent()) {
            IndentingXMLStreamWriter indentingWriter = new IndentingXMLStreamWriter(writer);
            indentingWriter.setIndent(INDENT);
            writer = indentingWriter;
        }
        return writer;
    }

    private static Set<String> getNetworkExtensions(Network n) {
        Set<String> extensions = new TreeSet<>();
        for (Identifiable<?> identifiable : n.getIdentifiables()) {
            for (Extension<? extends Identifiable<?>> extension : identifiable.getExtensions()) {
                extensions.add(extension.getName());
            }
        }
        return extensions;
    }

    private static void validate(Source xml, List<Source> additionalSchemas) {
        SchemaFactory factory = SchemaFactory.newInstance(XMLConstants.W3C_XML_SCHEMA_NS_URI);
        Source[] sources = new Source[additionalSchemas.size() + 1];
        sources[0] = new StreamSource(NetworkXml.class.getResourceAsStream("/xsd/" + IIDM_XSD));
        for (int i = 0; i < additionalSchemas.size(); i++) {
            sources[i + 1] = additionalSchemas.get(i);
        }
        try {
            Schema schema = factory.newSchema(sources);
            Validator validator = schema.newValidator();
            validator.validate(xml);
        } catch (IOException e) {
            throw new UncheckedIOException(e);
        } catch (SAXException e) {
            throw new UncheckedSaxException(e);
        }
    }

    static void validate(InputStream is) {
        validate(new StreamSource(is), Collections.emptyList());
    }

    static void validate(Path file) {
        try (InputStream is = Files.newInputStream(file)) {
            validate(is);
        } catch (IOException e) {
            throw new UncheckedIOException(e);
        }
    }

    static void validateWithExtensions(InputStream is) {
        List<Source> additionalSchemas = EXTENSIONS_SUPPLIER.get().getProviders().stream()
                .map(e -> new StreamSource(e.getXsdAsStream()))
                .collect(Collectors.toList());
        validate(new StreamSource(is), additionalSchemas);
    }

    static void validateWithExtensions(Path file) {
        try (InputStream is = Files.newInputStream(file)) {
            validateWithExtensions(is);
        } catch (IOException e) {
            throw new UncheckedIOException(e);
        }
    }

<<<<<<< HEAD
    private static void writeExtensionNamespaces(Network n, ExportOptions options, XMLStreamWriter writer)
            throws XMLStreamException {
=======
    private static void writeExtensionNamespaces(Network n, ExportOptions options, XMLStreamWriter writer) throws XMLStreamException {
>>>>>>> 20e98dbb
        Set<String> extensionUris = new HashSet<>();
        Set<String> extensionPrefixes = new HashSet<>();
        for (String extensionName : getNetworkExtensions(n)) {
            ExtensionXmlSerializer extensionXmlSerializer = getExtensionXmlSerializer(options, extensionName);
            if (extensionXmlSerializer == null) {
                continue;
            }
            if (extensionUris.contains(extensionXmlSerializer.getNamespaceUri())) {
                throw new PowsyblException("Extension namespace URI collision");
            } else {
                extensionUris.add(extensionXmlSerializer.getNamespaceUri());
            }
            if (extensionPrefixes.contains(extensionXmlSerializer.getNamespacePrefix())) {
                throw new PowsyblException("Extension namespace prefix collision");
            } else {
                extensionPrefixes.add(extensionXmlSerializer.getNamespacePrefix());
            }
            writer.setPrefix(extensionXmlSerializer.getNamespacePrefix(), extensionXmlSerializer.getNamespaceUri());
            writer.writeNamespace(extensionXmlSerializer.getNamespacePrefix(), extensionXmlSerializer.getNamespaceUri());
        }
    }

<<<<<<< HEAD
    private static void writeExtension(Extension<? extends Identifiable<?>> extension, NetworkXmlWriterContext context)
            throws XMLStreamException {
=======
    private static void writeExtension(Extension<? extends Identifiable<?>> extension, NetworkXmlWriterContext context) throws XMLStreamException {
>>>>>>> 20e98dbb
        ExtensionXmlSerializer extensionXmlSerializer = getExtensionXmlSerializer(context.getOptions(),
                extension.getName());
        if (extensionXmlSerializer == null) {
            return;
        }
        XMLStreamWriter writer = context.getWriter();
        if (extensionXmlSerializer.hasSubElements()) {
            writer.writeStartElement(extensionXmlSerializer.getNamespaceUri(), extension.getName());
        } else {
            writer.writeEmptyElement(extensionXmlSerializer.getNamespaceUri(), extension.getName());
        }
        extensionXmlSerializer.write(extension, context);
        if (extensionXmlSerializer.hasSubElements()) {
            writer.writeEndElement();
        }
    }

    private static ExtensionXmlSerializer getExtensionXmlSerializer(ExportOptions options, String extensionName) {
        ExtensionXmlSerializer extensionXmlSerializer = options.isThrowExceptionIfExtensionNotFound()
                ? EXTENSIONS_SUPPLIER.get().findProviderOrThrowException(extensionName)
                : EXTENSIONS_SUPPLIER.get().findProvider(extensionName);
        if (extensionXmlSerializer == null) {
<<<<<<< HEAD
            LOGGER.error("No Extension XML Serializer for {}", extensionName);
=======
            LOGGER.warn("No Extension XML Serializer for {}", extensionName);
>>>>>>> 20e98dbb
        }
        return extensionXmlSerializer;
    }

    private static void writeExtensions(Network n, NetworkXmlWriterContext context) throws XMLStreamException {

        for (Identifiable<?> identifiable : n.getIdentifiables()) {

            Collection<? extends Extension<? extends Identifiable<?>>> extensions = identifiable.getExtensions();
            if (!context.isExportedEquipment(identifiable) || extensions.isEmpty()) {
                continue;
            }
            context.getWriter().writeStartElement(IIDM_URI, EXTENSION_ELEMENT_NAME);
            context.getWriter().writeAttribute("id", context.getAnonymizer().anonymizeString(identifiable.getId()));
            for (Extension<? extends Identifiable<?>> extension : identifiable.getExtensions()) {
                writeExtension(extension, context);
            }
            context.getWriter().writeEndElement();
        }
    }

    public static Anonymizer write(Network n, ExportOptions options, OutputStream os) {
        try {
            final XMLStreamWriter writer = createXmlStreamWriter(options, os);
            writer.writeStartDocument(StandardCharsets.UTF_8.toString(), "1.0");

            writer.setPrefix(IIDM_PREFIX, IIDM_URI);
            writer.writeStartElement(IIDM_URI, NETWORK_ROOT_ELEMENT_NAME);
            writer.writeNamespace(IIDM_PREFIX, IIDM_URI);

            if (!options.isSkipExtensions()) {
                // add additional extension namespaces and check there is no collision between extensions
                writeExtensionNamespaces(n, options, writer);
            }

            writer.writeAttribute("id", n.getId());
            writer.writeAttribute("caseDate", n.getCaseDate().toString());
            writer.writeAttribute("forecastDistance", Integer.toString(n.getForecastDistance()));
            writer.writeAttribute("sourceFormat", n.getSourceFormat());
            BusFilter filter = BusFilter.create(n, options);
            Anonymizer anonymizer = options.isAnonymized() ? new SimpleAnonymizer() : null;
            NetworkXmlWriterContext context = new NetworkXmlWriterContext(anonymizer, writer, options, filter);
            for (Substation s : n.getSubstations()) {
                SubstationXml.INSTANCE.write(s, null, context);
            }
            for (Line l : n.getLines()) {
                if (!filter.test(l)) {
                    continue;
                }
                if (l.isTieLine()) {
                    TieLineXml.INSTANCE.write((TieLine) l, n, context);
                } else {
                    LineXml.INSTANCE.write(l, n, context);
                }
            }
            for (HvdcLine l : n.getHvdcLines()) {
                if (!filter.test(l.getConverterStation1()) || !filter.test(l.getConverterStation2())) {
                    continue;
                }
                HvdcLineXml.INSTANCE.write(l, n, context);
            }

            if (!options.isSkipExtensions()) {
                // Consider the network has been exported so its extensions will be written also
                context.addExportedEquipment(n);
<<<<<<< HEAD
=======

>>>>>>> 20e98dbb
                // write extensions
                writeExtensions(n, context);
            }

            writer.writeEndElement();
            writer.writeEndDocument();

            return anonymizer;
        } catch (XMLStreamException e) {
            throw new UncheckedXmlStreamException(e);
        }
    }

    public static Anonymizer write(Network n, OutputStream os) {
        return write(n, new ExportOptions(), os);
    }

    public static Anonymizer write(Network n, ExportOptions options, Path xmlFile) {
        try (OutputStream os = new BufferedOutputStream(Files.newOutputStream(xmlFile))) {
            return write(n, options, os);
        } catch (IOException e) {
            throw new UncheckedIOException(e);
        }
    }

    public static Anonymizer write(Network n, Path xmlFile) {
        return write(n, new ExportOptions(), xmlFile);
    }

    public static Anonymizer writeAndValidate(Network n, Path xmlFile) {
        Anonymizer anonymizer = write(n, xmlFile);
        validateWithExtensions(xmlFile);
        return anonymizer;
    }

    public static Network read(InputStream is) {
        return read(is, new ImportOptions(), null);
    }

    public static Network read(InputStream is, ImportOptions config, Anonymizer anonymizer) {
        try {
            XMLStreamReader reader = XML_INPUT_FACTORY_SUPPLIER.get().createXMLStreamReader(is);
            int state = reader.next();
            while (state == XMLStreamReader.COMMENT) {
                state = reader.next();
            }
            String id = reader.getAttributeValue(null, "id");
            DateTime date = DateTime.parse(reader.getAttributeValue(null, "caseDate"));
            int forecastDistance = XmlUtil.readOptionalIntegerAttribute(reader, "forecastDistance", 0);
            String sourceFormat = reader.getAttributeValue(null, "sourceFormat");

            Network network = NetworkFactory.create(id, sourceFormat);
            network.setCaseDate(date);
            network.setForecastDistance(forecastDistance);

            NetworkXmlReaderContext context = new NetworkXmlReaderContext(anonymizer, reader);

            Set<String> extensionNamesNotFound = new TreeSet<>();

            XmlUtil.readUntilEndElement(NETWORK_ROOT_ELEMENT_NAME, reader, () -> {
                switch (reader.getLocalName()) {
                    case SubstationXml.ROOT_ELEMENT_NAME:
                        SubstationXml.INSTANCE.read(network, context);
                        break;

                    case LineXml.ROOT_ELEMENT_NAME:
                        LineXml.INSTANCE.read(network, context);
                        break;

                    case TieLineXml.ROOT_ELEMENT_NAME:
                        TieLineXml.INSTANCE.read(network, context);
                        break;

                    case HvdcLineXml.ROOT_ELEMENT_NAME:
                        HvdcLineXml.INSTANCE.read(network, context);
                        break;

                    case EXTENSION_ELEMENT_NAME:
                        String id2 = context.getAnonymizer().deanonymizeString(reader.getAttributeValue(null, "id"));
                        Identifiable identifiable = network.getIdentifiable(id2);
                        if (identifiable == null) {
                            throw new PowsyblException("Identifiable " + id2 + " not found");
                        }

                        readExtensions(identifiable, context, extensionNamesNotFound);
                        break;

                    default:
                        throw new AssertionError();
                }
            });

            context.getEndTasks().forEach(Runnable::run);

            if (!extensionNamesNotFound.isEmpty()) {
                if (config.isThrowExceptionIfExtensionNotFound()) {
                    throw new PowsyblException("Extensions " + extensionNamesNotFound + " not found");
                } else {
                    LOGGER.error("Extensions {} not found", extensionNamesNotFound);
                }
            }

            return network;
        } catch (XMLStreamException e) {
            throw new UncheckedXmlStreamException(e);
        }
    }

    public static Network read(Path xmlFile) {
        try (InputStream is = Files.newInputStream(xmlFile)) {
            return read(is);
        } catch (IOException e) {
            throw new UncheckedIOException(e);
        }
    }

    public static Network validateAndRead(Path xmlFile) {
        validateWithExtensions(xmlFile);
        return read(xmlFile);
    }

    private static void readExtensions(Identifiable identifiable, NetworkXmlReaderContext context,
            Set<String> extensionNamesNotFound) throws XMLStreamException {

        XmlUtil.readUntilEndElement(EXTENSION_ELEMENT_NAME, context.getReader(), new XmlUtil.XmlEventHandler() {

            private boolean topLevel = true;

            @Override
            public void onStartElement() throws XMLStreamException {
                if (topLevel) {
                    String extensionName = context.getReader().getLocalName();
                    ExtensionXmlSerializer extensionXmlSerializer = EXTENSIONS_SUPPLIER.get().findProvider(extensionName);
                    if (extensionXmlSerializer != null) {
                        Extension<? extends Identifiable<?>> extension = extensionXmlSerializer.read(identifiable, context);
                        identifiable.addExtension(extensionXmlSerializer.getExtensionClass(), extension);
                        topLevel = true;
                    } else {
                        extensionNamesNotFound.add(extensionName);
                        topLevel = false;
                    }
                }
            }
        });
    }

    public static void update(Network network, InputStream is) {
        try {
            XMLStreamReader reader = XML_INPUT_FACTORY_SUPPLIER.get().createXMLStreamReader(is);
            reader.next();

            final VoltageLevel[] vl = new VoltageLevel[1];

            XmlUtil.readUntilEndElement(NETWORK_ROOT_ELEMENT_NAME, reader, () -> {

                switch (reader.getLocalName()) {
                    case VoltageLevelXml.ROOT_ELEMENT_NAME:
                        updateVoltageLevel(reader, network, vl);
                        break;

                    case BusXml.ROOT_ELEMENT_NAME:
                        updateBus(reader, vl);
                        break;

                    case GeneratorXml.ROOT_ELEMENT_NAME:
                    case LoadXml.ROOT_ELEMENT_NAME:
                    case ShuntXml.ROOT_ELEMENT_NAME:
                    case DanglingLineXml.ROOT_ELEMENT_NAME:
                    case LccConverterStationXml.ROOT_ELEMENT_NAME:
                    case VscConverterStationXml.ROOT_ELEMENT_NAME:
                        updateInjection(reader, network);
                        break;

                    case LineXml.ROOT_ELEMENT_NAME:
                    case TwoWindingsTransformerXml.ROOT_ELEMENT_NAME:
                        updateBranch(reader, network);
                        break;

                    case HvdcLineXml.ROOT_ELEMENT_NAME:
                        // Nothing to do
                        break;

                    case ThreeWindingsTransformerXml.ROOT_ELEMENT_NAME:
                        throw new AssertionError();

                    default:
                        throw new AssertionError("Unexpected element: " + reader.getLocalName());
                }
            });
        } catch (XMLStreamException e) {
            throw new UncheckedXmlStreamException(e);
        }
    }

    public static void update(Network network, Path xmlFile) {
        try (InputStream is = Files.newInputStream(xmlFile)) {
            update(network, is);
        } catch (IOException e) {
            throw new UncheckedIOException(e);
        }
    }

    private static void updateVoltageLevel(XMLStreamReader reader, Network network, VoltageLevel[] vl) {
        String id = reader.getAttributeValue(null, "id");
        vl[0] = network.getVoltageLevel(id);
        if (vl[0] == null) {
            throw new PowsyblException("Voltage level '" + id + "' not found");
        }
    }

    private static void updateBus(XMLStreamReader reader, VoltageLevel[] vl) {
        String id = reader.getAttributeValue(null, "id");
        double v = XmlUtil.readDoubleAttribute(reader, "v");
        double angle = XmlUtil.readDoubleAttribute(reader, "angle");
        Bus b = vl[0].getBusBreakerView().getBus(id);
        if (b == null) {
            b = vl[0].getBusView().getBus(id);
        }
        b.setV(v > 0 ? v : Double.NaN).setAngle(angle);
    }

    private static void updateInjection(XMLStreamReader reader, Network network) {
        String id = reader.getAttributeValue(null, "id");
        double p = XmlUtil.readOptionalDoubleAttribute(reader, "p");
        double q = XmlUtil.readOptionalDoubleAttribute(reader, "q");
        Injection inj = (Injection) network.getIdentifiable(id);
        inj.getTerminal().setP(p).setQ(q);
    }

    private static void updateBranch(XMLStreamReader reader, Network network) {
        String id = reader.getAttributeValue(null, "id");
        double p1 = XmlUtil.readOptionalDoubleAttribute(reader, "p1");
        double q1 = XmlUtil.readOptionalDoubleAttribute(reader, "q1");
        double p2 = XmlUtil.readOptionalDoubleAttribute(reader, "p2");
        double q2 = XmlUtil.readOptionalDoubleAttribute(reader, "q2");
        Branch branch = (Branch) network.getIdentifiable(id);
        branch.getTerminal1().setP(p1).setQ(q1);
        branch.getTerminal2().setP(p2).setQ(q2);
    }

    public static byte[] gzip(Network network) {
        ByteArrayOutputStream bos = new ByteArrayOutputStream();
        try (GZIPOutputStream gzos = new GZIPOutputStream(bos)) {
            write(network, gzos);
        } catch (IOException e) {
            throw new UncheckedIOException(e);
        }
        return bos.toByteArray();
    }

    public static Network gunzip(byte[] networkXmlGz) {
        try (InputStream is = new GZIPInputStream(new ByteArrayInputStream(networkXmlGz))) {
            return read(is);
        } catch (IOException e) {
            throw new UncheckedIOException(e);
        }
    }

    /**
     * Deep copy of the network using XML converter.
     * @param network the network to copy
     * @return the copy of the network
     */
    public static Network copy(Network network) {
        return copy(network, ForkJoinPool.commonPool());
    }

    public static Network copy(Network network, ExecutorService executor) {
        Objects.requireNonNull(network);
        Objects.requireNonNull(executor);
        PipedOutputStream pos = new PipedOutputStream();
        try (InputStream is = new PipedInputStream(pos)) {
            executor.execute(() -> {
                try {
                    write(network, pos);
                } catch (Exception t) {
                    LOGGER.error(t.toString(), t);
                } finally {
                    try {
                        pos.close();
                    } catch (IOException e) {
                        LOGGER.error(e.toString(), e);
                    }
                }
            });
            return read(is);
        } catch (IOException e) {
            throw new UncheckedIOException(e);
        }
    }
}<|MERGE_RESOLUTION|>--- conflicted
+++ resolved
@@ -124,8 +124,8 @@
 
     static void validateWithExtensions(InputStream is) {
         List<Source> additionalSchemas = EXTENSIONS_SUPPLIER.get().getProviders().stream()
-                .map(e -> new StreamSource(e.getXsdAsStream()))
-                .collect(Collectors.toList());
+            .map(e -> new StreamSource(e.getXsdAsStream()))
+            .collect(Collectors.toList());
         validate(new StreamSource(is), additionalSchemas);
     }
 
@@ -137,12 +137,7 @@
         }
     }
 
-<<<<<<< HEAD
-    private static void writeExtensionNamespaces(Network n, ExportOptions options, XMLStreamWriter writer)
-            throws XMLStreamException {
-=======
     private static void writeExtensionNamespaces(Network n, ExportOptions options, XMLStreamWriter writer) throws XMLStreamException {
->>>>>>> 20e98dbb
         Set<String> extensionUris = new HashSet<>();
         Set<String> extensionPrefixes = new HashSet<>();
         for (String extensionName : getNetworkExtensions(n)) {
@@ -165,12 +160,7 @@
         }
     }
 
-<<<<<<< HEAD
-    private static void writeExtension(Extension<? extends Identifiable<?>> extension, NetworkXmlWriterContext context)
-            throws XMLStreamException {
-=======
     private static void writeExtension(Extension<? extends Identifiable<?>> extension, NetworkXmlWriterContext context) throws XMLStreamException {
->>>>>>> 20e98dbb
         ExtensionXmlSerializer extensionXmlSerializer = getExtensionXmlSerializer(context.getOptions(),
                 extension.getName());
         if (extensionXmlSerializer == null) {
@@ -193,11 +183,7 @@
                 ? EXTENSIONS_SUPPLIER.get().findProviderOrThrowException(extensionName)
                 : EXTENSIONS_SUPPLIER.get().findProvider(extensionName);
         if (extensionXmlSerializer == null) {
-<<<<<<< HEAD
-            LOGGER.error("No Extension XML Serializer for {}", extensionName);
-=======
             LOGGER.warn("No Extension XML Serializer for {}", extensionName);
->>>>>>> 20e98dbb
         }
         return extensionXmlSerializer;
     }
@@ -263,10 +249,7 @@
             if (!options.isSkipExtensions()) {
                 // Consider the network has been exported so its extensions will be written also
                 context.addExportedEquipment(n);
-<<<<<<< HEAD
-=======
-
->>>>>>> 20e98dbb
+
                 // write extensions
                 writeExtensions(n, context);
             }
@@ -389,7 +372,7 @@
     }
 
     private static void readExtensions(Identifiable identifiable, NetworkXmlReaderContext context,
-            Set<String> extensionNamesNotFound) throws XMLStreamException {
+                                       Set<String> extensionNamesNotFound) throws XMLStreamException {
 
         XmlUtil.readUntilEndElement(EXTENSION_ELEMENT_NAME, context.getReader(), new XmlUtil.XmlEventHandler() {
 
