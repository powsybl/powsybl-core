--- conflicted
+++ resolved
@@ -219,20 +219,11 @@
         return versionExist;
     }
 
-<<<<<<< HEAD
-    private static void writeMainAttributes(Network n, NetworkXmlWriterContext context) throws XMLStreamException {
-        XMLStreamWriter writer = context.getWriter();
-        writer.writeAttribute(ID, context.getAnonymizer().anonymizeString(n.getId()));
-        writer.writeAttribute(CASE_DATE, DateTimeFormatter.ofPattern("yyyy-MM-dd'T'HH:mm:ss.SSSXXX").format(n.getCaseDate()));
-        writer.writeAttribute(FORECAST_DISTANCE, Integer.toString(n.getForecastDistance()));
-        writer.writeAttribute(SOURCE_FORMAT, n.getSourceFormat());
-=======
     private static void writeMainAttributes(Network n, NetworkXmlWriterContext context) {
         context.getWriter().writeStringAttribute(ID, context.getAnonymizer().anonymizeString(n.getId()));
-        context.getWriter().writeStringAttribute(CASE_DATE, n.getCaseDate().toString());
-        context.getWriter().writeIntAttribute(FORECAST_DISTANCE, n.getForecastDistance());
+        context.getWriter().writeStringAttribute(CASE_DATE, DateTimeFormatter.ofPattern("yyyy-MM-dd'T'HH:mm:ss.SSSXXX").format(n.getCaseDate()));
+        context.getWriter().writeIntAttribute(FORECAST_DISTANCE, Integer.toString(n.getForecastDistance()));
         context.getWriter().writeStringAttribute(SOURCE_FORMAT, n.getSourceFormat());
->>>>>>> 17abb329
     }
 
     private static XmlWriter createXmlWriter(Network n, OutputStream os, ExportOptions options) {
@@ -651,19 +642,11 @@
         readExtensions(identifiable, context, extensionNamesImported, extensionNamesNotFound);
     }
 
-<<<<<<< HEAD
-    private static Network initNetwork(NetworkFactory networkFactory, NetworkXmlReaderContext context, XMLStreamReader reader, Network rootNetwork) {
-        String id = context.getAnonymizer().deanonymizeString(reader.getAttributeValue(null, ID));
-        ZonedDateTime date = ZonedDateTime.parse(reader.getAttributeValue(null, CASE_DATE));
-        int forecastDistance = XmlUtil.readOptionalIntegerAttribute(reader, FORECAST_DISTANCE, 0);
-        String sourceFormat = reader.getAttributeValue(null, SOURCE_FORMAT);
-=======
     private static Network initNetwork(NetworkFactory networkFactory, NetworkXmlReaderContext context, TreeDataReader reader, Network rootNetwork) {
         String id = context.getAnonymizer().deanonymizeString(reader.readStringAttribute(ID));
-        DateTime date = DateTime.parse(reader.readStringAttribute(CASE_DATE));
+        ZonedDateTime date = ZonedDateTime.parse(reader.readStringAttribute(CASE_DATE));
         int forecastDistance = reader.readIntAttribute(FORECAST_DISTANCE, 0);
         String sourceFormat = reader.readStringAttribute(SOURCE_FORMAT);
->>>>>>> 17abb329
 
         Network network;
         if (rootNetwork == null) {
