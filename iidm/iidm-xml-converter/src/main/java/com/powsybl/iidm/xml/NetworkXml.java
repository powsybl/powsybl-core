--- conflicted
+++ resolved
@@ -463,26 +463,8 @@
             IidmXmlVersion version = IidmXmlVersion.fromNamespaceURI(reader.getNamespaceURI());
             NetworkXmlReaderContext context = new NetworkXmlReaderContext(anonymizer, reader, config, version);
 
-<<<<<<< HEAD
-            String id = context.getAnonymizer().deanonymizeString(reader.getAttributeValue(null, ID));
-            DateTime date = DateTime.parse(reader.getAttributeValue(null, CASE_DATE));
-            int forecastDistance = XmlUtil.readOptionalIntegerAttribute(reader, FORECAST_DISTANCE, 0);
-            String sourceFormat = reader.getAttributeValue(null, SOURCE_FORMAT);
-
-            Network network = networkFactory.createNetwork(id, sourceFormat);
-            network.setCaseDate(date);
-            network.setForecastDistance(forecastDistance);
+            Network network = initNetwork(networkFactory, context, reader, null);
             network.getReporterContext().pushReporter(reporter);
-
-            ValidationLevel[] minValidationLevel = new ValidationLevel[1];
-            minValidationLevel[0] = ValidationLevel.STEADY_STATE_HYPOTHESIS;
-            IidmXmlUtil.runFromMinimumVersion(IidmXmlVersion.V_1_7, context, () -> minValidationLevel[0] = ValidationLevel.valueOf(reader.getAttributeValue(null, MINIMUM_VALIDATION_LEVEL)));
-
-            IidmXmlUtil.assertMinimumVersionIfNotDefault(minValidationLevel[0] != ValidationLevel.STEADY_STATE_HYPOTHESIS, NETWORK_ROOT_ELEMENT_NAME, MINIMUM_VALIDATION_LEVEL, IidmXmlUtil.ErrorMessage.NOT_SUPPORTED, IidmXmlVersion.V_1_7, context);
-            network.setMinimumAcceptableValidationLevel(minValidationLevel[0]);
-=======
-            Network network = initNetwork(networkFactory, context, reader, null);
->>>>>>> 965a4151
 
             if (!config.withNoExtension()) {
                 context.buildExtensionNamespaceUriList(EXTENSIONS_SUPPLIER.get().getProviders().stream());
@@ -493,28 +475,29 @@
             Deque<Network> networks = new ArrayDeque<>(2);
             networks.push(network);
 
-<<<<<<< HEAD
             Reporter validationReporter = reporter.createSubReporter("validationWarnings", "Validation warnings");
-            XmlUtil.readUntilEndElement(NETWORK_ROOT_ELEMENT_NAME, reader, () -> {
-                switch (reader.getLocalName()) {
-                    case AliasesXml.ALIAS:
-                        IidmXmlUtil.assertMinimumVersion(NETWORK_ROOT_ELEMENT_NAME, AliasesXml.ALIAS, IidmXmlUtil.ErrorMessage.NOT_SUPPORTED, IidmXmlVersion.V_1_3, context);
-                        AliasesXml.read(network, context);
-                        break;
-
-                    case PropertiesXml.PROPERTY:
-                        PropertiesXml.read(network, context);
-                        break;
-=======
             XmlUtil.readUntilEndElement(NETWORK_ROOT_ELEMENT_NAME, reader,
-                () -> readElements(networks, networkFactory, reader, context, extensionNamesNotFound));
->>>>>>> 965a4151
-
-            checkExtensionsNotFound(context, extensionNamesNotFound);
-
-            context.getEndTasks().forEach(Runnable::run);
+                () -> readElements(networks, networkFactory, reader, context, extensionNamesImported, extensionNamesNotFound));
+
+            if (!extensionNamesImported.isEmpty()) {
+                Reporter importedExtensionReporter = reporter.createSubReporter("importedExtensions", "Imported extensions");
+                logExtensionsImported(importedExtensionReporter, extensionNamesImported);
+            }
+            if (!extensionNamesNotFound.isEmpty()) {
+                Reporter extensionsNotFoundReporter = reporter.createSubReporter("extensionsNotFound", "Not found extensions");
+                checkExtensionsNotFound(context, extensionNamesNotFound);
+                logExtensionsNotFound(extensionsNotFoundReporter, extensionNamesNotFound);
+            }
+
+            context.executeEndTasks(network, validationReporter);
+
+            if (validationReporter.getReports() == null || validationReporter.getReports().isEmpty()) {
+                reporter.removeSubReporter(validationReporter);
+            }
+
             reader.close();
             XmlUtil.gcXmlInputFactory(XML_INPUT_FACTORY_SUPPLIER.get());
+            network.getReporterContext().popReporter();
             return network;
         } catch (XMLStreamException e) {
             throw new UncheckedXmlStreamException(e);
@@ -522,19 +505,19 @@
     }
 
     private static void readElements(Deque<Network> networks, NetworkFactory networkFactory, XMLStreamReader reader, NetworkXmlReaderContext context,
-                                     Set<String> extensionNamesNotFound) throws XMLStreamException {
+                                     Set<String> extensionNamesImported, Set<String> extensionNamesNotFound) throws XMLStreamException {
         String localName = reader.getLocalName();
         switch (localName) {
             case AliasesXml.ALIAS -> checkSupportedAndReadAlias(networks.peek(), context);
             case PropertiesXml.PROPERTY -> PropertiesXml.read(networks.peek(), context);
-            case NETWORK_ROOT_ELEMENT_NAME -> checkSupportedAndReadSubnetwork(networks, networkFactory, reader, context, extensionNamesNotFound);
+            case NETWORK_ROOT_ELEMENT_NAME -> checkSupportedAndReadSubnetwork(networks, networkFactory, reader, context, extensionNamesImported, extensionNamesNotFound);
             case VoltageLevelXml.ROOT_ELEMENT_NAME -> checkSupportedAndReadVoltageLevel(context, networks);
             case SubstationXml.ROOT_ELEMENT_NAME -> SubstationXml.INSTANCE.read(networks.peek(), context);
             case LineXml.ROOT_ELEMENT_NAME -> LineXml.INSTANCE.read(networks.peek(), context);
             case TieLineXml.ROOT_ELEMENT_NAME -> TieLineXml.INSTANCE.read(networks.peek(), context);
             case HvdcLineXml.ROOT_ELEMENT_NAME -> HvdcLineXml.INSTANCE.read(networks.peek(), context);
             case VOLTAGE_ANGLE_LIMIT_ELEMENT_NAME -> VoltageAngleLimitXml.read(networks.peek(), context);
-            case EXTENSION_ELEMENT_NAME -> findExtendableAndReadExtension(networks.peek(), reader, context, extensionNamesNotFound);
+            case EXTENSION_ELEMENT_NAME -> findExtendableAndReadExtension(networks.peek(), reader, context, extensionNamesImported, extensionNamesNotFound);
             default -> throw new IllegalStateException();
         }
     }
@@ -544,7 +527,8 @@
         AliasesXml.read(network, context);
     }
 
-    private static void checkSupportedAndReadSubnetwork(Deque<Network> networks, NetworkFactory networkFactory, XMLStreamReader reader, NetworkXmlReaderContext context, Set<String> extensionNamesNotFound) throws XMLStreamException {
+    private static void checkSupportedAndReadSubnetwork(Deque<Network> networks, NetworkFactory networkFactory, XMLStreamReader reader, NetworkXmlReaderContext context,
+                                                        Set<String> extensionNamesImported, Set<String> extensionNamesNotFound) throws XMLStreamException {
         IidmXmlUtil.assertMinimumVersion(NETWORK_ROOT_ELEMENT_NAME, NETWORK_ROOT_ELEMENT_NAME,
                 IidmXmlUtil.ErrorMessage.NOT_SUPPORTED, IidmXmlVersion.V_1_11, context);
         if (networks.size() > 1) {
@@ -555,7 +539,7 @@
         networks.push(subnetwork);
         // Read subnetwork content
         XmlUtil.readUntilEndElement(NETWORK_ROOT_ELEMENT_NAME, reader,
-                () -> readElements(networks, networkFactory, reader, context, extensionNamesNotFound));
+                () -> readElements(networks, networkFactory, reader, context, extensionNamesImported, extensionNamesNotFound));
         // Pop the subnetwork. We will now work with its parent.
         networks.pop();
     }
@@ -566,31 +550,21 @@
         VoltageLevelXml.INSTANCE.read(networks.peek(), context);
     }
 
-    private static void findExtendableAndReadExtension(Network network, XMLStreamReader reader, NetworkXmlReaderContext context, Set<String> extensionNamesNotFound) throws XMLStreamException {
+    private static void findExtendableAndReadExtension(Network network, XMLStreamReader reader, NetworkXmlReaderContext context,
+                                                       Set<String> extensionNamesImported, Set<String> extensionNamesNotFound) throws XMLStreamException {
         String id2 = context.getAnonymizer().deanonymizeString(reader.getAttributeValue(null, "id"));
         Identifiable identifiable = network.getIdentifiable(id2);
         if (identifiable == null) {
             throw new PowsyblException("Identifiable " + id2 + " not found");
         }
-        readExtensions(identifiable, context, extensionNamesNotFound);
-    }
-
-<<<<<<< HEAD
-                    case EXTENSION_ELEMENT_NAME:
-                        String id2 = context.getAnonymizer().deanonymizeString(reader.getAttributeValue(null, "id"));
-                        Identifiable identifiable = network.getIdentifiable(id2);
-                        if (identifiable == null) {
-                            throw new PowsyblException("Identifiable " + id2 + " not found");
-                        }
-                        readExtensions(identifiable, context, extensionNamesImported, extensionNamesNotFound);
-                        break;
-=======
+        readExtensions(identifiable, context, extensionNamesImported, extensionNamesNotFound);
+    }
+
     private static Network initNetwork(NetworkFactory networkFactory, NetworkXmlReaderContext context, XMLStreamReader reader, Network rootNetwork) {
         String id = context.getAnonymizer().deanonymizeString(reader.getAttributeValue(null, ID));
         DateTime date = DateTime.parse(reader.getAttributeValue(null, CASE_DATE));
         int forecastDistance = XmlUtil.readOptionalIntegerAttribute(reader, FORECAST_DISTANCE, 0);
         String sourceFormat = reader.getAttributeValue(null, SOURCE_FORMAT);
->>>>>>> 965a4151
 
         Network network;
         if (rootNetwork == null) {
@@ -601,32 +575,6 @@
         network.setCaseDate(date);
         network.setForecastDistance(forecastDistance);
 
-<<<<<<< HEAD
-            if (!extensionNamesImported.isEmpty()) {
-                Reporter importedExtensionReporter = reporter.createSubReporter("importedExtensions", "Imported extensions");
-                logExtensionsImported(importedExtensionReporter, extensionNamesImported);
-
-            }
-            if (!extensionNamesNotFound.isEmpty()) {
-                Reporter extensionsNotFoundReporter = reporter.createSubReporter("extensionsNotFound", "Not found extensions");
-                checkExtensionsNotFound(context, extensionNamesNotFound);
-                logExtensionsNotFound(extensionsNotFoundReporter, extensionNamesNotFound);
-            }
-
-            context.executeEndTasks(network, validationReporter);
-
-            if (validationReporter.getReports() == null || validationReporter.getReports().isEmpty()) {
-                reporter.removeSubReporter(validationReporter);
-            }
-
-            reader.close();
-            XmlUtil.gcXmlInputFactory(XML_INPUT_FACTORY_SUPPLIER.get());
-            network.getReporterContext().popReporter();
-            return network;
-        } catch (XMLStreamException e) {
-            throw new UncheckedXmlStreamException(e);
-        }
-=======
         ValidationLevel[] minValidationLevel = new ValidationLevel[1];
         minValidationLevel[0] = ValidationLevel.STEADY_STATE_HYPOTHESIS;
         IidmXmlUtil.runFromMinimumVersion(IidmXmlVersion.V_1_7, context, () -> minValidationLevel[0] = ValidationLevel.valueOf(reader.getAttributeValue(null, MINIMUM_VALIDATION_LEVEL)));
@@ -634,7 +582,6 @@
         IidmXmlUtil.assertMinimumVersionIfNotDefault(minValidationLevel[0] != ValidationLevel.STEADY_STATE_HYPOTHESIS, NETWORK_ROOT_ELEMENT_NAME, MINIMUM_VALIDATION_LEVEL, IidmXmlUtil.ErrorMessage.NOT_SUPPORTED, IidmXmlVersion.V_1_7, context);
         network.setMinimumAcceptableValidationLevel(minValidationLevel[0]);
         return network;
->>>>>>> 965a4151
     }
 
     private static void logExtensionsImported(Reporter reporter, Set<String> extensionNamesImported) {
@@ -694,6 +641,7 @@
 
     private static void readExtensions(Identifiable identifiable, NetworkXmlReaderContext context, Set<String> extensionNamesImported,
                                        Set<String> extensionNamesNotFound) throws XMLStreamException {
+
         XmlUtil.readUntilEndElementWithDepth(EXTENSION_ELEMENT_NAME, context.getReader(), elementDepth -> {
             // extensions root elements are nested directly in 'extension' element, so there is no need
             // to check for an extension to exist if depth is greater than zero. Furthermore in case of
