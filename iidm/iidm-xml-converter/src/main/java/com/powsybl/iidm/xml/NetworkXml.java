--- conflicted
+++ resolved
@@ -135,11 +135,7 @@
         }
     }
 
-<<<<<<< HEAD
-    private static void writeExtensionNamespaces(Network n, ExportOptions options, TreeDataWriter writer) {
-=======
-    private static void writeExtensionNamespaces(Network n, NetworkXmlWriterContext context) throws XMLStreamException {
->>>>>>> 82068bb9
+    private static void writeExtensionNamespaces(Network n, TreeDataWriter writer) {
         Set<String> extensionUris = new HashSet<>();
         Set<String> extensionPrefixes = new HashSet<>();
         // Get the list of the serializers needed to export the current network
@@ -163,12 +159,7 @@
             } else {
                 extensionPrefixes.add(extensionXmlSerializer.getNamespacePrefix());
             }
-<<<<<<< HEAD
             writer.writeNamespace(extensionXmlSerializer.getNamespacePrefix(), namespaceUri);
-=======
-            context.getWriter().setPrefix(extensionXmlSerializer.getNamespacePrefix(), namespaceUri);
-            context.getWriter().writeNamespace(extensionXmlSerializer.getNamespacePrefix(), namespaceUri);
->>>>>>> 82068bb9
         }
     }
 
@@ -221,14 +212,9 @@
                 .orElseGet(extensionXmlSerializer::getNamespaceUri);
     }
 
-<<<<<<< HEAD
-    private static void writeExtensions(Network n, NetworkXmlWriterContext context, ExportOptions options) {
+    private static void writeExtensions(Network n, NetworkXmlWriterContext context) {
         context.getWriter().writeStartNodes("extensions");
-        for (Identifiable<?> identifiable : IidmXmlUtil.sorted(n.getIdentifiables(), options)) {
-=======
-    private static void writeExtensions(Network n, NetworkXmlWriterContext context) throws XMLStreamException {
         for (Identifiable<?> identifiable : IidmXmlUtil.sorted(n.getIdentifiables(), context.getOptions())) {
->>>>>>> 82068bb9
             if (!context.isExportedEquipment(identifiable)) {
                 continue;
             }
@@ -237,15 +223,9 @@
                     .collect(Collectors.toList());
 
             if (!extensions.isEmpty()) {
-<<<<<<< HEAD
                 context.getWriter().writeStartNode(context.getVersion().getNamespaceURI(n.getValidationLevel() == ValidationLevel.STEADY_STATE_HYPOTHESIS), EXTENSION_ELEMENT_NAME);
                 context.getWriter().writeStringAttribute(ID, context.getAnonymizer().anonymizeString(identifiable.getId()));
-                for (Extension<? extends Identifiable<?>> extension : IidmXmlUtil.sortedExtensions(extensions, options)) {
-=======
-                context.getWriter().writeStartElement(context.getVersion().getNamespaceURI(n.getValidationLevel() == ValidationLevel.STEADY_STATE_HYPOTHESIS), EXTENSION_ELEMENT_NAME);
-                context.getWriter().writeAttribute(ID, context.getAnonymizer().anonymizeString(identifiable.getId()));
                 for (Extension<? extends Identifiable<?>> extension : IidmXmlUtil.sortedExtensions(extensions, context.getOptions())) {
->>>>>>> 82068bb9
                     writeExtension(extension, context);
                 }
                 context.getWriter().writeEndNode();
@@ -271,7 +251,6 @@
         return versionExist;
     }
 
-<<<<<<< HEAD
     private static XmlWriter initializeXmlWriter(OutputStream os, ExportOptions options) {
         try {
             XMLStreamWriter writer = XmlUtil.initializeWriter(options.isIndent(), INDENT, os, options.getCharset());
@@ -295,57 +274,21 @@
     }
 
     private static void writeBaseNetwork(Network n, NetworkXmlWriterContext context) {
-        context.getWriter().writeStringAttribute(ID, n.getId());
+        context.getWriter().writeStringAttribute(ID, context.getAnonymizer().anonymizeString(n.getId()));
         context.getWriter().writeStringAttribute(CASE_DATE, n.getCaseDate().toString());
         context.getWriter().writeIntAttribute(FORECAST_DISTANCE, n.getForecastDistance());
         context.getWriter().writeStringAttribute(SOURCE_FORMAT, n.getSourceFormat());
 
         IidmXmlUtil.runFromMinimumVersion(IidmXmlVersion.V_1_7, context, () -> context.getWriter().writeEnumAttribute(MINIMUM_VALIDATION_LEVEL, n.getValidationLevel()));
 
-        // Consider the network has been exported so its extensions will be written also
-        context.addExportedEquipment(n);
-=======
-    private static void writeMainAttributes(Network n, NetworkXmlWriterContext context) throws XMLStreamException {
-        XMLStreamWriter writer = context.getWriter();
-        writer.writeAttribute(ID, context.getAnonymizer().anonymizeString(n.getId()));
-        writer.writeAttribute(CASE_DATE, n.getCaseDate().toString());
-        writer.writeAttribute(FORECAST_DISTANCE, Integer.toString(n.getForecastDistance()));
-        writer.writeAttribute(SOURCE_FORMAT, n.getSourceFormat());
-    }
-
-    private static void writeRootElement(Network n, NetworkXmlWriterContext context) throws XMLStreamException {
-        ExportOptions options = context.getOptions();
-        IidmXmlVersion version = options.getVersion() == null ? CURRENT_IIDM_XML_VERSION : IidmXmlVersion.of(options.getVersion(), ".");
-        String namespaceUri = version.getNamespaceURI(n.getValidationLevel() == ValidationLevel.STEADY_STATE_HYPOTHESIS);
-        IidmXmlUtil.assertMinimumVersionIfNotDefault(n.getValidationLevel() != ValidationLevel.STEADY_STATE_HYPOTHESIS, NETWORK_ROOT_ELEMENT_NAME, MINIMUM_VALIDATION_LEVEL, IidmXmlUtil.ErrorMessage.NOT_SUPPORTED, IidmXmlVersion.V_1_7, version);
-
-        context.getWriter().setPrefix(IIDM_PREFIX, namespaceUri);
-        context.getWriter().writeStartElement(namespaceUri, NETWORK_ROOT_ELEMENT_NAME);
-        context.getWriter().writeNamespace(IIDM_PREFIX, namespaceUri);
-        if (!options.withNoExtension()) {
-            writeExtensionNamespaces(n, context);
-        }
-        writeMainAttributes(n, context);
-    }
-
-    private static void writeBaseNetwork(Network n, NetworkXmlWriterContext context) throws XMLStreamException {
-        IidmXmlUtil.runFromMinimumVersion(IidmXmlVersion.V_1_7, context, () -> context.getWriter().writeAttribute(MINIMUM_VALIDATION_LEVEL, n.getValidationLevel().toString()));
->>>>>>> 82068bb9
-
         AliasesXml.write(n, NETWORK_ROOT_ELEMENT_NAME, context);
         PropertiesXml.write(n, context);
 
         writeVoltageLevels(n, context);
         writeSubstations(n, context);
-<<<<<<< HEAD
-        writeTransformers(context.getFilter(), n, context);
-        writeLines(context.getFilter(), n, context);
-        writeHvdcLines(context.getFilter(), n, context);
-=======
         writeTransformers(n, context);
         writeLines(n, context);
         writeHvdcLines(n, context);
->>>>>>> 82068bb9
     }
 
     private static void writeVoltageLevels(Network n, NetworkXmlWriterContext context) {
@@ -368,13 +311,9 @@
         context.getWriter().writeEndNodes();
     }
 
-<<<<<<< HEAD
-    private static void writeTransformers(BusFilter filter, Network n, NetworkXmlWriterContext context) {
+    private static void writeTransformers(Network n, NetworkXmlWriterContext context) {
+        BusFilter filter = context.getFilter();
         context.getWriter().writeStartNodes("twoWindingsTransformers");
-=======
-    private static void writeTransformers(Network n, NetworkXmlWriterContext context) throws XMLStreamException {
-        BusFilter filter = context.getFilter();
->>>>>>> 82068bb9
         for (TwoWindingsTransformer twt : IidmXmlUtil.sorted(n.getTwoWindingsTransformers(), context.getOptions())) {
             if (twt.getSubstation().isEmpty() && filter.test(twt)) {
                 IidmXmlUtil.assertMinimumVersion(NETWORK_ROOT_ELEMENT_NAME, TwoWindingsTransformerXml.ROOT_ELEMENT_NAME,
@@ -395,13 +334,9 @@
         context.getWriter().writeEndNodes();
     }
 
-<<<<<<< HEAD
-    private static void writeLines(BusFilter filter, Network n, NetworkXmlWriterContext context) {
+    private static void writeLines(Network n, NetworkXmlWriterContext context) {
+        BusFilter filter = context.getFilter();
         context.getWriter().writeStartNodes("lines");
-=======
-    private static void writeLines(Network n, NetworkXmlWriterContext context) throws XMLStreamException {
-        BusFilter filter = context.getFilter();
->>>>>>> 82068bb9
         for (Line l : IidmXmlUtil.sorted(n.getLines(), context.getOptions())) {
             if (!filter.test(l)) {
                 continue;
@@ -415,13 +350,9 @@
         context.getWriter().writeEndNodes();
     }
 
-<<<<<<< HEAD
-    private static void writeHvdcLines(BusFilter filter, Network n, NetworkXmlWriterContext context) {
+    private static void writeHvdcLines(Network n, NetworkXmlWriterContext context) {
+        BusFilter filter = context.getFilter();
         context.getWriter().writeStartNodes("hvdcLines");
-=======
-    private static void writeHvdcLines(Network n, NetworkXmlWriterContext context) throws XMLStreamException {
-        BusFilter filter = context.getFilter();
->>>>>>> 82068bb9
         for (HvdcLine l : IidmXmlUtil.sorted(n.getHvdcLines(), context.getOptions())) {
             if (!filter.test(l.getConverterStation1()) || !filter.test(l.getConverterStation2())) {
                 continue;
@@ -443,7 +374,6 @@
     }
 
     public static Anonymizer write(Network n, ExportOptions options, OutputStream os) {
-<<<<<<< HEAD
         try (TreeDataWriter writer = createTreeDataWriter(options, os)) {
             IidmXmlVersion version = options.getVersion() == null ? CURRENT_IIDM_XML_VERSION : IidmXmlVersion.of(options.getVersion(), ".");
             String namespaceUri = version.getNamespaceURI(n.getValidationLevel() == ValidationLevel.STEADY_STATE_HYPOTHESIS);
@@ -451,26 +381,15 @@
             writer.writeStartNode(namespaceUri, NETWORK_ROOT_ELEMENT_NAME);
             writer.writeNamespace(IIDM_PREFIX, namespaceUri);
             if (!options.withNoExtension()) {
-                writeExtensionNamespaces(n, options, writer);
+                writeExtensionNamespaces(n, writer);
             }
             BusFilter filter = BusFilter.create(n, options);
             Anonymizer anonymizer = options.isAnonymized() ? new SimpleAnonymizer() : null;
             NetworkXmlWriterContext context = new NetworkXmlWriterContext(anonymizer, writer, options, filter, version, n.getValidationLevel() == ValidationLevel.STEADY_STATE_HYPOTHESIS);
             writeBaseNetwork(n, context);
             // write extensions
-            writeExtensions(n, context, options);
+            writeExtensions(n, context);
             context.getWriter().writeEndNode();
-=======
-        try {
-            XMLStreamWriter writer = XmlUtil.initializeWriter(options.isIndent(), INDENT, os, options.getCharset());
-            NetworkXmlWriterContext context = createContext(n, options, writer);
-            writeRootElement(n, context);
-            writeBaseNetwork(n, context);
-            writeExtensions(n, context);
-            context.getWriter().writeEndElement();
-            context.getWriter().writeEndDocument();
-            context.getWriter().close();
->>>>>>> 82068bb9
             return context.getAnonymizer();
         }
     }
@@ -540,28 +459,7 @@
                 state = xmlReader.next();
             }
 
-<<<<<<< HEAD
             IidmXmlVersion version = IidmXmlVersion.fromNamespaceURI(xmlReader.getNamespaceURI());
-=======
-            IidmXmlVersion version = IidmXmlVersion.fromNamespaceURI(reader.getNamespaceURI());
-            NetworkXmlReaderContext context = new NetworkXmlReaderContext(anonymizer, reader, config, version);
-
-            String id = context.getAnonymizer().deanonymizeString(reader.getAttributeValue(null, ID));
-            DateTime date = DateTime.parse(reader.getAttributeValue(null, CASE_DATE));
-            int forecastDistance = XmlUtil.readOptionalIntegerAttribute(reader, FORECAST_DISTANCE, 0);
-            String sourceFormat = reader.getAttributeValue(null, SOURCE_FORMAT);
-
-            Network network = networkFactory.createNetwork(id, sourceFormat);
-            network.setCaseDate(date);
-            network.setForecastDistance(forecastDistance);
-
-            ValidationLevel[] minValidationLevel = new ValidationLevel[1];
-            minValidationLevel[0] = ValidationLevel.STEADY_STATE_HYPOTHESIS;
-            IidmXmlUtil.runFromMinimumVersion(IidmXmlVersion.V_1_7, context, () -> minValidationLevel[0] = ValidationLevel.valueOf(reader.getAttributeValue(null, MINIMUM_VALIDATION_LEVEL)));
-
-            IidmXmlUtil.assertMinimumVersionIfNotDefault(minValidationLevel[0] != ValidationLevel.STEADY_STATE_HYPOTHESIS, NETWORK_ROOT_ELEMENT_NAME, MINIMUM_VALIDATION_LEVEL, IidmXmlUtil.ErrorMessage.NOT_SUPPORTED, IidmXmlVersion.V_1_7, context);
-            network.setMinimumAcceptableValidationLevel(minValidationLevel[0]);
->>>>>>> 82068bb9
 
             Set<String> extensionsNamespaceUri = new HashSet<>();
             if (!config.withNoExtension()) {
@@ -570,70 +468,7 @@
                         .forEach(e -> extensionsNamespaceUri.add(xmlReader.getNamespaceURI(e.getNamespacePrefix())));
             }
 
-<<<<<<< HEAD
             TreeDataReader reader = new XmlReader(xmlReader);
-=======
-            Set<String> extensionNamesNotFound = new TreeSet<>();
-
-            XmlUtil.readUntilEndElement(NETWORK_ROOT_ELEMENT_NAME, reader, () -> {
-                switch (reader.getLocalName()) {
-                    case AliasesXml.ALIAS:
-                        IidmXmlUtil.assertMinimumVersion(NETWORK_ROOT_ELEMENT_NAME, AliasesXml.ALIAS, IidmXmlUtil.ErrorMessage.NOT_SUPPORTED, IidmXmlVersion.V_1_3, context);
-                        AliasesXml.read(network, context);
-                        break;
-
-                    case PropertiesXml.PROPERTY:
-                        PropertiesXml.read(network, context);
-                        break;
-
-                    case VoltageLevelXml.ROOT_ELEMENT_NAME:
-                        IidmXmlUtil.assertMinimumVersion(NETWORK_ROOT_ELEMENT_NAME, VoltageLevelXml.ROOT_ELEMENT_NAME,
-                                IidmXmlUtil.ErrorMessage.NOT_SUPPORTED, IidmXmlVersion.V_1_6, context);
-                        VoltageLevelXml.INSTANCE.read(network, context);
-                        break;
-
-                    case SubstationXml.ROOT_ELEMENT_NAME:
-                        SubstationXml.INSTANCE.read(network, context);
-                        break;
-
-                    case TwoWindingsTransformerXml.ROOT_ELEMENT_NAME:
-                        IidmXmlUtil.assertMinimumVersion(NETWORK_ROOT_ELEMENT_NAME, TwoWindingsTransformerXml.ROOT_ELEMENT_NAME,
-                                IidmXmlUtil.ErrorMessage.NOT_SUPPORTED, IidmXmlVersion.V_1_6, context);
-                        TwoWindingsTransformerXml.INSTANCE.read(network, context);
-                        break;
-
-                    case ThreeWindingsTransformerXml.ROOT_ELEMENT_NAME:
-                        IidmXmlUtil.assertMinimumVersion(NETWORK_ROOT_ELEMENT_NAME, ThreeWindingsTransformerXml.ROOT_ELEMENT_NAME,
-                                IidmXmlUtil.ErrorMessage.NOT_SUPPORTED, IidmXmlVersion.V_1_6, context);
-                        ThreeWindingsTransformerXml.INSTANCE.read(network, context);
-                        break;
-
-                    case LineXml.ROOT_ELEMENT_NAME:
-                        LineXml.INSTANCE.read(network, context);
-                        break;
-
-                    case TieLineXml.ROOT_ELEMENT_NAME:
-                        TieLineXml.INSTANCE.read(network, context);
-                        break;
-
-                    case HvdcLineXml.ROOT_ELEMENT_NAME:
-                        HvdcLineXml.INSTANCE.read(network, context);
-                        break;
-
-                    case EXTENSION_ELEMENT_NAME:
-                        String id2 = context.getAnonymizer().deanonymizeString(reader.getAttributeValue(null, "id"));
-                        Identifiable identifiable = network.getIdentifiable(id2);
-                        if (identifiable == null) {
-                            throw new PowsyblException("Identifiable " + id2 + " not found");
-                        }
-                        readExtensions(identifiable, context, extensionNamesNotFound);
-                        break;
-
-                    default:
-                        throw new IllegalStateException();
-                }
-            });
->>>>>>> 82068bb9
 
             Network network = read(reader, config, anonymizer, networkFactory, version, extensionsNamespaceUri);
 
@@ -648,7 +483,7 @@
 
     public static Network read(TreeDataReader reader, ImportOptions config, Anonymizer anonymizer,
                                NetworkFactory networkFactory, IidmXmlVersion version, Set<String> extensionsNamespaceUri) {
-        String id = reader.readStringAttribute(ID);
+        String id = context.getAnonymizer().deanonymizeString(reader.readStringAttribute(ID));
         DateTime date = DateTime.parse(reader.readStringAttribute(CASE_DATE));
         int forecastDistance = reader.readIntAttribute(FORECAST_DISTANCE, 0);
         String sourceFormat = reader.readStringAttribute(SOURCE_FORMAT);
@@ -722,10 +557,10 @@
                     readExtensions(identifiable, context, extensionNamesNotFound);
                     break;
 
-                default:
-                    throw new AssertionError();
-            }
-        });
+                    default:
+                        throw new IllegalStateException();
+                }
+            });
 
         checkExtensionsNotFound(context, extensionNamesNotFound);
 
@@ -806,55 +641,10 @@
 
     public static void update(Network network, InputStream is) {
         try {
-<<<<<<< HEAD
             XMLStreamReader xmlReader = XML_INPUT_FACTORY_SUPPLIER.get().createXMLStreamReader(is);
             xmlReader.next();
 
             update(network, new XmlReader(xmlReader));
-=======
-            XMLStreamReader reader = XML_INPUT_FACTORY_SUPPLIER.get().createXMLStreamReader(is);
-            reader.next();
-
-            final VoltageLevel[] vl = new VoltageLevel[1];
-
-            XmlUtil.readUntilEndElement(NETWORK_ROOT_ELEMENT_NAME, reader, () -> {
-
-                switch (reader.getLocalName()) {
-                    case VoltageLevelXml.ROOT_ELEMENT_NAME:
-                        updateVoltageLevel(reader, network, vl);
-                        break;
-
-                    case BusXml.ROOT_ELEMENT_NAME:
-                        updateBus(reader, vl);
-                        break;
-
-                    case GeneratorXml.ROOT_ELEMENT_NAME:
-                    case BatteryXml.ROOT_ELEMENT_NAME:
-                    case LoadXml.ROOT_ELEMENT_NAME:
-                    case ShuntXml.ROOT_ELEMENT_NAME:
-                    case DanglingLineXml.ROOT_ELEMENT_NAME:
-                    case LccConverterStationXml.ROOT_ELEMENT_NAME:
-                    case VscConverterStationXml.ROOT_ELEMENT_NAME:
-                        updateInjection(reader, network);
-                        break;
-
-                    case LineXml.ROOT_ELEMENT_NAME:
-                    case TwoWindingsTransformerXml.ROOT_ELEMENT_NAME:
-                        updateBranch(reader, network);
-                        break;
-
-                    case HvdcLineXml.ROOT_ELEMENT_NAME:
-                        // Nothing to do
-                        break;
-
-                    case ThreeWindingsTransformerXml.ROOT_ELEMENT_NAME:
-                        throw new IllegalStateException();
-
-                    default:
-                        throw new IllegalStateException("Unexpected element: " + reader.getLocalName());
-                }
-            });
->>>>>>> 82068bb9
         } catch (XMLStreamException e) {
             throw new UncheckedXmlStreamException(e);
         }
@@ -894,10 +684,10 @@
                     break;
 
                 case ThreeWindingsTransformerXml.ROOT_ELEMENT_NAME:
-                    throw new AssertionError();
+                    throw new IllegalStateException();
 
                 default:
-                    throw new AssertionError("Unexpected element: " + reader.getNodeName());
+                    throw new IllegalStateException("Unexpected element: " + reader.getNodeName());
             }
         });
     }
