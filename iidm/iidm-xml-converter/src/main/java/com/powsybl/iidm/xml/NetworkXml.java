--- conflicted
+++ resolved
@@ -16,17 +16,13 @@
 import com.powsybl.commons.extensions.Extension;
 import com.powsybl.commons.extensions.ExtensionProviders;
 import com.powsybl.commons.extensions.ExtensionXmlSerializer;
-<<<<<<< HEAD
-import com.powsybl.commons.reporter.Reporter;
-import com.powsybl.commons.xml.XmlUtil;
-=======
 import com.powsybl.commons.io.TreeDataReader;
 import com.powsybl.commons.io.TreeDataWriter;
 import com.powsybl.commons.json.JsonReader;
 import com.powsybl.commons.json.JsonWriter;
+import com.powsybl.commons.reporter.Reporter;
 import com.powsybl.commons.xml.XmlReader;
 import com.powsybl.commons.xml.XmlWriter;
->>>>>>> c52428ca
 import com.powsybl.iidm.network.*;
 import com.powsybl.iidm.xml.anonymizer.Anonymizer;
 import com.powsybl.iidm.xml.anonymizer.SimpleAnonymizer;
@@ -503,56 +499,9 @@
         return read(is, config, anonymizer, NetworkFactory.findDefault(), Reporter.NO_OP);
     }
 
-<<<<<<< HEAD
     public static Network read(InputStream is, ImportOptions config, Anonymizer anonymizer, NetworkFactory networkFactory, Reporter reporter) {
-        Objects.requireNonNull(reporter);
-
-        try {
-            XMLStreamReader reader = XML_INPUT_FACTORY_SUPPLIER.get().createXMLStreamReader(is);
-            int state = reader.next();
-            while (state == XMLStreamConstants.COMMENT) {
-                state = reader.next();
-            }
-
-            IidmXmlVersion version = IidmXmlVersion.fromNamespaceURI(reader.getNamespaceURI());
-            NetworkXmlReaderContext context = new NetworkXmlReaderContext(anonymizer, reader, config, version);
-
-            Network network = initNetwork(networkFactory, context, reader, null);
-            network.getReporterContext().pushReporter(reporter);
-
-            if (!config.withNoExtension()) {
-                context.buildExtensionNamespaceUriList(EXTENSIONS_SUPPLIER.get().getProviders().stream());
-            }
-
-            Set<String> extensionNamesImported = new TreeSet<>();
-            Set<String> extensionNamesNotFound = new TreeSet<>();
-            Deque<Network> networks = new ArrayDeque<>(2);
-            networks.push(network);
-
-            Reporter validationReporter = reporter.createSubReporter("validationWarnings", "Validation warnings");
-            XmlUtil.readUntilEndElement(NETWORK_ROOT_ELEMENT_NAME, reader,
-                () -> readElements(networks, networkFactory, reader, context, extensionNamesImported, extensionNamesNotFound));
-
-            if (!extensionNamesImported.isEmpty()) {
-                Reporter importedExtensionReporter = reporter.createSubReporter("importedExtensions", "Imported extensions");
-                logExtensionsImported(importedExtensionReporter, extensionNamesImported);
-            }
-            if (!extensionNamesNotFound.isEmpty()) {
-                Reporter extensionsNotFoundReporter = reporter.createSubReporter("extensionsNotFound", "Not found extensions");
-                checkExtensionsNotFound(context, extensionNamesNotFound);
-                logExtensionsNotFound(extensionsNotFoundReporter, extensionNamesNotFound);
-            }
-
-            context.executeEndTasks(network, validationReporter);
-
-            reader.close();
-            XmlUtil.gcXmlInputFactory(XML_INPUT_FACTORY_SUPPLIER.get());
-            network.getReporterContext().popReporter();
-            return network;
-=======
-    public static Network read(InputStream is, ImportOptions config, Anonymizer anonymizer, NetworkFactory networkFactory) {
         try (TreeDataReader reader = createTreeDataReader(is, config)) {
-            return read(reader, config, anonymizer, networkFactory);
+            return read(reader, config, anonymizer, networkFactory, reporter);
         }
     }
 
@@ -574,21 +523,11 @@
     private static TreeDataReader createXmlReader(InputStream is, ImportOptions config) {
         try {
             return new XmlReader(is, getNamespaceVersionMap(), config.withNoExtension() ? Collections.emptyList() : EXTENSIONS_SUPPLIER.get().getProviders());
->>>>>>> c52428ca
         } catch (XMLStreamException e) {
             throw new UncheckedXmlStreamException(e);
         }
     }
 
-<<<<<<< HEAD
-    private static void readElements(Deque<Network> networks, NetworkFactory networkFactory, XMLStreamReader reader, NetworkXmlReaderContext context,
-                                     Set<String> extensionNamesImported, Set<String> extensionNamesNotFound) throws XMLStreamException {
-        String localName = reader.getLocalName();
-        switch (localName) {
-            case AliasesXml.ALIAS -> checkSupportedAndReadAlias(networks.peek(), context);
-            case PropertiesXml.PROPERTY -> PropertiesXml.read(networks.peek(), context);
-            case NETWORK_ROOT_ELEMENT_NAME -> checkSupportedAndReadSubnetwork(networks, networkFactory, reader, context, extensionNamesImported, extensionNamesNotFound);
-=======
     private static Map<String, String> createArrayNameToSingleNameMap(ImportOptions config) {
         Map<String, String> basicMap = Map.ofEntries(
                 Map.entry(NETWORK_ARRAY_ELEMENT_NAME, NETWORK_ROOT_ELEMENT_NAME),
@@ -649,26 +588,19 @@
     }
 
     private static void readNetworkElement(String elementName, Deque<Network> networks, NetworkFactory networkFactory, NetworkXmlReaderContext context,
-                                           Set<String> extensionNamesNotFound) {
+                                           Set<String> extensionNamesImported, Set<String> extensionNamesNotFound) {
         switch (elementName) {
             case AliasesXml.ROOT_ELEMENT_NAME -> checkSupportedAndReadAlias(networks.peek(), context);
             case PropertiesXml.ROOT_ELEMENT_NAME -> PropertiesXml.read(networks.peek(), context);
-            case NETWORK_ROOT_ELEMENT_NAME -> checkSupportedAndReadSubnetwork(networks, networkFactory, context, extensionNamesNotFound);
->>>>>>> c52428ca
+            case NETWORK_ROOT_ELEMENT_NAME -> checkSupportedAndReadSubnetwork(networks, networkFactory, context, extensionNamesImported, extensionNamesNotFound);
             case VoltageLevelXml.ROOT_ELEMENT_NAME -> checkSupportedAndReadVoltageLevel(context, networks);
             case SubstationXml.ROOT_ELEMENT_NAME -> SubstationXml.INSTANCE.read(networks.peek(), context);
             case LineXml.ROOT_ELEMENT_NAME -> LineXml.INSTANCE.read(networks.peek(), context);
             case TieLineXml.ROOT_ELEMENT_NAME -> TieLineXml.INSTANCE.read(networks.peek(), context);
             case HvdcLineXml.ROOT_ELEMENT_NAME -> HvdcLineXml.INSTANCE.read(networks.peek(), context);
-<<<<<<< HEAD
-            case VOLTAGE_ANGLE_LIMIT_ELEMENT_NAME -> VoltageAngleLimitXml.read(networks.peek(), context);
-            case EXTENSION_ELEMENT_NAME -> findExtendableAndReadExtension(networks.peek(), reader, context, extensionNamesImported, extensionNamesNotFound);
-            default -> throw new IllegalStateException();
-=======
             case VoltageAngleLimitXml.ROOT_ELEMENT_NAME -> VoltageAngleLimitXml.read(networks.peek(), context);
-            case EXTENSION_ROOT_ELEMENT_NAME -> findExtendableAndReadExtension(networks.getFirst(), context, extensionNamesNotFound);
+            case EXTENSION_ROOT_ELEMENT_NAME -> findExtendableAndReadExtension(networks.getFirst(), context, extensionNamesImported, extensionNamesNotFound);
             default -> throw new PowsyblException("Unknown element name '" + elementName + "' in 'network'");
->>>>>>> c52428ca
         }
     }
 
@@ -677,12 +609,8 @@
         AliasesXml.read(network, context);
     }
 
-<<<<<<< HEAD
-    private static void checkSupportedAndReadSubnetwork(Deque<Network> networks, NetworkFactory networkFactory, XMLStreamReader reader, NetworkXmlReaderContext context,
-                                                        Set<String> extensionNamesImported, Set<String> extensionNamesNotFound) throws XMLStreamException {
-=======
-    private static void checkSupportedAndReadSubnetwork(Deque<Network> networks, NetworkFactory networkFactory, NetworkXmlReaderContext context, Set<String> extensionNamesNotFound) {
->>>>>>> c52428ca
+    private static void checkSupportedAndReadSubnetwork(Deque<Network> networks, NetworkFactory networkFactory, NetworkXmlReaderContext context,
+                                                        Set<String> extensionNamesImported, Set<String> extensionNamesNotFound) {
         IidmXmlUtil.assertMinimumVersion(NETWORK_ROOT_ELEMENT_NAME, NETWORK_ROOT_ELEMENT_NAME,
                 IidmXmlUtil.ErrorMessage.NOT_SUPPORTED, IidmXmlVersion.V_1_11, context);
         if (networks.size() > 1) {
@@ -692,13 +620,8 @@
         Network subnetwork = initNetwork(networkFactory, context, context.getReader(), networks.peek());
         networks.push(subnetwork);
         // Read subnetwork content
-<<<<<<< HEAD
-        XmlUtil.readUntilEndElement(NETWORK_ROOT_ELEMENT_NAME, reader,
-                () -> readElements(networks, networkFactory, reader, context, extensionNamesImported, extensionNamesNotFound));
-=======
         context.getReader().readChildNodes(
-                elementName -> readNetworkElement(elementName, networks, networkFactory, context, extensionNamesNotFound));
->>>>>>> c52428ca
+                elementName -> readNetworkElement(elementName, networks, networkFactory, context, extensionNamesImported, extensionNamesNotFound));
         // Pop the subnetwork. We will now work with its parent.
         networks.pop();
     }
@@ -709,14 +632,8 @@
         VoltageLevelXml.INSTANCE.read(networks.peek(), context);
     }
 
-<<<<<<< HEAD
-    private static void findExtendableAndReadExtension(Network network, XMLStreamReader reader, NetworkXmlReaderContext context,
-                                                       Set<String> extensionNamesImported, Set<String> extensionNamesNotFound) throws XMLStreamException {
-        String id2 = context.getAnonymizer().deanonymizeString(reader.getAttributeValue(null, "id"));
-=======
-    private static void findExtendableAndReadExtension(Network network, NetworkXmlReaderContext context, Set<String> extensionNamesNotFound) {
+    private static void findExtendableAndReadExtension(Network network, NetworkXmlReaderContext context, Set<String> extensionNamesImported, Set<String> extensionNamesNotFound) {
         String id2 = context.getAnonymizer().deanonymizeString(context.getReader().readStringAttribute("id"));
->>>>>>> c52428ca
         Identifiable identifiable = network.getIdentifiable(id2);
         if (identifiable == null) {
             throw new PowsyblException("Identifiable " + id2 + " not found");
@@ -748,16 +665,19 @@
         return network;
     }
 
-<<<<<<< HEAD
     private static void logExtensionsImported(Reporter reporter, Set<String> extensionNamesImported) {
         XmlReports.importedExtension(reporter, extensionNamesImported);
     }
 
     private static void logExtensionsNotFound(Reporter reporter, Set<String> extensionNamesNotFound) {
         XmlReports.extensionNotFound(reporter, extensionNamesNotFound);
-=======
+    }
+
     public static Network read(TreeDataReader reader, ImportOptions config, Anonymizer anonymizer,
-                               NetworkFactory networkFactory) {
+                               NetworkFactory networkFactory, Reporter reporter) {
+        Objects.requireNonNull(reader);
+        Objects.requireNonNull(networkFactory);
+        Objects.requireNonNull(reporter);
 
         IidmXmlVersion iidmVersion = IidmXmlVersion.of(reader.readRootVersion(), ".");
         Map<String, String> extensionVersions = reader.readVersions();
@@ -765,27 +685,30 @@
         NetworkXmlReaderContext context = new NetworkXmlReaderContext(anonymizer, reader, config, iidmVersion, extensionVersions);
 
         Network network = initNetwork(networkFactory, context, reader, null);
-
+        network.getReporterContext().pushReporter(reporter);
+
+        Set<String> extensionNamesImported = new TreeSet<>();
         Set<String> extensionNamesNotFound = new TreeSet<>();
         Deque<Network> networks = new ArrayDeque<>(2);
         networks.push(network);
 
         reader.readChildNodes(elementName ->
-                readNetworkElement(elementName, networks, networkFactory, context, extensionNamesNotFound));
-
-        checkExtensionsNotFound(context, extensionNamesNotFound);
-
-        context.getEndTasks().forEach(Runnable::run);
+                readNetworkElement(elementName, networks, networkFactory, context, extensionNamesImported, extensionNamesNotFound));
+
+        if (!extensionNamesImported.isEmpty()) {
+            Reporter importedExtensionReporter = reporter.createSubReporter("importedExtensions", "Imported extensions");
+            logExtensionsImported(importedExtensionReporter, extensionNamesImported);
+        }
+        if (!extensionNamesNotFound.isEmpty()) {
+            Reporter extensionsNotFoundReporter = reporter.createSubReporter("extensionsNotFound", "Not found extensions");
+            throwExceptionIfOption(context.getOptions(), "Extensions " + extensionNamesNotFound + " " + "not found !");
+            logExtensionsNotFound(extensionsNotFoundReporter, extensionNamesNotFound);
+        }
+
+        Reporter validationReporter = reporter.createSubReporter("validationWarnings", "Validation warnings");
+        context.executeEndTasks(network, validationReporter);
 
         return network;
->>>>>>> c52428ca
-    }
-
-    private static void checkExtensionsNotFound(NetworkXmlReaderContext context, Set<String> extensionNamesNotFound) {
-        if (!extensionNamesNotFound.isEmpty()) {
-            throwExceptionIfOption(context.getOptions(), "Extensions " + extensionNamesNotFound + " " +
-                    "not found !");
-        }
     }
 
     public static Network read(Path xmlFile) {
@@ -828,13 +751,8 @@
         return validateAndRead(xmlFile, new ImportOptions());
     }
 
-<<<<<<< HEAD
     private static void readExtensions(Identifiable identifiable, NetworkXmlReaderContext context, Set<String> extensionNamesImported,
-                                       Set<String> extensionNamesNotFound) throws XMLStreamException {
-=======
-    private static void readExtensions(Identifiable identifiable, NetworkXmlReaderContext context,
                                        Set<String> extensionNamesNotFound) {
->>>>>>> c52428ca
 
         context.getReader().readChildNodes(extensionName -> {
             // extensions root elements are nested directly in 'extension' element, so there is no need
@@ -844,26 +762,14 @@
                 context.getReader().skipChildNodes();
             }
 
-<<<<<<< HEAD
-                ExtensionXmlSerializer extensionXmlSerializer = EXTENSIONS_SUPPLIER.get().findProvider(extensionName);
-                if (extensionXmlSerializer != null) {
-                    Extension<? extends Identifiable<?>> extension = extensionXmlSerializer.read(identifiable, context);
-                    identifiable.addExtension(extensionXmlSerializer.getExtensionClass(), extension);
-                    if (!extensionNamesImported.contains(extensionName)) {
-                        extensionNamesImported.add(extensionName);
-                    }
-                } else {
-                    extensionNamesNotFound.add(extensionName);
-                }
-=======
             ExtensionXmlSerializer extensionXmlSerializer = EXTENSIONS_SUPPLIER.get().findProvider(extensionName);
             if (extensionXmlSerializer != null) {
                 Extension<? extends Identifiable<?>> extension = extensionXmlSerializer.read(identifiable, context);
                 identifiable.addExtension(extensionXmlSerializer.getExtensionClass(), extension);
+                extensionNamesImported.add(extensionName);
             } else {
                 extensionNamesNotFound.add(extensionName);
                 context.getReader().skipChildNodes();
->>>>>>> c52428ca
             }
         });
     }
