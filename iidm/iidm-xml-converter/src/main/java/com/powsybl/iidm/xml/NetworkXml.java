/**
 * Copyright (c) 2016, RTE (http://www.rte-france.com)
 * This Source Code Form is subject to the terms of the Mozilla Public
 * License, v. 2.0. If a copy of the MPL was not distributed with this
 * file, You can obtain one at http://mozilla.org/MPL/2.0/.
 */
package com.powsybl.iidm.xml;

import com.google.common.base.Supplier;
import com.google.common.base.Suppliers;
import com.powsybl.commons.PowsyblException;
import com.powsybl.commons.datasource.DataSource;
import com.powsybl.commons.datasource.ReadOnlyDataSource;
import com.powsybl.commons.exceptions.UncheckedSaxException;
import com.powsybl.commons.exceptions.UncheckedXmlStreamException;
import com.powsybl.commons.extensions.Extension;
import com.powsybl.commons.extensions.ExtensionProviders;
import com.powsybl.commons.extensions.ExtensionXmlSerializer;
import com.powsybl.commons.xml.XmlUtil;
import com.powsybl.iidm.anonymizer.Anonymizer;
import com.powsybl.iidm.anonymizer.SimpleAnonymizer;
import com.powsybl.iidm.export.BusFilter;
import com.powsybl.iidm.export.ExportOptions;
import com.powsybl.iidm.import_.ImportOptions;
import com.powsybl.iidm.network.*;
import com.powsybl.iidm.xml.extensions.AbstractVersionableNetworkExtensionXmlSerializer;
import com.powsybl.iidm.xml.util.IidmXmlUtil;
import javanet.staxutils.IndentingXMLStreamWriter;
import org.joda.time.DateTime;
import org.slf4j.Logger;
import org.slf4j.LoggerFactory;
import org.xml.sax.SAXException;

import javax.xml.XMLConstants;
import javax.xml.stream.*;
import javax.xml.transform.Source;
import javax.xml.transform.stream.StreamSource;
import javax.xml.validation.Schema;
import javax.xml.validation.SchemaFactory;
import javax.xml.validation.Validator;
import java.io.*;
import java.nio.charset.StandardCharsets;
import java.nio.file.Files;
import java.nio.file.Path;
import java.util.*;
import java.util.concurrent.ExecutorService;
import java.util.concurrent.ForkJoinPool;
import java.util.stream.Collectors;
import java.util.zip.GZIPInputStream;
import java.util.zip.GZIPOutputStream;

import static com.powsybl.iidm.xml.IidmXmlConstants.*;
import static com.powsybl.iidm.xml.XMLImporter.SUFFIX_MAPPING;

/**
 * @author Geoffroy Jamgotchian <geoffroy.jamgotchian at rte-france.com>
 */
public final class NetworkXml {

    private static final Logger LOGGER = LoggerFactory.getLogger(NetworkXml.class);

    private static final String EXTENSION_CATEGORY_NAME = "network";
    static final String NETWORK_ROOT_ELEMENT_NAME = "network";
    private static final String EXTENSION_ELEMENT_NAME = "extension";
    private static final String CASE_DATE = "caseDate";
    private static final String FORECAST_DISTANCE = "forecastDistance";
    private static final String SOURCE_FORMAT = "sourceFormat";
    private static final String ID = "id";

    // cache to improve performance
    private static final Supplier<XMLInputFactory> XML_INPUT_FACTORY_SUPPLIER = Suppliers.memoize(XMLInputFactory::newInstance);
    private static final Supplier<XMLOutputFactory> XML_OUTPUT_FACTORY_SUPPLIER = Suppliers.memoize(XMLOutputFactory::newFactory);

    private static final Supplier<ExtensionProviders<ExtensionXmlSerializer>> EXTENSIONS_SUPPLIER = Suppliers.memoize(() -> ExtensionProviders.createProvider(ExtensionXmlSerializer.class, EXTENSION_CATEGORY_NAME));

    private NetworkXml() {
    }

    private static Set<String> getNetworkExtensions(Network n) {
        Set<String> extensions = new TreeSet<>();
        for (Identifiable<?> identifiable : n.getIdentifiables()) {
            for (Extension<? extends Identifiable<?>> extension : identifiable.getExtensions()) {
                extensions.add(extension.getName());
            }
        }
        return extensions;
    }

    private static void validate(Source xml, List<Source> additionalSchemas) {
        SchemaFactory factory = SchemaFactory.newInstance(XMLConstants.W3C_XML_SCHEMA_NS_URI);
        int length = IidmXmlVersion.values().length;
        Source[] sources = new Source[additionalSchemas.size() + length];
        int i = 0;
        for (IidmXmlVersion version : IidmXmlVersion.values()) {
            sources[i] = new StreamSource(NetworkXml.class.getResourceAsStream("/xsd/" + version.getXsd()));
            i++;
        }
        for (int j = 0; j < additionalSchemas.size(); j++) {
            sources[j + length] = additionalSchemas.get(j);
        }
        try {
            Schema schema = factory.newSchema(sources);
            Validator validator = schema.newValidator();
            validator.validate(xml);
        } catch (IOException e) {
            throw new UncheckedIOException(e);
        } catch (SAXException e) {
            throw new UncheckedSaxException(e);
        }
    }

    public static void validate(InputStream is) {
        List<Source> additionalSchemas = new ArrayList<>();
        for (ExtensionXmlSerializer<?, ?> e : EXTENSIONS_SUPPLIER.get().getProviders()) {
            e.getXsdAsStreamList().forEach(xsd -> additionalSchemas.add(new StreamSource(xsd)));
        }
        validate(new StreamSource(is), additionalSchemas);
    }

    public static void validate(Path file) {
        try (InputStream is = Files.newInputStream(file)) {
            validate(is);
        } catch (IOException e) {
            throw new UncheckedIOException(e);
        }
    }

    private static void writeExtensionNamespaces(Network n, ExportOptions options, XMLStreamWriter writer) throws XMLStreamException {
        Set<String> extensionUris = new HashSet<>();
        Set<String> extensionPrefixes = new HashSet<>();
        for (String extensionName : getNetworkExtensions(n)) {
            ExtensionXmlSerializer extensionXmlSerializer = getExtensionXmlSerializer(options, extensionName);
            if (extensionXmlSerializer == null) {
                continue;
            }

            String namespaceUri = getNamespaceUri(extensionXmlSerializer, options);

            if (extensionUris.contains(namespaceUri)) {
                throw new PowsyblException("Extension namespace URI collision");
            } else {
                extensionUris.add(namespaceUri);
            }
            if (extensionPrefixes.contains(extensionXmlSerializer.getNamespacePrefix())) {
                throw new PowsyblException("Extension namespace prefix collision");
            } else {
                extensionPrefixes.add(extensionXmlSerializer.getNamespacePrefix());
            }
            writer.setPrefix(extensionXmlSerializer.getNamespacePrefix(), namespaceUri);
            writer.writeNamespace(extensionXmlSerializer.getNamespacePrefix(), namespaceUri);
        }
    }

    private static void writeExtension(Extension<? extends Identifiable<?>> extension, NetworkXmlWriterContext context) throws XMLStreamException {
        XMLStreamWriter writer = context.getExtensionsWriter();
        ExtensionXmlSerializer extensionXmlSerializer = getExtensionXmlSerializer(context.getOptions(),
                extension.getName());

        if (extensionXmlSerializer == null) {
            if (context.getOptions().isThrowExceptionIfExtensionNotFound()) {
                throw new PowsyblException("XmlSerializer for" + extension.getName() + "not found");
            }
            return;
        }

        String namespaceUri = getNamespaceUri(extensionXmlSerializer, context.getOptions(), context.getVersion());

        if (extensionXmlSerializer.hasSubElements()) {
            writer.writeStartElement(namespaceUri, extension.getName());
        } else {
            writer.writeEmptyElement(namespaceUri, extension.getName());
        }
        context.getExtensionVersion(extension.getName()).ifPresent(extensionXmlSerializer::checkExtensionVersionSupported);
        extensionXmlSerializer.write(extension, context);
        if (extensionXmlSerializer.hasSubElements()) {
            writer.writeEndElement();
        }
    }

    private static ExtensionXmlSerializer getExtensionXmlSerializer(ExportOptions options, String extensionName) {
        ExtensionXmlSerializer extensionXmlSerializer = options.isThrowExceptionIfExtensionNotFound()
                ? EXTENSIONS_SUPPLIER.get().findProviderOrThrowException(extensionName)
                : EXTENSIONS_SUPPLIER.get().findProvider(extensionName);
        if (extensionXmlSerializer == null) {
            LOGGER.warn("No Extension XML Serializer for {}", extensionName);
        }
        return extensionXmlSerializer;
    }

    private static String getNamespaceUri(ExtensionXmlSerializer extensionXmlSerializer, ExportOptions options) {
        IidmXmlVersion networkVersion = options.getVersion() == null ? IidmXmlConstants.CURRENT_IIDM_XML_VERSION : IidmXmlVersion.of(options.getVersion(), ".");
        return getNamespaceUri(extensionXmlSerializer, options, networkVersion);
    }

    private static String getNamespaceUri(ExtensionXmlSerializer extensionXmlSerializer, ExportOptions options, IidmXmlVersion networkVersion) {
        if (extensionXmlSerializer instanceof AbstractVersionableNetworkExtensionXmlSerializer) {
            AbstractVersionableNetworkExtensionXmlSerializer networkExtensionXmlSerializer = (AbstractVersionableNetworkExtensionXmlSerializer) extensionXmlSerializer;
            return options.getExtensionVersion(networkExtensionXmlSerializer.getExtensionName())
                    .map(extensionVersion -> {
                        networkExtensionXmlSerializer.checkWritingCompatibility(extensionVersion, networkVersion);
                        return networkExtensionXmlSerializer.getNamespaceUri(extensionVersion);
                    })
                    .orElseGet(() -> networkExtensionXmlSerializer.getNamespaceUri(networkExtensionXmlSerializer.getVersion(networkVersion)));

        }
        return options.getExtensionVersion(extensionXmlSerializer.getExtensionName())
                .map(extensionXmlSerializer::getNamespaceUri)
                .orElseGet(extensionXmlSerializer::getNamespaceUri);
    }

    private static void writeExtensions(Network n, NetworkXmlWriterContext context, ExportOptions options) throws XMLStreamException {

<<<<<<< HEAD
        for (Identifiable<?> identifiable : IidmXmlUtil.sorted(n.getIdentifiables(), options)) {
            Collection<? extends Extension<? extends Identifiable<?>>> extensions = identifiable.getExtensions();
            if (!context.isExportedEquipment(identifiable) || extensions.isEmpty() || !options.hasAtLeastOneExtension(getExtensionsName(extensions))) {
                continue;
            }
            context.getExtensionsWriter().writeStartElement(context.getVersion().getNamespaceURI(), EXTENSION_ELEMENT_NAME);
            context.getExtensionsWriter().writeAttribute(ID, context.getAnonymizer().anonymizeString(identifiable.getId()));
            for (Extension<? extends Identifiable<?>> extension : IidmXmlUtil.sortedExtensions(extensions, options)) {
                if (options.withExtension(extension.getName())) {
                    writeExtension(extension, context);
=======
        for (Identifiable<?> identifiable : n.getIdentifiables()) {
            if (!context.isExportedEquipment(identifiable)) {
                continue;
            }

            Collection<? extends Extension<? extends Identifiable<?>>> extensions = identifiable.getExtensions().stream()
                    .filter(e -> options.withExtension(e.getName()))
                    .filter(e -> getExtensionXmlSerializer(options, e.getName()) != null)
                    .collect(Collectors.toList());
            if (!extensions.isEmpty()) {
                context.getExtensionsWriter().writeStartElement(context.getVersion().getNamespaceURI(), EXTENSION_ELEMENT_NAME);
                context.getExtensionsWriter().writeAttribute(ID, context.getAnonymizer().anonymizeString(identifiable.getId()));
                for (Extension<? extends Identifiable<?>> extension : extensions) {
                    if (options.withExtension(extension.getName())) {
                        writeExtension(extension, context);
                    }
>>>>>>> 0f491edf
                }
                context.getExtensionsWriter().writeEndElement();
            }
        }
    }

    private static void writeMainAttributes(Network n, XMLStreamWriter writer) throws XMLStreamException {
        writer.writeAttribute(ID, n.getId());
        writer.writeAttribute(CASE_DATE, n.getCaseDate().toString());
        writer.writeAttribute(FORECAST_DISTANCE, Integer.toString(n.getForecastDistance()));
        writer.writeAttribute(SOURCE_FORMAT, n.getSourceFormat());
    }

    private static XMLStreamWriter initializeWriter(Network n, OutputStream os, ExportOptions options) throws XMLStreamException {
        IidmXmlVersion version = options.getVersion() == null ? CURRENT_IIDM_XML_VERSION : IidmXmlVersion.of(options.getVersion(), ".");
        XMLStreamWriter writer;
        writer = XML_OUTPUT_FACTORY_SUPPLIER.get().createXMLStreamWriter(os, StandardCharsets.UTF_8.toString());
        if (options.isIndent()) {
            IndentingXMLStreamWriter indentingWriter = new IndentingXMLStreamWriter(writer);
            indentingWriter.setIndent(INDENT);
            writer = indentingWriter;
        }
        writer.writeStartDocument(StandardCharsets.UTF_8.toString(), "1.0");
        writer.setPrefix(IIDM_PREFIX, version.getNamespaceURI());
        writer.writeStartElement(version.getNamespaceURI(), NETWORK_ROOT_ELEMENT_NAME);
        writer.writeNamespace(IIDM_PREFIX, version.getNamespaceURI());
        if (!options.withNoExtension()) {
            writeExtensionNamespaces(n, options, writer);
        }
        writeMainAttributes(n, writer);
        return writer;
    }

    private static NetworkXmlWriterContext writeBaseNetwork(Network n, XMLStreamWriter writer, ExportOptions options) throws XMLStreamException {
        BusFilter filter = BusFilter.create(n, options);
        Anonymizer anonymizer = options.isAnonymized() ? new SimpleAnonymizer() : null;
        IidmXmlVersion version = options.getVersion() == null ? IidmXmlConstants.CURRENT_IIDM_XML_VERSION : IidmXmlVersion.of(options.getVersion(), ".");
        NetworkXmlWriterContext context = new NetworkXmlWriterContext(anonymizer, writer, options, filter, version);
        // Consider the network has been exported so its extensions will be written also
        context.addExportedEquipment(n);

        AliasesXml.write(n, NETWORK_ROOT_ELEMENT_NAME, context);
        PropertiesXml.write(n, context);

        for (Substation s : IidmXmlUtil.sorted(n.getSubstations(), context.getOptions())) {
            SubstationXml.INSTANCE.write(s, null, context);
        }
        for (Line l : IidmXmlUtil.sorted(n.getLines(), context.getOptions())) {
            if (!filter.test(l)) {
                continue;
            }
            if (l.isTieLine()) {
                TieLineXml.INSTANCE.write((TieLine) l, n, context);
            } else {
                LineXml.INSTANCE.write(l, n, context);
            }
        }
        for (HvdcLine l : IidmXmlUtil.sorted(n.getHvdcLines(), context.getOptions())) {
            if (!filter.test(l.getConverterStation1()) || !filter.test(l.getConverterStation2())) {
                continue;
            }
            HvdcLineXml.INSTANCE.write(l, n, context);
        }
        return context;
    }

    public static Anonymizer write(Network n, ExportOptions options, OutputStream os) {
        try {
            NetworkXmlWriterContext context = writeBaseNetwork(n, initializeWriter(n, os, options), options);
            // write extensions
            writeExtensions(n, context, options);
            context.getWriter().writeEndElement();
            context.getWriter().writeEndDocument();
            return context.getAnonymizer();
        } catch (XMLStreamException e) {
            throw new UncheckedXmlStreamException(e);
        }
    }

    public static Anonymizer write(Network n, OutputStream os) {
        return write(n, new ExportOptions(), os);
    }

    public static Anonymizer write(Network n, ExportOptions options, Path xmlFile) {
        try (OutputStream os = new BufferedOutputStream(Files.newOutputStream(xmlFile))) {
            return write(n, options, os);
        } catch (IOException e) {
            throw new UncheckedIOException(e);
        }
    }

    public static Anonymizer write(Network n, Path xmlFile) {
        return write(n, new ExportOptions(), xmlFile);
    }

    public static Anonymizer write(Network network, ExportOptions options, DataSource dataSource, String dataSourceExt) throws IOException {
        try (OutputStream osb = dataSource.newOutputStream("", dataSourceExt, false);
             BufferedOutputStream bosb = new BufferedOutputStream(osb)) {

            Anonymizer anonymizer = write(network, options, bosb);
            if (options.isAnonymized()) {
                try (BufferedWriter writer2 = new BufferedWriter(new OutputStreamWriter(dataSource.newOutputStream("_mapping", "csv", false), StandardCharsets.UTF_8))) {
                    anonymizer.write(writer2);
                }
            }
            return anonymizer;
        }
    }

    public static Anonymizer writeAndValidate(Network n, Path xmlFile) {
        return writeAndValidate(n, new ExportOptions(), xmlFile);
    }

    public static Anonymizer writeAndValidate(Network n, ExportOptions options, Path xmlFile) {
        Anonymizer anonymizer = write(n, options, xmlFile);
        validate(xmlFile);
        return anonymizer;
    }

    public static Network read(InputStream is) {
        return read(is, new ImportOptions(), null);
    }

    public static Network read(InputStream is, ImportOptions config, Anonymizer anonymizer) {
        return read(is, config, anonymizer, NetworkFactory.findDefault());
    }

    public static Network read(InputStream is, ImportOptions config, Anonymizer anonymizer, NetworkFactory networkFactory) {
        try {
            XMLStreamReader reader = XML_INPUT_FACTORY_SUPPLIER.get().createXMLStreamReader(is);
            int state = reader.next();
            while (state == XMLStreamConstants.COMMENT) {
                state = reader.next();
            }

            IidmXmlVersion version = IidmXmlVersion.fromNamespaceURI(reader.getNamespaceURI());

            String id = reader.getAttributeValue(null, ID);
            DateTime date = DateTime.parse(reader.getAttributeValue(null, CASE_DATE));
            int forecastDistance = XmlUtil.readOptionalIntegerAttribute(reader, FORECAST_DISTANCE, 0);
            String sourceFormat = reader.getAttributeValue(null, SOURCE_FORMAT);

            Network network = networkFactory.createNetwork(id, sourceFormat);
            network.setCaseDate(date);
            network.setForecastDistance(forecastDistance);

            NetworkXmlReaderContext context = new NetworkXmlReaderContext(anonymizer, reader, config, version);

            if (!config.withNoExtension()) {
                context.buildExtensionNamespaceUriList(EXTENSIONS_SUPPLIER.get().getProviders().stream());
            }

            Set<String> extensionNamesNotFound = new TreeSet<>();

            XmlUtil.readUntilEndElement(NETWORK_ROOT_ELEMENT_NAME, reader, () -> {
                switch (reader.getLocalName()) {
                    case AliasesXml.ALIAS:
                        IidmXmlUtil.assertMinimumVersion(NETWORK_ROOT_ELEMENT_NAME, AliasesXml.ALIAS, IidmXmlUtil.ErrorMessage.NOT_SUPPORTED, IidmXmlVersion.V_1_3, context);
                        AliasesXml.read(network, context);
                        break;

                    case PropertiesXml.PROPERTY:
                        PropertiesXml.read(network, context);
                        break;

                    case SubstationXml.ROOT_ELEMENT_NAME:
                        SubstationXml.INSTANCE.read(network, context);
                        break;

                    case LineXml.ROOT_ELEMENT_NAME:
                        LineXml.INSTANCE.read(network, context);
                        break;

                    case TieLineXml.ROOT_ELEMENT_NAME:
                        TieLineXml.INSTANCE.read(network, context);
                        break;

                    case HvdcLineXml.ROOT_ELEMENT_NAME:
                        HvdcLineXml.INSTANCE.read(network, context);
                        break;

                    case EXTENSION_ELEMENT_NAME:
                        String id2 = context.getAnonymizer().deanonymizeString(reader.getAttributeValue(null, "id"));
                        Identifiable identifiable = network.getIdentifiable(id2);
                        if (identifiable == null) {
                            throw new PowsyblException("Identifiable " + id2 + " not found");
                        }
                        readExtensions(identifiable, context, extensionNamesNotFound);
                        break;

                    default:
                        throw new AssertionError();
                }
            });

            checkExtensionsNotFound(context, extensionNamesNotFound);

            context.getEndTasks().forEach(Runnable::run);
            return network;
        } catch (XMLStreamException e) {
            throw new UncheckedXmlStreamException(e);
        }
    }

    private static void checkExtensionsNotFound(NetworkXmlReaderContext context, Set<String> extensionNamesNotFound) {
        if (!extensionNamesNotFound.isEmpty()) {
            if (context.getOptions().isThrowExceptionIfExtensionNotFound()) {
                throw new PowsyblException("Extensions " + extensionNamesNotFound + " " +
                        "not found !");
            } else {
                LOGGER.error("Extensions {} not found", extensionNamesNotFound);
            }
        }
    }

    public static Network read(Path xmlFile) {
        return read(xmlFile, new ImportOptions());
    }

    public static Network read(ReadOnlyDataSource dataSource, NetworkFactory networkFactory, ImportOptions options, String dataSourceExt) throws IOException {
        Objects.requireNonNull(dataSource);
        Network network;
        Anonymizer anonymizer = null;

        if (dataSource.exists(SUFFIX_MAPPING, "csv")) {
            anonymizer = new SimpleAnonymizer();
            try (BufferedReader reader = new BufferedReader(new InputStreamReader(dataSource.newInputStream(SUFFIX_MAPPING, "csv"), StandardCharsets.UTF_8))) {
                anonymizer.read(reader);
            }
        }
        //Read the base file with the extensions declared in the extensions list
        try (InputStream isb = dataSource.newInputStream(null, dataSourceExt)) {
            network = NetworkXml.read(isb, options, anonymizer, networkFactory);
        }
        return network;
    }

    public static Network read(Path xmlFile, ImportOptions options) {
        try (InputStream is = Files.newInputStream(xmlFile)) {
            return read(is, options, null);
        } catch (IOException e) {
            throw new UncheckedIOException(e);
        }
    }

    public static Network validateAndRead(Path xmlFile, ImportOptions options) {
        validate(xmlFile);
        return read(xmlFile, options);
    }

    public static Network validateAndRead(Path xmlFile) {
        return validateAndRead(xmlFile, new ImportOptions());
    }

    private static void readExtensions(Identifiable identifiable, NetworkXmlReaderContext context,
                                      Set<String> extensionNamesNotFound) throws XMLStreamException {

        XmlUtil.readUntilEndElementWithDepth(EXTENSION_ELEMENT_NAME, context.getReader(), elementDepth -> {
            // extensions root elements are nested directly in 'extension' element, so there is no need
            // to check for an extension to exist if depth is greater than zero. Furthermore in case of
            // missing extension serializer, we must not check for an extension in sub elements.
            if (elementDepth == 0) {
                String extensionName = context.getReader().getLocalName();
                if (!context.getOptions().withExtension(extensionName)) {
                    return;
                }

                ExtensionXmlSerializer extensionXmlSerializer = EXTENSIONS_SUPPLIER.get().findProvider(extensionName);
                if (extensionXmlSerializer != null) {
                    Extension<? extends Identifiable<?>> extension = extensionXmlSerializer.read(identifiable, context);
                    identifiable.addExtension(extensionXmlSerializer.getExtensionClass(), extension);
                } else {
                    extensionNamesNotFound.add(extensionName);
                }
            }
        });
    }

    public static void update(Network network, InputStream is) {
        try {
            XMLStreamReader reader = XML_INPUT_FACTORY_SUPPLIER.get().createXMLStreamReader(is);
            reader.next();

            final VoltageLevel[] vl = new VoltageLevel[1];

            XmlUtil.readUntilEndElement(NETWORK_ROOT_ELEMENT_NAME, reader, () -> {

                switch (reader.getLocalName()) {
                    case VoltageLevelXml.ROOT_ELEMENT_NAME:
                        updateVoltageLevel(reader, network, vl);
                        break;

                    case BusXml.ROOT_ELEMENT_NAME:
                        updateBus(reader, vl);
                        break;

                    case GeneratorXml.ROOT_ELEMENT_NAME:
                    case BatteryXml.ROOT_ELEMENT_NAME:
                    case LoadXml.ROOT_ELEMENT_NAME:
                    case ShuntXml.ROOT_ELEMENT_NAME:
                    case DanglingLineXml.ROOT_ELEMENT_NAME:
                    case LccConverterStationXml.ROOT_ELEMENT_NAME:
                    case VscConverterStationXml.ROOT_ELEMENT_NAME:
                        updateInjection(reader, network);
                        break;

                    case LineXml.ROOT_ELEMENT_NAME:
                    case TwoWindingsTransformerXml.ROOT_ELEMENT_NAME:
                        updateBranch(reader, network);
                        break;

                    case HvdcLineXml.ROOT_ELEMENT_NAME:
                        // Nothing to do
                        break;

                    case ThreeWindingsTransformerXml.ROOT_ELEMENT_NAME:
                        throw new AssertionError();

                    default:
                        throw new AssertionError("Unexpected element: " + reader.getLocalName());
                }
            });
        } catch (XMLStreamException e) {
            throw new UncheckedXmlStreamException(e);
        }
    }

    public static void update(Network network, Path xmlFile) {
        try (InputStream is = Files.newInputStream(xmlFile)) {
            update(network, is);
        } catch (IOException e) {
            throw new UncheckedIOException(e);
        }
    }

    private static void updateVoltageLevel(XMLStreamReader reader, Network network, VoltageLevel[] vl) {
        String id = reader.getAttributeValue(null, "id");
        vl[0] = network.getVoltageLevel(id);
        if (vl[0] == null) {
            throw new PowsyblException("Voltage level '" + id + "' not found");
        }
    }

    private static void updateBus(XMLStreamReader reader, VoltageLevel[] vl) {
        String id = reader.getAttributeValue(null, "id");
        double v = XmlUtil.readDoubleAttribute(reader, "v");
        double angle = XmlUtil.readDoubleAttribute(reader, "angle");
        Bus b = vl[0].getBusBreakerView().getBus(id);
        if (b == null) {
            b = vl[0].getBusView().getBus(id);
        }
        b.setV(v > 0 ? v : Double.NaN).setAngle(angle);
    }

    private static void updateInjection(XMLStreamReader reader, Network network) {
        String id = reader.getAttributeValue(null, "id");
        double p = XmlUtil.readOptionalDoubleAttribute(reader, "p");
        double q = XmlUtil.readOptionalDoubleAttribute(reader, "q");
        Injection inj = (Injection) network.getIdentifiable(id);
        inj.getTerminal().setP(p).setQ(q);
    }

    private static void updateBranch(XMLStreamReader reader, Network network) {
        String id = reader.getAttributeValue(null, "id");
        double p1 = XmlUtil.readOptionalDoubleAttribute(reader, "p1");
        double q1 = XmlUtil.readOptionalDoubleAttribute(reader, "q1");
        double p2 = XmlUtil.readOptionalDoubleAttribute(reader, "p2");
        double q2 = XmlUtil.readOptionalDoubleAttribute(reader, "q2");
        Branch branch = (Branch) network.getIdentifiable(id);
        branch.getTerminal1().setP(p1).setQ(q1);
        branch.getTerminal2().setP(p2).setQ(q2);
    }

    public static byte[] gzip(Network network) {
        ByteArrayOutputStream bos = new ByteArrayOutputStream();
        try (GZIPOutputStream gzos = new GZIPOutputStream(bos)) {
            write(network, gzos);
        } catch (IOException e) {
            throw new UncheckedIOException(e);
        }
        return bos.toByteArray();
    }

    public static Network gunzip(byte[] networkXmlGz) {
        try (InputStream is = new GZIPInputStream(new ByteArrayInputStream(networkXmlGz))) {
            return read(is);
        } catch (IOException e) {
            throw new UncheckedIOException(e);
        }
    }

    /**
     * Deep copy of the network using XML converter.
     *
     * @param network the network to copy
     * @return the copy of the network
     */
    public static Network copy(Network network) {
        return copy(network, NetworkFactory.findDefault());
    }

    /**
     * Deep copy of the network using XML converter.
     *
     * @param network the network to copy
     * @param networkFactory the network factory to use for the copy
     * @return the copy of the network
     */
    public static Network copy(Network network, NetworkFactory networkFactory) {
        return copy(network, networkFactory, ForkJoinPool.commonPool());
    }

    public static Network copy(Network network, NetworkFactory networkFactory, ExecutorService executor) {
        Objects.requireNonNull(network);
        Objects.requireNonNull(networkFactory);
        Objects.requireNonNull(executor);
        PipedOutputStream pos = new PipedOutputStream();
        try (InputStream is = new PipedInputStream(pos)) {
            executor.execute(() -> {
                try {
                    write(network, pos);
                } catch (Exception t) {
                    LOGGER.error(t.toString(), t);
                } finally {
                    try {
                        pos.close();
                    } catch (IOException e) {
                        LOGGER.error(e.toString(), e);
                    }
                }
            });
            return read(is, new ImportOptions(), null, networkFactory);
        } catch (IOException e) {
            throw new UncheckedIOException(e);
        }
    }
}<|MERGE_RESOLUTION|>--- conflicted
+++ resolved
@@ -210,19 +210,7 @@
 
     private static void writeExtensions(Network n, NetworkXmlWriterContext context, ExportOptions options) throws XMLStreamException {
 
-<<<<<<< HEAD
-        for (Identifiable<?> identifiable : IidmXmlUtil.sorted(n.getIdentifiables(), options)) {
-            Collection<? extends Extension<? extends Identifiable<?>>> extensions = identifiable.getExtensions();
-            if (!context.isExportedEquipment(identifiable) || extensions.isEmpty() || !options.hasAtLeastOneExtension(getExtensionsName(extensions))) {
-                continue;
-            }
-            context.getExtensionsWriter().writeStartElement(context.getVersion().getNamespaceURI(), EXTENSION_ELEMENT_NAME);
-            context.getExtensionsWriter().writeAttribute(ID, context.getAnonymizer().anonymizeString(identifiable.getId()));
-            for (Extension<? extends Identifiable<?>> extension : IidmXmlUtil.sortedExtensions(extensions, options)) {
-                if (options.withExtension(extension.getName())) {
-                    writeExtension(extension, context);
-=======
-        for (Identifiable<?> identifiable : n.getIdentifiables()) {
+        for (Identifiable<?> identifiable : IidmXmlUtil.sorted(n.getIdentifiables())) {
             if (!context.isExportedEquipment(identifiable)) {
                 continue;
             }
@@ -234,11 +222,10 @@
             if (!extensions.isEmpty()) {
                 context.getExtensionsWriter().writeStartElement(context.getVersion().getNamespaceURI(), EXTENSION_ELEMENT_NAME);
                 context.getExtensionsWriter().writeAttribute(ID, context.getAnonymizer().anonymizeString(identifiable.getId()));
-                for (Extension<? extends Identifiable<?>> extension : extensions) {
+                for (Extension<? extends Identifiable<?>> extension : IidmXmlUtil.sortedExtensions(extensions, options)) {
                     if (options.withExtension(extension.getName())) {
                         writeExtension(extension, context);
                     }
->>>>>>> 0f491edf
                 }
                 context.getExtensionsWriter().writeEndElement();
             }
