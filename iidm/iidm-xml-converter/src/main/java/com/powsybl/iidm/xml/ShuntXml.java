--- conflicted
+++ resolved
@@ -10,17 +10,8 @@
 import com.powsybl.iidm.network.*;
 import com.powsybl.iidm.xml.util.IidmXmlUtil;
 
-<<<<<<< HEAD
 import java.util.HashMap;
 import java.util.Map;
-=======
-import javax.xml.stream.XMLStreamException;
-import java.util.List;
-import java.util.function.Consumer;
-
-import static com.powsybl.iidm.xml.ConnectableXmlUtil.readNodeOrBus;
-import static com.powsybl.iidm.xml.ConnectableXmlUtil.writeNodeOrBus;
->>>>>>> 97afee83
 
 /**
  * @author Geoffroy Jamgotchian <geoffroy.jamgotchian at rte-france.com>
@@ -78,16 +69,12 @@
         }
     }
 
-<<<<<<< HEAD
-    private static void writeModel(ShuntCompensator sc, NetworkXmlWriterContext context) {
-=======
     @Override
     protected ShuntCompensatorAdder createAdder(VoltageLevel parent) {
         return parent.newShuntCompensator();
     }
 
-    private static void writeModel(ShuntCompensator sc, NetworkXmlWriterContext context) throws XMLStreamException {
->>>>>>> 97afee83
+    private static void writeModel(ShuntCompensator sc, NetworkXmlWriterContext context) {
         if (sc.getModelType() == ShuntCompensatorModelType.LINEAR) {
             context.getWriter().writeStartNode(context.getVersion().getNamespaceURI(context.isValid()), SHUNT_LINEAR_MODEL);
             context.getWriter().writeDoubleAttribute(B_PER_SECTION, sc.getModel(ShuntCompensatorLinearModel.class).getBPerSection());
@@ -113,21 +100,7 @@
     }
 
     @Override
-<<<<<<< HEAD
-    protected ShuntCompensatorAdder createAdder(VoltageLevel vl) {
-        return vl.newShuntCompensator();
-    }
-
-    @Override
-    protected ShuntCompensator readRootElementAttributes(ShuntCompensatorAdder adder, NetworkXmlReaderContext context) {
-        throw new UnsupportedOperationException();
-    }
-
-    @Override
-    protected void readElement(String id, ShuntCompensatorAdder adder, NetworkXmlReaderContext context) {
-=======
     protected void readRootElementAttributes(ShuntCompensatorAdder adder, List<Consumer<ShuntCompensator>> toApply, NetworkXmlReaderContext context) {
->>>>>>> 97afee83
         IidmXmlUtil.runFromMinimumVersion(IidmXmlVersion.V_1_2, context, () -> {
             boolean voltageRegulatorOn = context.getReader().readBooleanAttribute("voltageRegulatorOn");
             double targetV = context.getReader().readDoubleAttribute("targetV");
@@ -154,32 +127,8 @@
             }
         });
         readNodeOrBus(adder, context);
-<<<<<<< HEAD
         double p = context.getReader().readDoubleAttribute("p");
         double q = context.getReader().readDoubleAttribute("q");
-        String[] regId = new String[1];
-        String[] regSide = new String[1];
-        Map<String, String> properties = new HashMap<>();
-        Map<String, String> aliases = new HashMap<>();
-        context.getReader().readUntilEndNode(getRootElementName(), () -> {
-            switch (context.getReader().getNodeName()) {
-                case REGULATING_TERMINAL:
-                    regId[0] = context.getAnonymizer().deanonymizeString(context.getReader().readStringAttribute("id"));
-                    regSide[0] = context.getReader().readStringAttribute("side");
-                    break;
-                case PropertiesXml.PROPERTY:
-                    String name = context.getReader().readStringAttribute("name");
-                    String value = context.getReader().readStringAttribute("value");
-                    properties.put(name, value);
-                    break;
-                case AliasesXml.ALIAS:
-                    IidmXmlUtil.assertMinimumVersion(ROOT_ELEMENT_NAME, AliasesXml.ALIAS, IidmXmlUtil.ErrorMessage.NOT_SUPPORTED, IidmXmlVersion.V_1_3, context);
-                    String aliasType = context.getReader().readStringAttribute("type");
-                    String alias = context.getAnonymizer().deanonymizeString(context.getReader().readContent());
-                    aliases.put(alias, aliasType);
-=======
-        double p = XmlUtil.readOptionalDoubleAttribute(context.getReader(), "p");
-        double q = XmlUtil.readOptionalDoubleAttribute(context.getReader(), "q");
         toApply.add(sc -> sc.getTerminal().setP(p).setQ(q));
     }
 
@@ -188,10 +137,9 @@
         readUntilEndRootElement(context.getReader(), () -> {
             switch (context.getReader().getLocalName()) {
                 case REGULATING_TERMINAL:
-                    String regId = context.getAnonymizer().deanonymizeString(context.getReader().getAttributeValue(null, "id"));
-                    String regSide = context.getReader().getAttributeValue(null, "side");
+                    String regId = context.getAnonymizer().deanonymizeString(context.getReader().readStringAttribute("id"));
+                    String regSide = context.getReader().readStringAttribute("side");
                     toApply.add(sc -> context.getEndTasks().add(() -> sc.setRegulatingTerminal(TerminalRefXml.readTerminalRef(sc.getNetwork(), regId, regSide))));
->>>>>>> 97afee83
                     break;
                 case SHUNT_LINEAR_MODEL:
                     IidmXmlUtil.assertMinimumVersion(ROOT_ELEMENT_NAME, SHUNT_LINEAR_MODEL, IidmXmlUtil.ErrorMessage.NOT_SUPPORTED, IidmXmlVersion.V_1_3, context);
@@ -222,11 +170,7 @@
                     modelAdder.add();
                     break;
                 default:
-<<<<<<< HEAD
-                    throw new PowsyblException("Unknown element name <" + context.getReader().getNodeName() + "> in <" + id + ">");
-=======
                     super.readSubElements(id, toApply, context);
->>>>>>> 97afee83
             }
         });
     }
