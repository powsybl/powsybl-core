--- conflicted
+++ resolved
@@ -11,13 +11,9 @@
 import com.powsybl.iidm.network.ValidationLevel;
 import com.powsybl.iidm.xml.util.IidmXmlUtil;
 
-<<<<<<< HEAD
-=======
-import javax.xml.stream.XMLStreamException;
 import java.util.List;
 import java.util.function.Consumer;
 
->>>>>>> 97afee83
 /**
  * @author Mathieu Bague <mathieu.bague@rte-france.com>
  */
@@ -43,14 +39,6 @@
     }
 
     public static void read(Identifiable identifiable, NetworkXmlReaderContext context) {
-<<<<<<< HEAD
-        if (!context.getReader().getNodeName().equals(PROPERTY)) {
-            throw new IllegalStateException();
-        }
-        String name = context.getReader().readStringAttribute(NAME);
-        String value = context.getReader().readStringAttribute(VALUE);
-        identifiable.setProperty(name, value);
-=======
         read(context).accept(identifiable);
     }
 
@@ -59,13 +47,12 @@
     }
 
     private static <T extends Identifiable> Consumer<T> read(NetworkXmlReaderContext context) {
-        if (!context.getReader().getLocalName().equals(PROPERTY)) {
+        if (!context.getReader().getNodeName().equals(PROPERTY)) {
             throw new IllegalStateException();
         }
-        String name = context.getReader().getAttributeValue(null, NAME);
-        String value = context.getReader().getAttributeValue(null, VALUE);
+        String name = context.getReader().readStringAttribute(NAME);
+        String value = context.getReader().readStringAttribute(VALUE);
         return identifiable -> identifiable.setProperty(name, value);
->>>>>>> 97afee83
     }
 
     private PropertiesXml() {
