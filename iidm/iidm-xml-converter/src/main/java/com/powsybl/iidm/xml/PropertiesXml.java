/**
 * Copyright (c) 2019, RTE (http://www.rte-france.com)
 * This Source Code Form is subject to the terms of the Mozilla Public
 * License, v. 2.0. If a copy of the MPL was not distributed with this
 * file, You can obtain one at http://mozilla.org/MPL/2.0/.
 */

package com.powsybl.iidm.xml;

import com.powsybl.iidm.network.Identifiable;
import com.powsybl.iidm.network.ValidationLevel;
import com.powsybl.iidm.xml.util.IidmXmlUtil;

/**
 * @author Mathieu Bague <mathieu.bague@rte-france.com>
 */
public final class PropertiesXml {

    static final String PROPERTY = "property";

    private static final String NAME = "name";
    private static final String VALUE = "value";

    public static void write(Identifiable<?> identifiable, NetworkXmlWriterContext context) {
        if (identifiable.hasProperty()) {
            context.getWriter().writeStartNodes("properties");
            for (String name : IidmXmlUtil.sortedNames(identifiable.getPropertyNames(), context.getOptions())) {
                String value = identifiable.getProperty(name);
                context.getWriter().writeStartNode(context.getVersion().getNamespaceURI(identifiable.getNetwork().getValidationLevel() == ValidationLevel.STEADY_STATE_HYPOTHESIS), PROPERTY);
                context.getWriter().writeStringAttribute(NAME, name);
                context.getWriter().writeStringAttribute(VALUE, value);
                context.getWriter().writeEndNode();
            }
            context.getWriter().writeEndNodes();
        }
    }

    public static void read(Identifiable identifiable, NetworkXmlReaderContext context) {
<<<<<<< HEAD
        assert context.getReader().getNodeName().equals(PROPERTY);
        String name = context.getReader().readStringAttribute(NAME);
        String value = context.getReader().readStringAttribute(VALUE);
=======
        if (!context.getReader().getLocalName().equals(PROPERTY)) {
            throw new IllegalStateException();
        }
        String name = context.getReader().getAttributeValue(null, NAME);
        String value = context.getReader().getAttributeValue(null, VALUE);
>>>>>>> 82068bb9
        identifiable.setProperty(name, value);
    }

    private PropertiesXml() {
    }
}<|MERGE_RESOLUTION|>--- conflicted
+++ resolved
@@ -36,17 +36,11 @@
     }
 
     public static void read(Identifiable identifiable, NetworkXmlReaderContext context) {
-<<<<<<< HEAD
-        assert context.getReader().getNodeName().equals(PROPERTY);
+        if (!context.getReader().getNodeName().equals(PROPERTY)) {
+            throw new IllegalStateException();
+        }
         String name = context.getReader().readStringAttribute(NAME);
         String value = context.getReader().readStringAttribute(VALUE);
-=======
-        if (!context.getReader().getLocalName().equals(PROPERTY)) {
-            throw new IllegalStateException();
-        }
-        String name = context.getReader().getAttributeValue(null, NAME);
-        String value = context.getReader().getAttributeValue(null, VALUE);
->>>>>>> 82068bb9
         identifiable.setProperty(name, value);
     }
 
