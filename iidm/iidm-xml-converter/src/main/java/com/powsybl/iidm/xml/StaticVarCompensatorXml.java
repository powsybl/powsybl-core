/**
 * Copyright (c) 2016, RTE (http://www.rte-france.com)
 * This Source Code Form is subject to the terms of the Mozilla Public
 * License, v. 2.0. If a copy of the MPL was not distributed with this
 * file, You can obtain one at http://mozilla.org/MPL/2.0/.
 */
package com.powsybl.iidm.xml;

import com.powsybl.iidm.network.StaticVarCompensator;
import com.powsybl.iidm.network.StaticVarCompensatorAdder;
import com.powsybl.iidm.network.VoltageLevel;
import com.powsybl.iidm.xml.util.IidmXmlUtil;

import static com.powsybl.iidm.xml.ConnectableXmlUtil.*;

/**
 * @author Geoffroy Jamgotchian <geoffroy.jamgotchian at rte-france.com>
 */
public class StaticVarCompensatorXml extends AbstractSimpleIdentifiableXml<StaticVarCompensator, StaticVarCompensatorAdder, VoltageLevel> {

    static final StaticVarCompensatorXml INSTANCE = new StaticVarCompensatorXml();

    static final String ROOT_ELEMENT_NAME = "staticVarCompensator";

    private static final String REGULATING_TERMINAL = "regulatingTerminal";

    @Override
    protected String getRootElementName() {
        return ROOT_ELEMENT_NAME;
    }

    @Override
    protected void writeRootElementAttributes(StaticVarCompensator svc, VoltageLevel vl, NetworkXmlWriterContext context) {
        context.getWriter().writeDoubleAttribute("bMin", svc.getBmin());
        context.getWriter().writeDoubleAttribute("bMax", svc.getBmax());
        String[] voltageSetpointName = {"voltageSetpoint"};
        String[] reactivePowerSetpointName = {"reactivePowerSetpoint"};
        IidmXmlUtil.runUntilMaximumVersion(IidmXmlVersion.V_1_2, context, () -> {
            voltageSetpointName[0] = "voltageSetPoint";
            reactivePowerSetpointName[0] = "reactivePowerSetPoint";
        });
        context.getWriter().writeDoubleAttribute(voltageSetpointName[0], svc.getVoltageSetpoint());
        context.getWriter().writeDoubleAttribute(reactivePowerSetpointName[0], svc.getReactivePowerSetpoint());

        if (svc.getRegulationMode() != null) {
            context.getWriter().writeStringAttribute("regulationMode", svc.getRegulationMode().name());
        }
        writeNodeOrBus(null, svc.getTerminal(), context);
        writePQ(null, svc.getTerminal(), context.getWriter());
    }

    @Override
    protected void writeSubElements(StaticVarCompensator svc, VoltageLevel vl, NetworkXmlWriterContext context) {
        IidmXmlUtil.assertMinimumVersionAndRunIfNotDefault(svc != svc.getRegulatingTerminal().getConnectable(),
                ROOT_ELEMENT_NAME, REGULATING_TERMINAL, IidmXmlUtil.ErrorMessage.NOT_DEFAULT_NOT_SUPPORTED,
                IidmXmlVersion.V_1_1, context, () -> TerminalRefXml.writeTerminalRef(svc.getRegulatingTerminal(), context, REGULATING_TERMINAL));
    }

    @Override
    protected StaticVarCompensatorAdder createAdder(VoltageLevel vl) {
        return vl.newStaticVarCompensator();
    }

    @Override
<<<<<<< HEAD
    protected StaticVarCompensator readRootElementAttributes(StaticVarCompensatorAdder adder, NetworkXmlReaderContext context) {
        double bMin = context.getReader().readDoubleAttribute("bMin");
        double bMax = context.getReader().readDoubleAttribute("bMax");
=======
    protected StaticVarCompensator readRootElementAttributes(StaticVarCompensatorAdder adder, VoltageLevel voltageLevel, NetworkXmlReaderContext context) {
        double bMin = XmlUtil.readDoubleAttribute(context.getReader(), "bMin");
        double bMax = XmlUtil.readDoubleAttribute(context.getReader(), "bMax");
>>>>>>> d36b484b

        String[] voltageSetpointName = {"voltageSetpoint"};
        String[] reactivePowerSetpointName = {"reactivePowerSetpoint"};
        IidmXmlUtil.runUntilMaximumVersion(IidmXmlVersion.V_1_2, context, () -> {
            voltageSetpointName[0] = "voltageSetPoint";
            reactivePowerSetpointName[0] = "reactivePowerSetPoint";
        });
        double voltageSetpoint = context.getReader().readDoubleAttribute(voltageSetpointName[0]);
        double reactivePowerSetpoint = context.getReader().readDoubleAttribute(reactivePowerSetpointName[0]);

        StaticVarCompensator.RegulationMode regulationMode = context.getReader().readEnumAttribute("regulationMode", StaticVarCompensator.RegulationMode.class);
        adder.setBmin(bMin)
                .setBmax(bMax)
                .setVoltageSetpoint(voltageSetpoint)
                .setReactivePowerSetpoint(reactivePowerSetpoint)
                .setRegulationMode(regulationMode);
        readNodeOrBus(adder, context);
        StaticVarCompensator svc = adder.add();
        readPQ(null, svc.getTerminal(), context.getReader());
        return svc;
    }

    @Override
    protected void readSubElements(StaticVarCompensator svc, NetworkXmlReaderContext context) {
        context.getReader().readUntilEndNode(getRootElementName(), () -> {
            if (context.getReader().getNodeName().equals(REGULATING_TERMINAL)) {
                IidmXmlUtil.assertMinimumVersion(ROOT_ELEMENT_NAME, REGULATING_TERMINAL, IidmXmlUtil.ErrorMessage.NOT_SUPPORTED, IidmXmlVersion.V_1_1, context);
                String id = context.getAnonymizer().deanonymizeString(context.getReader().readStringAttribute("id"));
                String side = context.getReader().readStringAttribute("side");
                context.getEndTasks().add(() -> svc.setRegulatingTerminal(TerminalRefXml
                        .readTerminalRef(svc.getNetwork(), id, side)));
            } else {
                super.readSubElements(svc, context);
            }
        });
    }
}<|MERGE_RESOLUTION|>--- conflicted
+++ resolved
@@ -62,15 +62,9 @@
     }
 
     @Override
-<<<<<<< HEAD
-    protected StaticVarCompensator readRootElementAttributes(StaticVarCompensatorAdder adder, NetworkXmlReaderContext context) {
+    protected StaticVarCompensator readRootElementAttributes(StaticVarCompensatorAdder adder, VoltageLevel voltageLevel, NetworkXmlReaderContext context) {
         double bMin = context.getReader().readDoubleAttribute("bMin");
         double bMax = context.getReader().readDoubleAttribute("bMax");
-=======
-    protected StaticVarCompensator readRootElementAttributes(StaticVarCompensatorAdder adder, VoltageLevel voltageLevel, NetworkXmlReaderContext context) {
-        double bMin = XmlUtil.readDoubleAttribute(context.getReader(), "bMin");
-        double bMax = XmlUtil.readDoubleAttribute(context.getReader(), "bMax");
->>>>>>> d36b484b
 
         String[] voltageSetpointName = {"voltageSetpoint"};
         String[] reactivePowerSetpointName = {"reactivePowerSetpoint"};
