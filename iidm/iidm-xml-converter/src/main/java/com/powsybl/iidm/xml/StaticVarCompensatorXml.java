--- conflicted
+++ resolved
@@ -92,16 +92,9 @@
         context.getReader().readUntilEndNode(getRootElementName(), () -> {
             if (context.getReader().getNodeName().equals(REGULATING_TERMINAL)) {
                 IidmXmlUtil.assertMinimumVersion(ROOT_ELEMENT_NAME, REGULATING_TERMINAL, IidmXmlUtil.ErrorMessage.NOT_SUPPORTED, IidmXmlVersion.V_1_1, context);
-<<<<<<< HEAD
                 String id = context.getAnonymizer().deanonymizeString(context.getReader().readStringAttribute("id"));
                 String side = context.getReader().readStringAttribute("side");
-                context.getEndTasks().add(() -> svc.setRegulatingTerminal(TerminalRefXml
-                        .readTerminalRef(svc.getNetwork(), id, side)));
-=======
-                String id = context.getAnonymizer().deanonymizeString(context.getReader().getAttributeValue(null, "id"));
-                String side = context.getReader().getAttributeValue(null, "side");
                 context.getEndTasks().add(() -> svc.setRegulatingTerminal(TerminalRefXml.resolve(id, side, svc.getNetwork())));
->>>>>>> 543275b0
             } else {
                 super.readSubElements(svc, context);
             }
