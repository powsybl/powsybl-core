--- conflicted
+++ resolved
@@ -55,8 +55,7 @@
     }
 
     @Override
-<<<<<<< HEAD
-    protected Generator readRootElementAttributes(GeneratorAdder adder, NetworkXmlReaderContext context) {
+    protected Generator readRootElementAttributes(GeneratorAdder adder, VoltageLevel voltageLevel, NetworkXmlReaderContext context) {
         EnergySource energySource = context.getReader().readEnumAttribute("energySource", EnergySource.class);
         double minP = context.getReader().readDoubleAttribute("minP");
         double maxP = context.getReader().readDoubleAttribute("maxP");
@@ -65,18 +64,6 @@
         double targetP = context.getReader().readDoubleAttribute("targetP");
         double targetV = context.getReader().readDoubleAttribute("targetV");
         double targetQ = context.getReader().readDoubleAttribute("targetQ");
-=======
-    protected Generator readRootElementAttributes(GeneratorAdder adder, VoltageLevel voltageLevel, NetworkXmlReaderContext context) {
-        String energySourceStr = context.getReader().getAttributeValue(null, "energySource");
-        EnergySource energySource = energySourceStr != null ? EnergySource.valueOf(energySourceStr) : null;
-        double minP = XmlUtil.readOptionalDoubleAttribute(context.getReader(), "minP");
-        double maxP = XmlUtil.readOptionalDoubleAttribute(context.getReader(), "maxP");
-        double ratedS = XmlUtil.readOptionalDoubleAttribute(context.getReader(), "ratedS");
-        String voltageRegulatorOn = context.getReader().getAttributeValue(null, "voltageRegulatorOn");
-        double targetP = XmlUtil.readOptionalDoubleAttribute(context.getReader(), "targetP");
-        double targetV = XmlUtil.readOptionalDoubleAttribute(context.getReader(), "targetV");
-        double targetQ = XmlUtil.readOptionalDoubleAttribute(context.getReader(), "targetQ");
->>>>>>> d36b484b
         readNodeOrBus(adder, context);
         adder.setEnergySource(energySource)
                 .setMinP(minP)
