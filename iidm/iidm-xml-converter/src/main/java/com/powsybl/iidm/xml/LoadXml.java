/**
 * Copyright (c) 2016, RTE (http://www.rte-france.com)
 * This Source Code Form is subject to the terms of the Mozilla Public
 * License, v. 2.0. If a copy of the MPL was not distributed with this
 * file, You can obtain one at http://mozilla.org/MPL/2.0/.
 */
package com.powsybl.iidm.xml;

import com.powsybl.iidm.network.Load;
import com.powsybl.iidm.network.LoadAdder;
import com.powsybl.iidm.network.LoadType;
import com.powsybl.iidm.network.VoltageLevel;

import static com.powsybl.iidm.xml.ConnectableXmlUtil.*;

/**
 *
 * @author Geoffroy Jamgotchian <geoffroy.jamgotchian at rte-france.com>
 */
class LoadXml extends AbstractSimpleIdentifiableXml<Load, LoadAdder, VoltageLevel> {

    static final LoadXml INSTANCE = new LoadXml();

    static final String ROOT_ELEMENT_NAME = "load";

    @Override
    protected String getRootElementName() {
        return ROOT_ELEMENT_NAME;
    }

    @Override
    protected void writeRootElementAttributes(Load l, VoltageLevel vl, NetworkXmlWriterContext context) {
        context.getWriter().writeEnumAttribute("loadType", l.getLoadType());
        context.getWriter().writeDoubleAttribute("p0", l.getP0());
        context.getWriter().writeDoubleAttribute("q0", l.getQ0());
        writeNodeOrBus(null, l.getTerminal(), context);
        writePQ(null, l.getTerminal(), context.getWriter());
    }

    @Override
    protected LoadAdder createAdder(VoltageLevel vl) {
        return vl.newLoad();
    }

    @Override
<<<<<<< HEAD
    protected Load readRootElementAttributes(LoadAdder adder, NetworkXmlReaderContext context) {
        LoadType loadType = context.getReader().readEnumAttribute("loadType", LoadType.class, LoadType.UNDEFINED);
        double p0 = context.getReader().readDoubleAttribute("p0");
        double q0 = context.getReader().readDoubleAttribute("q0");
=======
    protected Load readRootElementAttributes(LoadAdder adder, VoltageLevel voltageLevel, NetworkXmlReaderContext context) {
        String loadTypeStr = context.getReader().getAttributeValue(null, "loadType");
        LoadType loadType = loadTypeStr == null ? LoadType.UNDEFINED : LoadType.valueOf(loadTypeStr);
        double p0 = XmlUtil.readOptionalDoubleAttribute(context.getReader(), "p0");
        double q0 = XmlUtil.readOptionalDoubleAttribute(context.getReader(), "q0");
>>>>>>> d36b484b
        readNodeOrBus(adder, context);
        Load l = adder.setLoadType(loadType)
                .setP0(p0)
                .setQ0(q0)
                .add();
        readPQ(null, l.getTerminal(), context.getReader());
        return l;
    }

    @Override
    protected void readSubElements(Load l, NetworkXmlReaderContext context) {
        context.getReader().readUntilEndNode(getRootElementName(), () -> LoadXml.super.readSubElements(l, context));
    }
}<|MERGE_RESOLUTION|>--- conflicted
+++ resolved
@@ -43,18 +43,10 @@
     }
 
     @Override
-<<<<<<< HEAD
-    protected Load readRootElementAttributes(LoadAdder adder, NetworkXmlReaderContext context) {
+    protected Load readRootElementAttributes(LoadAdder adder, VoltageLevel voltageLevel, NetworkXmlReaderContext context) {
         LoadType loadType = context.getReader().readEnumAttribute("loadType", LoadType.class, LoadType.UNDEFINED);
         double p0 = context.getReader().readDoubleAttribute("p0");
         double q0 = context.getReader().readDoubleAttribute("q0");
-=======
-    protected Load readRootElementAttributes(LoadAdder adder, VoltageLevel voltageLevel, NetworkXmlReaderContext context) {
-        String loadTypeStr = context.getReader().getAttributeValue(null, "loadType");
-        LoadType loadType = loadTypeStr == null ? LoadType.UNDEFINED : LoadType.valueOf(loadTypeStr);
-        double p0 = XmlUtil.readOptionalDoubleAttribute(context.getReader(), "p0");
-        double q0 = XmlUtil.readOptionalDoubleAttribute(context.getReader(), "q0");
->>>>>>> d36b484b
         readNodeOrBus(adder, context);
         Load l = adder.setLoadType(loadType)
                 .setP0(p0)
