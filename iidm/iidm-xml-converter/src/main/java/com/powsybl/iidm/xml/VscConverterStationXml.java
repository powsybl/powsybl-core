--- conflicted
+++ resolved
@@ -56,19 +56,11 @@
     }
 
     @Override
-<<<<<<< HEAD
-    protected VscConverterStation readRootElementAttributes(VscConverterStationAdder adder, NetworkXmlReaderContext context) {
+    protected VscConverterStation readRootElementAttributes(VscConverterStationAdder adder, VoltageLevel voltageLevel, NetworkXmlReaderContext context) {
         boolean voltageRegulatorOn = context.getReader().readBooleanAttribute("voltageRegulatorOn");
         float lossFactor = context.getReader().readFloatAttribute("lossFactor");
         double voltageSetpoint = context.getReader().readDoubleAttribute("voltageSetpoint");
         double reactivePowerSetpoint = context.getReader().readDoubleAttribute("reactivePowerSetpoint");
-=======
-    protected VscConverterStation readRootElementAttributes(VscConverterStationAdder adder, VoltageLevel voltageLevel, NetworkXmlReaderContext context) {
-        String voltageRegulatorOn = context.getReader().getAttributeValue(null, "voltageRegulatorOn");
-        float lossFactor = XmlUtil.readFloatAttribute(context.getReader(), "lossFactor");
-        double voltageSetpoint = XmlUtil.readOptionalDoubleAttribute(context.getReader(), "voltageSetpoint");
-        double reactivePowerSetpoint = XmlUtil.readOptionalDoubleAttribute(context.getReader(), "reactivePowerSetpoint");
->>>>>>> d36b484b
         readNodeOrBus(adder, context);
         adder
                 .setLossFactor(lossFactor)
