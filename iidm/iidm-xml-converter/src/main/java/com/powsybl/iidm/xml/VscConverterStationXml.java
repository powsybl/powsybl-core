--- conflicted
+++ resolved
@@ -82,16 +82,9 @@
                     break;
                 case REGULATING_TERMINAL:
                     IidmXmlUtil.assertMinimumVersion(ROOT_ELEMENT_NAME, REGULATING_TERMINAL, IidmXmlUtil.ErrorMessage.NOT_SUPPORTED, IidmXmlVersion.V_1_6, context);
-<<<<<<< HEAD
                     String id = context.getAnonymizer().deanonymizeString(context.getReader().readStringAttribute("id"));
                     String side = context.getReader().readStringAttribute("side");
-                    context.getEndTasks().add(() -> cs.setRegulatingTerminal(TerminalRefXml
-                            .readTerminalRef(cs.getNetwork(), id, side)));
-=======
-                    String id = context.getAnonymizer().deanonymizeString(context.getReader().getAttributeValue(null, "id"));
-                    String side = context.getReader().getAttributeValue(null, "side");
                     context.getEndTasks().add(() -> cs.setRegulatingTerminal(TerminalRefXml.resolve(id, side, cs.getNetwork())));
->>>>>>> 543275b0
                     break;
                 default:
                     super.readSubElements(cs, context);
