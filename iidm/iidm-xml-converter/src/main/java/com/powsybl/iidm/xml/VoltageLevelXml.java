/**
 * Copyright (c) 2016, RTE (http://www.rte-france.com)
 * This Source Code Form is subject to the terms of the Mozilla Public
 * License, v. 2.0. If a copy of the MPL was not distributed with this
 * file, You can obtain one at http://mozilla.org/MPL/2.0/.
 */
package com.powsybl.iidm.xml;

import com.powsybl.iidm.network.*;
import com.powsybl.iidm.network.util.Networks;
import com.powsybl.iidm.xml.util.IidmXmlUtil;
import org.slf4j.Logger;
import org.slf4j.LoggerFactory;

import java.util.Map;
import java.util.Set;

/**
 * @author Geoffroy Jamgotchian <geoffroy.jamgotchian at rte-france.com>
 */
class VoltageLevelXml extends AbstractIdentifiableXml<VoltageLevel, VoltageLevelAdder, Container<? extends Identifiable<?>>> {

    static final VoltageLevelXml INSTANCE = new VoltageLevelXml();

    static final String ROOT_ELEMENT_NAME = "voltageLevel";

    private static final Logger LOGGER = LoggerFactory.getLogger(VoltageLevelXml.class);

    private static final String NODE_BREAKER_TOPOLOGY_ELEMENT_NAME = "nodeBreakerTopology";
    private static final String BUS_BREAKER_TOPOLOGY_ELEMENT_NAME = "busBreakerTopology";
    private static final String NODE_COUNT = "nodeCount";

    @Override
    protected String getRootElementName() {
        return ROOT_ELEMENT_NAME;
    }

    @Override
    protected void writeRootElementAttributes(VoltageLevel vl, Container<? extends Identifiable<?>> c, NetworkXmlWriterContext context) {
        context.getWriter().writeDoubleAttribute("nominalV", vl.getNominalV());
        context.getWriter().writeDoubleAttribute("lowVoltageLimit", vl.getLowVoltageLimit());
        context.getWriter().writeDoubleAttribute("highVoltageLimit", vl.getHighVoltageLimit());

        TopologyLevel topologyLevel = TopologyLevel.min(vl.getTopologyKind(), context.getOptions().getTopologyLevel());
        context.getWriter().writeStringAttribute("topologyKind", topologyLevel.getTopologyKind().name());
    }

    @Override
    protected void writeSubElements(VoltageLevel vl, Container<? extends Identifiable<?>> c, NetworkXmlWriterContext context) {
        TopologyLevel topologyLevel = TopologyLevel.min(vl.getTopologyKind(), context.getOptions().getTopologyLevel());
        switch (topologyLevel) {
            case NODE_BREAKER:
                writeNodeBreakerTopology(vl, context);
                break;

            case BUS_BREAKER:
                writeBusBreakerTopology(vl, context);
                break;

            case BUS_BRANCH:
                writeBusBranchTopology(vl, context);
                break;

            default:
                throw new IllegalStateException("Unexpected TopologyLevel value: " + topologyLevel);
        }

        writeGenerators(vl, context);
        writeBatteries(vl, context);
        writeLoads(vl, context);
        writeShuntCompensators(vl, context);
        writeDanglingLines(vl, context);
        writeStaticVarCompensators(vl, context);
        writeVscConverterStations(vl, context);
        writeLccConverterStations(vl, context);
    }

    private void writeNodeBreakerTopology(VoltageLevel vl, NetworkXmlWriterContext context) {
        context.getWriter().writeStartNode(context.getVersion().getNamespaceURI(context.isValid()), NODE_BREAKER_TOPOLOGY_ELEMENT_NAME);
        IidmXmlUtil.writeIntAttributeUntilMaximumVersion(NODE_COUNT, vl.getNodeBreakerView().getMaximumNodeIndex() + 1, IidmXmlVersion.V_1_1, context);

        context.getWriter().writeStartNodes("busbarSections");
        for (BusbarSection bs : IidmXmlUtil.sorted(vl.getNodeBreakerView().getBusbarSections(), context.getOptions())) {
            BusbarSectionXml.INSTANCE.write(bs, null, context);
        }
        context.getWriter().writeEndNodes();

        context.getWriter().writeStartNodes("switches");
        for (Switch sw : IidmXmlUtil.sorted(vl.getNodeBreakerView().getSwitches(), context.getOptions())) {
            NodeBreakerViewSwitchXml.INSTANCE.write(sw, vl, context);
        }
        context.getWriter().writeEndNodes();

        writeNodeBreakerTopologyInternalConnections(vl, context);

        IidmXmlUtil.runFromMinimumVersion(IidmXmlVersion.V_1_1, context, () -> {
            Map<String, Set<Integer>> nodesByBus = Networks.getNodesByBus(vl);
            context.getWriter().writeStartNodes("buses");
            IidmXmlUtil.sorted(vl.getBusView().getBusStream(), context.getOptions())
                    .filter(bus -> !Double.isNaN(bus.getV()) || !Double.isNaN(bus.getAngle()))
                    .forEach(bus -> {
                        Set<Integer> nodes = nodesByBus.get(bus.getId());
                        writeCalculatedBus(bus, nodes, context);
                    });
            context.getWriter().writeEndNodes();
        });
        IidmXmlUtil.runFromMinimumVersion(IidmXmlVersion.V_1_8, context, () -> {
            context.getWriter().writeStartNodes("fictitiousInjections");
            for (int node : vl.getNodeBreakerView().getNodes()) {
                double fictP0 = vl.getNodeBreakerView().getFictitiousP0(node);
                double fictQ0 = vl.getNodeBreakerView().getFictitiousQ0(node);
                if (fictP0 != 0.0 || fictQ0 != 0.0) {
                    context.getWriter().writeStartNode(context.getVersion().getNamespaceURI(context.isValid()), "inj");
                    context.getWriter().writeIntAttribute("node", node);
                    context.getWriter().writeDoubleAttribute("fictitiousP0", fictP0, 0.0);
                    context.getWriter().writeDoubleAttribute("fictitiousQ0", fictQ0, 0.0);
                    context.getWriter().writeEndNode();
                }
            }
            context.getWriter().writeEndNodes();
        });
        context.getWriter().writeEndNode();
    }

    private static void writeCalculatedBus(Bus bus, Set<Integer> nodes, NetworkXmlWriterContext context) {
        context.getWriter().writeStartNode(context.getVersion().getNamespaceURI(context.isValid()), "bus");
        context.getWriter().writeDoubleAttribute("v", bus.getV());
        context.getWriter().writeDoubleAttribute("angle", bus.getAngle());
        context.getWriter().writeIntArrayAttribute("nodes", nodes);
        context.getWriter().writeEndNode();
    }

    private void writeNodeBreakerTopologyInternalConnections(VoltageLevel vl, NetworkXmlWriterContext context) {
        context.getWriter().writeStartNodes("internalConnections");
        for (VoltageLevel.NodeBreakerView.InternalConnection ic : IidmXmlUtil.sortedInternalConnections(vl.getNodeBreakerView().getInternalConnections(), context.getOptions())) {
            NodeBreakerViewInternalConnectionXml.INSTANCE.write(ic.getNode1(), ic.getNode2(), context);
        }
        context.getWriter().writeEndNodes();
    }

    private void writeBusBreakerTopology(VoltageLevel vl, NetworkXmlWriterContext context) {
        context.getWriter().writeStartNode(context.getVersion().getNamespaceURI(context.isValid()), BUS_BREAKER_TOPOLOGY_ELEMENT_NAME);

        context.getWriter().writeStartNodes("buses");
        for (Bus b : IidmXmlUtil.sorted(vl.getBusBreakerView().getBuses(), context.getOptions())) {
            if (!context.getFilter().test(b)) {
                continue;
            }
            BusXml.INSTANCE.write(b, null, context);
        }
        context.getWriter().writeEndNodes();

        context.getWriter().writeStartNodes("switches");
        for (Switch sw : IidmXmlUtil.sorted(vl.getBusBreakerView().getSwitches(), context.getOptions())) {
            Bus b1 = vl.getBusBreakerView().getBus1(sw.getId());
            Bus b2 = vl.getBusBreakerView().getBus2(sw.getId());
            if (!context.getFilter().test(b1) || !context.getFilter().test(b2)) {
                continue;
            }
            BusBreakerViewSwitchXml.INSTANCE.write(sw, vl, context);
        }
        context.getWriter().writeEndNodes();

        context.getWriter().writeEndNode();
    }

    private void writeBusBranchTopology(VoltageLevel vl, NetworkXmlWriterContext context) {
        context.getWriter().writeStartNode(context.getVersion().getNamespaceURI(context.isValid()), BUS_BREAKER_TOPOLOGY_ELEMENT_NAME);

        context.getWriter().writeStartNodes("buses");
        for (Bus b : IidmXmlUtil.sorted(vl.getBusView().getBuses(), context.getOptions())) {
            if (!context.getFilter().test(b)) {
                continue;
            }
            BusXml.INSTANCE.write(b, null, context);
        }
        context.getWriter().writeEndNodes();

        context.getWriter().writeEndNode();
    }

    private void writeGenerators(VoltageLevel vl, NetworkXmlWriterContext context) {
        context.getWriter().writeStartNodes("generators");
        for (Generator g : IidmXmlUtil.sorted(vl.getGenerators(), context.getOptions())) {
            if (!context.getFilter().test(g)) {
                continue;
            }
            GeneratorXml.INSTANCE.write(g, vl, context);
        }
        context.getWriter().writeEndNodes();
    }

    private void writeBatteries(VoltageLevel vl, NetworkXmlWriterContext context) {
        context.getWriter().writeStartNodes("batteries");
        for (Battery b : IidmXmlUtil.sorted(vl.getBatteries(), context.getOptions())) {
            if (!context.getFilter().test(b)) {
                continue;
            }
            BatteryXml.INSTANCE.write(b, vl, context);
        }
        context.getWriter().writeEndNodes();
    }

    private void writeLoads(VoltageLevel vl, NetworkXmlWriterContext context) {
        context.getWriter().writeStartNodes("loads");
        for (Load l : IidmXmlUtil.sorted(vl.getLoads(), context.getOptions())) {
            if (!context.getFilter().test(l)) {
                continue;
            }
            LoadXml.INSTANCE.write(l, vl, context);
        }
        context.getWriter().writeEndNodes();
    }

    private void writeShuntCompensators(VoltageLevel vl, NetworkXmlWriterContext context) {
        context.getWriter().writeStartNodes("shuntCompensators");
        for (ShuntCompensator sc : IidmXmlUtil.sorted(vl.getShuntCompensators(), context.getOptions())) {
            if (!context.getFilter().test(sc)) {
                continue;
            }
            ShuntXml.INSTANCE.write(sc, vl, context);
        }
        context.getWriter().writeEndNodes();
    }

    private void writeDanglingLines(VoltageLevel vl, NetworkXmlWriterContext context) {
        context.getWriter().writeStartNodes("danglingLines");
        for (DanglingLine dl : IidmXmlUtil.sorted(vl.getDanglingLines(), context.getOptions())) {
            if (!context.getFilter().test(dl)) {
                continue;
            }
            DanglingLineXml.INSTANCE.write(dl, vl, context);
        }
        context.getWriter().writeEndNodes();
    }

    private void writeStaticVarCompensators(VoltageLevel vl, NetworkXmlWriterContext context) {
        context.getWriter().writeStartNodes("staticVarCompensators");
        for (StaticVarCompensator svc : IidmXmlUtil.sorted(vl.getStaticVarCompensators(), context.getOptions())) {
            if (!context.getFilter().test(svc)) {
                continue;
            }
            StaticVarCompensatorXml.INSTANCE.write(svc, vl, context);
        }
        context.getWriter().writeEndNodes();
    }

    private void writeVscConverterStations(VoltageLevel vl, NetworkXmlWriterContext context) {
        context.getWriter().writeStartNodes("vscConverterStations");
        for (VscConverterStation cs : IidmXmlUtil.sorted(vl.getVscConverterStations(), context.getOptions())) {
            if (!context.getFilter().test(cs)) {
                continue;
            }
            VscConverterStationXml.INSTANCE.write(cs, vl, context);
        }
        context.getWriter().writeEndNodes();
    }

    private void writeLccConverterStations(VoltageLevel vl, NetworkXmlWriterContext context) {
        context.getWriter().writeStartNodes("lccConverterStations");
        for (LccConverterStation cs : IidmXmlUtil.sorted(vl.getLccConverterStations(), context.getOptions())) {
            if (!context.getFilter().test(cs)) {
                continue;
            }
            LccConverterStationXml.INSTANCE.write(cs, vl, context);
        }
        context.getWriter().writeEndNodes();
    }

    @Override
    protected VoltageLevelAdder createAdder(Container<? extends Identifiable<?>> c) {
        if (c instanceof Network) {
            return ((Network) c).newVoltageLevel();
        }
        if (c instanceof Substation) {
            return ((Substation) c).newVoltageLevel();
        }
        throw new IllegalStateException();
    }

    @Override
    protected VoltageLevel readRootElementAttributes(VoltageLevelAdder adder, NetworkXmlReaderContext context) {
        double nominalV = context.getReader().readDoubleAttribute("nominalV");
        double lowVoltageLimit = context.getReader().readDoubleAttribute("lowVoltageLimit");
        double highVoltageLimit = context.getReader().readDoubleAttribute("highVoltageLimit");
        TopologyKind topologyKind = context.getReader().readEnumAttribute("topologyKind", TopologyKind.class);
        return adder
                .setNominalV(nominalV)
                .setLowVoltageLimit(lowVoltageLimit)
                .setHighVoltageLimit(highVoltageLimit)
                .setTopologyKind(topologyKind)
                .add();
    }

    @Override
    protected void readSubElements(VoltageLevel vl, NetworkXmlReaderContext context) {
        context.getReader().readUntilEndNode(getRootElementName(), () -> {
            switch (context.getReader().getNodeName()) {
                case NODE_BREAKER_TOPOLOGY_ELEMENT_NAME:
                    readNodeBreakerTopology(vl, context);
                    break;

                case BUS_BREAKER_TOPOLOGY_ELEMENT_NAME:
                    readBusBreakerTopology(vl, context);
                    break;

                case GeneratorXml.ROOT_ELEMENT_NAME:
                    GeneratorXml.INSTANCE.read(vl, context);
                    break;

                case BatteryXml.ROOT_ELEMENT_NAME:
                    BatteryXml.INSTANCE.read(vl, context);
                    break;

                case LoadXml.ROOT_ELEMENT_NAME:
                    LoadXml.INSTANCE.read(vl, context);
                    break;

                case ShuntXml.ROOT_ELEMENT_NAME:
                    ShuntXml.INSTANCE.read(vl, context);
                    break;

                case DanglingLineXml.ROOT_ELEMENT_NAME:
                    DanglingLineXml.INSTANCE.read(vl, context);
                    break;

                case StaticVarCompensatorXml.ROOT_ELEMENT_NAME:
                    StaticVarCompensatorXml.INSTANCE.read(vl, context);
                    break;

                case VscConverterStationXml.ROOT_ELEMENT_NAME:
                    VscConverterStationXml.INSTANCE.read(vl, context);
                    break;

                case LccConverterStationXml.ROOT_ELEMENT_NAME:
                    LccConverterStationXml.INSTANCE.read(vl, context);
                    break;

                default:
                    super.readSubElements(vl, context);
            }
        });
    }

    private void readNodeBreakerTopology(VoltageLevel vl, NetworkXmlReaderContext context) {
        IidmXmlUtil.runUntilMaximumVersion(IidmXmlVersion.V_1_1, context, () -> LOGGER.trace("attribute " + NODE_BREAKER_TOPOLOGY_ELEMENT_NAME + ".nodeCount is ignored."));
        context.getReader().readUntilEndNode(NODE_BREAKER_TOPOLOGY_ELEMENT_NAME, () -> {
            switch (context.getReader().getNodeName()) {
                case BusbarSectionXml.ROOT_ELEMENT_NAME:
                    BusbarSectionXml.INSTANCE.read(vl, context);
                    break;

                case AbstractSwitchXml.ROOT_ELEMENT_NAME:
                    NodeBreakerViewSwitchXml.INSTANCE.read(vl, context);
                    break;

                case NodeBreakerViewInternalConnectionXml.ROOT_ELEMENT_NAME:
                    NodeBreakerViewInternalConnectionXml.INSTANCE.read(vl, context);
                    break;

                case BusXml.ROOT_ELEMENT_NAME:
                    readCalculatedBus(vl, context);
                    break;

                case "inj":
                    readFictitiousInjection(vl, context);
                    break;

                default:
<<<<<<< HEAD
                    throw new AssertionError("Unexpected element: " + context.getReader().getNodeName());
=======
                    throw new IllegalStateException("Unexpected element: " + context.getReader().getLocalName());
>>>>>>> 82068bb9
            }
        });
    }

    private void readCalculatedBus(VoltageLevel vl, NetworkXmlReaderContext context) {
        IidmXmlUtil.assertMinimumVersion(ROOT_ELEMENT_NAME, BusXml.ROOT_ELEMENT_NAME, IidmXmlUtil.ErrorMessage.NOT_SUPPORTED, IidmXmlVersion.V_1_1, context);
        double v = context.getReader().readDoubleAttribute("v");
        double angle = context.getReader().readDoubleAttribute("angle");
        String nodesString = context.getReader().readStringAttribute("nodes");
        context.getEndTasks().add(() -> {
            for (String str : nodesString.split(",")) {
                int node = Integer.parseInt(str);
                Terminal terminal = vl.getNodeBreakerView().getTerminal(node);
                if (terminal != null) {
                    Bus b = terminal.getBusView().getBus();
                    if (b != null) {
                        b.setV(v).setAngle(angle);
                        break;
                    }
                }
            }
        });
    }

    private void readFictitiousInjection(VoltageLevel vl, NetworkXmlReaderContext context) {
        IidmXmlUtil.assertMinimumVersion(ROOT_ELEMENT_NAME, "inj", IidmXmlUtil.ErrorMessage.NOT_SUPPORTED, IidmXmlVersion.V_1_8, context);
        int node = context.getReader().readIntAttribute("node");
        double p0 = context.getReader().readDoubleAttribute("fictitiousP0");
        double q0 = context.getReader().readDoubleAttribute("fictitiousQ0");
        if (!Double.isNaN(p0)) {
            vl.getNodeBreakerView().setFictitiousP0(node, p0);
        }
        if (!Double.isNaN(q0)) {
            vl.getNodeBreakerView().setFictitiousQ0(node, q0);
        }
    }

    private void readBusBreakerTopology(VoltageLevel vl, NetworkXmlReaderContext context) {
        context.getReader().readUntilEndNode(BUS_BREAKER_TOPOLOGY_ELEMENT_NAME, () -> {
            switch (context.getReader().getNodeName()) {
                case BusXml.ROOT_ELEMENT_NAME:
                    BusXml.INSTANCE.read(vl, context);
                    break;

                case AbstractSwitchXml.ROOT_ELEMENT_NAME:
                    BusBreakerViewSwitchXml.INSTANCE.read(vl, context);
                    break;

                default:
<<<<<<< HEAD
                    throw new AssertionError("Unexpected element: " + context.getReader().getNodeName());
=======
                    throw new IllegalStateException("Unexpected element: " + context.getReader().getLocalName());
>>>>>>> 82068bb9
            }
        });
    }
}<|MERGE_RESOLUTION|>--- conflicted
+++ resolved
@@ -367,11 +367,7 @@
                     break;
 
                 default:
-<<<<<<< HEAD
-                    throw new AssertionError("Unexpected element: " + context.getReader().getNodeName());
-=======
-                    throw new IllegalStateException("Unexpected element: " + context.getReader().getLocalName());
->>>>>>> 82068bb9
+                    throw new IllegalStateException("Unexpected element: " + context.getReader().getNodeName());
             }
         });
     }
@@ -421,11 +417,7 @@
                     break;
 
                 default:
-<<<<<<< HEAD
-                    throw new AssertionError("Unexpected element: " + context.getReader().getNodeName());
-=======
-                    throw new IllegalStateException("Unexpected element: " + context.getReader().getLocalName());
->>>>>>> 82068bb9
+                    throw new IllegalStateException("Unexpected element: " + context.getReader().getNodeName());
             }
         });
     }
