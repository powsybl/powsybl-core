/**
 * Copyright (c) 2016, RTE (http://www.rte-france.com)
 * This Source Code Form is subject to the terms of the Mozilla Public
 * License, v. 2.0. If a copy of the MPL was not distributed with this
 * file, You can obtain one at http://mozilla.org/MPL/2.0/.
 */
package com.powsybl.iidm.xml;

import com.google.common.collect.Lists;
import com.powsybl.commons.xml.XmlUtil;
import com.powsybl.iidm.IidmImportExportType;
import com.powsybl.iidm.network.*;

import javax.xml.stream.XMLStreamException;

import static com.powsybl.iidm.xml.IidmXmlConstants.IIDM_URI;

/**
 * @author Geoffroy Jamgotchian <geoffroy.jamgotchian at rte-france.com>
 */
class VoltageLevelXml extends AbstractIdentifiableXml<VoltageLevel, VoltageLevelAdder, Substation> {

    static final VoltageLevelXml INSTANCE = new VoltageLevelXml();

    static final String ROOT_ELEMENT_NAME = "voltageLevel";

    static final String NODE_BREAKER_TOPOLOGY_ELEMENT_NAME = "nodeBreakerTopology";

    static final String BUS_BREAKER_TOPOLOGY_ELEMENT_NAME = "busBreakerTopology";

    @Override
    protected String getRootElementName() {
        return ROOT_ELEMENT_NAME;
    }

    @Override
    protected boolean hasSubElements(VoltageLevel vl) {
        return true;
    }

    private boolean isGeneratorsHavingControlValues(VoltageLevel vl, NetworkXmlWriterContext context) {
        for (Generator g : vl.getGenerators()) {
            if (!context.getFilter().test(g)) {
                continue;
            }
            if (GeneratorXml.INSTANCE.hasControlValues(g)) {
                return true;
            }
        }
        return false;
    }

    private boolean isShuntCompensatorsHavingControlValues(VoltageLevel vl, NetworkXmlWriterContext context) {
        for (ShuntCompensator sc : vl.getShuntCompensators()) {
            if (!context.getFilter().test(sc)) {
                continue;
            }
            if (ShuntXml.INSTANCE.hasControlValues(sc)) {
                return true;
            }
        }
        return false;
    }

    private boolean isLoadsHavingControlValues(VoltageLevel vl, NetworkXmlWriterContext context) {
        for (Load l : vl.getLoads()) {
            if (!context.getFilter().test(l)) {
                continue;
            }
            if (LoadXml.INSTANCE.hasControlValues(l)) {
                return true;
            }
        }
        return false;
    }

    private boolean isStaticVarCompensatorsHavingControlValues(VoltageLevel vl, NetworkXmlWriterContext context) {
        for (StaticVarCompensator svc : vl.getStaticVarCompensators()) {
            if (!context.getFilter().test(svc)) {
                continue;
            }
            if (StaticVarCompensatorXml.INSTANCE.hasControlValues(svc)) {
                return true;
            }
        }
        return false;
    }

    private boolean isVscConverterStationsHavingControlValues(VoltageLevel vl, NetworkXmlWriterContext context) {
        for (VscConverterStation cs : vl.getVscConverterStations()) {
            if (!context.getFilter().test(cs)) {
                continue;
            }
            if (VscConverterStationXml.INSTANCE.hasControlValues(cs))  {
                return true;
            }
        }
        return false;
    }

    private boolean isLccConverterStationsHavingControlValues(VoltageLevel vl, NetworkXmlWriterContext context) {
        for (LccConverterStation cs : vl.getLccConverterStations()) {
            if (!context.getFilter().test(cs)) {
                continue;
            }
            if (LccConverterStationXml.INSTANCE.hasControlValues(cs)) {
                return true;
            }
        }
        return false;
    }

    private boolean isDanglingLinesHavingControlValues(VoltageLevel vl, NetworkXmlWriterContext context) {
        for (DanglingLine dl : vl.getDanglingLines()) {
            if (!context.getFilter().test(dl)) {
                continue;
            }
            if (DanglingLineXml.INSTANCE.hasControlValues(dl)) {
                return true;
            }
        }
        return false;
    }

    boolean hasControlValues(VoltageLevel vl, NetworkXmlWriterContext context) {
        return isGeneratorsHavingControlValues(vl, context) ||
                isDanglingLinesHavingControlValues(vl, context) ||
                isShuntCompensatorsHavingControlValues(vl, context) ||
                isLoadsHavingControlValues(vl, context) ||
                isStaticVarCompensatorsHavingControlValues(vl, context) ||
                isVscConverterStationsHavingControlValues(vl, context) ||
                isLccConverterStationsHavingControlValues(vl, context);
    }

    private boolean isGeneratorsHavingStateValues(VoltageLevel vl, NetworkXmlWriterContext context) {
        for (Generator g : vl.getGenerators()) {
            if (!context.getFilter().test(g)) {
                continue;
            }
            if (GeneratorXml.INSTANCE.hasStateValues(g)) {
                return true;
            }
        }
        return false;
    }

    private boolean isShuntCompensatorsHavingStateValues(VoltageLevel vl, NetworkXmlWriterContext context) {
        for (ShuntCompensator sc : vl.getShuntCompensators()) {
            if (!context.getFilter().test(sc)) {
                continue;
            }
            if (ShuntXml.INSTANCE.hasStateValues(sc)) {
                return true;
            }
        }
        return false;
    }

    private boolean isLoadsHavingStateValues(VoltageLevel vl, NetworkXmlWriterContext context) {
        for (Load l : vl.getLoads()) {
            if (!context.getFilter().test(l)) {
                continue;
            }
            if (LoadXml.INSTANCE.hasStateValues(l)) {
                return true;
            }
        }
        return false;
    }

    private boolean isStaticVarCompensatorsHavingStateValues(VoltageLevel vl, NetworkXmlWriterContext context) {
        for (StaticVarCompensator svc : vl.getStaticVarCompensators()) {
            if (!context.getFilter().test(svc)) {
                continue;
            }
            if (StaticVarCompensatorXml.INSTANCE.hasStateValues(svc)) {
                return true;
            }
        }
        return false;
    }

    private boolean isVscConverterStationsHavingStateValues(VoltageLevel vl, NetworkXmlWriterContext context) {
        for (VscConverterStation cs : vl.getVscConverterStations()) {
            if (!context.getFilter().test(cs)) {
                continue;
            }
            if (VscConverterStationXml.INSTANCE.hasStateValues(cs))  {
                return true;
            }
        }
        return false;
    }

    private boolean isLccConverterStationsHavingStateValues(VoltageLevel vl, NetworkXmlWriterContext context) {
        for (LccConverterStation cs : vl.getLccConverterStations()) {
            if (!context.getFilter().test(cs)) {
                continue;
            }
            if (LccConverterStationXml.INSTANCE.hasStateValues(cs)) {
                return true;
            }
        }
        return false;
    }

    private boolean isDanglingLinesHavingStateValues(VoltageLevel vl, NetworkXmlWriterContext context) {
        for (DanglingLine dl : vl.getDanglingLines()) {
            if (!context.getFilter().test(dl)) {
                continue;
            }
            if (DanglingLineXml.INSTANCE.hasStateValues(dl)) {
                return true;
            }
        }
        return false;
    }

    private boolean isBusesHavingStateValues(VoltageLevel vl, NetworkXmlWriterContext context) {
        for (Bus bus : vl.getBusBreakerView().getBuses()) {
            if (!context.getFilter().test(bus)) {
                continue;
            }
            if (BusXml.INSTANCE.hasStateValues(bus)) {
                return true;
            }
        }
        return false;
    }

    boolean hasStateValues(VoltageLevel vl, NetworkXmlWriterContext context) {
        return isGeneratorsHavingStateValues(vl, context) ||
                isDanglingLinesHavingStateValues(vl, context) ||
                isShuntCompensatorsHavingStateValues(vl, context) ||
                isLoadsHavingStateValues(vl, context) ||
                isStaticVarCompensatorsHavingStateValues(vl, context) ||
                isVscConverterStationsHavingStateValues(vl, context) ||
                isLccConverterStationsHavingStateValues(vl, context) ||
                isBusesHavingStateValues(vl, context);
    }

    boolean hasTopoValues(VoltageLevel vl, NetworkXmlWriterContext context) {
        TopologyLevel topologyLevel = TopologyLevel.min(vl.getTopologyKind(), context.getOptions().getTopologyLevel());
        if (topologyLevel == TopologyLevel.NODE_BREAKER && vl.getNodeBreakerView().getSwitchCount() == 0) {
            return false;
        }
        return vl.getGeneratorCount() + vl.getLoadCount() + vl.getDanglingLineCount() + vl.getStaticVarCompensatorCount() +
                vl.getShuntCompensatorCount() + vl.getLccConverterStationCount() + vl.getVscConverterStationCount() > 0;
    }

    @Override
    protected void writeRootElementAttributes(VoltageLevel vl, Substation s, NetworkXmlWriterContext context) throws XMLStreamException {
        if (context.getOptions().getImportExportType() == IidmImportExportType.FULL_IIDM) {
            XmlUtil.writeDouble("nominalV", vl.getNominalV(), context.getWriter());
            XmlUtil.writeDouble("lowVoltageLimit", vl.getLowVoltageLimit(), context.getWriter());
            XmlUtil.writeDouble("highVoltageLimit", vl.getHighVoltageLimit(), context.getWriter());
            TopologyLevel topologyLevel = TopologyLevel.min(vl.getTopologyKind(), context.getOptions().getTopologyLevel());
            context.getWriter().writeAttribute("topologyKind", topologyLevel.getTopologyKind().name());
        }
    }

    @Override
    protected void writeSubElements(VoltageLevel vl, Substation s, NetworkXmlWriterContext context) throws XMLStreamException {
        TopologyLevel topologyLevel = TopologyLevel.min(vl.getTopologyKind(), context.getOptions().getTopologyLevel());
        if ((topologyLevel == TopologyLevel.NODE_BREAKER && context.getTargetFile() == IncrementalIidmFiles.TOPO) ||
                (topologyLevel != TopologyLevel.NODE_BREAKER && context.getTargetFile() == IncrementalIidmFiles.STATE &&
                        isBusesHavingStateValues(vl, context)) ||
                context.getOptions().getImportExportType() == IidmImportExportType.FULL_IIDM) {
            switch (topologyLevel) {
                case NODE_BREAKER:
                    writeNodeBreakerTopology(vl, context);
                    break;

                case BUS_BREAKER:
                    writeBusBreakerTopology(vl, context);
                    break;

                case BUS_BRANCH:
                    writeBusBranchTopology(vl, context);
                    break;

                default:
                    throw new AssertionError("Unexpected TopologyLevel value: " + topologyLevel);
            }
        }
<<<<<<< HEAD
        writeGenerators(vl, context, topologyLevel);
        writeLoads(vl, context, topologyLevel);
        writeShuntCompensators(vl, context, topologyLevel);
        writeDanglingLines(vl, context, topologyLevel);
        writeStaticVarCompensators(vl, context, topologyLevel);
=======

        writeGenerators(vl, context);
        writeBatteries(vl, context);
        writeLoads(vl, context);
        writeShuntCompensators(vl, context);
        writeDanglingLines(vl, context);
        writeStaticVarCompensators(vl, context);
>>>>>>> 1062de97
        writeVscConverterStations(vl, context);
        writeLccConverterStations(vl, context);
    }

    private void writeNodeBreakerTopology(VoltageLevel vl, NetworkXmlWriterContext context) throws XMLStreamException {
        if (context.getTargetFile() == IncrementalIidmFiles.TOPO && vl.getNodeBreakerView().getSwitchCount() == 0 ||
                context.getTargetFile() == IncrementalIidmFiles.STATE && vl.getNodeBreakerView().getBusbarSectionCount() == 0) {
            return;
        }
        context.getWriter().writeStartElement(IIDM_URI, NODE_BREAKER_TOPOLOGY_ELEMENT_NAME);
        if (context.getOptions().getImportExportType() == IidmImportExportType.FULL_IIDM) {
            context.getWriter().writeAttribute("nodeCount", Integer.toString(vl.getNodeBreakerView().getNodeCount()));
        }
        if (context.getOptions().getImportExportType() == IidmImportExportType.FULL_IIDM || context.getTargetFile() == IncrementalIidmFiles.STATE) {
            for (BusbarSection bs : vl.getNodeBreakerView().getBusbarSections()) {
                BusbarSectionXml.INSTANCE.write(bs, null, context);
            }
        }
        if (context.getOptions().getImportExportType() == IidmImportExportType.FULL_IIDM || context.getTargetFile() == IncrementalIidmFiles.TOPO) {
            for (Switch sw : vl.getNodeBreakerView().getSwitches()) {
                NodeBreakerViewSwitchXml.INSTANCE.write(sw, vl, context);
            }
        }
        writeNodeBreakerTopologyInternalConnections(vl, context);
        context.getWriter().writeEndElement();
    }

    private void writeNodeBreakerTopologyInternalConnections(VoltageLevel vl, NetworkXmlWriterContext context) throws XMLStreamException {
        for (VoltageLevel.NodeBreakerView.InternalConnection ic : vl.getNodeBreakerView().getInternalConnections()) {
            NodeBreakerViewInternalConnectionXml.INSTANCE.write(ic.getNode1(), ic.getNode2(), context);
        }
    }

    private void writeBusBreakerTopology(VoltageLevel vl, NetworkXmlWriterContext context) throws XMLStreamException {
        if (context.getTargetFile() == IncrementalIidmFiles.TOPO && (vl.getBusBreakerView().getSwitchCount() == 0 &&
                Lists.newArrayList(vl.getBusBreakerView().getBuses()).isEmpty())) {
            return;
        }
        context.getWriter().writeStartElement(IIDM_URI, BUS_BREAKER_TOPOLOGY_ELEMENT_NAME);
        for (Bus b : vl.getBusBreakerView().getBuses()) {
            if (!context.getFilter().test(b)) {
                continue;
            }
            BusXml.INSTANCE.write(b, null, context);
        }
        for (Switch sw : vl.getBusBreakerView().getSwitches()) {
            Bus b1 = vl.getBusBreakerView().getBus1(context.getAnonymizer().anonymizeString(sw.getId()));
            Bus b2 = vl.getBusBreakerView().getBus2(context.getAnonymizer().anonymizeString(sw.getId()));
            if (!context.getFilter().test(b1) || !context.getFilter().test(b2)) {
                continue;
            }
            BusBreakerViewSwitchXml.INSTANCE.write(sw, vl, context);
        }
        context.getWriter().writeEndElement();
    }

    private void writeBusBranchTopology(VoltageLevel vl, NetworkXmlWriterContext context) throws XMLStreamException {
        context.getWriter().writeStartElement(IIDM_URI, BUS_BREAKER_TOPOLOGY_ELEMENT_NAME);
        for (Bus b : vl.getBusView().getBuses()) {
            if (!context.getFilter().test(b)) {
                continue;
            }
            BusXml.INSTANCE.write(b, null, context);
        }
        context.getWriter().writeEndElement();
    }

    private void writeGenerators(VoltageLevel vl, NetworkXmlWriterContext context, TopologyLevel topologyLevel) throws XMLStreamException {
        if (context.getTargetFile() == IncrementalIidmFiles.TOPO && topologyLevel == TopologyLevel.NODE_BREAKER) {
            return;
        }
        for (Generator g : vl.getGenerators()) {
            if (!context.getFilter().test(g) ||
                    (!GeneratorXml.INSTANCE.hasControlValues(g) && context.getTargetFile() == IncrementalIidmFiles.CONTROL) ||
                    (!GeneratorXml.INSTANCE.hasStateValues(g) && context.getTargetFile() == IncrementalIidmFiles.STATE)) {
                continue;
            }
            GeneratorXml.INSTANCE.write(g, vl, context);
        }
    }

<<<<<<< HEAD
    private void writeLoads(VoltageLevel vl, NetworkXmlWriterContext context, TopologyLevel topologyLevel) throws XMLStreamException {
        if ((context.getTargetFile() == IncrementalIidmFiles.TOPO && topologyLevel == TopologyLevel.NODE_BREAKER) ||
                (context.getTargetFile() == IncrementalIidmFiles.CONTROL)) {
            return;
        }
=======
    private void writeBatteries(VoltageLevel vl, NetworkXmlWriterContext context) throws XMLStreamException {
        for (Battery b : vl.getBatteries()) {
            if (!context.getFilter().test(b)) {
                continue;
            }
            BatteryXml.INSTANCE.write(b, vl, context);
        }
    }

    private void writeLoads(VoltageLevel vl, NetworkXmlWriterContext context) throws XMLStreamException {
>>>>>>> 1062de97
        for (Load l : vl.getLoads()) {
            if (!context.getFilter().test(l) ||
                    (context.getTargetFile() == IncrementalIidmFiles.CONTROL) ||
                    (!LoadXml.INSTANCE.hasStateValues(l) && context.getTargetFile() == IncrementalIidmFiles.STATE)) {
                continue;
            }
            LoadXml.INSTANCE.write(l, vl, context);
        }
    }

    private void writeShuntCompensators(VoltageLevel vl, NetworkXmlWriterContext context, TopologyLevel topologyLevel) throws XMLStreamException {
        if (context.getTargetFile() == IncrementalIidmFiles.TOPO && topologyLevel == TopologyLevel.NODE_BREAKER) {
            return;
        }
        for (ShuntCompensator sc : vl.getShuntCompensators()) {
            if (!context.getFilter().test(sc) ||
                    (!ShuntXml.INSTANCE.hasStateValues(sc) && context.getTargetFile() == IncrementalIidmFiles.STATE)) {
                continue;
            }
            ShuntXml.INSTANCE.write(sc, vl, context);
        }
    }

    private void writeDanglingLines(VoltageLevel vl, NetworkXmlWriterContext context, TopologyLevel topologyLevel) throws XMLStreamException {
        if ((context.getTargetFile() == IncrementalIidmFiles.TOPO && topologyLevel == TopologyLevel.NODE_BREAKER) ||
                (context.getTargetFile() == IncrementalIidmFiles.CONTROL)) {
            return;
        }
        for (DanglingLine dl : vl.getDanglingLines()) {
            if (!context.getFilter().test(dl) ||
                    (context.getTargetFile() == IncrementalIidmFiles.CONTROL) ||
                    (!DanglingLineXml.INSTANCE.hasStateValues(dl) && context.getTargetFile() == IncrementalIidmFiles.STATE)) {
                continue;
            }
            DanglingLineXml.INSTANCE.write(dl, vl, context);
        }
    }

    private void writeStaticVarCompensators(VoltageLevel vl, NetworkXmlWriterContext context, TopologyLevel topologyLevel) throws XMLStreamException {
        if (context.getTargetFile() == IncrementalIidmFiles.TOPO && topologyLevel == TopologyLevel.NODE_BREAKER) {
            return;
        }
        for (StaticVarCompensator svc : vl.getStaticVarCompensators()) {
            if (!context.getFilter().test(svc) ||
                    (!StaticVarCompensatorXml.INSTANCE.hasStateValues(svc) && context.getTargetFile() == IncrementalIidmFiles.STATE)) {
                continue;
            }
            StaticVarCompensatorXml.INSTANCE.write(svc, vl, context);
        }
    }

    private void writeVscConverterStations(VoltageLevel vl, NetworkXmlWriterContext context) throws XMLStreamException {
        for (VscConverterStation cs : vl.getVscConverterStations()) {
            if (!context.getFilter().test(cs) ||
                    (!VscConverterStationXml.INSTANCE.hasStateValues(cs) && context.getTargetFile() == IncrementalIidmFiles.STATE)) {
                continue;
            }
            VscConverterStationXml.INSTANCE.write(cs, vl, context);
        }
    }

    private void writeLccConverterStations(VoltageLevel vl, NetworkXmlWriterContext context) throws XMLStreamException {
        if (context.getTargetFile() == IncrementalIidmFiles.CONTROL) {
            return;
        }
        for (LccConverterStation cs : vl.getLccConverterStations()) {
            if (!context.getFilter().test(cs) ||
                    (!LccConverterStationXml.INSTANCE.hasStateValues(cs) && context.getTargetFile() == IncrementalIidmFiles.STATE)) {
                continue;
            }
            LccConverterStationXml.INSTANCE.write(cs, vl, context);
        }
    }

    @Override
    protected VoltageLevelAdder createAdder(Substation s) {
        return s.newVoltageLevel();
    }

    @Override
    protected VoltageLevel readRootElementAttributes(VoltageLevelAdder adder, NetworkXmlReaderContext context) {
        double nominalV = XmlUtil.readDoubleAttribute(context.getReader(), "nominalV");
        double lowVoltageLimit = XmlUtil.readOptionalDoubleAttribute(context.getReader(), "lowVoltageLimit");
        double highVoltageLimit = XmlUtil.readOptionalDoubleAttribute(context.getReader(), "highVoltageLimit");
        TopologyKind topologyKind = TopologyKind.valueOf(context.getReader().getAttributeValue(null, "topologyKind"));
        return adder
                .setNominalV(nominalV)
                .setLowVoltageLimit(lowVoltageLimit)
                .setHighVoltageLimit(highVoltageLimit)
                .setTopologyKind(topologyKind)
                .add();
    }

    @Override
    protected void readSubElements(VoltageLevel vl, NetworkXmlReaderContext context) throws XMLStreamException {
        readUntilEndRootElement(context.getReader(), () -> {
            switch (context.getReader().getLocalName()) {
                case NODE_BREAKER_TOPOLOGY_ELEMENT_NAME:
                    int nodeCount = XmlUtil.readIntAttribute(context.getReader(), "nodeCount");
                    vl.getNodeBreakerView().setNodeCount(nodeCount);
                    XmlUtil.readUntilEndElement(NODE_BREAKER_TOPOLOGY_ELEMENT_NAME, context.getReader(), () -> {
                        switch (context.getReader().getLocalName()) {
                            case BusbarSectionXml.ROOT_ELEMENT_NAME:
                                BusbarSectionXml.INSTANCE.read(vl, context);
                                break;

                            case NodeBreakerViewSwitchXml.ROOT_ELEMENT_NAME:
                                NodeBreakerViewSwitchXml.INSTANCE.read(vl, context);
                                break;

                            case NodeBreakerViewInternalConnectionXml.ROOT_ELEMENT_NAME:
                                NodeBreakerViewInternalConnectionXml.INSTANCE.read(vl, context);
                                break;

                            default:
                                throw new AssertionError();
                        }
                    });
                    break;

                case BUS_BREAKER_TOPOLOGY_ELEMENT_NAME:
                    XmlUtil.readUntilEndElement(BUS_BREAKER_TOPOLOGY_ELEMENT_NAME, context.getReader(), () -> {
                        switch (context.getReader().getLocalName()) {
                            case BusXml.ROOT_ELEMENT_NAME:
                                BusXml.INSTANCE.read(vl, context);
                                break;

                            case BusBreakerViewSwitchXml.ROOT_ELEMENT_NAME:
                                BusBreakerViewSwitchXml.INSTANCE.read(vl, context);
                                break;

                            default:
                                throw new AssertionError();
                        }
                    });
                    break;

                case GeneratorXml.ROOT_ELEMENT_NAME:
                    GeneratorXml.INSTANCE.read(vl, context);
                    break;

                case BatteryXml.ROOT_ELEMENT_NAME:
                    BatteryXml.INSTANCE.read(vl, context);
                    break;

                case LoadXml.ROOT_ELEMENT_NAME:
                    LoadXml.INSTANCE.read(vl, context);
                    break;

                case ShuntXml.ROOT_ELEMENT_NAME:
                    ShuntXml.INSTANCE.read(vl, context);
                    break;

                case DanglingLineXml.ROOT_ELEMENT_NAME:
                    DanglingLineXml.INSTANCE.read(vl, context);
                    break;

                case StaticVarCompensatorXml.ROOT_ELEMENT_NAME:
                    StaticVarCompensatorXml.INSTANCE.read(vl, context);
                    break;

                case VscConverterStationXml.ROOT_ELEMENT_NAME:
                    VscConverterStationXml.INSTANCE.read(vl, context);
                    break;

                case LccConverterStationXml.ROOT_ELEMENT_NAME:
                    LccConverterStationXml.INSTANCE.read(vl, context);
                    break;

                default:
                    super.readSubElements(vl, context);
            }
        });
    }
}<|MERGE_RESOLUTION|>--- conflicted
+++ resolved
@@ -283,21 +283,12 @@
                     throw new AssertionError("Unexpected TopologyLevel value: " + topologyLevel);
             }
         }
-<<<<<<< HEAD
         writeGenerators(vl, context, topologyLevel);
         writeLoads(vl, context, topologyLevel);
         writeShuntCompensators(vl, context, topologyLevel);
         writeDanglingLines(vl, context, topologyLevel);
         writeStaticVarCompensators(vl, context, topologyLevel);
-=======
-
-        writeGenerators(vl, context);
         writeBatteries(vl, context);
-        writeLoads(vl, context);
-        writeShuntCompensators(vl, context);
-        writeDanglingLines(vl, context);
-        writeStaticVarCompensators(vl, context);
->>>>>>> 1062de97
         writeVscConverterStations(vl, context);
         writeLccConverterStations(vl, context);
     }
@@ -379,24 +370,20 @@
         }
     }
 
-<<<<<<< HEAD
+    private void writeBatteries(VoltageLevel vl, NetworkXmlWriterContext context) throws XMLStreamException {
+        for (Battery b : vl.getBatteries()) {
+            if (!context.getFilter().test(b)) {
+                continue;
+            }
+            BatteryXml.INSTANCE.write(b, vl, context);
+        }
+    }
+
     private void writeLoads(VoltageLevel vl, NetworkXmlWriterContext context, TopologyLevel topologyLevel) throws XMLStreamException {
         if ((context.getTargetFile() == IncrementalIidmFiles.TOPO && topologyLevel == TopologyLevel.NODE_BREAKER) ||
                 (context.getTargetFile() == IncrementalIidmFiles.CONTROL)) {
             return;
         }
-=======
-    private void writeBatteries(VoltageLevel vl, NetworkXmlWriterContext context) throws XMLStreamException {
-        for (Battery b : vl.getBatteries()) {
-            if (!context.getFilter().test(b)) {
-                continue;
-            }
-            BatteryXml.INSTANCE.write(b, vl, context);
-        }
-    }
-
-    private void writeLoads(VoltageLevel vl, NetworkXmlWriterContext context) throws XMLStreamException {
->>>>>>> 1062de97
         for (Load l : vl.getLoads()) {
             if (!context.getFilter().test(l) ||
                     (context.getTargetFile() == IncrementalIidmFiles.CONTROL) ||
