/**
 * Copyright (c) 2016, RTE (http://www.rte-france.com)
 * This Source Code Form is subject to the terms of the Mozilla Public
 * License, v. 2.0. If a copy of the MPL was not distributed with this
 * file, You can obtain one at http://mozilla.org/MPL/2.0/.
 */
package com.powsybl.iidm.xml;

import com.powsybl.iidm.network.*;
import com.powsybl.iidm.network.util.Networks;
import com.powsybl.iidm.xml.util.IidmXmlUtil;
import org.slf4j.Logger;
import org.slf4j.LoggerFactory;

import java.util.Map;
import java.util.Set;

/**
 * @author Geoffroy Jamgotchian <geoffroy.jamgotchian at rte-france.com>
 */
class VoltageLevelXml extends AbstractSimpleIdentifiableXml<VoltageLevel, VoltageLevelAdder, Container<? extends Identifiable<?>>> {

    static final VoltageLevelXml INSTANCE = new VoltageLevelXml();

    static final String ROOT_ELEMENT_NAME = "voltageLevel";

    private static final Logger LOGGER = LoggerFactory.getLogger(VoltageLevelXml.class);

    private static final String NODE_BREAKER_TOPOLOGY_ELEMENT_NAME = "nodeBreakerTopology";
    private static final String BUS_BREAKER_TOPOLOGY_ELEMENT_NAME = "busBreakerTopology";
    private static final String NODE_COUNT = "nodeCount";

    @Override
    protected String getRootElementName() {
        return ROOT_ELEMENT_NAME;
    }

    @Override
    protected void writeRootElementAttributes(VoltageLevel vl, Container<? extends Identifiable<?>> c, NetworkXmlWriterContext context) {
        context.getWriter().writeDoubleAttribute("nominalV", vl.getNominalV());
        context.getWriter().writeDoubleAttribute("lowVoltageLimit", vl.getLowVoltageLimit());
        context.getWriter().writeDoubleAttribute("highVoltageLimit", vl.getHighVoltageLimit());

        TopologyLevel topologyLevel = TopologyLevel.min(vl.getTopologyKind(), context.getOptions().getTopologyLevel());
        context.getWriter().writeStringAttribute("topologyKind", topologyLevel.getTopologyKind().name());
    }

    @Override
    protected void writeSubElements(VoltageLevel vl, Container<? extends Identifiable<?>> c, NetworkXmlWriterContext context) {
        TopologyLevel topologyLevel = TopologyLevel.min(vl.getTopologyKind(), context.getOptions().getTopologyLevel());
        switch (topologyLevel) {
            case NODE_BREAKER:
                writeNodeBreakerTopology(vl, context);
                break;

            case BUS_BREAKER:
                writeBusBreakerTopology(vl, context);
                break;

            case BUS_BRANCH:
                writeBusBranchTopology(vl, context);
                break;

            default:
                throw new IllegalStateException("Unexpected TopologyLevel value: " + topologyLevel);
        }

        writeGenerators(vl, context);
        writeBatteries(vl, context);
        writeLoads(vl, context);
        writeShuntCompensators(vl, context);
        writeDanglingLines(vl, context);
        writeStaticVarCompensators(vl, context);
        writeVscConverterStations(vl, context);
        writeLccConverterStations(vl, context);
    }

    private void writeNodeBreakerTopology(VoltageLevel vl, NetworkXmlWriterContext context) {
        context.getWriter().writeStartNode(context.getVersion().getNamespaceURI(context.isValid()), NODE_BREAKER_TOPOLOGY_ELEMENT_NAME);
        IidmXmlUtil.writeIntAttributeUntilMaximumVersion(NODE_COUNT, vl.getNodeBreakerView().getMaximumNodeIndex() + 1, IidmXmlVersion.V_1_1, context);

        context.getWriter().writeStartNodes("busbarSections");
        for (BusbarSection bs : IidmXmlUtil.sorted(vl.getNodeBreakerView().getBusbarSections(), context.getOptions())) {
            BusbarSectionXml.INSTANCE.write(bs, null, context);
        }
        context.getWriter().writeEndNodes();

        context.getWriter().writeStartNodes("switches");
        for (Switch sw : IidmXmlUtil.sorted(vl.getNodeBreakerView().getSwitches(), context.getOptions())) {
            NodeBreakerViewSwitchXml.INSTANCE.write(sw, vl, context);
        }
        context.getWriter().writeEndNodes();

        writeNodeBreakerTopologyInternalConnections(vl, context);

        IidmXmlUtil.runFromMinimumVersion(IidmXmlVersion.V_1_1, context, () -> {
            Map<String, Set<Integer>> nodesByBus = Networks.getNodesByBus(vl);
            context.getWriter().writeStartNodes("buses");
            IidmXmlUtil.sorted(vl.getBusView().getBusStream(), context.getOptions())
                    .filter(bus -> !Double.isNaN(bus.getV()) || !Double.isNaN(bus.getAngle()))
                    .forEach(bus -> {
                        Set<Integer> nodes = nodesByBus.get(bus.getId());
                        writeCalculatedBus(bus, nodes, context);
                    });
            context.getWriter().writeEndNodes();
        });
        IidmXmlUtil.runFromMinimumVersion(IidmXmlVersion.V_1_8, context, () -> {
            context.getWriter().writeStartNodes("fictitiousInjections");
            for (int node : vl.getNodeBreakerView().getNodes()) {
                double fictP0 = vl.getNodeBreakerView().getFictitiousP0(node);
                double fictQ0 = vl.getNodeBreakerView().getFictitiousQ0(node);
                if (fictP0 != 0.0 || fictQ0 != 0.0) {
                    context.getWriter().writeStartNode(context.getVersion().getNamespaceURI(context.isValid()), "inj");
                    context.getWriter().writeIntAttribute("node", node);
                    context.getWriter().writeDoubleAttribute("fictitiousP0", fictP0, 0.0);
                    context.getWriter().writeDoubleAttribute("fictitiousQ0", fictQ0, 0.0);
                    context.getWriter().writeEndNode();
                }
            }
            context.getWriter().writeEndNodes();
        });
        context.getWriter().writeEndNode();
    }

    private static void writeCalculatedBus(Bus bus, Set<Integer> nodes, NetworkXmlWriterContext context) {
        context.getWriter().writeStartNode(context.getVersion().getNamespaceURI(context.isValid()), "bus");
        context.getWriter().writeDoubleAttribute("v", bus.getV());
        context.getWriter().writeDoubleAttribute("angle", bus.getAngle());
        context.getWriter().writeIntArrayAttribute("nodes", nodes);
        context.getWriter().writeEndNode();
    }

    private void writeNodeBreakerTopologyInternalConnections(VoltageLevel vl, NetworkXmlWriterContext context) {
        context.getWriter().writeStartNodes("internalConnections");
        for (VoltageLevel.NodeBreakerView.InternalConnection ic : IidmXmlUtil.sortedInternalConnections(vl.getNodeBreakerView().getInternalConnections(), context.getOptions())) {
            NodeBreakerViewInternalConnectionXml.INSTANCE.write(ic.getNode1(), ic.getNode2(), context);
        }
        context.getWriter().writeEndNodes();
    }

    private void writeBusBreakerTopology(VoltageLevel vl, NetworkXmlWriterContext context) {
        context.getWriter().writeStartNode(context.getVersion().getNamespaceURI(context.isValid()), BUS_BREAKER_TOPOLOGY_ELEMENT_NAME);

        context.getWriter().writeStartNodes("buses");
        for (Bus b : IidmXmlUtil.sorted(vl.getBusBreakerView().getBuses(), context.getOptions())) {
            if (!context.getFilter().test(b)) {
                continue;
            }
            BusXml.INSTANCE.write(b, null, context);
        }
        context.getWriter().writeEndNodes();

        context.getWriter().writeStartNodes("switches");
        for (Switch sw : IidmXmlUtil.sorted(vl.getBusBreakerView().getSwitches(), context.getOptions())) {
            Bus b1 = vl.getBusBreakerView().getBus1(sw.getId());
            Bus b2 = vl.getBusBreakerView().getBus2(sw.getId());
            if (!context.getFilter().test(b1) || !context.getFilter().test(b2)) {
                continue;
            }
            BusBreakerViewSwitchXml.INSTANCE.write(sw, vl, context);
        }
        context.getWriter().writeEndNodes();

        context.getWriter().writeEndNode();
    }

    private void writeBusBranchTopology(VoltageLevel vl, NetworkXmlWriterContext context) {
        context.getWriter().writeStartNode(context.getVersion().getNamespaceURI(context.isValid()), BUS_BREAKER_TOPOLOGY_ELEMENT_NAME);

        context.getWriter().writeStartNodes("buses");
        for (Bus b : IidmXmlUtil.sorted(vl.getBusView().getBuses(), context.getOptions())) {
            if (!context.getFilter().test(b)) {
                continue;
            }
            BusXml.INSTANCE.write(b, null, context);
        }
        context.getWriter().writeEndNodes();

        context.getWriter().writeEndNode();
    }

    private void writeGenerators(VoltageLevel vl, NetworkXmlWriterContext context) {
        context.getWriter().writeStartNodes("generators");
        for (Generator g : IidmXmlUtil.sorted(vl.getGenerators(), context.getOptions())) {
            if (!context.getFilter().test(g)) {
                continue;
            }
            GeneratorXml.INSTANCE.write(g, vl, context);
        }
        context.getWriter().writeEndNodes();
    }

    private void writeBatteries(VoltageLevel vl, NetworkXmlWriterContext context) {
        context.getWriter().writeStartNodes("batteries");
        for (Battery b : IidmXmlUtil.sorted(vl.getBatteries(), context.getOptions())) {
            if (!context.getFilter().test(b)) {
                continue;
            }
            BatteryXml.INSTANCE.write(b, vl, context);
        }
        context.getWriter().writeEndNodes();
    }

    private void writeLoads(VoltageLevel vl, NetworkXmlWriterContext context) {
        context.getWriter().writeStartNodes("loads");
        for (Load l : IidmXmlUtil.sorted(vl.getLoads(), context.getOptions())) {
            if (!context.getFilter().test(l)) {
                continue;
            }
            LoadXml.INSTANCE.write(l, vl, context);
        }
        context.getWriter().writeEndNodes();
    }

    private void writeShuntCompensators(VoltageLevel vl, NetworkXmlWriterContext context) {
        context.getWriter().writeStartNodes("shuntCompensators");
        for (ShuntCompensator sc : IidmXmlUtil.sorted(vl.getShuntCompensators(), context.getOptions())) {
            if (!context.getFilter().test(sc)) {
                continue;
            }
            ShuntXml.INSTANCE.write(sc, vl, context);
        }
        context.getWriter().writeEndNodes();
    }

<<<<<<< HEAD
    private void writeDanglingLines(VoltageLevel vl, NetworkXmlWriterContext context) {
        context.getWriter().writeStartNodes("danglingLines");
        for (DanglingLine dl : IidmXmlUtil.sorted(vl.getDanglingLines(), context.getOptions())) {
            if (!context.getFilter().test(dl)) {
=======
    private void writeDanglingLines(VoltageLevel vl, NetworkXmlWriterContext context) throws XMLStreamException {
        for (DanglingLine dl : IidmXmlUtil.sorted(vl.getDanglingLines(DanglingLineFilter.ALL), context.getOptions())) {
            if (!context.getFilter().test(dl) || (context.getVersion().compareTo(IidmXmlVersion.V_1_10) < 0 && dl.isPaired())) {
>>>>>>> d36b484b
                continue;
            }
            DanglingLineXml.INSTANCE.write(dl, vl, context);
        }
        context.getWriter().writeEndNodes();
    }

    private void writeStaticVarCompensators(VoltageLevel vl, NetworkXmlWriterContext context) {
        context.getWriter().writeStartNodes("staticVarCompensators");
        for (StaticVarCompensator svc : IidmXmlUtil.sorted(vl.getStaticVarCompensators(), context.getOptions())) {
            if (!context.getFilter().test(svc)) {
                continue;
            }
            StaticVarCompensatorXml.INSTANCE.write(svc, vl, context);
        }
        context.getWriter().writeEndNodes();
    }

    private void writeVscConverterStations(VoltageLevel vl, NetworkXmlWriterContext context) {
        context.getWriter().writeStartNodes("vscConverterStations");
        for (VscConverterStation cs : IidmXmlUtil.sorted(vl.getVscConverterStations(), context.getOptions())) {
            if (!context.getFilter().test(cs)) {
                continue;
            }
            VscConverterStationXml.INSTANCE.write(cs, vl, context);
        }
        context.getWriter().writeEndNodes();
    }

    private void writeLccConverterStations(VoltageLevel vl, NetworkXmlWriterContext context) {
        context.getWriter().writeStartNodes("lccConverterStations");
        for (LccConverterStation cs : IidmXmlUtil.sorted(vl.getLccConverterStations(), context.getOptions())) {
            if (!context.getFilter().test(cs)) {
                continue;
            }
            LccConverterStationXml.INSTANCE.write(cs, vl, context);
        }
        context.getWriter().writeEndNodes();
    }

    @Override
    protected VoltageLevelAdder createAdder(Container<? extends Identifiable<?>> c) {
        if (c instanceof Network) {
            return ((Network) c).newVoltageLevel();
        }
        if (c instanceof Substation) {
            return ((Substation) c).newVoltageLevel();
        }
        throw new IllegalStateException();
    }

    @Override
<<<<<<< HEAD
    protected VoltageLevel readRootElementAttributes(VoltageLevelAdder adder, NetworkXmlReaderContext context) {
        double nominalV = context.getReader().readDoubleAttribute("nominalV");
        double lowVoltageLimit = context.getReader().readDoubleAttribute("lowVoltageLimit");
        double highVoltageLimit = context.getReader().readDoubleAttribute("highVoltageLimit");
        TopologyKind topologyKind = context.getReader().readEnumAttribute("topologyKind", TopologyKind.class);
=======
    protected VoltageLevel readRootElementAttributes(VoltageLevelAdder adder, Container<? extends Identifiable<?>> c, NetworkXmlReaderContext context) {
        double nominalV = XmlUtil.readDoubleAttribute(context.getReader(), "nominalV");
        double lowVoltageLimit = XmlUtil.readOptionalDoubleAttribute(context.getReader(), "lowVoltageLimit");
        double highVoltageLimit = XmlUtil.readOptionalDoubleAttribute(context.getReader(), "highVoltageLimit");
        TopologyKind topologyKind = TopologyKind.valueOf(context.getReader().getAttributeValue(null, "topologyKind"));
>>>>>>> d36b484b
        return adder
                .setNominalV(nominalV)
                .setLowVoltageLimit(lowVoltageLimit)
                .setHighVoltageLimit(highVoltageLimit)
                .setTopologyKind(topologyKind)
                .add();
    }

    @Override
    protected void readSubElements(VoltageLevel vl, NetworkXmlReaderContext context) {
        context.getReader().readUntilEndNode(getRootElementName(), () -> {
            switch (context.getReader().getNodeName()) {
                case NODE_BREAKER_TOPOLOGY_ELEMENT_NAME:
                    readNodeBreakerTopology(vl, context);
                    break;

                case BUS_BREAKER_TOPOLOGY_ELEMENT_NAME:
                    readBusBreakerTopology(vl, context);
                    break;

                case GeneratorXml.ROOT_ELEMENT_NAME:
                    GeneratorXml.INSTANCE.read(vl, context);
                    break;

                case BatteryXml.ROOT_ELEMENT_NAME:
                    BatteryXml.INSTANCE.read(vl, context);
                    break;

                case LoadXml.ROOT_ELEMENT_NAME:
                    LoadXml.INSTANCE.read(vl, context);
                    break;

                case ShuntXml.ROOT_ELEMENT_NAME:
                    ShuntXml.INSTANCE.read(vl, context);
                    break;

                case DanglingLineXml.ROOT_ELEMENT_NAME:
                    DanglingLineXml.INSTANCE.read(vl, context);
                    break;

                case StaticVarCompensatorXml.ROOT_ELEMENT_NAME:
                    StaticVarCompensatorXml.INSTANCE.read(vl, context);
                    break;

                case VscConverterStationXml.ROOT_ELEMENT_NAME:
                    VscConverterStationXml.INSTANCE.read(vl, context);
                    break;

                case LccConverterStationXml.ROOT_ELEMENT_NAME:
                    LccConverterStationXml.INSTANCE.read(vl, context);
                    break;

                default:
                    super.readSubElements(vl, context);
            }
        });
    }

    private void readNodeBreakerTopology(VoltageLevel vl, NetworkXmlReaderContext context) {
        IidmXmlUtil.runUntilMaximumVersion(IidmXmlVersion.V_1_1, context, () -> LOGGER.trace("attribute " + NODE_BREAKER_TOPOLOGY_ELEMENT_NAME + ".nodeCount is ignored."));
        context.getReader().readUntilEndNode(NODE_BREAKER_TOPOLOGY_ELEMENT_NAME, () -> {
            switch (context.getReader().getNodeName()) {
                case BusbarSectionXml.ROOT_ELEMENT_NAME:
                    BusbarSectionXml.INSTANCE.read(vl, context);
                    break;

                case AbstractSwitchXml.ROOT_ELEMENT_NAME:
                    NodeBreakerViewSwitchXml.INSTANCE.read(vl, context);
                    break;

                case NodeBreakerViewInternalConnectionXml.ROOT_ELEMENT_NAME:
                    NodeBreakerViewInternalConnectionXml.INSTANCE.read(vl, context);
                    break;

                case BusXml.ROOT_ELEMENT_NAME:
                    readCalculatedBus(vl, context);
                    break;

                case "inj":
                    readFictitiousInjection(vl, context);
                    break;

                default:
                    throw new IllegalStateException("Unexpected element: " + context.getReader().getNodeName());
            }
        });
    }

    private void readCalculatedBus(VoltageLevel vl, NetworkXmlReaderContext context) {
        IidmXmlUtil.assertMinimumVersion(ROOT_ELEMENT_NAME, BusXml.ROOT_ELEMENT_NAME, IidmXmlUtil.ErrorMessage.NOT_SUPPORTED, IidmXmlVersion.V_1_1, context);
        double v = context.getReader().readDoubleAttribute("v");
        double angle = context.getReader().readDoubleAttribute("angle");
        String nodesString = context.getReader().readStringAttribute("nodes");
        context.getEndTasks().add(() -> {
            for (String str : nodesString.split(",")) {
                int node = Integer.parseInt(str);
                Terminal terminal = vl.getNodeBreakerView().getTerminal(node);
                if (terminal != null) {
                    Bus b = terminal.getBusView().getBus();
                    if (b != null) {
                        b.setV(v).setAngle(angle);
                        break;
                    }
                }
            }
        });
    }

    private void readFictitiousInjection(VoltageLevel vl, NetworkXmlReaderContext context) {
        IidmXmlUtil.assertMinimumVersion(ROOT_ELEMENT_NAME, "inj", IidmXmlUtil.ErrorMessage.NOT_SUPPORTED, IidmXmlVersion.V_1_8, context);
        int node = context.getReader().readIntAttribute("node");
        double p0 = context.getReader().readDoubleAttribute("fictitiousP0");
        double q0 = context.getReader().readDoubleAttribute("fictitiousQ0");
        if (!Double.isNaN(p0)) {
            vl.getNodeBreakerView().setFictitiousP0(node, p0);
        }
        if (!Double.isNaN(q0)) {
            vl.getNodeBreakerView().setFictitiousQ0(node, q0);
        }
    }

    private void readBusBreakerTopology(VoltageLevel vl, NetworkXmlReaderContext context) {
        context.getReader().readUntilEndNode(BUS_BREAKER_TOPOLOGY_ELEMENT_NAME, () -> {
            switch (context.getReader().getNodeName()) {
                case BusXml.ROOT_ELEMENT_NAME:
                    BusXml.INSTANCE.read(vl, context);
                    break;

                case AbstractSwitchXml.ROOT_ELEMENT_NAME:
                    BusBreakerViewSwitchXml.INSTANCE.read(vl, context);
                    break;

                default:
                    throw new IllegalStateException("Unexpected element: " + context.getReader().getNodeName());
            }
        });
    }
}<|MERGE_RESOLUTION|>--- conflicted
+++ resolved
@@ -223,16 +223,10 @@
         context.getWriter().writeEndNodes();
     }
 
-<<<<<<< HEAD
     private void writeDanglingLines(VoltageLevel vl, NetworkXmlWriterContext context) {
         context.getWriter().writeStartNodes("danglingLines");
-        for (DanglingLine dl : IidmXmlUtil.sorted(vl.getDanglingLines(), context.getOptions())) {
-            if (!context.getFilter().test(dl)) {
-=======
-    private void writeDanglingLines(VoltageLevel vl, NetworkXmlWriterContext context) throws XMLStreamException {
         for (DanglingLine dl : IidmXmlUtil.sorted(vl.getDanglingLines(DanglingLineFilter.ALL), context.getOptions())) {
             if (!context.getFilter().test(dl) || (context.getVersion().compareTo(IidmXmlVersion.V_1_10) < 0 && dl.isPaired())) {
->>>>>>> d36b484b
                 continue;
             }
             DanglingLineXml.INSTANCE.write(dl, vl, context);
@@ -285,19 +279,11 @@
     }
 
     @Override
-<<<<<<< HEAD
-    protected VoltageLevel readRootElementAttributes(VoltageLevelAdder adder, NetworkXmlReaderContext context) {
+    protected VoltageLevel readRootElementAttributes(VoltageLevelAdder adder, Container<? extends Identifiable<?>> c, NetworkXmlReaderContext context) {
         double nominalV = context.getReader().readDoubleAttribute("nominalV");
         double lowVoltageLimit = context.getReader().readDoubleAttribute("lowVoltageLimit");
         double highVoltageLimit = context.getReader().readDoubleAttribute("highVoltageLimit");
         TopologyKind topologyKind = context.getReader().readEnumAttribute("topologyKind", TopologyKind.class);
-=======
-    protected VoltageLevel readRootElementAttributes(VoltageLevelAdder adder, Container<? extends Identifiable<?>> c, NetworkXmlReaderContext context) {
-        double nominalV = XmlUtil.readDoubleAttribute(context.getReader(), "nominalV");
-        double lowVoltageLimit = XmlUtil.readOptionalDoubleAttribute(context.getReader(), "lowVoltageLimit");
-        double highVoltageLimit = XmlUtil.readOptionalDoubleAttribute(context.getReader(), "highVoltageLimit");
-        TopologyKind topologyKind = TopologyKind.valueOf(context.getReader().getAttributeValue(null, "topologyKind"));
->>>>>>> d36b484b
         return adder
                 .setNominalV(nominalV)
                 .setLowVoltageLimit(lowVoltageLimit)
