--- conflicted
+++ resolved
@@ -68,11 +68,13 @@
 
         <dependency>
             <groupId>${project.groupId}</groupId>
-<<<<<<< HEAD
+            <artifactId>powsybl-ampl-executor</artifactId>
+            <version>${project.version}</version>
+        </dependency>
+
+        <dependency>
+            <groupId>${project.groupId}</groupId>
             <artifactId>powsybl-cgmes-completion</artifactId>
-=======
-            <artifactId>powsybl-ampl-executor</artifactId>
->>>>>>> 827e69f6
             <version>${project.version}</version>
         </dependency>
 
