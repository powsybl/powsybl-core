/**
 * Copyright (c) 2019, RTE (http://www.rte-france.com)
 * This Source Code Form is subject to the terms of the Mozilla Public
 * License, v. 2.0. If a copy of the MPL was not distributed with this
 * file, You can obtain one at http://mozilla.org/MPL/2.0/.
 */
package com.powsybl.computation;

import com.google.common.jimfs.Configuration;
import com.google.common.jimfs.Jimfs;
import org.apache.commons.compress.archivers.zip.ZipFile;
import org.apache.commons.io.IOUtils;
import org.junit.After;
import org.junit.Before;
import org.junit.Test;

import java.io.BufferedWriter;
import java.io.ByteArrayInputStream;
import java.io.IOException;
import java.nio.charset.StandardCharsets;
import java.nio.file.FileSystem;
import java.nio.file.Files;
import java.nio.file.Path;
import java.util.Objects;

import static org.assertj.core.api.Assertions.assertThat;
import static org.junit.Assert.*;

/**
 * @author Yichen TANG <yichen.tang at rte-france.com>
 */
public class ComputationExceptionBuilderTest {

    private FileSystem fileSystem;
    private Path workingDir;
    private Path f1;
    private Path f2;

    @Before
    public void setUp() {
        fileSystem = Jimfs.newFileSystem(Configuration.unix());
        workingDir = fileSystem.getPath("/wd");
        f1 = workingDir.resolve("f1.out");
        f2 = workingDir.resolve("f2.err");
        try {
            Files.createDirectories(workingDir);
            try (BufferedWriter writer = Files.newBufferedWriter(f1, StandardCharsets.UTF_8);
                 BufferedWriter w2 = Files.newBufferedWriter(f2, StandardCharsets.UTF_8);) {
                writer.write("foo");
                w2.write("bar");
            }
        } catch (IOException e) {
            fail();
        }
    }

    @Test
    public void readLogFromFiles() {
        ComputationException computationException = new ComputationExceptionBuilder()
                .addOutLogIfExists(f1)
                .addErrLogIfExists(f2)
                .build();
        String outLog = computationException.getOutLogs().get("f1.out");
        String errLog = computationException.getErrLogs().get("f2.err");
        assertEquals("foo", outLog);
        assertEquals("bar", errLog);
    }

    @Test
    public void withCause() {
        Exception cause = new RuntimeException("oops");
        ComputationException computationException = new ComputationExceptionBuilder(cause)
                .build();
        assertThat(computationException)
                .hasCause(cause)
                .hasMessageContaining("oops")
                .hasMessageContaining("RuntimeException")
                .hasStackTraceContaining("Caused by")
                .hasStackTraceContaining("oops");
    }

    @Test
    public void withMessage() {
        ComputationException computationException = new ComputationExceptionBuilder()
                .message("outch")
                .build();
        assertTrue(computationException.getMessage().contains("outch"));
        assertThat(computationException)
                .hasNoCause()
                .hasMessageContaining("outch")
                .hasStackTraceContaining("outch");
    }

    @Test
    public void withMessageAndCause() {
        Exception cause = new RuntimeException("oops");
        ComputationException computationException = new ComputationExceptionBuilder(cause)
                .message("outch")
                .build();
        assertFalse(computationException.getMessage().contains("oops"));
        assertThat(computationException)
                .hasCause(cause)
                .hasMessageContaining("outch")
                .hasStackTraceContaining("Caused by")
                .hasStackTraceContaining("oops");
    }

    @Test
    public void readAdditionalFiles() throws IOException {
        ComputationException computationException = new ComputationExceptionBuilder()
                .addFileIfExists(workingDir.resolve("notExists"))
                .addFileIfExists(f1)
                .addFileIfExists(null)
                .build();
        byte[] bytes = computationException.toZipBytes();
        IOUtils.copy(new ByteArrayInputStream(bytes), Files.newOutputStream(workingDir.resolve("test.zip")));
<<<<<<< HEAD
        ZipFile zip = new ZipFile(Files.newByteChannel(workingDir.resolve("test.zip")));

        assertEquals("foo", new String(computationException.getFileBytes().get("f1.out")));
        assertEquals("foo", IOUtils.toString(Objects.requireNonNull(zip.getInputStream(zip.getEntry("f1.out"))), StandardCharsets.UTF_8));
=======

        assertEquals("foo", new String(computationException.getFileBytes().get("f1.out")));
        try (ZipFile zip = new ZipFile(Files.newByteChannel(workingDir.resolve("test.zip")))) {
            assertEquals("foo", IOUtils.toString(Objects.requireNonNull(zip.getInputStream(zip.getEntry("f1.out"))), StandardCharsets.UTF_8));
        }
>>>>>>> d1324ebf
    }

    @Test
    public void logsFromString() throws IOException {
        ComputationException computationException = new ComputationExceptionBuilder()
                .addOutLog("out", "outLog")
                .addErrLog("err", "errLog")
                .build();
        assertEquals("outLog", computationException.getOutLogs().get("out"));
        assertEquals("errLog", computationException.getErrLogs().get("err"));

        byte[] bytes = computationException.toZipBytes();
        IOUtils.copy(new ByteArrayInputStream(bytes), Files.newOutputStream(workingDir.resolve("test.zip")));
<<<<<<< HEAD
        ZipFile zip = new ZipFile(Files.newByteChannel(workingDir.resolve("test.zip")));
        assertEquals("outLog", IOUtils.toString(Objects.requireNonNull(zip.getInputStream(zip.getEntry("out"))), StandardCharsets.UTF_8));
        assertEquals("errLog", IOUtils.toString(Objects.requireNonNull(zip.getInputStream(zip.getEntry("err"))), StandardCharsets.UTF_8));
=======
        try (ZipFile zip = new ZipFile(Files.newByteChannel(workingDir.resolve("test.zip")))) {
            assertEquals("outLog", IOUtils.toString(Objects.requireNonNull(zip.getInputStream(zip.getEntry("out"))), StandardCharsets.UTF_8));
            assertEquals("errLog", IOUtils.toString(Objects.requireNonNull(zip.getInputStream(zip.getEntry("err"))), StandardCharsets.UTF_8));
        }
>>>>>>> d1324ebf
    }

    @Test
    public void addRawBytes() throws IOException {
        String key = "bytesKey";
        ComputationException computationException =  new ComputationExceptionBuilder()
                .addBytes(key, "someBytes".getBytes())
               .build();
        byte[] bytes1 = computationException.getFileBytes().get(key);
        assertEquals("someBytes", new String(bytes1));

        // test after serialized
        IOUtils.copy(new ByteArrayInputStream(computationException.toZipBytes()), Files.newOutputStream(workingDir.resolve("test3.zip")));
<<<<<<< HEAD
        ZipFile zip = new ZipFile(Files.newByteChannel(workingDir.resolve("test3.zip")));
        assertEquals("someBytes", IOUtils.toString(zip.getInputStream(zip.getEntry(key)), StandardCharsets.UTF_8));
=======
        try (ZipFile zip = new ZipFile(Files.newByteChannel(workingDir.resolve("test3.zip")))) {
            assertEquals("someBytes", IOUtils.toString(zip.getInputStream(zip.getEntry(key)), StandardCharsets.UTF_8));
        }
>>>>>>> d1324ebf
    }

    @After
    public void tearDown() throws Exception {
        fileSystem.close();
    }
}<|MERGE_RESOLUTION|>--- conflicted
+++ resolved
@@ -114,18 +114,11 @@
                 .build();
         byte[] bytes = computationException.toZipBytes();
         IOUtils.copy(new ByteArrayInputStream(bytes), Files.newOutputStream(workingDir.resolve("test.zip")));
-<<<<<<< HEAD
-        ZipFile zip = new ZipFile(Files.newByteChannel(workingDir.resolve("test.zip")));
-
-        assertEquals("foo", new String(computationException.getFileBytes().get("f1.out")));
-        assertEquals("foo", IOUtils.toString(Objects.requireNonNull(zip.getInputStream(zip.getEntry("f1.out"))), StandardCharsets.UTF_8));
-=======
 
         assertEquals("foo", new String(computationException.getFileBytes().get("f1.out")));
         try (ZipFile zip = new ZipFile(Files.newByteChannel(workingDir.resolve("test.zip")))) {
             assertEquals("foo", IOUtils.toString(Objects.requireNonNull(zip.getInputStream(zip.getEntry("f1.out"))), StandardCharsets.UTF_8));
         }
->>>>>>> d1324ebf
     }
 
     @Test
@@ -139,16 +132,10 @@
 
         byte[] bytes = computationException.toZipBytes();
         IOUtils.copy(new ByteArrayInputStream(bytes), Files.newOutputStream(workingDir.resolve("test.zip")));
-<<<<<<< HEAD
-        ZipFile zip = new ZipFile(Files.newByteChannel(workingDir.resolve("test.zip")));
-        assertEquals("outLog", IOUtils.toString(Objects.requireNonNull(zip.getInputStream(zip.getEntry("out"))), StandardCharsets.UTF_8));
-        assertEquals("errLog", IOUtils.toString(Objects.requireNonNull(zip.getInputStream(zip.getEntry("err"))), StandardCharsets.UTF_8));
-=======
         try (ZipFile zip = new ZipFile(Files.newByteChannel(workingDir.resolve("test.zip")))) {
             assertEquals("outLog", IOUtils.toString(Objects.requireNonNull(zip.getInputStream(zip.getEntry("out"))), StandardCharsets.UTF_8));
             assertEquals("errLog", IOUtils.toString(Objects.requireNonNull(zip.getInputStream(zip.getEntry("err"))), StandardCharsets.UTF_8));
         }
->>>>>>> d1324ebf
     }
 
     @Test
@@ -162,14 +149,9 @@
 
         // test after serialized
         IOUtils.copy(new ByteArrayInputStream(computationException.toZipBytes()), Files.newOutputStream(workingDir.resolve("test3.zip")));
-<<<<<<< HEAD
-        ZipFile zip = new ZipFile(Files.newByteChannel(workingDir.resolve("test3.zip")));
-        assertEquals("someBytes", IOUtils.toString(zip.getInputStream(zip.getEntry(key)), StandardCharsets.UTF_8));
-=======
         try (ZipFile zip = new ZipFile(Files.newByteChannel(workingDir.resolve("test3.zip")))) {
             assertEquals("someBytes", IOUtils.toString(zip.getInputStream(zip.getEntry(key)), StandardCharsets.UTF_8));
         }
->>>>>>> d1324ebf
     }
 
     @After
