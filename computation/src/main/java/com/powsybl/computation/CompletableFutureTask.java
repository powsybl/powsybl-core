--- conflicted
+++ resolved
@@ -51,13 +51,7 @@
             Thread.currentThread().interrupt();
             completeExceptionally(exc);
         } catch (Exception exc) {
-<<<<<<< HEAD
-            if (exc.getCause() != null) {
-                completeExceptionally(exc.getCause());
-            }
-=======
             completeExceptionally(exc);
->>>>>>> 8aff9a33
         }
     }
 
