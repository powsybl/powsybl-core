--- conflicted
+++ resolved
@@ -72,11 +72,8 @@
         <supercsv.version>2.4.0</supercsv.version>
         <trove4j.version>3.0.3</trove4j.version>
         <xmlunit.version>2.3.0</xmlunit.version>
-<<<<<<< HEAD
         <groovy.version>2.4.7</groovy.version>
-=======
         <jimfs.version>1.1</jimfs.version>
->>>>>>> 423d0dcb
     </properties>
 
     <licenses>
@@ -331,20 +328,18 @@
                 </exclusions>
             </dependency>
             <dependency>
-<<<<<<< HEAD
                 <groupId>org.codehaus.groovy</groupId>
                 <artifactId>groovy-all</artifactId>
                 <version>${groovy.version}</version>
             </dependency>
 
-=======
+            <dependency>
                 <groupId>com.google.jimfs</groupId>
                 <artifactId>jimfs</artifactId>
                 <version>${jimfs.version}</version>
             </dependency>
 
 
->>>>>>> 423d0dcb
             <!-- Runtime dependencies -->
             <dependency>
                 <groupId>ch.qos.logback</groupId>
