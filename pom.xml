<?xml version="1.0" encoding="UTF-8"?>
<!--

    Copyright (c) 2016, All partners of the iTesla project (http://www.itesla-project.eu/consortium)
    This Source Code Form is subject to the terms of the Mozilla Public
    License, v. 2.0. If a copy of the MPL was not distributed with this
    file, You can obtain one at http://mozilla.org/MPL/2.0/.

-->
<project xmlns="http://maven.apache.org/POM/4.0.0"
         xmlns:xsi="http://www.w3.org/2001/XMLSchema-instance"
         xsi:schemaLocation="http://maven.apache.org/POM/4.0.0 http://maven.apache.org/xsd/maven-4.0.0.xsd">
    <modelVersion>4.0.0</modelVersion>

    <groupId>com.powsybl</groupId>
    <artifactId>powsybl-core</artifactId>
    <version>2.2.0-SNAPSHOT</version>
    <packaging>pom</packaging>

    <name>powsybl</name>
    <description>A framework to build power system oriented software</description>
    <url>http://www.powsybl.com</url>

    <licenses>
        <license>
            <name>Mozilla Public License, Version 2.0</name>
            <url>https://www.mozilla.org/en-US/MPL/2.0/</url>
        </license>
    </licenses>

    <scm>
        <connection>scm:git:https://github.com/powsybl/powsybl-core.git</connection>
        <developerConnection>scm:git:https://github.com/powsybl/powsybl-core.git</developerConnection>
        <url>https://github.com/powsybl/powsybl-core</url>
    </scm>

    <developers>
        <developer>
            <name>Mathieu BAGUE</name>
            <email>mathieu.bague@rte-france.com</email>
            <organization>RTE</organization>
            <organizationUrl>http://www.rte-france.com</organizationUrl>
        </developer>
        <developer>
            <name>Geoffroy JAMGOTCHIAN</name>
            <email>geoffroy.jamgotchian@rte-france.com</email>
            <organization>RTE</organization>
            <organizationUrl>http://www.rte-france.com</organizationUrl>
        </developer>
    </developers>

    <modules>
        <module>action</module>
        <module>afs</module>
        <module>ampl-converter</module>
        <module>cgmes</module>
        <module>cim-anonymiser</module>
        <module>cim1</module>
        <module>commons</module>
        <module>computation</module>
        <module>computation-local</module>
        <module>computation-mpi</module>
        <module>contingency-api</module>
        <module>distribution-core</module>
        <module>entsoe-util</module>
        <module>iidm</module>
        <!-- https://github.com/apache/maven-plugin-tools/pull/14 -->
        <!--<module>itools-packager</module>-->
        <module>loadflow</module>
        <module>math</module>
        <module>scripting</module>
        <module>security-analysis</module>
        <module>sensitivity-api</module>
        <module>simulation-api</module>
        <module>time-series</module>
        <module>tools</module>
        <module>triple-store</module>
        <module>ucte</module>
    </modules>

    <properties>
        <project.build.sourceEncoding>UTF-8</project.build.sourceEncoding>

        <java.version>11</java.version>

        <maven.antrun.version>1.8</maven.antrun.version>
        <maven.assembly.version>3.1.0</maven.assembly.version>
        <maven.build-helper.version>3.0.0</maven.build-helper.version>
        <maven.buildnumber.version>1.4</maven.buildnumber.version>
        <maven.checkstyle.version>3.0.0</maven.checkstyle.version>
        <maven.clean.version>3.1.0</maven.clean.version>
        <maven.compiler.version>3.8.0</maven.compiler.version>
        <maven.coveralls.version>4.3.0</maven.coveralls.version>
        <maven.dependency.version>3.1.1</maven.dependency.version>
        <maven.deploy.version>2.8.2</maven.deploy.version>
        <maven.enforcer.version>3.0.0-M2</maven.enforcer.version>
        <maven.findbugs.version>3.0.5</maven.findbugs.version>
        <maven.gmavenplus.version>1.6.1</maven.gmavenplus.version>
        <maven.gpg.version>1.6</maven.gpg.version>
        <maven.install.version>2.5.2</maven.install.version>
        <maven.jacoco.version>0.8.1</maven.jacoco.version>
        <maven.jar.version>3.1.0</maven.jar.version>
        <maven.javadoc.version>3.0.1</maven.javadoc.version>
        <maven.plugin.version>3.5.2</maven.plugin.version>
        <maven.resources.version>3.1.0</maven.resources.version>
        <maven.shade.version>3.1.1</maven.shade.version>
        <maven.site.version>3.7.1</maven.site.version>
        <maven.source.version>3.0.1</maven.source.version>
        <maven.surefire.version>2.22.0</maven.surefire.version>
        <maven.templating.version>1.0.0</maven.templating.version>

        <maven.versions.version>2.7</maven.versions.version>

        <sonar.jacoco.reportPaths>
            ../target/jacoco-merge.exec,
            ../../target/jacoco-merge.exec,
            ../../../target/jacoco-merge.exec
        </sonar.jacoco.reportPaths>
        <sonar.exclusions>
            **/cim1/**/*, **/generated/**/*
        </sonar.exclusions>

        <arquillianbom.version>1.2.0.Final</arquillianbom.version>
        <asm.version>6.2.1</asm.version>
        <assertj.version>3.11.0</assertj.version>
        <autoservice.version>1.0-rc2</autoservice.version>
        <blazegraph.version>2.1.4</blazegraph.version>
        <commonscli.version>1.3.1</commonscli.version>
        <commonscompress.version>1.17</commonscompress.version>
        <commonsio.version>2.5</commonsio.version>
        <commonslang3.version>3.4</commonslang3.version>
        <commonsmath3.version>3.6.1</commonsmath3.version>
        <gdata.version>1.41.1_1</gdata.version>
        <graphvizapi.version>1.1</graphvizapi.version>
        <groovy.version>2.4.15</groovy.version>
        <guava.version>20.0</guava.version>
        <jackson.version>2.8.7</jackson.version>
        <jama.version>1.0.3</jama.version>
        <javaeeapi.version>7.0</javaeeapi.version>
<<<<<<< HEAD
        <jaxb-api.version>2.4.0-b180830.0359</jaxb-api.version>
        <jaxb-runtime.version>2.4.0-b180830.0438</jaxb-runtime.version>
=======
        <jena.version>3.0.0</jena.version>
>>>>>>> 40562e67
        <jgrapht.version>1.0.1</jgrapht.version>
        <jimfs.version>1.1</jimfs.version>
        <jjwt.version>0.9.0</jjwt.version>
        <jodatime.version>2.9.7</jodatime.version>
        <junit.version>4.12</junit.version>
        <logback.version>1.1.8</logback.version>
        <mapdb.version>3.0.3</mapdb.version>
        <maven.core.version>3.3.9</maven.core.version>
        <maven.plugin.annotations.version>3.5.2</maven.plugin.annotations.version>
        <mockito.version>1.10.19</mockito.version>
        <poi.version>3.15</poi.version>
        <protobuf.version>2.5.0</protobuf.version>
        <rdf4j.version>2.2.2</rdf4j.version>
        <resteasy.version>3.1.4.Final</resteasy.version>
        <shrinkwrap-resolver.version>2.2.6</shrinkwrap-resolver.version>
        <sirocco.version>1.0</sirocco.version>
        <slf4j.version>1.7.22</slf4j.version>
        <snakeyaml.version>1.21</snakeyaml.version>
        <staxutils.version>20070216</staxutils.version>
        <supercsv.version>2.4.0</supercsv.version>
        <swaggerjaxrs.version>1.5.16</swaggerjaxrs.version>
        <threeten.version>1.0</threeten.version>
        <trove4j.version>3.0.3</trove4j.version>
        <truevfs.version>0.12.0</truevfs.version>
        <tyrus.version>1.13.1</tyrus.version>
        <wildfly.dist.version>11.0.0.Final</wildfly.dist.version>
        <wildflyarquilliancontainerembedded.version>2.1.0.Final</wildflyarquilliancontainerembedded.version>
        <xmlunit.version>2.3.0</xmlunit.version>
    </properties>

    <build>
        <plugins>
            <plugin>
                <groupId>org.codehaus.mojo</groupId>
                <artifactId>build-helper-maven-plugin</artifactId>
                <version>${maven.build-helper.version}</version>
                <executions>
                    <execution>
                        <id>add-source</id>
                        <phase>generate-sources</phase>
                        <goals>
                            <goal>add-source</goal>
                        </goals>
                        <configuration>
                            <sources>
                                <source>src/main/groovy</source>
                            </sources>
                        </configuration>
                    </execution>
                    <execution>
                        <id>add-test-source</id>
                        <phase>generate-test-sources</phase>
                        <goals>
                            <goal>add-test-source</goal>
                        </goals>
                        <configuration>
                            <sources>
                                <source>src/test/groovy</source>
                            </sources>
                        </configuration>
                    </execution>
                </executions>
            </plugin>
            <plugin>
                <groupId>org.codehaus.mojo</groupId>
                <artifactId>findbugs-maven-plugin</artifactId>
                <version>${maven.findbugs.version}</version>
                <configuration>
                    <findbugsXmlOutput>true</findbugsXmlOutput>
                    <xmlOutput>true</xmlOutput>
                </configuration>
            </plugin>
            <plugin>
                <groupId>org.codehaus.mojo</groupId>
                <artifactId>versions-maven-plugin</artifactId>
                <version>${maven.versions.version}</version>
                <configuration>
                    <generateBackupPoms>false</generateBackupPoms>
                </configuration>
            </plugin>
        </plugins>
        <pluginManagement>
            <plugins>
                <plugin>
                    <groupId>org.apache.maven.plugins</groupId>
                    <artifactId>maven-clean-plugin</artifactId>
                    <version>${maven.clean.version}</version>
                </plugin>
                <plugin>
                    <groupId>org.apache.maven.plugins</groupId>
                    <artifactId>maven-compiler-plugin</artifactId>
                    <version>${maven.compiler.version}</version>
                    <configuration>
                        <source>${java.version}</source>
                        <target>${java.version}</target>
                    </configuration>
                    <dependencies>
                        <dependency>
                            <groupId>org.ow2.asm</groupId>
                            <artifactId>asm</artifactId>
                            <version>${asm.version}</version>
                        </dependency>
                    </dependencies>
                </plugin>
                <plugin>
                    <groupId>org.apache.maven.plugins</groupId>
                    <artifactId>maven-install-plugin</artifactId>
                    <version>${maven.install.version}</version>
                </plugin>
                <plugin>
                    <groupId>org.apache.maven.plugins</groupId>
                    <artifactId>maven-site-plugin</artifactId>
                    <version>${maven.site.version}</version>
                </plugin>
                <plugin>
                    <groupId>org.apache.maven.plugins</groupId>
                    <artifactId>maven-surefire-plugin</artifactId>
                    <version>${maven.surefire.version}</version>
                    <dependencies>
                        <dependency>
                            <groupId>org.ow2.asm</groupId>
                            <artifactId>asm</artifactId>
                            <version>${asm.version}</version>
                        </dependency>
                    </dependencies>
                </plugin>
                <plugin>
                    <groupId>org.apache.maven.plugins</groupId>
                    <artifactId>maven-resources-plugin</artifactId>
                    <version>${maven.resources.version}</version>
                </plugin>
                <plugin>
                    <groupId>org.apache.maven.plugins</groupId>
                    <artifactId>maven-assembly-plugin</artifactId>
                    <version>${maven.assembly.version}</version>
                </plugin>
                <plugin>
                    <groupId>org.apache.maven.plugins</groupId>
                    <artifactId>maven-dependency-plugin</artifactId>
                    <version>${maven.dependency.version}</version>
                </plugin>
                <plugin>
                    <groupId>org.apache.maven.plugins</groupId>
                    <artifactId>maven-deploy-plugin</artifactId>
                    <version>${maven.deploy.version}</version>
                </plugin>
                <plugin>
                    <groupId>org.apache.maven.plugins</groupId>
                    <artifactId>maven-jar-plugin</artifactId>
                    <version>${maven.jar.version}</version>
                </plugin>
                <plugin>
                    <groupId>org.apache.maven.plugins</groupId>
                    <artifactId>maven-javadoc-plugin</artifactId>
                    <version>${maven.javadoc.version}</version>
                    <configuration>
                        <doclet>org.umlgraph.doclet.UmlGraphDoc</doclet>
                        <docletArtifact>
                            <groupId>org.umlgraph</groupId>
                            <artifactId>umlgraph</artifactId>
                            <version>5.6</version>
                        </docletArtifact>
                        <additionalOptions>-views -all</additionalOptions>
                        <additionalOptions>-Xdoclint:none</additionalOptions>
                        <useStandardDocletOptions>false</useStandardDocletOptions>
                        <docfilessubdirs>true</docfilessubdirs>
                    </configuration>
                </plugin>
                <plugin>
                    <groupId>org.codehaus.mojo</groupId>
                    <artifactId>buildnumber-maven-plugin</artifactId>
                    <version>${maven.buildnumber.version}</version>
                    <executions>
                        <execution>
                            <phase>validate</phase>
                            <goals>
                                <goal>create</goal>
                            </goals>
                        </execution>
                    </executions>
                    <configuration>
                        <doCheck>false</doCheck>
                        <doUpdate>false</doUpdate>
                    </configuration>
                </plugin>
                <plugin>
                    <groupId>org.codehaus.mojo</groupId>
                    <artifactId>templating-maven-plugin</artifactId>
                    <version>${maven.templating.version}</version>
                    <executions>
                        <execution>
                            <id>filter-src</id>
                            <goals>
                                <goal>filter-sources</goal>
                            </goals>
                        </execution>
                    </executions>
                </plugin>
                <plugin>
                    <groupId>org.eluder.coveralls</groupId>
                    <artifactId>coveralls-maven-plugin</artifactId>
                    <version>${maven.coveralls.version}</version>
                    <configuration>
                        <!-- groovy source roots need to be manually added -->
                        <sourceDirectories>
                            <sourceDirectory>${project.basedir}/action/action-dsl/src/main/groovy</sourceDirectory>
                            <sourceDirectory>${project.basedir}/action/action-util/src/main/groovy</sourceDirectory>
                            <sourceDirectory>${project.basedir}/iidm/iidm-api/src/main/groovy</sourceDirectory>
                            <sourceDirectory>${project.basedir}/loadflow/loadflow-api/src/main/groovy</sourceDirectory>
                            <sourceDirectory>${project.basedir}/scripting/src/main/groovy</sourceDirectory>
                        </sourceDirectories>
                        <jacocoReports>
                            <jacocoReport>${project.basedir}/distribution-core/target/site/jacoco-aggregate/jacoco.xml</jacocoReport>
                        </jacocoReports>
                    </configuration>
                </plugin>
                <plugin>
                    <groupId>org.codehaus.gmavenplus</groupId>
                    <artifactId>gmavenplus-plugin</artifactId>
                    <version>${maven.gmavenplus.version}</version>
                    <executions>
                        <execution>
                            <goals>
                                <goal>addSources</goal>
                                <goal>addTestSources</goal>
                                <goal>generateStubs</goal>
                                <goal>compile</goal>
                                <goal>generateTestStubs</goal>
                                <goal>compileTests</goal>
                                <goal>removeStubs</goal>
                                <goal>removeTestStubs</goal>
                            </goals>
                        </execution>
                    </executions>
                </plugin>
            </plugins>
        </pluginManagement>
    </build>

    <profiles>
        <profile>
            <id>jacoco</id>
            <activation>
                <activeByDefault>false</activeByDefault>
            </activation>
            <build>
                <plugins>
                    <plugin>
                        <groupId>org.jacoco</groupId>
                        <artifactId>jacoco-maven-plugin</artifactId>
                        <version>${maven.jacoco.version}</version>
                        <configuration>
                            <excludes>
                                <!-- Exclude CIMv1 generated model -->
                                <exclude>cim1/**</exclude>

                                <!-- exclude generated classes -->
                                <exclude>**/generated/**/*</exclude>
                            </excludes>
                        </configuration>
                        <executions>
                            <execution>
                                <id>prepare-agent</id>
                                <goals>
                                    <goal>prepare-agent</goal>
                                </goals>
                                <configuration>
                                    <destFile>${project.build.directory}/jacoco-${project.artifactId}.exec</destFile>
                                </configuration>
                            </execution>
                        </executions>
                    </plugin>
                </plugins>
            </build>
        </profile>
        <profile>
            <id>checks</id>
            <activation>
                <activeByDefault>true</activeByDefault>
            </activation>
            <build>
                <plugins>
                    <plugin>
                        <groupId>org.apache.maven.plugins</groupId>
                        <artifactId>maven-checkstyle-plugin</artifactId>
                        <version>${maven.checkstyle.version}</version>
                        <executions>
                            <execution>
                                <phase>validate</phase>
                                <goals>
                                    <goal>check</goal>
                                </goals>
                                <configuration>
                                    <configLocation>checkstyle.xml</configLocation>
                                    <consoleOutput>true</consoleOutput>
                                    <failsOnError>true</failsOnError>
                                    <excludes>**/generated/**/*,cim1/**</excludes>
                                    <includeTestSourceDirectory>true</includeTestSourceDirectory>
                                </configuration>
                            </execution>
                        </executions>
                    </plugin>
                    <plugin>
                        <groupId>org.apache.maven.plugins</groupId>
                        <artifactId>maven-enforcer-plugin</artifactId>
                        <version>${maven.enforcer.version}</version>
                        <executions>
                            <execution>
                                <phase>validate</phase>
                                <goals>
                                    <goal>enforce</goal>
                                </goals>
                                <configuration>
                                    <fail>false</fail>
                                    <rules>
                                        <dependencyConvergence/>
                                        <requireMavenVersion>
                                            <version>${maven.core.version}</version>
                                        </requireMavenVersion>
                                    </rules>
                                </configuration>
                            </execution>
                        </executions>
                    </plugin>
                </plugins>
            </build>
        </profile>
        <profile>
            <id>release</id>
            <activation>
                <activeByDefault>false</activeByDefault>
            </activation>
            <build>
                <plugins>
                    <plugin>
                        <groupId>org.apache.maven.plugins</groupId>
                        <artifactId>maven-gpg-plugin</artifactId>
                        <version>${maven.gpg.version}</version>
                        <executions>
                            <execution>
                                <phase>verify</phase>
                                <goals>
                                    <goal>sign</goal>
                                </goals>
                            </execution>
                        </executions>
                    </plugin>
                    <plugin>
                        <groupId>org.apache.maven.plugins</groupId>
                        <artifactId>maven-javadoc-plugin</artifactId>
                        <version>${maven.javadoc.version}</version>
                        <executions>
                            <execution>
                                <id>javadoc-jar</id>
                                <phase>package</phase>
                                <goals>
                                    <goal>jar</goal>
                                </goals>
                            </execution>
                            <execution>
                                <id>javadoc-aggregate-jar</id>
                                <phase>package</phase>
                                <inherited>false</inherited>
                                <goals>
                                    <goal>aggregate-jar</goal>
                                </goals>
                            </execution>
                        </executions>
                    </plugin>
                    <plugin>
                        <groupId>org.apache.maven.plugins</groupId>
                        <artifactId>maven-source-plugin</artifactId>
                        <version>${maven.source.version}</version>
                        <executions>
                            <execution>
                                <phase>package</phase>
                                <goals>
                                    <goal>jar-no-fork</goal>
                                    <goal>test-jar-no-fork</goal>
                                </goals>
                            </execution>
                        </executions>
                    </plugin>
                </plugins>
            </build>
            <distributionManagement>
                <snapshotRepository>
                    <id>ossrh</id>
                    <url>https://oss.sonatype.org/content/repositories/snapshots</url>
                </snapshotRepository>
                <repository>
                    <id>ossrh</id>
                    <url>https://oss.sonatype.org/service/local/staging/deploy/maven2/</url>
                </repository>
            </distributionManagement>
        </profile>
    </profiles>

    <dependencyManagement>
        <dependencies>
            <!-- Compile dependencies -->
            <dependency>
                <groupId>com.blazegraph</groupId>
                <artifactId>bigdata-core</artifactId>
                <version>${blazegraph.version}</version>
            </dependency>
            <dependency>
                <groupId>com.fasterxml.jackson.core</groupId>
                <artifactId>jackson-databind</artifactId>
                <version>${jackson.version}</version>
            </dependency>
            <dependency>
                <groupId>com.fasterxml.jackson.jaxrs</groupId>
                <artifactId>jackson-jaxrs-json-provider</artifactId>
                <version>${jackson.version}</version>
            </dependency>
            <dependency>
                <groupId>com.google.auto.service</groupId>
                <artifactId>auto-service</artifactId>
                <version>${autoservice.version}</version>
            </dependency>
            <dependency>
                <groupId>com.google.guava</groupId>
                <artifactId>guava</artifactId>
                <version>${guava.version}</version>
            </dependency>
            <dependency>
                <groupId>com.google.jimfs</groupId>
                <artifactId>jimfs</artifactId>
                <version>${jimfs.version}</version>
            </dependency>
            <dependency>
                <groupId>com.google.protobuf</groupId>
                <artifactId>protobuf-java</artifactId>
                <version>${protobuf.version}</version>
            </dependency>
            <dependency>
                <groupId>commons-cli</groupId>
                <artifactId>commons-cli</artifactId>
                <version>${commonscli.version}</version>
            </dependency>
            <dependency>
                <groupId>commons-io</groupId>
                <artifactId>commons-io</artifactId>
                <version>${commonsio.version}</version>
            </dependency>
            <dependency>
                <groupId>gov.nist.math</groupId>
                <artifactId>jama</artifactId>
                <version>${jama.version}</version>
            </dependency>
            <dependency>
                <groupId>io.jsonwebtoken</groupId>
                <artifactId>jjwt</artifactId>
                <version>${jjwt.version}</version>
            </dependency>
            <dependency>
                <groupId>io.swagger</groupId>
                <artifactId>swagger-jaxrs</artifactId>
                <version>${swaggerjaxrs.version}</version>
            </dependency>
            <dependency>
                <groupId>javax</groupId>
                <artifactId>javaee-api</artifactId>
                <version>${javaeeapi.version}</version>
            </dependency>
            <dependency>
                <groupId>javax.xml.bind</groupId>
                <artifactId>jaxb-api</artifactId>
                <version>${jaxb-api.version}</version>
            </dependency>
            <dependency>
                <groupId>joda-time</groupId>
                <artifactId>joda-time</artifactId>
                <version>${jodatime.version}</version>
            </dependency>
            <dependency>
                <groupId>net.java.dev.stax-utils</groupId>
                <artifactId>stax-utils</artifactId>
                <version>${staxutils.version}</version>
                <exclusions>
                    <exclusion>
                        <groupId>com.bea.xml</groupId>
                        <artifactId>jsr173-ri</artifactId>
                    </exclusion>
                </exclusions>
            </dependency>
            <dependency>
                <groupId>net.java.truevfs</groupId>
                <artifactId>truevfs-driver-zip</artifactId>
                <version>${truevfs.version}</version>
            </dependency>
            <dependency>
                <groupId>net.sf.supercsv</groupId>
                <artifactId>super-csv</artifactId>
                <version>${supercsv.version}</version>
            </dependency>
            <dependency>
                <groupId>net.sf.trove4j</groupId>
                <artifactId>trove4j</artifactId>
                <version>${trove4j.version}</version>
            </dependency>
            <dependency>
                <groupId>org.apache.commons</groupId>
                <artifactId>commons-compress</artifactId>
                <version>${commonscompress.version}</version>
            </dependency>
            <dependency>
                <groupId>org.apache.commons</groupId>
                <artifactId>commons-lang3</artifactId>
                <version>${commonslang3.version}</version>
            </dependency>
            <dependency>
                <groupId>org.apache.commons</groupId>
                <artifactId>commons-math3</artifactId>
                <version>${commonsmath3.version}</version>
            </dependency>
            <dependency>
                <groupId>org.apache.jena</groupId>
                <artifactId>apache-jena-libs</artifactId>
                <type>pom</type>
                <version>${jena.version}</version>
                <exclusions>
                    <exclusion>
                        <groupId>org.slf4j</groupId>
                        <artifactId>slf4j-log4j12</artifactId>
                    </exclusion>
                    <exclusion>
                        <groupId>log4j</groupId>
                        <artifactId>log4j</artifactId>
                    </exclusion>
                </exclusions>
            </dependency>
            <dependency>
                <groupId>org.apache.poi</groupId>
                <artifactId>poi-ooxml</artifactId>
                <version>${poi.version}</version>
            </dependency>
            <dependency>
                <groupId>org.apache.servicemix.bundles</groupId>
                <artifactId>org.apache.servicemix.bundles.gdata</artifactId>
                <version>${gdata.version}</version>
            </dependency>
            <dependency>
                <groupId>org.codehaus.groovy</groupId>
                <artifactId>groovy-all</artifactId>
                <version>${groovy.version}</version>
            </dependency>
            <dependency>
<<<<<<< HEAD
                <groupId>org.glassfish.jaxb</groupId>
                <artifactId>jaxb-runtime</artifactId>
                <version>${jaxb-runtime.version}</version>
                <scope>runtime</scope>
=======
                <groupId>org.eclipse.rdf4j</groupId>
                <artifactId>rdf4j-rio-rdfxml</artifactId>
                <version>${rdf4j.version}</version>
            </dependency>
            <dependency>
                <groupId>org.eclipse.rdf4j</groupId>
                <artifactId>rdf4j-runtime</artifactId>
                <version>${rdf4j.version}</version>
>>>>>>> 40562e67
            </dependency>
            <dependency>
                <groupId>org.glassfish.tyrus</groupId>
                <artifactId>tyrus-client</artifactId>
                <version>${tyrus.version}</version>
            </dependency>
            <dependency>
                <groupId>org.glassfish.tyrus</groupId>
                <artifactId>tyrus-container-jdk-client</artifactId>
                <version>${tyrus.version}</version>
            </dependency>
            <dependency>
                <groupId>org.jboss.arquillian</groupId>
                <artifactId>arquillian-bom</artifactId>
                <version>${arquillianbom.version}</version>
                <scope>import</scope>
                <type>pom</type>
            </dependency>
            <dependency>
                <groupId>org.jboss.resteasy</groupId>
                <artifactId>resteasy-client</artifactId>
                <version>${resteasy.version}</version>
            </dependency>
            <dependency>
                <groupId>org.jgrapht</groupId>
                <artifactId>jgrapht-core</artifactId>
                <version>${jgrapht.version}</version>
            </dependency>
            <dependency>
                <groupId>org.kohsuke</groupId>
                <artifactId>graphviz-api</artifactId>
                <version>${graphvizapi.version}</version>
            </dependency>
            <dependency>
                <groupId>org.mapdb</groupId>
                <artifactId>mapdb</artifactId>
                <version>${mapdb.version}</version>
            </dependency>
            <dependency>
                <groupId>org.slf4j</groupId>
                <artifactId>slf4j-api</artifactId>
                <version>${slf4j.version}</version>
            </dependency>
            <dependency>
                <groupId>org.slf4j</groupId>
                <artifactId>log4j-over-slf4j</artifactId>
                <version>${slf4j.version}</version>
            </dependency>
            <dependency>
                <groupId>org.ow2.sirocco</groupId>
                <artifactId>sirocco-text-table-formatter</artifactId>
                <version>${sirocco.version}</version>
                <exclusions>
                    <exclusion>
                        <groupId>log4j</groupId>
                        <artifactId>log4j</artifactId>
                    </exclusion>
                </exclusions>
            </dependency>
            <dependency>
                <groupId>org.threeten</groupId>
                <artifactId>threeten-extra</artifactId>
                <version>${threeten.version}</version>
            </dependency>
            <dependency>
                <groupId>org.yaml</groupId>
                <artifactId>snakeyaml</artifactId>
                <version>${snakeyaml.version}</version>
            </dependency>

            <!-- Runtime dependencies -->
            <dependency>
                <groupId>ch.qos.logback</groupId>
                <artifactId>logback-classic</artifactId>
                <version>${logback.version}</version>
                <scope>runtime</scope>
            </dependency>

            <!-- Test dependencies -->
            <dependency>
                <groupId>com.google.guava</groupId>
                <artifactId>guava-testlib</artifactId>
                <version>${guava.version}</version>
                <scope>test</scope>
            </dependency>
            <dependency>
                <groupId>junit</groupId>
                <artifactId>junit</artifactId>
                <version>${junit.version}</version>
                <scope>test</scope>
            </dependency>
            <dependency>
                <groupId>org.assertj</groupId>
                <artifactId>assertj-core</artifactId>
                <version>${assertj.version}</version>
                <scope>test</scope>
            </dependency>
            <dependency>
                <groupId>org.jboss.shrinkwrap.resolver</groupId>
                <artifactId>shrinkwrap-resolver-impl-maven</artifactId>
                <version>${shrinkwrap-resolver.version}</version>
                <scope>test</scope>
            </dependency>
            <dependency>
                <groupId>org.mockito</groupId>
                <artifactId>mockito-all</artifactId>
                <version>${mockito.version}</version>
                <scope>test</scope>
            </dependency>
            <dependency>
                <groupId>org.slf4j</groupId>
                <artifactId>slf4j-simple</artifactId>
                <version>${slf4j.version}</version>
                <scope>test</scope>
            </dependency>
            <dependency>
                <groupId>org.wildfly.arquillian</groupId>
                <artifactId>wildfly-arquillian-container-embedded</artifactId>
                <version>${wildflyarquilliancontainerembedded.version}</version>
                <scope>test</scope>
            </dependency>
            <dependency>
                <groupId>org.xmlunit</groupId>
                <artifactId>xmlunit-core</artifactId>
                <version>${xmlunit.version}</version>
                <scope>test</scope>
            </dependency>
        </dependencies>
    </dependencyManagement>

</project>
<|MERGE_RESOLUTION|>--- conflicted
+++ resolved
@@ -64,8 +64,7 @@
         <module>distribution-core</module>
         <module>entsoe-util</module>
         <module>iidm</module>
-        <!-- https://github.com/apache/maven-plugin-tools/pull/14 -->
-        <!--<module>itools-packager</module>-->
+        <module>itools-packager</module>
         <module>loadflow</module>
         <module>math</module>
         <module>scripting</module>
@@ -108,7 +107,6 @@
         <maven.source.version>3.0.1</maven.source.version>
         <maven.surefire.version>2.22.0</maven.surefire.version>
         <maven.templating.version>1.0.0</maven.templating.version>
-
         <maven.versions.version>2.7</maven.versions.version>
 
         <sonar.jacoco.reportPaths>
@@ -137,12 +135,9 @@
         <jackson.version>2.8.7</jackson.version>
         <jama.version>1.0.3</jama.version>
         <javaeeapi.version>7.0</javaeeapi.version>
-<<<<<<< HEAD
         <jaxb-api.version>2.4.0-b180830.0359</jaxb-api.version>
         <jaxb-runtime.version>2.4.0-b180830.0438</jaxb-runtime.version>
-=======
         <jena.version>3.0.0</jena.version>
->>>>>>> 40562e67
         <jgrapht.version>1.0.1</jgrapht.version>
         <jimfs.version>1.1</jimfs.version>
         <jjwt.version>0.9.0</jjwt.version>
@@ -239,13 +234,6 @@
                         <source>${java.version}</source>
                         <target>${java.version}</target>
                     </configuration>
-                    <dependencies>
-                        <dependency>
-                            <groupId>org.ow2.asm</groupId>
-                            <artifactId>asm</artifactId>
-                            <version>${asm.version}</version>
-                        </dependency>
-                    </dependencies>
                 </plugin>
                 <plugin>
                     <groupId>org.apache.maven.plugins</groupId>
@@ -261,13 +249,6 @@
                     <groupId>org.apache.maven.plugins</groupId>
                     <artifactId>maven-surefire-plugin</artifactId>
                     <version>${maven.surefire.version}</version>
-                    <dependencies>
-                        <dependency>
-                            <groupId>org.ow2.asm</groupId>
-                            <artifactId>asm</artifactId>
-                            <version>${asm.version}</version>
-                        </dependency>
-                    </dependencies>
                 </plugin>
                 <plugin>
                     <groupId>org.apache.maven.plugins</groupId>
@@ -610,11 +591,6 @@
                 <version>${javaeeapi.version}</version>
             </dependency>
             <dependency>
-                <groupId>javax.xml.bind</groupId>
-                <artifactId>jaxb-api</artifactId>
-                <version>${jaxb-api.version}</version>
-            </dependency>
-            <dependency>
                 <groupId>joda-time</groupId>
                 <artifactId>joda-time</artifactId>
                 <version>${jodatime.version}</version>
@@ -692,12 +668,12 @@
                 <version>${groovy.version}</version>
             </dependency>
             <dependency>
-<<<<<<< HEAD
                 <groupId>org.glassfish.jaxb</groupId>
                 <artifactId>jaxb-runtime</artifactId>
                 <version>${jaxb-runtime.version}</version>
                 <scope>runtime</scope>
-=======
+            </dependency>
+            <dependency>
                 <groupId>org.eclipse.rdf4j</groupId>
                 <artifactId>rdf4j-rio-rdfxml</artifactId>
                 <version>${rdf4j.version}</version>
@@ -706,7 +682,6 @@
                 <groupId>org.eclipse.rdf4j</groupId>
                 <artifactId>rdf4j-runtime</artifactId>
                 <version>${rdf4j.version}</version>
->>>>>>> 40562e67
             </dependency>
             <dependency>
                 <groupId>org.glassfish.tyrus</groupId>
