/**
 * Copyright (c) 2020, RTE (http://www.rte-france.com)
 * This Source Code Form is subject to the terms of the Mozilla Public
 * License, v. 2.0. If a copy of the MPL was not distributed with this
 * file, You can obtain one at http://mozilla.org/MPL/2.0/.
 * SPDX-License-Identifier: MPL-2.0
 */
package com.powsybl.psse.converter;

import com.powsybl.commons.datasource.*;
import com.powsybl.commons.test.AbstractSerDeTest;
import com.powsybl.iidm.network.*;
import com.powsybl.iidm.network.impl.NetworkFactoryImpl;
import com.powsybl.iidm.serde.NetworkSerDe;
import com.powsybl.psse.model.PsseException;
import com.powsybl.psse.model.PsseVersion;
import com.powsybl.psse.model.io.Context;
import com.powsybl.psse.model.pf.PssePowerFlowModel;
import com.powsybl.psse.model.pf.io.PowerFlowRawData33;
import java.time.ZonedDateTime;
import org.junit.jupiter.api.Test;

import java.io.IOException;
import java.io.InputStream;
import java.nio.file.Files;
import java.nio.file.Path;
import java.util.List;
import java.util.Properties;

import static com.powsybl.commons.test.ComparisonUtils.assertXmlEquals;
import static org.assertj.core.api.Assertions.assertThatExceptionOfType;
import static org.junit.jupiter.api.Assertions.*;

/**
 * @author JB Heyberger {@literal <jean-baptiste.heyberger at rte-france.com>}
 */
class PsseImporterTest extends AbstractSerDeTest {

    @Test
    void baseTest() {
        Importer importer = new PsseImporter();
        assertEquals("PSS/E", importer.getFormat());
        assertEquals("PSS/E Format to IIDM converter", importer.getComment());
<<<<<<< HEAD
=======
        assertEquals(List.of("raw", "RAW", "rawx", "RAWX"), importer.getSupportedExtensions());
>>>>>>> 84549bbc
        assertEquals(2, importer.getParameters().size());
        assertEquals("psse.import.ignore-base-voltage", importer.getParameters().get(0).getName());
        assertEquals("psse.import.ignore-node-breaker-topology", importer.getParameters().get(1).getName());
    }

    private void testNetwork(Network network) throws IOException {
        Path file = fileSystem.getPath("/work/" + network.getId() + ".xiidm");
        network.setCaseDate(ZonedDateTime.parse("2016-01-01T10:00:00.000+02:00"));
        NetworkSerDe.write(network, file);
        try (InputStream is = Files.newInputStream(file)) {
            assertXmlEquals(getClass().getResourceAsStream("/" + network.getId() + ".xiidm"), is);
        }
    }

    @Test
    void existsTest() {
        PsseImporter importer = new PsseImporter();

        // test with a valid raw/RAW file
        assertTrue(importer.exists(new ResourceDataSource("IEEE_14_bus", new ResourceSet("/", "IEEE_14_bus.raw"))));
        assertTrue(importer.exists(new ResourceDataSource("IEEE_30_bus", new ResourceSet("/", "IEEE_30_bus.raw"))));

        // test with an invalid extension
        assertFalse(importer.exists(new ResourceDataSource("IEEE_14_bus", new ResourceSet("/", "IEEE_14_bus.json"))));

        // test with not supported content
        ResourceDataSource dsCaseFlag = new ResourceDataSource("case-flag-not-supported", new ResourceSet("/", "case-flag-not-supported.raw"));
        assertFalse(importer.exists(dsCaseFlag));

        ResourceDataSource dsCaseVersion = new ResourceDataSource("version-not-supported", new ResourceSet("/", "version-not-supported.raw"));
        assertFalse(importer.exists(dsCaseVersion));

        // test with a valid extension and an invalid content
        ResourceDataSource dsCaseInvalid = new ResourceDataSource("fake", new ResourceSet("/", "fake.raw"));
        assertFalse(importer.exists(dsCaseInvalid));

        // test with a valid extension and an invalid content
        ResourceDataSource dsCaseInvalidx = new ResourceDataSource("fake", new ResourceSet("/", "fake.rawx"));
        assertFalse(importer.exists(dsCaseInvalidx));
    }

    private Network importTest(String basename, String filename, boolean ignoreBaseVoltage) throws IOException {
        Properties properties = new Properties();
        properties.put("psse.import.ignore-base-voltage", ignoreBaseVoltage);

        ReadOnlyDataSource dataSource = new ResourceDataSource(basename, new ResourceSet("/", filename));
        Network network = new PsseImporter().importData(dataSource, new NetworkFactoryImpl(), properties);
        testNetwork(network);
        return network;
    }

    @Test
    void importTest14() throws IOException {
        importTest("IEEE_14_bus", "IEEE_14_bus.raw", false);
    }

    @Test
    void importTest24() throws IOException {
        importTest("IEEE_24_bus", "IEEE_24_bus.raw", false);
    }

    @Test
    void importTest30() throws IOException {
        importTest("IEEE_30_bus", "IEEE_30_bus.raw", false);
    }

    @Test
    void importTest57() throws IOException {
        importTest("IEEE_57_bus", "IEEE_57_bus.raw", false);
    }

    @Test
    void importTest118() throws IOException {
        importTest("IEEE_118_bus", "IEEE_118_bus.raw", false);
    }

    @Test
    void importTestT3W() throws IOException {
        importTest("ThreeMIB_T3W_modified", "ThreeMIB_T3W_modified.raw", false);
    }

    @Test
    void importTestT3Wphase() throws IOException {
        importTest("ThreeMIB_T3W_phase", "ThreeMIB_T3W_phase.raw", false);
    }

    @Test
    void remoteControl() throws IOException {
        importTest("remoteControl", "remoteControl.raw", false);
    }

    @Test
    void exampleVersion32() throws IOException {
        importTest("ExampleVersion32", "ExampleVersion32.raw", false);
    }

    @Test
    void switchedShunt() throws IOException {
        importTest("SwitchedShunt", "SwitchedShunt.raw", false);
    }

    @Test
    void switchedShuntWithZeroVswlo() throws IOException {
        importTest("SwitchedShuntWithZeroVswlo", "SwitchedShuntWithZeroVswlo.raw", false);
    }

    @Test
    void importTest14IsolatedBuses() throws IOException {
        importTest("IEEE_14_isolated_buses", "IEEE_14_isolated_buses.raw", false);
    }

    @Test
    void twoTerminalDc() throws IOException {
        importTest("twoTerminalDc", "twoTerminalDc.raw", false);
    }

    @Test
    void twoTerminalDcWithNegativeSetvl() throws IOException {
        importTest("twoTerminalDc_with_negative_setvl", "twoTerminalDc_with_negative_setvl.raw", false);
    }

    @Test
    void parallelTwoTerminalDcBetweenSameAcBuses() throws IOException {
        importTest("parallelTwoTerminalDcBetweenSameAcBuses", "parallelTwoTerminalDcBetweenSameAcBuses.raw", false);
    }

    @Test
    void twoWindingsTransformerPhase() throws IOException {
        importTest("TwoWindingsTransformerPhase", "TwoWindingsTransformerPhase.raw", false);
    }

    @Test
    void isolatedSlackBus() throws IOException {
        importTest("IsolatedSlackBus", "IsolatedSlackBus.raw", false);
    }

    @Test
    void transformersWithZeroNomV() throws IOException {
        importTest("TransformersWithZeroNomV", "TransformersWithZeroNomV.raw", false);
    }

    @Test
    void rawCaseWithSpecialCharacters() throws IOException {
        importTest("RawCaseWithSpecialCharacters", "RawCaseWithSpecialCharacters.raw", false);
    }

    @Test
    void rawxCaseWithSpecialCharacters() throws IOException {
        importTest("RawxCaseWithSpecialCharacters", "RawxCaseWithSpecialCharacters.rawx", false);
    }

    @Test
    void importTest14BusesDuplicateIds() throws IOException {
        Network n = importTest("IEEE_14_buses_duplicate_ids", "IEEE_14_buses_duplicate_ids.raw", false);
        assertNotNull(n.getLoad("B2-L1 "));
        assertNotNull(n.getLoad("B2-L10"));
        assertNotNull(n.getGenerator("B1-G1 "));
        assertNotNull(n.getGenerator("B1-G10"));
        assertNotNull(n.getShuntCompensator("B9-SH 1"));
        assertNotNull(n.getShuntCompensator("B9-SH 0"));
        assertNotNull(n.getLine("L-13-14-1 "));
        assertNotNull(n.getLine("L-14-13-10"));
        assertNotNull(n.getLine("L-13-14-11"));
        assertNotNull(n.getTwoWindingsTransformer("T-4-7-1 "));
        assertNotNull(n.getTwoWindingsTransformer("T-7-4-10"));
        assertNotNull(n.getTwoWindingsTransformer("T-4-7-11"));
    }

    @Test
    void importTest14BusesDuplicateIdsV35() throws IOException {
        Network n = importTest("IEEE_14_buses_duplicate_ids_rev35", "IEEE_14_buses_duplicate_ids_rev35.raw", false);
        assertNotNull(n.getLoad("B2-L1 "));
        assertNotNull(n.getLoad("B2-L10"));
        assertNotNull(n.getGenerator("B1-G1 "));
        assertNotNull(n.getGenerator("B1-G10"));
        assertNotNull(n.getShuntCompensator("B9-SH 1"));
        assertNotNull(n.getShuntCompensator("B9-SH 0"));
        assertNotNull(n.getShuntCompensator("B1-SwSH1"));
        assertNotNull(n.getShuntCompensator("B1-SwSH10"));
        assertNotNull(n.getLine("L-1-2-1 "));
        assertNotNull(n.getLine("L-1-2-10"));
        assertNotNull(n.getLine("L-2-1-11"));
        assertNotNull(n.getTwoWindingsTransformer("T-4-7-1 "));
        assertNotNull(n.getTwoWindingsTransformer("T-4-7-10"));
        assertNotNull(n.getStaticVarCompensator("FactsDevice-FACTS_DVCE_1"));
        assertNotNull(n.getStaticVarCompensator("FactsDevice-FACTS_DVCE_0"));
    }

    @Test
    void testRates() throws IOException {
        Context context = new Context();
        ReadOnlyDataSource ds = new ResourceDataSource("ThreeMIB_T3W_modified", new ResourceSet("/", "ThreeMIB_T3W_modified.raw"));
        PssePowerFlowModel model = new PowerFlowRawData33().read(ds, "raw", context);
        assertEquals(10451.0, model.getNonTransformerBranches().get(0).getRates().getRatea(), 0);
        assertEquals(10452.0, model.getNonTransformerBranches().get(0).getRates().getRateb(), 0);
        assertEquals(10453.0, model.getNonTransformerBranches().get(0).getRates().getRatec(), 0);
        assertEquals(10561.0, model.getNonTransformerBranches().get(1).getRates().getRatea(), 0);
        assertEquals(10562.0, model.getNonTransformerBranches().get(1).getRates().getRateb(), 0);
        assertEquals(10563.0, model.getNonTransformerBranches().get(1).getRates().getRatec(), 0);
        assertEquals(10140.0, model.getTransformers().get(0).getWinding1Rates().getRatea(), 0);
        assertEquals(10141.0, model.getTransformers().get(0).getWinding1Rates().getRateb(), 0);
        assertEquals(10142.0, model.getTransformers().get(0).getWinding1Rates().getRatec(), 0);
        assertEquals(101.0, model.getTransformers().get(1).getWinding1Rates().getRatea(), 0);
        assertEquals(102.0, model.getTransformers().get(1).getWinding1Rates().getRateb(), 0);
        assertEquals(103.0, model.getTransformers().get(1).getWinding1Rates().getRatec(), 0);
        assertEquals(201.0, model.getTransformers().get(1).getWinding2Rates().getRatea(), 0);
        assertEquals(202.0, model.getTransformers().get(1).getWinding2Rates().getRateb(), 0);
        assertEquals(203.0, model.getTransformers().get(1).getWinding2Rates().getRatec(), 0);
        assertEquals(301.0, model.getTransformers().get(1).getWinding3Rates().getRatea(), 0);
        assertEquals(302.0, model.getTransformers().get(1).getWinding3Rates().getRateb(), 0);
        assertEquals(303.0, model.getTransformers().get(1).getWinding3Rates().getRatec(), 0);
    }

    @Test()
    void badModeTest() {
        ReadOnlyDataSource dataSource = new ResourceDataSource("case-flag-not-supported", new ResourceSet("/", "case-flag-not-supported.raw"));
        PsseImporter psseImporter = new PsseImporter();
        NetworkFactory networkFactory = new NetworkFactoryImpl();
        assertThatExceptionOfType(PsseException.class)
                .isThrownBy(() -> psseImporter.importData(dataSource, networkFactory, null))
                .withMessage("Incremental load of data option (IC = 1) is not supported");
    }

    @Test
    void badVersionTest() {
        ReadOnlyDataSource dataSource = new ResourceDataSource("version-not-supported", new ResourceSet("/", "version-not-supported.raw"));
        PsseImporter psseImporter = new PsseImporter();
        NetworkFactory networkFactory = new NetworkFactoryImpl();
        assertThatExceptionOfType(PsseException.class)
                .isThrownBy(() -> psseImporter.importData(dataSource, networkFactory, null))
                .withMessage("Version 29 not supported. Supported versions are: " + PsseVersion.supportedVersions());
    }

    @Test
    void dataSourceExistsTest() {
        ReadOnlyDataSource dataSource;

        dataSource = new ResourceDataSource("version-not-supported", new ResourceSet("/", "version-not-supported.raw"));
        assertFalse(new PsseImporter().exists(dataSource));

        dataSource = new ResourceDataSource("IEEE_14_bus", new ResourceSet("/", "IEEE_14_bus.raw"));
        assertTrue(new PsseImporter().exists(dataSource));

        dataSource = new ResourceDataSource("IEEE_14_bus_rev35", new ResourceSet("/", "IEEE_14_bus_rev35.rawx"));
        assertTrue(new PsseImporter().exists(dataSource));
    }

    @Test
    void importTest14ZipLoad() throws IOException {
        importTest("IEEE_14_buses_zip_load", "IEEE_14_buses_zip_load.raw", false);
    }

    @Test
    void importTest14NodeBreaker() throws IOException {
        importTest("IEEE_14_bus_nodeBreaker_rev35", "IEEE_14_bus_nodeBreaker_rev35.raw", false);
    }

    @Test
    void importFiveBusNodeBreaker() throws IOException {
        importTest("five_bus_nodeBreaker_rev35", "five_bus_nodeBreaker_rev35.raw", false);
    }
<<<<<<< HEAD
=======

    @Test
    void importTestTransformersWithVoltageControlAndNotDefinedControlledBusV33() {
        ReadOnlyDataSource dataSource = new ResourceDataSource("TransformersWithVoltageControlAndNotDefinedControlledBus", new ResourceSet("/", "TransformersWithVoltageControlAndNotDefinedControlledBus.raw"));
        Network network = new PsseImporter().importData(dataSource, new NetworkFactoryImpl(), new Properties());

        TwoWindingsTransformer t2w = network.getTwoWindingsTransformer("T-1-4-1 ");
        assertNotNull(t2w);
        assertNull(t2w.getRatioTapChanger());

        ThreeWindingsTransformer t3w = network.getThreeWindingsTransformer("T-4-2-7-1 ");
        assertNotNull(t3w);
        assertNull(t3w.getLeg1().getRatioTapChanger());
        assertNotNull(t3w.getLeg2().getRatioTapChanger());
        assertFalse(t3w.getLeg2().getRatioTapChanger().isRegulating());
        assertNotNull(t3w.getLeg3().getRatioTapChanger());
        assertFalse(t3w.getLeg3().getRatioTapChanger().isRegulating());
    }

    @Test
    void importTwoSubstationsTest() throws IOException {
        importTest("twoSubstations_rev35", "twoSubstations_rev35.raw", false);
    }

    @Test
    void importTwoSubstationsRawxTest() throws IOException {
        importTest("twoSubstations_rev35", "twoSubstations_rev35.rawx", false);
    }
>>>>>>> 84549bbc
}<|MERGE_RESOLUTION|>--- conflicted
+++ resolved
@@ -41,10 +41,7 @@
         Importer importer = new PsseImporter();
         assertEquals("PSS/E", importer.getFormat());
         assertEquals("PSS/E Format to IIDM converter", importer.getComment());
-<<<<<<< HEAD
-=======
         assertEquals(List.of("raw", "RAW", "rawx", "RAWX"), importer.getSupportedExtensions());
->>>>>>> 84549bbc
         assertEquals(2, importer.getParameters().size());
         assertEquals("psse.import.ignore-base-voltage", importer.getParameters().get(0).getName());
         assertEquals("psse.import.ignore-node-breaker-topology", importer.getParameters().get(1).getName());
@@ -306,8 +303,6 @@
     void importFiveBusNodeBreaker() throws IOException {
         importTest("five_bus_nodeBreaker_rev35", "five_bus_nodeBreaker_rev35.raw", false);
     }
-<<<<<<< HEAD
-=======
 
     @Test
     void importTestTransformersWithVoltageControlAndNotDefinedControlledBusV33() {
@@ -336,5 +331,4 @@
     void importTwoSubstationsRawxTest() throws IOException {
         importTest("twoSubstations_rev35", "twoSubstations_rev35.rawx", false);
     }
->>>>>>> 84549bbc
 }