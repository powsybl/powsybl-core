--- conflicted
+++ resolved
@@ -213,13 +213,13 @@
     }
 
     @Test
-<<<<<<< HEAD
     void importTwoTerminalDcAndVscWithZeroResistance() throws IOException {
         importTest("two_terminal_dc_vsc_with_zero_resistance", "two_terminal_dc_vsc_with_zero_resistance.raw", false);
-=======
+    }
+
+    @Test
     void importNonTranformerBranchZeroX() throws IOException {
         importTest("NonTranformerBranchZeroX", "NonTranformerBranchZeroX.raw", false);
->>>>>>> 900d8f2c
     }
 
     @Test
