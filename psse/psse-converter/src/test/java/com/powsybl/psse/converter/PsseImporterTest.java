/**
 * Copyright (c) 2020, RTE (http://www.rte-france.com)
 * This Source Code Form is subject to the terms of the Mozilla Public
 * License, v. 2.0. If a copy of the MPL was not distributed with this
 * file, You can obtain one at http://mozilla.org/MPL/2.0/.
 */
package com.powsybl.psse.converter;

import com.powsybl.commons.test.AbstractConverterTest;
import com.powsybl.commons.datasource.ReadOnlyDataSource;
import com.powsybl.commons.datasource.ResourceDataSource;
import com.powsybl.commons.datasource.ResourceSet;
import com.powsybl.iidm.network.Importer;
import com.powsybl.iidm.network.Network;
import com.powsybl.iidm.network.NetworkFactory;
import com.powsybl.iidm.network.impl.NetworkFactoryImpl;
import com.powsybl.iidm.xml.NetworkXml;
import com.powsybl.psse.model.PsseException;
import com.powsybl.psse.model.PsseVersion;
import com.powsybl.psse.model.io.Context;
import com.powsybl.psse.model.pf.PssePowerFlowModel;
import com.powsybl.psse.model.pf.io.PowerFlowRawData33;
import org.joda.time.DateTime;
import org.junit.Assert;
import org.junit.Test;

import java.io.IOException;
import java.io.InputStream;
import java.nio.file.Files;
import java.nio.file.Path;
import java.util.Properties;

import static com.powsybl.commons.test.ComparisonUtils.compareTxt;
import static org.assertj.core.api.Assertions.assertThatExceptionOfType;
import static org.junit.Assert.*;

/**
 * @author JB Heyberger <jean-baptiste.heyberger at rte-france.com>
 */
public class PsseImporterTest extends AbstractConverterTest {

    @Test
    public void baseTest() {
        Importer importer = new PsseImporter();
        assertEquals("PSS/E", importer.getFormat());
        assertEquals("PSS/E Format to IIDM converter", importer.getComment());
        assertEquals(1, importer.getParameters().size());
        assertEquals("psse.import.ignore-base-voltage", importer.getParameters().get(0).getName());
    }

    private void testNetwork(Network network) throws IOException {
        Path file = fileSystem.getPath("/work/" + network.getId() + ".xiidm");
        network.setCaseDate(DateTime.parse("2016-01-01T10:00:00.000+02:00"));
        NetworkXml.write(network, file);
        try (InputStream is = Files.newInputStream(file)) {
            compareTxt(getClass().getResourceAsStream("/" + network.getId() + ".xiidm"), is);
        }
    }

    @Test
    public void existsTest() {
        PsseImporter importer = new PsseImporter();

        // test with a valid raw/RAW file
        assertTrue(importer.exists(new ResourceDataSource("IEEE_14_bus", new ResourceSet("/", "IEEE_14_bus.raw"))));
        assertTrue(importer.exists(new ResourceDataSource("IEEE_30_bus", new ResourceSet("/", "IEEE_30_bus.raw"))));

        // test with an invalid extension
        assertFalse(importer.exists(new ResourceDataSource("IEEE_14_bus", new ResourceSet("/", "IEEE_14_bus.json"))));

        // test with not supported content
        ResourceDataSource dsCaseFlag = new ResourceDataSource("case-flag-not-supported", new ResourceSet("/", "case-flag-not-supported.raw"));
        Assert.assertFalse(importer.exists(dsCaseFlag));

        ResourceDataSource dsCaseVersion = new ResourceDataSource("version-not-supported", new ResourceSet("/", "version-not-supported.raw"));
        Assert.assertFalse(importer.exists(dsCaseVersion));

        // test with a valid extension and an invalid content
        ResourceDataSource dsCaseInvalid = new ResourceDataSource("fake", new ResourceSet("/", "fake.raw"));
        Assert.assertFalse(importer.exists(dsCaseInvalid));

        // test with a valid extension and an invalid content
        ResourceDataSource dsCaseInvalidx = new ResourceDataSource("fake", new ResourceSet("/", "fake.rawx"));
        Assert.assertFalse(importer.exists(dsCaseInvalidx));
    }

    private void importTest(String basename, String filename, boolean ignoreBaseVoltage) throws IOException {
        Properties properties = new Properties();
        properties.put("psse.import.ignore-base-voltage", ignoreBaseVoltage);

        ReadOnlyDataSource dataSource = new ResourceDataSource(basename, new ResourceSet("/", filename));
        Network network = new PsseImporter().importData(dataSource, new NetworkFactoryImpl(), properties);
        testNetwork(network);
    }

    @Test
    public void importTest14() throws IOException {
        importTest("IEEE_14_bus", "IEEE_14_bus.raw", false);
    }

    @Test
    public void importTest24() throws IOException {
        importTest("IEEE_24_bus", "IEEE_24_bus.raw", false);
    }

    @Test
    public void importTest30() throws IOException {
        importTest("IEEE_30_bus", "IEEE_30_bus.raw", false);
    }

    @Test
    public void importTest57() throws IOException {
        importTest("IEEE_57_bus", "IEEE_57_bus.raw", false);
    }

    @Test
    public void importTest118() throws IOException {
        importTest("IEEE_118_bus", "IEEE_118_bus.raw", false);
    }

    @Test
    public void importTestT3W() throws IOException {
        importTest("ThreeMIB_T3W_modified", "ThreeMIB_T3W_modified.raw", false);
    }

    @Test
    public void importTestT3Wphase() throws IOException {
        importTest("ThreeMIB_T3W_phase", "ThreeMIB_T3W_phase.raw", false);
    }

    @Test
    public void remoteControl() throws IOException {
        importTest("remoteControl", "remoteControl.raw", false);
    }

    @Test
    public void exampleVersion32() throws IOException {
        importTest("ExampleVersion32", "ExampleVersion32.raw", false);
    }

    @Test
    public void switchedShunt() throws IOException {
        importTest("SwitchedShunt", "SwitchedShunt.raw", false);
    }

    @Test
    public void importTest14IsolatedBuses() throws IOException {
        importTest("IEEE_14_isolated_buses", "IEEE_14_isolated_buses.raw", false);
    }

    @Test
    public void twoTerminalDc() throws IOException {
        importTest("twoTerminalDc", "twoTerminalDc.raw", false);
    }

    @Test
    public void twoWindingsTransformerPhase() throws IOException {
        importTest("TwoWindingsTransformerPhase", "TwoWindingsTransformerPhase.raw", false);
    }

    @Test
<<<<<<< HEAD
    public void transformersWithZeroNomV() throws IOException {
        importTest("TransformersWithZeroNomV", "TransformersWithZeroNomV.raw", false);
=======
    public void rawCaseWithSpecialCharacters() throws IOException {
        importTest("RawCaseWithSpecialCharacters", "RawCaseWithSpecialCharacters.raw", false);
    }

    @Test
    public void rawxCaseWithSpecialCharacters() throws IOException {
        importTest("RawxCaseWithSpecialCharacters", "RawxCaseWithSpecialCharacters.rawx", false);
>>>>>>> acac8696
    }

    @Test
    public void testRates() throws IOException {
        Context context = new Context();
        ReadOnlyDataSource ds = new ResourceDataSource("ThreeMIB_T3W_modified", new ResourceSet("/", "ThreeMIB_T3W_modified.raw"));
        PssePowerFlowModel model = new PowerFlowRawData33().read(ds, "raw", context);
        assertEquals(10451.0, model.getNonTransformerBranches().get(0).getRates().getRatea(), 0);
        assertEquals(10452.0, model.getNonTransformerBranches().get(0).getRates().getRateb(), 0);
        assertEquals(10453.0, model.getNonTransformerBranches().get(0).getRates().getRatec(), 0);
        assertEquals(10561.0, model.getNonTransformerBranches().get(1).getRates().getRatea(), 0);
        assertEquals(10562.0, model.getNonTransformerBranches().get(1).getRates().getRateb(), 0);
        assertEquals(10563.0, model.getNonTransformerBranches().get(1).getRates().getRatec(), 0);
        assertEquals(10140.0, model.getTransformers().get(0).getWinding1Rates().getRatea(), 0);
        assertEquals(10141.0, model.getTransformers().get(0).getWinding1Rates().getRateb(), 0);
        assertEquals(10142.0, model.getTransformers().get(0).getWinding1Rates().getRatec(), 0);
        assertEquals(101.0, model.getTransformers().get(1).getWinding1Rates().getRatea(), 0);
        assertEquals(102.0, model.getTransformers().get(1).getWinding1Rates().getRateb(), 0);
        assertEquals(103.0, model.getTransformers().get(1).getWinding1Rates().getRatec(), 0);
        assertEquals(201.0, model.getTransformers().get(1).getWinding2Rates().getRatea(), 0);
        assertEquals(202.0, model.getTransformers().get(1).getWinding2Rates().getRateb(), 0);
        assertEquals(203.0, model.getTransformers().get(1).getWinding2Rates().getRatec(), 0);
        assertEquals(301.0, model.getTransformers().get(1).getWinding3Rates().getRatea(), 0);
        assertEquals(302.0, model.getTransformers().get(1).getWinding3Rates().getRateb(), 0);
        assertEquals(303.0, model.getTransformers().get(1).getWinding3Rates().getRatec(), 0);
    }

    @Test()
    public void badModeTest() {
        ReadOnlyDataSource dataSource = new ResourceDataSource("case-flag-not-supported", new ResourceSet("/", "case-flag-not-supported.raw"));
        PsseImporter psseImporter = new PsseImporter();
        NetworkFactory networkFactory = new NetworkFactoryImpl();
        assertThatExceptionOfType(PsseException.class)
                .isThrownBy(() -> psseImporter.importData(dataSource, networkFactory, null))
                .withMessage("Incremental load of data option (IC = 1) is not supported");
    }

    @Test
    public void badVersionTest() {
        ReadOnlyDataSource dataSource = new ResourceDataSource("version-not-supported", new ResourceSet("/", "version-not-supported.raw"));
        PsseImporter psseImporter = new PsseImporter();
        NetworkFactory networkFactory = new NetworkFactoryImpl();
        assertThatExceptionOfType(PsseException.class)
                .isThrownBy(() -> psseImporter.importData(dataSource, networkFactory, null))
                .withMessage("Version 29 not supported. Supported versions are: " + PsseVersion.supportedVersions());
    }

    @Test
    public void dataSourceExistsTest() {
        ReadOnlyDataSource dataSource;

        dataSource = new ResourceDataSource("version-not-supported", new ResourceSet("/", "version-not-supported.raw"));
        assertFalse(new PsseImporter().exists(dataSource));

        dataSource = new ResourceDataSource("IEEE_14_bus", new ResourceSet("/", "IEEE_14_bus.raw"));
        assertTrue(new PsseImporter().exists(dataSource));

        dataSource = new ResourceDataSource("IEEE_14_bus_rev35", new ResourceSet("/", "IEEE_14_bus_rev35.rawx"));
        assertTrue(new PsseImporter().exists(dataSource));
    }
}<|MERGE_RESOLUTION|>--- conflicted
+++ resolved
@@ -159,10 +159,10 @@
     }
 
     @Test
-<<<<<<< HEAD
     public void transformersWithZeroNomV() throws IOException {
         importTest("TransformersWithZeroNomV", "TransformersWithZeroNomV.raw", false);
-=======
+    }
+
     public void rawCaseWithSpecialCharacters() throws IOException {
         importTest("RawCaseWithSpecialCharacters", "RawCaseWithSpecialCharacters.raw", false);
     }
@@ -170,7 +170,6 @@
     @Test
     public void rawxCaseWithSpecialCharacters() throws IOException {
         importTest("RawxCaseWithSpecialCharacters", "RawxCaseWithSpecialCharacters.rawx", false);
->>>>>>> acac8696
     }
 
     @Test
