--- conflicted
+++ resolved
@@ -49,13 +49,8 @@
 
     private void testNetwork(Network network) throws IOException {
         Path file = fileSystem.getPath("/work/" + network.getId() + ".xiidm");
-<<<<<<< HEAD
-        network.setCaseDate(DateTime.parse("2016-01-01T10:00:00.000+02:00"));
+        network.setCaseDate(ZonedDateTime.parse("2016-01-01T10:00:00.000+02:00"));
         NetworkSerDe.write(network, file);
-=======
-        network.setCaseDate(ZonedDateTime.parse("2016-01-01T10:00:00.000+02:00"));
-        NetworkXml.write(network, file);
->>>>>>> 71316acc
         try (InputStream is = Files.newInputStream(file)) {
             compareXml(getClass().getResourceAsStream("/" + network.getId() + ".xiidm"), is);
         }
