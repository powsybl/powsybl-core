--- conflicted
+++ resolved
@@ -100,39 +100,25 @@
     @Test
     public void importTest24() throws IOException {
         importTest("IEEE_24_bus", "IEEE_24_bus.raw", false);
-<<<<<<< HEAD
-=======
     }
 
     @Test
     public void importTest30() throws IOException {
         importTest("IEEE_30_bus", "IEEE_30_bus.raw", false);
->>>>>>> 2859e7df
     }
 
     @Test
     public void importTest57() throws IOException {
-<<<<<<< HEAD
-        importTest("IEEE_57_bus", "IEEE_57_bus.RAW", false);
-=======
         importTest("IEEE_57_bus", "IEEE_57_bus.raw", false);
->>>>>>> 2859e7df
     }
 
     @Test
     public void importTest118() throws IOException {
-<<<<<<< HEAD
-        importTest("IEEE_118_bus", "IEEE_118_bus.RAW", false);
-=======
         importTest("IEEE_118_bus", "IEEE_118_bus.raw", false);
->>>>>>> 2859e7df
     }
 
     @Test
     public void importTestT3W() throws IOException {
-<<<<<<< HEAD
-        importTest("ThreeMIB_T3W_modified", "ThreeMIB_T3W_modified.RAW", false);
-=======
         importTest("ThreeMIB_T3W_modified", "ThreeMIB_T3W_modified.raw", false);
     }
 
@@ -159,7 +145,6 @@
     @Test
     public void importTest14IsolatedBuses() throws IOException {
         importTest("IEEE_14_isolated_buses", "IEEE_14_isolated_buses.raw", false);
->>>>>>> 2859e7df
     }
 
     @Test
