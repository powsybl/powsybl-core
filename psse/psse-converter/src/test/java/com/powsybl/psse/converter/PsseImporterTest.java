/**
 * Copyright (c) 2020, RTE (http://www.rte-france.com)
 * This Source Code Form is subject to the terms of the Mozilla Public
 * License, v. 2.0. If a copy of the MPL was not distributed with this
 * file, You can obtain one at http://mozilla.org/MPL/2.0/.
 */
package com.powsybl.psse.converter;

import com.powsybl.commons.AbstractConverterTest;
import com.powsybl.commons.datasource.ReadOnlyDataSource;
import com.powsybl.commons.datasource.ResourceDataSource;
import com.powsybl.commons.datasource.ResourceSet;
import com.powsybl.iidm.import_.Importer;
import com.powsybl.iidm.network.Network;
import com.powsybl.iidm.network.NetworkFactory;
import com.powsybl.iidm.network.impl.NetworkFactoryImpl;
import com.powsybl.iidm.xml.NetworkXml;
import com.powsybl.psse.model.PsseException;
import com.powsybl.psse.model.PsseVersion;
import com.powsybl.psse.model.io.Context;
import com.powsybl.psse.model.pf.PssePowerFlowModel;
import com.powsybl.psse.model.pf.io.PowerFlowRawData33;
import org.joda.time.DateTime;
import org.junit.Assert;
import org.junit.Test;

import java.io.IOException;
import java.io.InputStream;
import java.nio.file.Files;
import java.nio.file.Path;
import java.util.Properties;

import static org.assertj.core.api.Assertions.assertThatExceptionOfType;
import static org.junit.Assert.*;

/**
 * @author JB Heyberger <jean-baptiste.heyberger at rte-france.com>
 */
public class PsseImporterTest extends AbstractConverterTest {

    @Test
    public void baseTest() {
        Importer importer = new PsseImporter();
        assertEquals("PSS/E", importer.getFormat());
        assertEquals("PSS/E Format to IIDM converter", importer.getComment());
        assertEquals(1, importer.getParameters().size());
        assertEquals("psse.import.ignore-base-voltage", importer.getParameters().get(0).getName());
    }

    private void testNetwork(Network network) throws IOException {
        Path file = fileSystem.getPath("/work/" + network.getId() + ".xiidm");
        network.setCaseDate(DateTime.parse("2016-01-01T10:00:00.000+02:00"));
        NetworkXml.write(network, file);
        try (InputStream is = Files.newInputStream(file)) {
            compareTxt(getClass().getResourceAsStream("/" + network.getId() + ".xiidm"), is);
        }
    }

    @Test
    public void existsTest() {
        PsseImporter importer = new PsseImporter();

        // test with a valid raw/RAW file
        assertTrue(importer.exists(new ResourceDataSource("IEEE_14_bus", new ResourceSet("/", "IEEE_14_bus.raw"))));
        assertTrue(importer.exists(new ResourceDataSource("IEEE_30_bus", new ResourceSet("/", "IEEE_30_bus.raw"))));

        // test with an invalid extension
        assertFalse(importer.exists(new ResourceDataSource("IEEE_14_bus", new ResourceSet("/", "IEEE_14_bus.json"))));

        // test with not supported content
        ResourceDataSource dsCaseFlag = new ResourceDataSource("case-flag-not-supported", new ResourceSet("/", "case-flag-not-supported.raw"));
        Assert.assertFalse(importer.exists(dsCaseFlag));

        ResourceDataSource dsCaseVersion = new ResourceDataSource("version-not-supported", new ResourceSet("/", "version-not-supported.raw"));
        Assert.assertFalse(importer.exists(dsCaseVersion));

        // test with a valid extension and an invalid content
        ResourceDataSource dsCaseInvalid = new ResourceDataSource("fake", new ResourceSet("/", "fake.raw"));
        Assert.assertFalse(importer.exists(dsCaseInvalid));

        // test with a valid extension and an invalid content
        ResourceDataSource dsCaseInvalidx = new ResourceDataSource("fake", new ResourceSet("/", "fake.rawx"));
        Assert.assertFalse(importer.exists(dsCaseInvalidx));
    }

    public void importTest(String basename, String filename, boolean ignoreBaseVoltage) throws IOException {
        Properties properties = new Properties();
        properties.put("psse.import.ignore-base-voltage", ignoreBaseVoltage);

        ReadOnlyDataSource dataSource = new ResourceDataSource(basename, new ResourceSet("/", filename));
        Network network = new PsseImporter().importData(dataSource, new NetworkFactoryImpl(), properties);
        testNetwork(network);
    }

    @Test
    public void importTest14() throws IOException {
        importTest("IEEE_14_bus", "IEEE_14_bus.raw", false);
    }

    @Test
    public void importTest24() throws IOException {
        importTest("IEEE_24_bus", "IEEE_24_bus.raw", false);
    }

    @Test
    public void importTest57() throws IOException {
<<<<<<< HEAD
        importTest("IEEE_57_bus", "IEEE_57_bus.RAW", false);
=======
        importTest("IEEE_57_bus", "IEEE_57_bus.raw", false);
>>>>>>> 7aed3024
    }

    @Test
    public void importTest118() throws IOException {
<<<<<<< HEAD
        importTest("IEEE_118_bus", "IEEE_118_bus.RAW", false);
=======
        importTest("IEEE_118_bus", "IEEE_118_bus.raw", false);
>>>>>>> 7aed3024
    }

    @Test
    public void importTestT3W() throws IOException {
<<<<<<< HEAD
        importTest("ThreeMIB_T3W_modified", "ThreeMIB_T3W_modified.RAW", false);
    }

    @Test
    public void twoTerminalDc() throws IOException {
        importTest("twoTerminalDc", "twoTerminalDc.raw", false);
=======
        importTest("ThreeMIB_T3W_modified", "ThreeMIB_T3W_modified.raw", false);
    }

    @Test
    public void importTestT3Wphase() throws IOException {
        importTest("ThreeMIB_T3W_phase", "ThreeMIB_T3W_phase.raw", false);
    }

    @Test
    public void remoteControl() throws IOException {
        importTest("remoteControl", "remoteControl.raw", false);
    }

    @Test
    public void exampleVersion32() throws IOException {
        importTest("ExampleVersion32", "ExampleVersion32.raw", false);
    }

    @Test
    public void switchedShunt() throws IOException {
        importTest("SwitchedShunt", "SwitchedShunt.raw", false);
    }

    @Test
    public void importTest14IsolatedBuses() throws IOException {
        importTest("IEEE_14_isolated_buses", "IEEE_14_isolated_buses.raw", false);
>>>>>>> 7aed3024
    }

    @Test
    public void testRates() throws IOException {
        Context context = new Context();
        ReadOnlyDataSource ds = new ResourceDataSource("ThreeMIB_T3W_modified", new ResourceSet("/", "ThreeMIB_T3W_modified.raw"));
        PssePowerFlowModel model = new PowerFlowRawData33().read(ds, "raw", context);
        assertEquals(10451.0, model.getNonTransformerBranches().get(0).getRates().getRatea(), 0);
        assertEquals(10452.0, model.getNonTransformerBranches().get(0).getRates().getRateb(), 0);
        assertEquals(10453.0, model.getNonTransformerBranches().get(0).getRates().getRatec(), 0);
        assertEquals(10561.0, model.getNonTransformerBranches().get(1).getRates().getRatea(), 0);
        assertEquals(10562.0, model.getNonTransformerBranches().get(1).getRates().getRateb(), 0);
        assertEquals(10563.0, model.getNonTransformerBranches().get(1).getRates().getRatec(), 0);
        assertEquals(10140.0, model.getTransformers().get(0).getWinding1Rates().getRatea(), 0);
        assertEquals(10141.0, model.getTransformers().get(0).getWinding1Rates().getRateb(), 0);
        assertEquals(10142.0, model.getTransformers().get(0).getWinding1Rates().getRatec(), 0);
        assertEquals(101.0, model.getTransformers().get(1).getWinding1Rates().getRatea(), 0);
        assertEquals(102.0, model.getTransformers().get(1).getWinding1Rates().getRateb(), 0);
        assertEquals(103.0, model.getTransformers().get(1).getWinding1Rates().getRatec(), 0);
        assertEquals(201.0, model.getTransformers().get(1).getWinding2Rates().getRatea(), 0);
        assertEquals(202.0, model.getTransformers().get(1).getWinding2Rates().getRateb(), 0);
        assertEquals(203.0, model.getTransformers().get(1).getWinding2Rates().getRatec(), 0);
        assertEquals(301.0, model.getTransformers().get(1).getWinding3Rates().getRatea(), 0);
        assertEquals(302.0, model.getTransformers().get(1).getWinding3Rates().getRateb(), 0);
        assertEquals(303.0, model.getTransformers().get(1).getWinding3Rates().getRatec(), 0);
    }

    @Test()
    public void badModeTest() {
        ReadOnlyDataSource dataSource = new ResourceDataSource("case-flag-not-supported", new ResourceSet("/", "case-flag-not-supported.raw"));
        PsseImporter psseImporter = new PsseImporter();
        NetworkFactory networkFactory = new NetworkFactoryImpl();
        assertThatExceptionOfType(PsseException.class)
                .isThrownBy(() -> psseImporter.importData(dataSource, networkFactory, null))
                .withMessage("Incremental load of data option (IC = 1) is not supported");
    }

    @Test
    public void badVersionTest() {
        ReadOnlyDataSource dataSource = new ResourceDataSource("version-not-supported", new ResourceSet("/", "version-not-supported.raw"));
        PsseImporter psseImporter = new PsseImporter();
        NetworkFactory networkFactory = new NetworkFactoryImpl();
        assertThatExceptionOfType(PsseException.class)
                .isThrownBy(() -> psseImporter.importData(dataSource, networkFactory, null))
                .withMessage("Version 29 not supported. Supported versions are: " + PsseVersion.supportedVersions());
    }

    @Test
    public void dataSourceExistsTest() {
        ReadOnlyDataSource dataSource;

        dataSource = new ResourceDataSource("version-not-supported", new ResourceSet("/", "version-not-supported.raw"));
        assertFalse(new PsseImporter().exists(dataSource));

        dataSource = new ResourceDataSource("IEEE_14_bus", new ResourceSet("/", "IEEE_14_bus.raw"));
        assertTrue(new PsseImporter().exists(dataSource));

        dataSource = new ResourceDataSource("IEEE_14_bus_rev35", new ResourceSet("/", "IEEE_14_bus_rev35.rawx"));
        assertTrue(new PsseImporter().exists(dataSource));
    }
}<|MERGE_RESOLUTION|>--- conflicted
+++ resolved
@@ -104,32 +104,16 @@
 
     @Test
     public void importTest57() throws IOException {
-<<<<<<< HEAD
-        importTest("IEEE_57_bus", "IEEE_57_bus.RAW", false);
-=======
         importTest("IEEE_57_bus", "IEEE_57_bus.raw", false);
->>>>>>> 7aed3024
     }
 
     @Test
     public void importTest118() throws IOException {
-<<<<<<< HEAD
-        importTest("IEEE_118_bus", "IEEE_118_bus.RAW", false);
-=======
         importTest("IEEE_118_bus", "IEEE_118_bus.raw", false);
->>>>>>> 7aed3024
     }
 
     @Test
     public void importTestT3W() throws IOException {
-<<<<<<< HEAD
-        importTest("ThreeMIB_T3W_modified", "ThreeMIB_T3W_modified.RAW", false);
-    }
-
-    @Test
-    public void twoTerminalDc() throws IOException {
-        importTest("twoTerminalDc", "twoTerminalDc.raw", false);
-=======
         importTest("ThreeMIB_T3W_modified", "ThreeMIB_T3W_modified.raw", false);
     }
 
@@ -156,7 +140,6 @@
     @Test
     public void importTest14IsolatedBuses() throws IOException {
         importTest("IEEE_14_isolated_buses", "IEEE_14_isolated_buses.raw", false);
->>>>>>> 7aed3024
     }
 
     @Test
