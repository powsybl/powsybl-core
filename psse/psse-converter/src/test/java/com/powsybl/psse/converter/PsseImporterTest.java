/**
 * Copyright (c) 2020, RTE (http://www.rte-france.com)
 * This Source Code Form is subject to the terms of the Mozilla Public
 * License, v. 2.0. If a copy of the MPL was not distributed with this
 * file, You can obtain one at http://mozilla.org/MPL/2.0/.
 */
package com.powsybl.psse.converter;

import com.powsybl.commons.test.AbstractConverterTest;
import com.powsybl.commons.datasource.ReadOnlyDataSource;
import com.powsybl.commons.datasource.ResourceDataSource;
import com.powsybl.commons.datasource.ResourceSet;
import com.powsybl.iidm.network.Importer;
import com.powsybl.iidm.network.Network;
import com.powsybl.iidm.network.NetworkFactory;
import com.powsybl.iidm.network.impl.NetworkFactoryImpl;
import com.powsybl.iidm.xml.NetworkXml;
import com.powsybl.psse.model.PsseException;
import com.powsybl.psse.model.PsseVersion;
import com.powsybl.psse.model.io.Context;
import com.powsybl.psse.model.pf.PssePowerFlowModel;
import com.powsybl.psse.model.pf.io.PowerFlowRawData33;
import org.joda.time.DateTime;
import org.junit.Assert;
import org.junit.Test;

import java.io.IOException;
import java.io.InputStream;
import java.nio.file.Files;
import java.nio.file.Path;
import java.util.Properties;

import static com.powsybl.commons.test.ComparisonUtils.compareTxt;
import static org.assertj.core.api.Assertions.assertThatExceptionOfType;
import static org.junit.Assert.*;

/**
 * @author JB Heyberger <jean-baptiste.heyberger at rte-france.com>
 */
public class PsseImporterTest extends AbstractConverterTest {

    @Test
    public void baseTest() {
        Importer importer = new PsseImporter();
        assertEquals("PSS/E", importer.getFormat());
        assertEquals("PSS/E Format to IIDM converter", importer.getComment());
        assertEquals(1, importer.getParameters().size());
        assertEquals("psse.import.ignore-base-voltage", importer.getParameters().get(0).getName());
    }

    private void testNetwork(Network network) throws IOException {
        Path file = fileSystem.getPath("/work/" + network.getId() + ".xiidm");
        network.setCaseDate(DateTime.parse("2016-01-01T10:00:00.000+02:00"));
        NetworkXml.write(network, file);
        try (InputStream is = Files.newInputStream(file)) {
            compareTxt(getClass().getResourceAsStream("/" + network.getId() + ".xiidm"), is);
        }
    }

    @Test
    public void existsTest() {
        PsseImporter importer = new PsseImporter();

        // test with a valid raw/RAW file
        assertTrue(importer.exists(new ResourceDataSource("IEEE_14_bus", new ResourceSet("/", "IEEE_14_bus.raw"))));
        assertTrue(importer.exists(new ResourceDataSource("IEEE_30_bus", new ResourceSet("/", "IEEE_30_bus.raw"))));

        // test with an invalid extension
        assertFalse(importer.exists(new ResourceDataSource("IEEE_14_bus", new ResourceSet("/", "IEEE_14_bus.json"))));

        // test with not supported content
        ResourceDataSource dsCaseFlag = new ResourceDataSource("case-flag-not-supported", new ResourceSet("/", "case-flag-not-supported.raw"));
        Assert.assertFalse(importer.exists(dsCaseFlag));

        ResourceDataSource dsCaseVersion = new ResourceDataSource("version-not-supported", new ResourceSet("/", "version-not-supported.raw"));
        Assert.assertFalse(importer.exists(dsCaseVersion));

        // test with a valid extension and an invalid content
        ResourceDataSource dsCaseInvalid = new ResourceDataSource("fake", new ResourceSet("/", "fake.raw"));
        Assert.assertFalse(importer.exists(dsCaseInvalid));

        // test with a valid extension and an invalid content
        ResourceDataSource dsCaseInvalidx = new ResourceDataSource("fake", new ResourceSet("/", "fake.rawx"));
        Assert.assertFalse(importer.exists(dsCaseInvalidx));
    }

    private void importTest(String basename, String filename, boolean ignoreBaseVoltage) throws IOException {
        Properties properties = new Properties();
        properties.put("psse.import.ignore-base-voltage", ignoreBaseVoltage);

        ReadOnlyDataSource dataSource = new ResourceDataSource(basename, new ResourceSet("/", filename));
        Network network = new PsseImporter().importData(dataSource, new NetworkFactoryImpl(), properties);
        testNetwork(network);
    }

    @Test
    public void importTest14() throws IOException {
        importTest("IEEE_14_bus", "IEEE_14_bus.raw", false);
    }

    @Test
    public void importTest24() throws IOException {
        importTest("IEEE_24_bus", "IEEE_24_bus.raw", false);
    }

    @Test
    public void importTest30() throws IOException {
        importTest("IEEE_30_bus", "IEEE_30_bus.raw", false);
    }

    @Test
    public void importTest57() throws IOException {
        importTest("IEEE_57_bus", "IEEE_57_bus.raw", false);
    }

    @Test
    public void importTest118() throws IOException {
        importTest("IEEE_118_bus", "IEEE_118_bus.raw", false);
    }

    @Test
    public void importTestT3W() throws IOException {
        importTest("ThreeMIB_T3W_modified", "ThreeMIB_T3W_modified.raw", false);
    }

    @Test
    public void importTestT3Wphase() throws IOException {
        importTest("ThreeMIB_T3W_phase", "ThreeMIB_T3W_phase.raw", false);
    }

    @Test
    public void remoteControl() throws IOException {
        importTest("remoteControl", "remoteControl.raw", false);
    }

    @Test
    public void exampleVersion32() throws IOException {
        importTest("ExampleVersion32", "ExampleVersion32.raw", false);
    }

    @Test
    public void switchedShunt() throws IOException {
        importTest("SwitchedShunt", "SwitchedShunt.raw", false);
    }

    @Test
    public void importTest14IsolatedBuses() throws IOException {
        importTest("IEEE_14_isolated_buses", "IEEE_14_isolated_buses.raw", false);
    }

    @Test
    public void twoTerminalDc() throws IOException {
        importTest("twoTerminalDc", "twoTerminalDc.raw", false);
    }

    @Test
    public void twoWindingsTransformerPhase() throws IOException {
        importTest("TwoWindingsTransformerPhase", "TwoWindingsTransformerPhase.raw", false);
    }

    @Test
<<<<<<< HEAD
    public void isolatedSlackBus() throws IOException {
        importTest("IsolatedSlackBus", "IsolatedSlackBus.raw", false);
=======
    public void transformersWithZeroNomV() throws IOException {
        importTest("TransformersWithZeroNomV", "TransformersWithZeroNomV.raw", false);
>>>>>>> e899b5f2
    }

    public void rawCaseWithSpecialCharacters() throws IOException {
        importTest("RawCaseWithSpecialCharacters", "RawCaseWithSpecialCharacters.raw", false);
    }

    @Test
    public void rawxCaseWithSpecialCharacters() throws IOException {
        importTest("RawxCaseWithSpecialCharacters", "RawxCaseWithSpecialCharacters.rawx", false);
    }

    @Test
    public void testRates() throws IOException {
        Context context = new Context();
        ReadOnlyDataSource ds = new ResourceDataSource("ThreeMIB_T3W_modified", new ResourceSet("/", "ThreeMIB_T3W_modified.raw"));
        PssePowerFlowModel model = new PowerFlowRawData33().read(ds, "raw", context);
        assertEquals(10451.0, model.getNonTransformerBranches().get(0).getRates().getRatea(), 0);
        assertEquals(10452.0, model.getNonTransformerBranches().get(0).getRates().getRateb(), 0);
        assertEquals(10453.0, model.getNonTransformerBranches().get(0).getRates().getRatec(), 0);
        assertEquals(10561.0, model.getNonTransformerBranches().get(1).getRates().getRatea(), 0);
        assertEquals(10562.0, model.getNonTransformerBranches().get(1).getRates().getRateb(), 0);
        assertEquals(10563.0, model.getNonTransformerBranches().get(1).getRates().getRatec(), 0);
        assertEquals(10140.0, model.getTransformers().get(0).getWinding1Rates().getRatea(), 0);
        assertEquals(10141.0, model.getTransformers().get(0).getWinding1Rates().getRateb(), 0);
        assertEquals(10142.0, model.getTransformers().get(0).getWinding1Rates().getRatec(), 0);
        assertEquals(101.0, model.getTransformers().get(1).getWinding1Rates().getRatea(), 0);
        assertEquals(102.0, model.getTransformers().get(1).getWinding1Rates().getRateb(), 0);
        assertEquals(103.0, model.getTransformers().get(1).getWinding1Rates().getRatec(), 0);
        assertEquals(201.0, model.getTransformers().get(1).getWinding2Rates().getRatea(), 0);
        assertEquals(202.0, model.getTransformers().get(1).getWinding2Rates().getRateb(), 0);
        assertEquals(203.0, model.getTransformers().get(1).getWinding2Rates().getRatec(), 0);
        assertEquals(301.0, model.getTransformers().get(1).getWinding3Rates().getRatea(), 0);
        assertEquals(302.0, model.getTransformers().get(1).getWinding3Rates().getRateb(), 0);
        assertEquals(303.0, model.getTransformers().get(1).getWinding3Rates().getRatec(), 0);
    }

    @Test()
    public void badModeTest() {
        ReadOnlyDataSource dataSource = new ResourceDataSource("case-flag-not-supported", new ResourceSet("/", "case-flag-not-supported.raw"));
        PsseImporter psseImporter = new PsseImporter();
        NetworkFactory networkFactory = new NetworkFactoryImpl();
        assertThatExceptionOfType(PsseException.class)
                .isThrownBy(() -> psseImporter.importData(dataSource, networkFactory, null))
                .withMessage("Incremental load of data option (IC = 1) is not supported");
    }

    @Test
    public void badVersionTest() {
        ReadOnlyDataSource dataSource = new ResourceDataSource("version-not-supported", new ResourceSet("/", "version-not-supported.raw"));
        PsseImporter psseImporter = new PsseImporter();
        NetworkFactory networkFactory = new NetworkFactoryImpl();
        assertThatExceptionOfType(PsseException.class)
                .isThrownBy(() -> psseImporter.importData(dataSource, networkFactory, null))
                .withMessage("Version 29 not supported. Supported versions are: " + PsseVersion.supportedVersions());
    }

    @Test
    public void dataSourceExistsTest() {
        ReadOnlyDataSource dataSource;

        dataSource = new ResourceDataSource("version-not-supported", new ResourceSet("/", "version-not-supported.raw"));
        assertFalse(new PsseImporter().exists(dataSource));

        dataSource = new ResourceDataSource("IEEE_14_bus", new ResourceSet("/", "IEEE_14_bus.raw"));
        assertTrue(new PsseImporter().exists(dataSource));

        dataSource = new ResourceDataSource("IEEE_14_bus_rev35", new ResourceSet("/", "IEEE_14_bus_rev35.rawx"));
        assertTrue(new PsseImporter().exists(dataSource));
    }
}<|MERGE_RESOLUTION|>--- conflicted
+++ resolved
@@ -159,15 +159,16 @@
     }
 
     @Test
-<<<<<<< HEAD
     public void isolatedSlackBus() throws IOException {
         importTest("IsolatedSlackBus", "IsolatedSlackBus.raw", false);
-=======
+    }
+
+    @Test
     public void transformersWithZeroNomV() throws IOException {
         importTest("TransformersWithZeroNomV", "TransformersWithZeroNomV.raw", false);
->>>>>>> e899b5f2
-    }
-
+    }
+
+    @Test
     public void rawCaseWithSpecialCharacters() throws IOException {
         importTest("RawCaseWithSpecialCharacters", "RawCaseWithSpecialCharacters.raw", false);
     }
