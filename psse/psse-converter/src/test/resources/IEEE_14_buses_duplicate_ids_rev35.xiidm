<?xml version="1.0" encoding="UTF-8"?>
<iidm:network xmlns:iidm="http://www.powsybl.org/schema/iidm/1_13" xmlns:slt="http://www.powsybl.org/schema/iidm/ext/slack_terminal/1_5" id="IEEE_14_buses_duplicate_ids_rev35" caseDate="2016-01-01T10:00:00.000+02:00" forecastDistance="0" sourceFormat="PSS/E" minimumValidationLevel="STEADY_STATE_HYPOTHESIS">
    <iidm:substation id="S1">
        <iidm:voltageLevel id="VL1" nominalV="138.0" topologyKind="BUS_BREAKER">
            <iidm:busBreakerTopology>
                <iidm:bus id="B1" name="Bus 1       " v="146.28" angle="0.0"/>
            </iidm:busBreakerTopology>
            <iidm:generator id="B1-G1 " energySource="OTHER" minP="-10000.0" maxP="10000.0" voltageRegulatorOn="false" targetP="232.392" targetV="146.28" targetQ="-16.549" bus="B1" connectableBus="B1">
                <iidm:minMaxReactiveLimits minQ="0.0" maxQ="0.0"/>
            </iidm:generator>
            <iidm:generator id="B1-G10" energySource="OTHER" minP="-10000.0" maxP="10000.0" voltageRegulatorOn="false" targetP="232.392" targetV="146.28" targetQ="-16.549" bus="B1" connectableBus="B1">
                <iidm:minMaxReactiveLimits minQ="0.0" maxQ="0.0"/>
            </iidm:generator>
            <iidm:shunt id="B1-SwSH1" sectionCount="2" voltageRegulatorOn="false" bus="B1" connectableBus="B1">
                <iidm:shuntNonLinearModel>
                    <iidm:section b="0.0" g="0.0"/>
                    <iidm:section b="0.00630119722747322" g="0.0"/>
                </iidm:shuntNonLinearModel>
            </iidm:shunt>
            <iidm:shunt id="B1-SwSH10" sectionCount="2" voltageRegulatorOn="false" bus="B1" connectableBus="B1">
                <iidm:shuntNonLinearModel>
                    <iidm:section b="0.0" g="0.0"/>
                    <iidm:section b="0.005250997689561016" g="0.0"/>
                </iidm:shuntNonLinearModel>
            </iidm:shunt>
        </iidm:voltageLevel>
    </iidm:substation>
    <iidm:substation id="S2">
        <iidm:voltageLevel id="VL2" nominalV="138.0" topologyKind="BUS_BREAKER">
            <iidm:busBreakerTopology>
                <iidm:bus id="B2" name="Bus 2       " v="144.20999999999998" angle="-4.9826"/>
            </iidm:busBreakerTopology>
            <iidm:generator id="B2-G1 " energySource="OTHER" minP="-10000.0" maxP="10000.0" voltageRegulatorOn="true" targetP="40.0" targetV="144.20999999999998" targetQ="43.556" bus="B2" connectableBus="B2">
                <iidm:minMaxReactiveLimits minQ="-40.0" maxQ="50.0"/>
            </iidm:generator>
            <iidm:load id="B2-L1 " loadType="UNDEFINED" p0="21.7" q0="12.7" bus="B2" connectableBus="B2"/>
            <iidm:load id="B2-L10" loadType="UNDEFINED" p0="21.7" q0="12.7" bus="B2" connectableBus="B2"/>
        </iidm:voltageLevel>
    </iidm:substation>
    <iidm:substation id="S3">
        <iidm:voltageLevel id="VL3" nominalV="138.0" topologyKind="BUS_BREAKER">
            <iidm:busBreakerTopology>
                <iidm:bus id="B3" name="Bus 3       " v="139.38" angle="-12.725"/>
            </iidm:busBreakerTopology>
            <iidm:generator id="B3-G1 " energySource="OTHER" minP="-10000.0" maxP="10000.0" voltageRegulatorOn="true" targetP="0.0" targetV="139.38" targetQ="25.075" bus="B3" connectableBus="B3">
                <iidm:minMaxReactiveLimits minQ="0.0" maxQ="40.0"/>
            </iidm:generator>
            <iidm:load id="B3-L1 " loadType="UNDEFINED" p0="94.2" q0="19.0" bus="B3" connectableBus="B3"/>
        </iidm:voltageLevel>
    </iidm:substation>
<<<<<<< HEAD
    <iidm:substation id="S4">
=======
    <iidm:substation id="S4-7-9">
>>>>>>> 84549bbc
        <iidm:voltageLevel id="VL4-7-9" nominalV="138.0" topologyKind="BUS_BREAKER">
            <iidm:busBreakerTopology>
                <iidm:bus id="B4" name="Bus 4       " v="140.43846000000002" angle="-10.3128"/>
                <iidm:bus id="B7" name="Bus 7       " v="146.48976" angle="-13.3596"/>
                <iidm:bus id="B9" name="Bus 9       " v="145.71834" angle="-14.9385"/>
            </iidm:busBreakerTopology>
            <iidm:load id="B4-L1 " loadType="UNDEFINED" p0="47.8" q0="-3.9" bus="B4" connectableBus="B4"/>
            <iidm:load id="B9-L1 " loadType="UNDEFINED" p0="29.5" q0="16.6" bus="B9" connectableBus="B9"/>
            <iidm:shunt id="B9-SH 1" sectionCount="1" voltageRegulatorOn="false" bus="B9" connectableBus="B9">
                <iidm:shuntLinearModel bPerSection="9.976895610165932E-4" gPerSection="0.0" maximumSectionCount="1"/>
            </iidm:shunt>
            <iidm:shunt id="B9-SH 0" sectionCount="1" voltageRegulatorOn="false" bus="B9" connectableBus="B9">
                <iidm:shuntLinearModel bPerSection="9.976895610165932E-4" gPerSection="0.0" maximumSectionCount="1"/>
            </iidm:shunt>
            <iidm:staticVarCompensator id="FactsDevice-FACTS_DVCE_0" name="FACTS_DVCE_0" bMin="-0.001312749422390254" bMax="0.001312749422390254" voltageSetpoint="140.07" reactivePowerSetpoint="40.0" regulationMode="VOLTAGE" bus="B7" connectableBus="B7">
                <iidm:regulatingTerminal id="L-7-8-1 " side="ONE"/>
            </iidm:staticVarCompensator>
            <iidm:vscConverterStation id="VscConverter-7-VDCLINE1" voltageRegulatorOn="false" lossFactor="0.047824007" voltageSetpoint="138.0" reactivePowerSetpoint="68.6949779823824" bus="B7" connectableBus="B7">
                <iidm:minMaxReactiveLimits minQ="0.0" maxQ="0.0"/>
                <iidm:regulatingTerminal id="L-7-8-1 " side="ONE"/>
            </iidm:vscConverterStation>
            <iidm:vscConverterStation id="VscConverter-9-VDCLINE1" voltageRegulatorOn="true" lossFactor="0.043062203" voltageSetpoint="136.62" reactivePowerSetpoint="0.0" bus="B9" connectableBus="B9">
                <iidm:minMaxReactiveLimits minQ="-140.0" maxQ="150.0"/>
                <iidm:regulatingTerminal id="B9-L1 "/>
            </iidm:vscConverterStation>
        </iidm:voltageLevel>
        <iidm:twoWindingsTransformer id="T-4-7-1 " r="0.0" x="39.8248128" g="0.0" b="0.0" ratedU1="138.0" ratedU2="138.0" voltageLevelId1="VL4-7-9" bus1="B4" connectableBus1="B4" voltageLevelId2="VL4-7-9" bus2="B7" connectableBus2="B7">
            <iidm:ratioTapChanger lowTapPosition="0" tapPosition="0" loadTapChangingCapabilities="false">
                <iidm:step r="0.0" x="0.0" g="-4.3515999999999995" b="-4.3515999999999995" rho="1.0224948875255624"/>
            </iidm:ratioTapChanger>
        </iidm:twoWindingsTransformer>
        <iidm:twoWindingsTransformer id="T-4-7-10" r="0.0" x="39.8248128" g="0.0" b="0.0" ratedU1="138.0" ratedU2="138.0" voltageLevelId1="VL4-7-9" bus1="B4" connectableBus1="B4" voltageLevelId2="VL4-7-9" bus2="B7" connectableBus2="B7">
            <iidm:ratioTapChanger lowTapPosition="0" tapPosition="0" loadTapChangingCapabilities="false">
                <iidm:step r="0.0" x="0.0" g="-4.3515999999999995" b="-4.3515999999999995" rho="1.0224948875255624"/>
            </iidm:ratioTapChanger>
        </iidm:twoWindingsTransformer>
        <iidm:twoWindingsTransformer id="T-4-9-1 " r="0.0" x="105.9189192" g="0.0" b="0.0" ratedU1="138.0" ratedU2="138.0" voltageLevelId1="VL4-7-9" bus1="B4" connectableBus1="B4" voltageLevelId2="VL4-7-9" bus2="B9" connectableBus2="B9">
            <iidm:ratioTapChanger lowTapPosition="0" tapPosition="0" loadTapChangingCapabilities="false">
                <iidm:step r="0.0" x="0.0" g="-6.1039000000000065" b="-6.1039000000000065" rho="1.0319917440660475"/>
            </iidm:ratioTapChanger>
        </iidm:twoWindingsTransformer>
    </iidm:substation>
<<<<<<< HEAD
    <iidm:substation id="S5">
=======
    <iidm:substation id="S5-6">
>>>>>>> 84549bbc
        <iidm:voltageLevel id="VL5-6" nominalV="138.0" topologyKind="BUS_BREAKER">
            <iidm:busBreakerTopology>
                <iidm:bus id="B5" name="Bus 5       " v="140.69237999999999" angle="-8.7738"/>
                <iidm:bus id="B6" name="Bus 6       " v="147.66" angle="-14.2209"/>
            </iidm:busBreakerTopology>
            <iidm:generator id="B6-G1 " energySource="OTHER" minP="-10000.0" maxP="10000.0" voltageRegulatorOn="true" targetP="0.0" targetV="147.66" targetQ="12.73" bus="B6" connectableBus="B6">
                <iidm:minMaxReactiveLimits minQ="-6.0" maxQ="24.0"/>
            </iidm:generator>
            <iidm:load id="B5-L1 " loadType="UNDEFINED" p0="7.6" q0="1.6" bus="B5" connectableBus="B5"/>
            <iidm:load id="B6-L1 " loadType="UNDEFINED" p0="11.2" q0="7.5" bus="B6" connectableBus="B6"/>
            <iidm:staticVarCompensator id="FactsDevice-FACTS_DVCE_1" name="FACTS_DVCE_1" bMin="-0.002625498844780508" bMax="0.002625498844780508" voltageSetpoint="140.07" reactivePowerSetpoint="0.0" regulationMode="VOLTAGE" bus="B5" connectableBus="B5">
                <iidm:regulatingTerminal id="B5-L1 "/>
            </iidm:staticVarCompensator>
        </iidm:voltageLevel>
        <iidm:twoWindingsTransformer id="T-5-6-1 " r="0.0" x="47.994688800000006" g="0.0" b="0.0" ratedU1="138.0" ratedU2="138.0" voltageLevelId1="VL5-6" bus1="B5" connectableBus1="B5" voltageLevelId2="VL5-6" bus2="B6" connectableBus2="B6">
            <iidm:ratioTapChanger lowTapPosition="0" tapPosition="0" loadTapChangingCapabilities="false">
                <iidm:step r="0.0" x="0.0" g="-13.137599999999994" b="-13.137599999999994" rho="1.0729613733905579"/>
            </iidm:ratioTapChanger>
        </iidm:twoWindingsTransformer>
    </iidm:substation>
    <iidm:substation id="S8">
        <iidm:voltageLevel id="VL8" nominalV="138.0" topologyKind="BUS_BREAKER">
            <iidm:busBreakerTopology>
                <iidm:bus id="B8" name="Bus 8       " v="150.42000000000002" angle="-13.3596"/>
            </iidm:busBreakerTopology>
            <iidm:generator id="B8-G1 " energySource="OTHER" minP="-10000.0" maxP="10000.0" voltageRegulatorOn="true" targetP="0.0" targetV="150.42000000000002" targetQ="17.623" bus="B8" connectableBus="B8">
                <iidm:minMaxReactiveLimits minQ="-6.0" maxQ="24.0"/>
            </iidm:generator>
        </iidm:voltageLevel>
    </iidm:substation>
    <iidm:substation id="S10">
        <iidm:voltageLevel id="VL10" nominalV="138.0" topologyKind="BUS_BREAKER">
            <iidm:busBreakerTopology>
                <iidm:bus id="B10" name="Bus 10      " v="145.03662" angle="-15.0972"/>
            </iidm:busBreakerTopology>
            <iidm:load id="B10-L1 " loadType="UNDEFINED" p0="9.0" q0="5.8" bus="B10" connectableBus="B10"/>
            <iidm:lccConverterStation id="LccConverter-10-EATL P1     " name="EATL P1     " lossFactor="0.0" powerFactor="0.7273804" connectableBus="B10"/>
        </iidm:voltageLevel>
    </iidm:substation>
    <iidm:substation id="S11">
        <iidm:voltageLevel id="VL11" nominalV="138.0" topologyKind="BUS_BREAKER">
            <iidm:busBreakerTopology>
                <iidm:bus id="B11" name="Bus 11      " v="145.85358" angle="-14.7906"/>
            </iidm:busBreakerTopology>
            <iidm:load id="B11-L1 " loadType="UNDEFINED" p0="3.5" q0="1.8" bus="B11" connectableBus="B11"/>
            <iidm:vscConverterStation id="VscConverter-11-VDCLINE2" voltageRegulatorOn="true" lossFactor="0.0999001" voltageSetpoint="138.0" reactivePowerSetpoint="0.0" bus="B11" connectableBus="B11">
                <iidm:minMaxReactiveLimits minQ="-150.0" maxQ="200.0"/>
                <iidm:regulatingTerminal id="B11-L1 "/>
            </iidm:vscConverterStation>
        </iidm:voltageLevel>
    </iidm:substation>
    <iidm:substation id="S12">
        <iidm:voltageLevel id="VL12" nominalV="138.0" topologyKind="BUS_BREAKER">
            <iidm:busBreakerTopology>
                <iidm:bus id="B12" name="Bus 12      " v="145.61622" angle="-15.0755"/>
            </iidm:busBreakerTopology>
            <iidm:load id="B12-L1 " loadType="UNDEFINED" p0="6.1" q0="1.6" bus="B12" connectableBus="B12"/>
            <iidm:lccConverterStation id="LccConverter-12-EATL P1     " name="EATL P1     " lossFactor="0.0" powerFactor="0.7183361" connectableBus="B12"/>
            <iidm:lccConverterStation id="LccConverter-12-WATL P1     " name="WATL P1     " lossFactor="0.0" powerFactor="0.7273804" bus="B12" connectableBus="B12"/>
        </iidm:voltageLevel>
    </iidm:substation>
    <iidm:substation id="S13">
        <iidm:voltageLevel id="VL13" nominalV="138.0" topologyKind="BUS_BREAKER">
            <iidm:busBreakerTopology>
                <iidm:bus id="B13" name="Bus 13      " v="144.95244000000002" angle="-15.1562"/>
            </iidm:busBreakerTopology>
            <iidm:load id="B13-L1 " loadType="UNDEFINED" p0="13.5" q0="5.8" bus="B13" connectableBus="B13"/>
            <iidm:vscConverterStation id="VscConverter-13-VDCLINE2" voltageRegulatorOn="true" lossFactor="0.093" voltageSetpoint="138.0" reactivePowerSetpoint="0.0" bus="B13" connectableBus="B13">
                <iidm:minMaxReactiveLimits minQ="-250.0" maxQ="225.0"/>
                <iidm:regulatingTerminal id="B13-L1 "/>
            </iidm:vscConverterStation>
        </iidm:voltageLevel>
    </iidm:substation>
    <iidm:substation id="S14">
        <iidm:voltageLevel id="VL14" nominalV="138.0" topologyKind="BUS_BREAKER">
            <iidm:busBreakerTopology>
                <iidm:bus id="B14" name="Bus 14      " v="142.90314" angle="-16.0336"/>
            </iidm:busBreakerTopology>
            <iidm:load id="B14-L1 " loadType="UNDEFINED" p0="14.9" q0="5.0" bus="B14" connectableBus="B14"/>
            <iidm:lccConverterStation id="LccConverter-14-WATL P1     " name="WATL P1     " lossFactor="0.0" powerFactor="0.7183361" bus="B14" connectableBus="B14"/>
        </iidm:voltageLevel>
    </iidm:substation>
    <iidm:line id="L-1-2-1 " r="3.6907272" x="11.2683348" g1="0.0" b1="1.3862633900441084E-4" g2="0.0" b2="1.3862633900441084E-4" voltageLevelId1="VL1" bus1="B1" connectableBus1="B1" voltageLevelId2="VL2" bus2="B2" connectableBus2="B2"/>
    <iidm:line id="L-1-2-10" r="3.6907272" x="11.2683348" g1="0.0" b1="1.3862633900441084E-4" g2="0.0" b2="1.3862633900441084E-4" voltageLevelId1="VL1" bus1="B1" connectableBus1="B1" voltageLevelId2="VL2" bus2="B2" connectableBus2="B2"/>
    <iidm:line id="L-2-1-11" r="3.6907272" x="11.2683348" g1="0.0" b1="1.3862633900441084E-4" g2="0.0" b2="1.3862633900441084E-4" voltageLevelId1="VL2" bus1="B2" connectableBus1="B2" voltageLevelId2="VL1" bus2="B1" connectableBus2="B1"/>
    <iidm:line id="L-1-5-1 " r="10.2894732" x="42.475737599999995" g1="0.0" b1="1.2917454316320101E-4" g2="0.0" b2="1.2917454316320101E-4" voltageLevelId1="VL1" bus1="B1" connectableBus1="B1" voltageLevelId2="VL5-6" bus2="B5" connectableBus2="B5"/>
    <iidm:line id="L-2-3-1 " r="8.9487756" x="37.7014068" g1="0.0" b1="1.1499684940138626E-4" g2="0.0" b2="1.1499684940138626E-4" voltageLevelId1="VL2" bus1="B2" connectableBus1="B2" voltageLevelId2="VL3" bus2="B3" connectableBus2="B3"/>
    <iidm:line id="L-2-4-1 " r="11.066468400000002" x="33.578380800000005" g1="0.0" b1="8.926696072253729E-5" g2="0.0" b2="8.926696072253729E-5" voltageLevelId1="VL2" bus1="B2" connectableBus1="B2" voltageLevelId2="VL4-7-9" bus2="B4" connectableBus2="B4"/>
    <iidm:line id="L-2-5-1 " r="10.845557999999999" x="33.1137072" g1="0.0" b1="9.084226002940558E-5" g2="0.0" b2="9.084226002940558E-5" voltageLevelId1="VL2" bus1="B2" connectableBus1="B2" voltageLevelId2="VL5-6" bus2="B5" connectableBus2="B5"/>
    <iidm:line id="L-3-4-1 " r="12.761384399999999" x="32.5709532" g1="0.0" b1="3.3606385213190505E-5" g2="0.0" b2="3.3606385213190505E-5" voltageLevelId1="VL3" bus1="B3" connectableBus1="B3" voltageLevelId2="VL4-7-9" bus2="B4" connectableBus2="B4"/>
    <iidm:line id="L-4-5-1 " r="2.542374" x="8.0194284" g1="0.0" b1="0.0" g2="0.0" b2="0.0" voltageLevelId1="VL4-7-9" bus1="B4" connectableBus1="B4" voltageLevelId2="VL5-6" bus2="B5" connectableBus2="B5"/>
    <iidm:line id="L-6-11-1 " r="18.087991199999998" x="37.878516" g1="0.0" b1="0.0" g2="0.0" b2="0.0" voltageLevelId1="VL5-6" bus1="B6" connectableBus1="B6" voltageLevelId2="VL11" bus2="B11" connectableBus2="B11"/>
    <iidm:line id="L-6-12-1 " r="23.406980400000002" x="48.7164564" g1="0.0" b1="0.0" g2="0.0" b2="0.0" voltageLevelId1="VL5-6" bus1="B6" connectableBus1="B6" voltageLevelId2="VL12" bus2="B12" connectableBus2="B12"/>
    <iidm:line id="L-6-13-1 " r="12.597606" x="24.808618800000005" g1="0.0" b1="0.0" g2="0.0" b2="0.0" voltageLevelId1="VL5-6" bus1="B6" connectableBus1="B6" voltageLevelId2="VL13" bus2="B13" connectableBus2="B13"/>
    <iidm:line id="L-7-8-1 " r="0.0" x="33.546006000000006" g1="0.0" b1="0.0" g2="0.0" b2="0.0" voltageLevelId1="VL4-7-9" bus1="B7" connectableBus1="B7" voltageLevelId2="VL8" bus2="B8" connectableBus2="B8"/>
    <iidm:line id="L-7-9-1 " r="0.0" x="20.9503044" g1="0.0" b1="0.0" g2="0.0" b2="0.0" voltageLevelId1="VL4-7-9" bus1="B7" connectableBus1="B7" voltageLevelId2="VL4-7-9" bus2="B9" connectableBus2="B9"/>
    <iidm:line id="L-9-10-1 " r="6.0578964" x="16.092180000000003" g1="0.0" b1="0.0" g2="0.0" b2="0.0" voltageLevelId1="VL4-7-9" bus1="B9" connectableBus1="B9" voltageLevelId2="VL10" bus2="B10" connectableBus2="B10"/>
    <iidm:line id="L-9-14-1 " r="24.2068284" x="51.4911672" g1="0.0" b1="0.0" g2="0.0" b2="0.0" voltageLevelId1="VL4-7-9" bus1="B9" connectableBus1="B9" voltageLevelId2="VL14" bus2="B14" connectableBus2="B14"/>
    <iidm:line id="L-10-11-1 " r="15.625601999999999" x="36.577810799999995" g1="0.0" b1="0.0" g2="0.0" b2="0.0" voltageLevelId1="VL10" bus1="B10" connectableBus1="B10" voltageLevelId2="VL11" bus2="B11" connectableBus2="B11"/>
    <iidm:line id="L-12-13-1 " r="42.0720048" x="38.0651472" g1="0.0" b1="0.0" g2="0.0" b2="0.0" voltageLevelId1="VL12" bus1="B12" connectableBus1="B12" voltageLevelId2="VL13" bus2="B13" connectableBus2="B13"/>
    <iidm:line id="L-13-14-1 " r="32.5519092" x="66.2769288" g1="0.0" b1="0.0" g2="0.0" b2="0.0" voltageLevelId1="VL13" bus1="B13" connectableBus1="B13" voltageLevelId2="VL14" bus2="B14" connectableBus2="B14"/>
<<<<<<< HEAD
    <iidm:hvdcLine id="TwoTerminalDc-EATL P1     " name="EATL P1     " r="7.365" nominalV="500.0" convertersMode="SIDE_1_RECTIFIER_SIDE_2_INVERTER" activePowerSetpoint="0.0" maxP="0.0" converterStation1="LccConverter-10-EATL P1     " converterStation2="LccConverter-12-EATL P1     "/>
    <iidm:hvdcLine id="TwoTerminalDc-WATL P1     " name="WATL P1     " r="5.125" nominalV="500.0" convertersMode="SIDE_1_RECTIFIER_SIDE_2_INVERTER" activePowerSetpoint="280.0" maxP="336.0" converterStation1="LccConverter-12-WATL P1     " converterStation2="LccConverter-14-WATL P1     "/>
    <iidm:hvdcLine id="VscDcTransmissionLine-VDCLINE1" name="VDCLINE1" r="0.71" nominalV="138.0" convertersMode="SIDE_1_RECTIFIER_SIDE_2_INVERTER" activePowerSetpoint="209.0" maxP="400.0" converterStation1="VscConverter-7-VDCLINE1" converterStation2="VscConverter-9-VDCLINE1"/>
    <iidm:hvdcLine id="VscDcTransmissionLine-VDCLINE2" name="VDCLINE2" r="0.35" nominalV="138.0" convertersMode="SIDE_1_RECTIFIER_SIDE_2_INVERTER" activePowerSetpoint="100.0" maxP="250.0" converterStation1="VscConverter-11-VDCLINE2" converterStation2="VscConverter-13-VDCLINE2"/>
=======
    <iidm:hvdcLine id="TwoTerminalDc-EATL P1           " name="EATL P1     " r="7.365" nominalV="500.0" convertersMode="SIDE_1_RECTIFIER_SIDE_2_INVERTER" activePowerSetpoint="0.0" maxP="0.0" converterStation1="LccConverter-10-EATL P1     " converterStation2="LccConverter-12-EATL P1     "/>
    <iidm:hvdcLine id="TwoTerminalDc-WATL P1           " name="WATL P1     " r="5.125" nominalV="500.0" convertersMode="SIDE_1_RECTIFIER_SIDE_2_INVERTER" activePowerSetpoint="280.0" maxP="336.0" converterStation1="LccConverter-12-WATL P1     " converterStation2="LccConverter-14-WATL P1     "/>
>>>>>>> 84549bbc
    <iidm:extension id="VL1">
        <slt:slackTerminal id="B1-G1 "/>
    </iidm:extension>
</iidm:network><|MERGE_RESOLUTION|>--- conflicted
+++ resolved
@@ -48,11 +48,7 @@
             <iidm:load id="B3-L1 " loadType="UNDEFINED" p0="94.2" q0="19.0" bus="B3" connectableBus="B3"/>
         </iidm:voltageLevel>
     </iidm:substation>
-<<<<<<< HEAD
-    <iidm:substation id="S4">
-=======
     <iidm:substation id="S4-7-9">
->>>>>>> 84549bbc
         <iidm:voltageLevel id="VL4-7-9" nominalV="138.0" topologyKind="BUS_BREAKER">
             <iidm:busBreakerTopology>
                 <iidm:bus id="B4" name="Bus 4       " v="140.43846000000002" angle="-10.3128"/>
@@ -95,11 +91,7 @@
             </iidm:ratioTapChanger>
         </iidm:twoWindingsTransformer>
     </iidm:substation>
-<<<<<<< HEAD
-    <iidm:substation id="S5">
-=======
     <iidm:substation id="S5-6">
->>>>>>> 84549bbc
         <iidm:voltageLevel id="VL5-6" nominalV="138.0" topologyKind="BUS_BREAKER">
             <iidm:busBreakerTopology>
                 <iidm:bus id="B5" name="Bus 5       " v="140.69237999999999" angle="-8.7738"/>
@@ -201,15 +193,10 @@
     <iidm:line id="L-10-11-1 " r="15.625601999999999" x="36.577810799999995" g1="0.0" b1="0.0" g2="0.0" b2="0.0" voltageLevelId1="VL10" bus1="B10" connectableBus1="B10" voltageLevelId2="VL11" bus2="B11" connectableBus2="B11"/>
     <iidm:line id="L-12-13-1 " r="42.0720048" x="38.0651472" g1="0.0" b1="0.0" g2="0.0" b2="0.0" voltageLevelId1="VL12" bus1="B12" connectableBus1="B12" voltageLevelId2="VL13" bus2="B13" connectableBus2="B13"/>
     <iidm:line id="L-13-14-1 " r="32.5519092" x="66.2769288" g1="0.0" b1="0.0" g2="0.0" b2="0.0" voltageLevelId1="VL13" bus1="B13" connectableBus1="B13" voltageLevelId2="VL14" bus2="B14" connectableBus2="B14"/>
-<<<<<<< HEAD
     <iidm:hvdcLine id="TwoTerminalDc-EATL P1     " name="EATL P1     " r="7.365" nominalV="500.0" convertersMode="SIDE_1_RECTIFIER_SIDE_2_INVERTER" activePowerSetpoint="0.0" maxP="0.0" converterStation1="LccConverter-10-EATL P1     " converterStation2="LccConverter-12-EATL P1     "/>
     <iidm:hvdcLine id="TwoTerminalDc-WATL P1     " name="WATL P1     " r="5.125" nominalV="500.0" convertersMode="SIDE_1_RECTIFIER_SIDE_2_INVERTER" activePowerSetpoint="280.0" maxP="336.0" converterStation1="LccConverter-12-WATL P1     " converterStation2="LccConverter-14-WATL P1     "/>
     <iidm:hvdcLine id="VscDcTransmissionLine-VDCLINE1" name="VDCLINE1" r="0.71" nominalV="138.0" convertersMode="SIDE_1_RECTIFIER_SIDE_2_INVERTER" activePowerSetpoint="209.0" maxP="400.0" converterStation1="VscConverter-7-VDCLINE1" converterStation2="VscConverter-9-VDCLINE1"/>
     <iidm:hvdcLine id="VscDcTransmissionLine-VDCLINE2" name="VDCLINE2" r="0.35" nominalV="138.0" convertersMode="SIDE_1_RECTIFIER_SIDE_2_INVERTER" activePowerSetpoint="100.0" maxP="250.0" converterStation1="VscConverter-11-VDCLINE2" converterStation2="VscConverter-13-VDCLINE2"/>
-=======
-    <iidm:hvdcLine id="TwoTerminalDc-EATL P1           " name="EATL P1     " r="7.365" nominalV="500.0" convertersMode="SIDE_1_RECTIFIER_SIDE_2_INVERTER" activePowerSetpoint="0.0" maxP="0.0" converterStation1="LccConverter-10-EATL P1     " converterStation2="LccConverter-12-EATL P1     "/>
-    <iidm:hvdcLine id="TwoTerminalDc-WATL P1           " name="WATL P1     " r="5.125" nominalV="500.0" convertersMode="SIDE_1_RECTIFIER_SIDE_2_INVERTER" activePowerSetpoint="280.0" maxP="336.0" converterStation1="LccConverter-12-WATL P1     " converterStation2="LccConverter-14-WATL P1     "/>
->>>>>>> 84549bbc
     <iidm:extension id="VL1">
         <slt:slackTerminal id="B1-G1 "/>
     </iidm:extension>
