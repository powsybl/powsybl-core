<?xml version="1.0" encoding="UTF-8"?>
<iidm:network xmlns:iidm="http://www.powsybl.org/schema/iidm/1_13" xmlns:slt="http://www.powsybl.org/schema/iidm/ext/slack_terminal/1_5" id="IEEE_14_buses_duplicate_ids_rev35" caseDate="2016-01-01T10:00:00.000+02:00" forecastDistance="0" sourceFormat="PSS/E" minimumValidationLevel="STEADY_STATE_HYPOTHESIS">
    <iidm:substation id="S1">
        <iidm:voltageLevel id="VL1" nominalV="138.0" topologyKind="BUS_BREAKER">
            <iidm:busBreakerTopology>
                <iidm:bus id="B1" name="Bus 1       " v="146.28" angle="0.0"/>
            </iidm:busBreakerTopology>
            <iidm:generator id="B1-G1 " energySource="OTHER" minP="-10000.0" maxP="10000.0" voltageRegulatorOn="false" targetP="232.392" targetV="146.28" targetQ="-16.549" bus="B1" connectableBus="B1">
                <iidm:minMaxReactiveLimits minQ="0.0" maxQ="0.0"/>
            </iidm:generator>
            <iidm:generator id="B1-G10" energySource="OTHER" minP="-10000.0" maxP="10000.0" voltageRegulatorOn="false" targetP="232.392" targetV="146.28" targetQ="-16.549" bus="B1" connectableBus="B1">
                <iidm:minMaxReactiveLimits minQ="0.0" maxQ="0.0"/>
            </iidm:generator>
            <iidm:shunt id="B1-SwSH1" sectionCount="2" voltageRegulatorOn="false" bus="B1" connectableBus="B1">
                <iidm:shuntNonLinearModel>
                    <iidm:section b="0.0" g="0.0"/>
                    <iidm:section b="0.00630119722747322" g="0.0"/>
                </iidm:shuntNonLinearModel>
            </iidm:shunt>
            <iidm:shunt id="B1-SwSH10" sectionCount="2" voltageRegulatorOn="false" bus="B1" connectableBus="B1">
                <iidm:shuntNonLinearModel>
                    <iidm:section b="0.0" g="0.0"/>
                    <iidm:section b="0.005250997689561016" g="0.0"/>
                </iidm:shuntNonLinearModel>
            </iidm:shunt>
        </iidm:voltageLevel>
    </iidm:substation>
    <iidm:substation id="S2">
        <iidm:voltageLevel id="VL2" nominalV="138.0" topologyKind="BUS_BREAKER">
            <iidm:busBreakerTopology>
                <iidm:bus id="B2" name="Bus 2       " v="144.20999999999998" angle="-4.9826"/>
            </iidm:busBreakerTopology>
            <iidm:generator id="B2-G1 " energySource="OTHER" minP="-10000.0" maxP="10000.0" voltageRegulatorOn="true" targetP="40.0" targetV="144.20999999999998" targetQ="43.556" bus="B2" connectableBus="B2">
                <iidm:minMaxReactiveLimits minQ="-40.0" maxQ="50.0"/>
            </iidm:generator>
            <iidm:load id="B2-L1 " loadType="UNDEFINED" p0="21.7" q0="12.7" bus="B2" connectableBus="B2"/>
            <iidm:load id="B2-L10" loadType="UNDEFINED" p0="21.7" q0="12.7" bus="B2" connectableBus="B2"/>
        </iidm:voltageLevel>
    </iidm:substation>
    <iidm:substation id="S3">
        <iidm:voltageLevel id="VL3" nominalV="138.0" topologyKind="BUS_BREAKER">
            <iidm:busBreakerTopology>
                <iidm:bus id="B3" name="Bus 3       " v="139.38" angle="-12.725"/>
            </iidm:busBreakerTopology>
            <iidm:generator id="B3-G1 " energySource="OTHER" minP="-10000.0" maxP="10000.0" voltageRegulatorOn="true" targetP="0.0" targetV="139.38" targetQ="25.075" bus="B3" connectableBus="B3">
                <iidm:minMaxReactiveLimits minQ="0.0" maxQ="40.0"/>
            </iidm:generator>
            <iidm:load id="B3-L1 " loadType="UNDEFINED" p0="94.2" q0="19.0" bus="B3" connectableBus="B3"/>
        </iidm:voltageLevel>
    </iidm:substation>
    <iidm:substation id="S4-7-9">
        <iidm:voltageLevel id="VL4-7-9" nominalV="138.0" topologyKind="BUS_BREAKER">
            <iidm:busBreakerTopology>
                <iidm:bus id="B4" name="Bus 4       " v="140.43846000000002" angle="-10.3128"/>
                <iidm:bus id="B7" name="Bus 7       " v="146.48976" angle="-13.3596"/>
                <iidm:bus id="B9" name="Bus 9       " v="145.71834" angle="-14.9385"/>
            </iidm:busBreakerTopology>
            <iidm:load id="B4-L1 " loadType="UNDEFINED" p0="47.8" q0="-3.9" bus="B4" connectableBus="B4"/>
            <iidm:load id="B9-L1 " loadType="UNDEFINED" p0="29.5" q0="16.6" bus="B9" connectableBus="B9"/>
            <iidm:shunt id="B9-SH 1" sectionCount="1" voltageRegulatorOn="false" bus="B9" connectableBus="B9">
                <iidm:shuntLinearModel bPerSection="9.976895610165932E-4" gPerSection="0.0" maximumSectionCount="1"/>
            </iidm:shunt>
            <iidm:shunt id="B9-SH 0" sectionCount="1" voltageRegulatorOn="false" bus="B9" connectableBus="B9">
                <iidm:shuntLinearModel bPerSection="9.976895610165932E-4" gPerSection="0.0" maximumSectionCount="1"/>
            </iidm:shunt>
            <iidm:staticVarCompensator id="FactsDevice-FACTS_DVCE_0" name="FACTS_DVCE_0" bMin="-0.001312749422390254" bMax="0.001312749422390254" voltageSetpoint="140.07" reactivePowerSetpoint="40.0" regulationMode="VOLTAGE" bus="B7" connectableBus="B7">
                <iidm:regulatingTerminal id="L-7-8-1 " side="ONE"/>
            </iidm:staticVarCompensator>
            <iidm:vscConverterStation id="VscConverter-7-VDCLINE1" voltageRegulatorOn="false" lossFactor="0.047824007" voltageSetpoint="138.0" reactivePowerSetpoint="68.6949779823824" bus="B7" connectableBus="B7">
                <iidm:minMaxReactiveLimits minQ="0.0" maxQ="0.0"/>
                <iidm:regulatingTerminal id="L-7-8-1 " side="ONE"/>
            </iidm:vscConverterStation>
            <iidm:vscConverterStation id="VscConverter-9-VDCLINE1" voltageRegulatorOn="true" lossFactor="0.043062203" voltageSetpoint="136.62" reactivePowerSetpoint="0.0" bus="B9" connectableBus="B9">
                <iidm:minMaxReactiveLimits minQ="-140.0" maxQ="150.0"/>
                <iidm:regulatingTerminal id="B9-L1 "/>
            </iidm:vscConverterStation>
        </iidm:voltageLevel>
        <iidm:twoWindingsTransformer id="T-4-7-1 " r="0.0" x="39.8248128" g="0.0" b="0.0" ratedU1="138.0" ratedU2="138.0" voltageLevelId1="VL4-7-9" bus1="B4" connectableBus1="B4" voltageLevelId2="VL4-7-9" bus2="B7" connectableBus2="B7">
            <iidm:ratioTapChanger lowTapPosition="0" tapPosition="0" loadTapChangingCapabilities="false">
                <iidm:step r="0.0" x="0.0" g="-4.3515999999999995" b="-4.3515999999999995" rho="1.0224948875255624"/>
            </iidm:ratioTapChanger>
        </iidm:twoWindingsTransformer>
        <iidm:twoWindingsTransformer id="T-4-7-10" r="0.0" x="39.8248128" g="0.0" b="0.0" ratedU1="138.0" ratedU2="138.0" voltageLevelId1="VL4-7-9" bus1="B4" connectableBus1="B4" voltageLevelId2="VL4-7-9" bus2="B7" connectableBus2="B7">
            <iidm:ratioTapChanger lowTapPosition="0" tapPosition="0" loadTapChangingCapabilities="false">
                <iidm:step r="0.0" x="0.0" g="-4.3515999999999995" b="-4.3515999999999995" rho="1.0224948875255624"/>
            </iidm:ratioTapChanger>
        </iidm:twoWindingsTransformer>
        <iidm:twoWindingsTransformer id="T-4-9-1 " r="0.0" x="105.9189192" g="0.0" b="0.0" ratedU1="138.0" ratedU2="138.0" voltageLevelId1="VL4-7-9" bus1="B4" connectableBus1="B4" voltageLevelId2="VL4-7-9" bus2="B9" connectableBus2="B9">
            <iidm:ratioTapChanger lowTapPosition="0" tapPosition="0" loadTapChangingCapabilities="false">
                <iidm:step r="0.0" x="0.0" g="-6.1039000000000065" b="-6.1039000000000065" rho="1.0319917440660475"/>
            </iidm:ratioTapChanger>
        </iidm:twoWindingsTransformer>
    </iidm:substation>
    <iidm:substation id="S5-6">
        <iidm:voltageLevel id="VL5-6" nominalV="138.0" topologyKind="BUS_BREAKER">
            <iidm:busBreakerTopology>
                <iidm:bus id="B5" name="Bus 5       " v="140.69237999999999" angle="-8.7738"/>
                <iidm:bus id="B6" name="Bus 6       " v="147.66" angle="-14.2209"/>
            </iidm:busBreakerTopology>
            <iidm:generator id="B6-G1 " energySource="OTHER" minP="-10000.0" maxP="10000.0" voltageRegulatorOn="true" targetP="0.0" targetV="147.66" targetQ="12.73" bus="B6" connectableBus="B6">
                <iidm:minMaxReactiveLimits minQ="-6.0" maxQ="24.0"/>
            </iidm:generator>
            <iidm:load id="B5-L1 " loadType="UNDEFINED" p0="7.6" q0="1.6" bus="B5" connectableBus="B5"/>
            <iidm:load id="B6-L1 " loadType="UNDEFINED" p0="11.2" q0="7.5" bus="B6" connectableBus="B6"/>
            <iidm:staticVarCompensator id="FactsDevice-FACTS_DVCE_1" name="FACTS_DVCE_1" bMin="-0.002625498844780508" bMax="0.002625498844780508" voltageSetpoint="140.07" reactivePowerSetpoint="0.0" regulationMode="VOLTAGE" bus="B5" connectableBus="B5">
                <iidm:regulatingTerminal id="B5-L1 "/>
            </iidm:staticVarCompensator>
        </iidm:voltageLevel>
        <iidm:twoWindingsTransformer id="T-5-6-1 " r="0.0" x="47.994688800000006" g="0.0" b="0.0" ratedU1="138.0" ratedU2="138.0" voltageLevelId1="VL5-6" bus1="B5" connectableBus1="B5" voltageLevelId2="VL5-6" bus2="B6" connectableBus2="B6">
            <iidm:ratioTapChanger lowTapPosition="0" tapPosition="0" loadTapChangingCapabilities="false">
                <iidm:step r="0.0" x="0.0" g="-13.137599999999994" b="-13.137599999999994" rho="1.0729613733905579"/>
            </iidm:ratioTapChanger>
        </iidm:twoWindingsTransformer>
    </iidm:substation>
    <iidm:substation id="S8">
        <iidm:voltageLevel id="VL8" nominalV="138.0" topologyKind="BUS_BREAKER">
            <iidm:busBreakerTopology>
                <iidm:bus id="B8" name="Bus 8       " v="150.42000000000002" angle="-13.3596"/>
            </iidm:busBreakerTopology>
            <iidm:generator id="B8-G1 " energySource="OTHER" minP="-10000.0" maxP="10000.0" voltageRegulatorOn="true" targetP="0.0" targetV="150.42000000000002" targetQ="17.623" bus="B8" connectableBus="B8">
                <iidm:minMaxReactiveLimits minQ="-6.0" maxQ="24.0"/>
            </iidm:generator>
        </iidm:voltageLevel>
    </iidm:substation>
    <iidm:substation id="S10">
        <iidm:voltageLevel id="VL10" nominalV="138.0" topologyKind="BUS_BREAKER">
            <iidm:busBreakerTopology>
                <iidm:bus id="B10" name="Bus 10      " v="145.03662" angle="-15.0972"/>
            </iidm:busBreakerTopology>
            <iidm:load id="B10-L1 " loadType="UNDEFINED" p0="9.0" q0="5.8" bus="B10" connectableBus="B10"/>
            <iidm:lccConverterStation id="LccConverter-10-EATL P1     " name="EATL P1     " lossFactor="0.0" powerFactor="0.7273804" connectableBus="B10"/>
        </iidm:voltageLevel>
    </iidm:substation>
    <iidm:substation id="S11">
        <iidm:voltageLevel id="VL11" nominalV="138.0" topologyKind="BUS_BREAKER">
            <iidm:busBreakerTopology>
                <iidm:bus id="B11" name="Bus 11      " v="145.85358" angle="-14.7906"/>
            </iidm:busBreakerTopology>
            <iidm:load id="B11-L1 " loadType="UNDEFINED" p0="3.5" q0="1.8" bus="B11" connectableBus="B11"/>
            <iidm:vscConverterStation id="VscConverter-11-VDCLINE2" voltageRegulatorOn="true" lossFactor="0.0999001" voltageSetpoint="138.0" reactivePowerSetpoint="0.0" bus="B11" connectableBus="B11">
                <iidm:minMaxReactiveLimits minQ="-150.0" maxQ="200.0"/>
                <iidm:regulatingTerminal id="B11-L1 "/>
            </iidm:vscConverterStation>
        </iidm:voltageLevel>
    </iidm:substation>
    <iidm:substation id="S12">
        <iidm:voltageLevel id="VL12" nominalV="138.0" topologyKind="BUS_BREAKER">
            <iidm:busBreakerTopology>
                <iidm:bus id="B12" name="Bus 12      " v="145.61622" angle="-15.0755"/>
            </iidm:busBreakerTopology>
            <iidm:load id="B12-L1 " loadType="UNDEFINED" p0="6.1" q0="1.6" bus="B12" connectableBus="B12"/>
            <iidm:lccConverterStation id="LccConverter-12-EATL P1     " name="EATL P1     " lossFactor="0.0" powerFactor="0.7183361" connectableBus="B12"/>
            <iidm:lccConverterStation id="LccConverter-12-WATL P1     " name="WATL P1     " lossFactor="0.0" powerFactor="0.7273804" bus="B12" connectableBus="B12"/>
        </iidm:voltageLevel>
    </iidm:substation>
    <iidm:substation id="S13">
        <iidm:voltageLevel id="VL13" nominalV="138.0" topologyKind="BUS_BREAKER">
            <iidm:busBreakerTopology>
                <iidm:bus id="B13" name="Bus 13      " v="144.95244000000002" angle="-15.1562"/>
            </iidm:busBreakerTopology>
            <iidm:load id="B13-L1 " loadType="UNDEFINED" p0="13.5" q0="5.8" bus="B13" connectableBus="B13"/>
            <iidm:vscConverterStation id="VscConverter-13-VDCLINE2" voltageRegulatorOn="true" lossFactor="0.093" voltageSetpoint="138.0" reactivePowerSetpoint="0.0" bus="B13" connectableBus="B13">
                <iidm:minMaxReactiveLimits minQ="-250.0" maxQ="225.0"/>
                <iidm:regulatingTerminal id="B13-L1 "/>
            </iidm:vscConverterStation>
        </iidm:voltageLevel>
    </iidm:substation>
    <iidm:substation id="S14">
        <iidm:voltageLevel id="VL14" nominalV="138.0" topologyKind="BUS_BREAKER">
            <iidm:busBreakerTopology>
                <iidm:bus id="B14" name="Bus 14      " v="142.90314" angle="-16.0336"/>
            </iidm:busBreakerTopology>
            <iidm:load id="B14-L1 " loadType="UNDEFINED" p0="14.9" q0="5.0" bus="B14" connectableBus="B14"/>
            <iidm:lccConverterStation id="LccConverter-14-WATL P1     " name="WATL P1     " lossFactor="0.0" powerFactor="0.7183361" bus="B14" connectableBus="B14"/>
        </iidm:voltageLevel>
    </iidm:substation>
    <iidm:line id="L-1-2-1 " r="3.6907272" x="11.2683348" g1="0.0" b1="1.3862633900441084E-4" g2="0.0" b2="1.3862633900441084E-4" voltageLevelId1="VL1" bus1="B1" connectableBus1="B1" voltageLevelId2="VL2" bus2="B2" connectableBus2="B2"/>
    <iidm:line id="L-1-2-10" r="3.6907272" x="11.2683348" g1="0.0" b1="1.3862633900441084E-4" g2="0.0" b2="1.3862633900441084E-4" voltageLevelId1="VL1" bus1="B1" connectableBus1="B1" voltageLevelId2="VL2" bus2="B2" connectableBus2="B2"/>
    <iidm:line id="L-2-1-11" r="3.6907272" x="11.2683348" g1="0.0" b1="1.3862633900441084E-4" g2="0.0" b2="1.3862633900441084E-4" voltageLevelId1="VL2" bus1="B2" connectableBus1="B2" voltageLevelId2="VL1" bus2="B1" connectableBus2="B1"/>
    <iidm:line id="L-1-5-1 " r="10.2894732" x="42.475737599999995" g1="0.0" b1="1.2917454316320101E-4" g2="0.0" b2="1.2917454316320101E-4" voltageLevelId1="VL1" bus1="B1" connectableBus1="B1" voltageLevelId2="VL5-6" bus2="B5" connectableBus2="B5"/>
    <iidm:line id="L-2-3-1 " r="8.9487756" x="37.7014068" g1="0.0" b1="1.1499684940138626E-4" g2="0.0" b2="1.1499684940138626E-4" voltageLevelId1="VL2" bus1="B2" connectableBus1="B2" voltageLevelId2="VL3" bus2="B3" connectableBus2="B3"/>
    <iidm:line id="L-2-4-1 " r="11.066468400000002" x="33.578380800000005" g1="0.0" b1="8.926696072253729E-5" g2="0.0" b2="8.926696072253729E-5" voltageLevelId1="VL2" bus1="B2" connectableBus1="B2" voltageLevelId2="VL4-7-9" bus2="B4" connectableBus2="B4"/>
    <iidm:line id="L-2-5-1 " r="10.845557999999999" x="33.1137072" g1="0.0" b1="9.084226002940558E-5" g2="0.0" b2="9.084226002940558E-5" voltageLevelId1="VL2" bus1="B2" connectableBus1="B2" voltageLevelId2="VL5-6" bus2="B5" connectableBus2="B5"/>
    <iidm:line id="L-3-4-1 " r="12.761384399999999" x="32.5709532" g1="0.0" b1="3.3606385213190505E-5" g2="0.0" b2="3.3606385213190505E-5" voltageLevelId1="VL3" bus1="B3" connectableBus1="B3" voltageLevelId2="VL4-7-9" bus2="B4" connectableBus2="B4"/>
    <iidm:line id="L-4-5-1 " r="2.542374" x="8.0194284" g1="0.0" b1="0.0" g2="0.0" b2="0.0" voltageLevelId1="VL4-7-9" bus1="B4" connectableBus1="B4" voltageLevelId2="VL5-6" bus2="B5" connectableBus2="B5"/>
    <iidm:line id="L-6-11-1 " r="18.087991199999998" x="37.878516" g1="0.0" b1="0.0" g2="0.0" b2="0.0" voltageLevelId1="VL5-6" bus1="B6" connectableBus1="B6" voltageLevelId2="VL11" bus2="B11" connectableBus2="B11"/>
    <iidm:line id="L-6-12-1 " r="23.406980400000002" x="48.7164564" g1="0.0" b1="0.0" g2="0.0" b2="0.0" voltageLevelId1="VL5-6" bus1="B6" connectableBus1="B6" voltageLevelId2="VL12" bus2="B12" connectableBus2="B12"/>
    <iidm:line id="L-6-13-1 " r="12.597606" x="24.808618800000005" g1="0.0" b1="0.0" g2="0.0" b2="0.0" voltageLevelId1="VL5-6" bus1="B6" connectableBus1="B6" voltageLevelId2="VL13" bus2="B13" connectableBus2="B13"/>
    <iidm:line id="L-7-8-1 " r="0.0" x="33.546006000000006" g1="0.0" b1="0.0" g2="0.0" b2="0.0" voltageLevelId1="VL4-7-9" bus1="B7" connectableBus1="B7" voltageLevelId2="VL8" bus2="B8" connectableBus2="B8"/>
    <iidm:line id="L-7-9-1 " r="0.0" x="20.9503044" g1="0.0" b1="0.0" g2="0.0" b2="0.0" voltageLevelId1="VL4-7-9" bus1="B7" connectableBus1="B7" voltageLevelId2="VL4-7-9" bus2="B9" connectableBus2="B9"/>
    <iidm:line id="L-9-10-1 " r="6.0578964" x="16.092180000000003" g1="0.0" b1="0.0" g2="0.0" b2="0.0" voltageLevelId1="VL4-7-9" bus1="B9" connectableBus1="B9" voltageLevelId2="VL10" bus2="B10" connectableBus2="B10"/>
    <iidm:line id="L-9-14-1 " r="24.2068284" x="51.4911672" g1="0.0" b1="0.0" g2="0.0" b2="0.0" voltageLevelId1="VL4-7-9" bus1="B9" connectableBus1="B9" voltageLevelId2="VL14" bus2="B14" connectableBus2="B14"/>
    <iidm:line id="L-10-11-1 " r="15.625601999999999" x="36.577810799999995" g1="0.0" b1="0.0" g2="0.0" b2="0.0" voltageLevelId1="VL10" bus1="B10" connectableBus1="B10" voltageLevelId2="VL11" bus2="B11" connectableBus2="B11"/>
    <iidm:line id="L-12-13-1 " r="42.0720048" x="38.0651472" g1="0.0" b1="0.0" g2="0.0" b2="0.0" voltageLevelId1="VL12" bus1="B12" connectableBus1="B12" voltageLevelId2="VL13" bus2="B13" connectableBus2="B13"/>
    <iidm:line id="L-13-14-1 " r="32.5519092" x="66.2769288" g1="0.0" b1="0.0" g2="0.0" b2="0.0" voltageLevelId1="VL13" bus1="B13" connectableBus1="B13" voltageLevelId2="VL14" bus2="B14" connectableBus2="B14"/>
    <iidm:hvdcLine id="TwoTerminalDc-EATL P1     " name="EATL P1     " r="7.365" nominalV="500.0" convertersMode="SIDE_1_RECTIFIER_SIDE_2_INVERTER" activePowerSetpoint="0.0" maxP="0.0" converterStation1="LccConverter-10-EATL P1     " converterStation2="LccConverter-12-EATL P1     "/>
    <iidm:hvdcLine id="TwoTerminalDc-WATL P1     " name="WATL P1     " r="5.125" nominalV="500.0" convertersMode="SIDE_1_RECTIFIER_SIDE_2_INVERTER" activePowerSetpoint="280.0" maxP="336.0" converterStation1="LccConverter-12-WATL P1     " converterStation2="LccConverter-14-WATL P1     "/>
<<<<<<< HEAD
    <iidm:hvdcLine id="VscDcTransmissionLine-VDCLINE1" name="VDCLINE1" r="0.71" nominalV="138.0" convertersMode="SIDE_1_RECTIFIER_SIDE_2_INVERTER" activePowerSetpoint="209.0" maxP="400.0" converterStation1="VscConverter-7-VDCLINE1" converterStation2="VscConverter-9-VDCLINE1"/>
    <iidm:hvdcLine id="VscDcTransmissionLine-VDCLINE2" name="VDCLINE2" r="0.35" nominalV="138.0" convertersMode="SIDE_1_RECTIFIER_SIDE_2_INVERTER" activePowerSetpoint="100.0" maxP="250.0" converterStation1="VscConverter-11-VDCLINE2" converterStation2="VscConverter-13-VDCLINE2"/>
=======
    <iidm:area id="A1" name="IEEE14      " areaType="ControlArea" interchangeTarget="0.0">
        <iidm:voltageLevelRef id="VL1"/>
        <iidm:voltageLevelRef id="VL2"/>
        <iidm:voltageLevelRef id="VL3"/>
        <iidm:voltageLevelRef id="VL4-7-9"/>
        <iidm:voltageLevelRef id="VL5-6"/>
        <iidm:voltageLevelRef id="VL8"/>
        <iidm:voltageLevelRef id="VL10"/>
        <iidm:voltageLevelRef id="VL11"/>
        <iidm:voltageLevelRef id="VL12"/>
        <iidm:voltageLevelRef id="VL13"/>
        <iidm:voltageLevelRef id="VL14"/>
    </iidm:area>
>>>>>>> 47ca6ed3
    <iidm:extension id="VL1">
        <slt:slackTerminal id="B1-G1 "/>
    </iidm:extension>
</iidm:network><|MERGE_RESOLUTION|>--- conflicted
+++ resolved
@@ -195,10 +195,8 @@
     <iidm:line id="L-13-14-1 " r="32.5519092" x="66.2769288" g1="0.0" b1="0.0" g2="0.0" b2="0.0" voltageLevelId1="VL13" bus1="B13" connectableBus1="B13" voltageLevelId2="VL14" bus2="B14" connectableBus2="B14"/>
     <iidm:hvdcLine id="TwoTerminalDc-EATL P1     " name="EATL P1     " r="7.365" nominalV="500.0" convertersMode="SIDE_1_RECTIFIER_SIDE_2_INVERTER" activePowerSetpoint="0.0" maxP="0.0" converterStation1="LccConverter-10-EATL P1     " converterStation2="LccConverter-12-EATL P1     "/>
     <iidm:hvdcLine id="TwoTerminalDc-WATL P1     " name="WATL P1     " r="5.125" nominalV="500.0" convertersMode="SIDE_1_RECTIFIER_SIDE_2_INVERTER" activePowerSetpoint="280.0" maxP="336.0" converterStation1="LccConverter-12-WATL P1     " converterStation2="LccConverter-14-WATL P1     "/>
-<<<<<<< HEAD
     <iidm:hvdcLine id="VscDcTransmissionLine-VDCLINE1" name="VDCLINE1" r="0.71" nominalV="138.0" convertersMode="SIDE_1_RECTIFIER_SIDE_2_INVERTER" activePowerSetpoint="209.0" maxP="400.0" converterStation1="VscConverter-7-VDCLINE1" converterStation2="VscConverter-9-VDCLINE1"/>
     <iidm:hvdcLine id="VscDcTransmissionLine-VDCLINE2" name="VDCLINE2" r="0.35" nominalV="138.0" convertersMode="SIDE_1_RECTIFIER_SIDE_2_INVERTER" activePowerSetpoint="100.0" maxP="250.0" converterStation1="VscConverter-11-VDCLINE2" converterStation2="VscConverter-13-VDCLINE2"/>
-=======
     <iidm:area id="A1" name="IEEE14      " areaType="ControlArea" interchangeTarget="0.0">
         <iidm:voltageLevelRef id="VL1"/>
         <iidm:voltageLevelRef id="VL2"/>
@@ -212,7 +210,6 @@
         <iidm:voltageLevelRef id="VL13"/>
         <iidm:voltageLevelRef id="VL14"/>
     </iidm:area>
->>>>>>> 47ca6ed3
     <iidm:extension id="VL1">
         <slt:slackTerminal id="B1-G1 "/>
     </iidm:extension>
