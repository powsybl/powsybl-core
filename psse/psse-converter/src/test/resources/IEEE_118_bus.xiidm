--- conflicted
+++ resolved
@@ -38,11 +38,7 @@
             <iidm:load id="B4-L1 " loadType="UNDEFINED" p0="39.0" q0="12.0" bus="B4" connectableBus="B4"/>
         </iidm:voltageLevel>
     </iidm:substation>
-<<<<<<< HEAD
-    <iidm:substation id="S5">
-=======
     <iidm:substation id="S5-8">
->>>>>>> 84549bbc
         <iidm:voltageLevel id="VL5-8" nominalV="138.0" topologyKind="BUS_BREAKER">
             <iidm:busBreakerTopology>
                 <iidm:bus id="B5" name="Olive       " v="138.27324000000002" angle="16.0287"/>
@@ -152,11 +148,7 @@
             <iidm:load id="B16-L1 " loadType="UNDEFINED" p0="25.0" q0="10.0" bus="B16" connectableBus="B16"/>
         </iidm:voltageLevel>
     </iidm:substation>
-<<<<<<< HEAD
-    <iidm:substation id="S17">
-=======
     <iidm:substation id="S17-30">
->>>>>>> 84549bbc
         <iidm:voltageLevel id="VL17-30" nominalV="138.0" topologyKind="BUS_BREAKER">
             <iidm:busBreakerTopology>
                 <iidm:bus id="B17" name="Sorenson    " v="137.32793999999998" angle="14.0056"/>
@@ -235,11 +227,7 @@
             <iidm:load id="B24-L1 " loadType="UNDEFINED" p0="13.0" q0="0.0" bus="B24" connectableBus="B24"/>
         </iidm:voltageLevel>
     </iidm:substation>
-<<<<<<< HEAD
-    <iidm:substation id="S25">
-=======
     <iidm:substation id="S25-26">
->>>>>>> 84549bbc
         <iidm:voltageLevel id="VL25-26" nominalV="138.0" topologyKind="BUS_BREAKER">
             <iidm:busBreakerTopology>
                 <iidm:bus id="B25" name="TannrsCk    " v="144.9" angle="28.1844"/>
@@ -348,11 +336,7 @@
             <iidm:load id="B36-L1 " loadType="UNDEFINED" p0="31.0" q0="17.0" bus="B36" connectableBus="B36"/>
         </iidm:voltageLevel>
     </iidm:substation>
-<<<<<<< HEAD
-    <iidm:substation id="S37">
-=======
     <iidm:substation id="S37-38">
->>>>>>> 84549bbc
         <iidm:voltageLevel id="VL37-38" nominalV="138.0" topologyKind="BUS_BREAKER">
             <iidm:busBreakerTopology>
                 <iidm:bus id="B37" name="EastLima    " v="136.89324" angle="11.9703"/>
@@ -561,11 +545,7 @@
             <iidm:load id="B58-L1 " loadType="UNDEFINED" p0="12.0" q0="3.0" bus="B58" connectableBus="B58"/>
         </iidm:voltageLevel>
     </iidm:substation>
-<<<<<<< HEAD
-    <iidm:substation id="S59">
-=======
     <iidm:substation id="S59-63">
->>>>>>> 84549bbc
         <iidm:voltageLevel id="VL59-63" nominalV="138.0" topologyKind="BUS_BREAKER">
             <iidm:busBreakerTopology>
                 <iidm:bus id="B59" name="Tidd        " v="135.93" angle="19.453"/>
@@ -590,11 +570,7 @@
             <iidm:load id="B60-L1 " loadType="UNDEFINED" p0="78.0" q0="3.0" bus="B60" connectableBus="B60"/>
         </iidm:voltageLevel>
     </iidm:substation>
-<<<<<<< HEAD
-    <iidm:substation id="S61">
-=======
     <iidm:substation id="S61-64">
->>>>>>> 84549bbc
         <iidm:voltageLevel id="VL61-64" nominalV="138.0" topologyKind="BUS_BREAKER">
             <iidm:busBreakerTopology>
                 <iidm:bus id="B61" name="W.Kammer    " v="137.31" angle="24.1257"/>
@@ -621,11 +597,7 @@
             <iidm:load id="B62-L1 " loadType="UNDEFINED" p0="77.0" q0="14.0" bus="B62" connectableBus="B62"/>
         </iidm:voltageLevel>
     </iidm:substation>
-<<<<<<< HEAD
-    <iidm:substation id="S65">
-=======
     <iidm:substation id="S65-66">
->>>>>>> 84549bbc
         <iidm:voltageLevel id="VL65-66" nominalV="138.0" topologyKind="BUS_BREAKER">
             <iidm:busBreakerTopology>
                 <iidm:bus id="B65" name="Muskngum    " v="138.69" angle="27.7224"/>
@@ -653,11 +625,7 @@
             <iidm:load id="B67-L1 " loadType="UNDEFINED" p0="28.0" q0="7.0" bus="B67" connectableBus="B67"/>
         </iidm:voltageLevel>
     </iidm:substation>
-<<<<<<< HEAD
-    <iidm:substation id="S68">
-=======
     <iidm:substation id="S68-69">
->>>>>>> 84549bbc
         <iidm:voltageLevel id="VL68-69" nominalV="138.0" topologyKind="BUS_BREAKER">
             <iidm:busBreakerTopology>
                 <iidm:bus id="B68" name="Sporn       " v="138.4485" angle="27.6013"/>
@@ -776,11 +744,7 @@
             </iidm:shunt>
         </iidm:voltageLevel>
     </iidm:substation>
-<<<<<<< HEAD
-    <iidm:substation id="S80">
-=======
     <iidm:substation id="S80-81">
->>>>>>> 84549bbc
         <iidm:voltageLevel id="VL80-81" nominalV="138.0" topologyKind="BUS_BREAKER">
             <iidm:busBreakerTopology>
                 <iidm:bus id="B80" name="CabinCrk    " v="143.52" angle="28.9999"/>
