--- conflicted
+++ resolved
@@ -1,6 +1,6 @@
 <?xml version="1.0" encoding="UTF-8"?>
-<iidm:network xmlns:iidm="http://www.powsybl.org/schema/iidm/1_14" xmlns:slt="http://www.powsybl.org/schema/iidm/ext/slack_terminal/1_5" id="five_bus_nodeBreaker_rev35" caseDate="2016-01-01T10:00:00.000+02:00" forecastDistance="0" sourceFormat="PSS/E" minimumValidationLevel="STEADY_STATE_HYPOTHESIS">
-    <iidm:substation id="Sub1-3-4" name="STATION 1">
+<iidm:network xmlns:iidm="http://www.powsybl.org/schema/iidm/1_13" xmlns:slt="http://www.powsybl.org/schema/iidm/ext/slack_terminal/1_5" id="five_bus_nodeBreaker_rev35" caseDate="2016-01-01T10:00:00.000+02:00" forecastDistance="0" sourceFormat="PSS/E" minimumValidationLevel="STEADY_STATE_HYPOTHESIS">
+    <iidm:substation id="Sub1-3-4">
         <iidm:voltageLevel id="VL1" nominalV="138.0" topologyKind="NODE_BREAKER">
             <iidm:nodeBreakerTopology>
                 <iidm:busbarSection id="VL1-Busbar-1" name="NB1" node="1"/>
@@ -42,13 +42,8 @@
             </iidm:nodeBreakerTopology>
             <iidm:load id="B4-L1 " loadType="UNDEFINED" p0="47.8" q0="-3.9" node="4"/>
         </iidm:voltageLevel>
-<<<<<<< HEAD
-        <iidm:twoWindingsTransformer id="T-1-3-1 " name="2WT         " r="0.0" x="4.23468" g="0.0" b="0.0" ratedU1="138.0" ratedU2="45.0" voltageLevelId1="VL1" node1="4" voltageLevelId2="VL3" node2="3">
-            <iidm:ratioTapChanger regulating="true" lowTapPosition="0" tapPosition="1" targetDeadband="44.55" loadTapChangingCapabilities="false" regulationMode="VOLTAGE" regulationValue="45.225">
-=======
-        <iidm:twoWindingsTransformer id="T-1-3-1 " r="0.0" x="4.23468" g="0.0" b="0.0" ratedU1="138.0" ratedU2="45.0" voltageLevelId1="VL1" node1="4" voltageLevelId2="VL3" node2="3">
+        <iidm:twoWindingsTransformer id="2WT         " r="0.0" x="4.23468" g="0.0" b="0.0" ratedU1="138.0" ratedU2="45.0" voltageLevelId1="VL1" node1="4" voltageLevelId2="VL3" node2="3">
             <iidm:ratioTapChanger regulating="true" lowTapPosition="0" tapPosition="1" targetDeadband="44.55" loadTapChangingCapabilities="true" regulationMode="VOLTAGE" regulationValue="45.225">
->>>>>>> 4457e080
                 <iidm:terminalRef id="VL3-Busbar-2"/>
                 <iidm:step r="0.0" x="0.0" g="-73.99" b="-73.99" rho="1.9607843137254901"/>
                 <iidm:step r="0.0" x="0.0" g="-4.3515999999999995" b="-4.3515999999999995" rho="1.0224948875255624"/>
@@ -56,7 +51,7 @@
                 <iidm:step r="0.0" x="0.0" g="125.0" b="125.0" rho="0.6666666666666666"/>
             </iidm:ratioTapChanger>
         </iidm:twoWindingsTransformer>
-        <iidm:threeWindingsTransformer id="T-1-3-4-1 " name="3WT         " r1="367.48" x1="1.6384999999999997E-4" g1="0.0" b1="0.0" ratedU1="138.0" r2="2975.31" x2="0.0011793499999999998" g2="0.0" b2="0.0" ratedU2="45.0" r3="-352.33" x3="9.013500000000002E-4" g3="0.0" b3="0.0" ratedU3="21.0" ratedU0="1.0" voltageLevelId1="VL1" node1="5" voltageLevelId2="VL3" node2="4" voltageLevelId3="VL4" node3="3">
+        <iidm:threeWindingsTransformer id="T-1-3-4-1 " r1="367.48" x1="1.6384999999999997E-4" g1="0.0" b1="0.0" ratedU1="138.0" r2="2975.31" x2="0.0011793499999999998" g2="0.0" b2="0.0" ratedU2="45.0" r3="-352.33" x3="9.013500000000002E-4" g3="0.0" b3="0.0" ratedU3="21.0" ratedU0="1.0" voltageLevelId1="VL1" node1="5" voltageLevelId2="VL3" node2="4" voltageLevelId3="VL4" node3="3">
             <iidm:property name="v" value="1.0"/>
             <iidm:property name="angle" value="0.0"/>
             <iidm:ratioTapChanger1 lowTapPosition="0" tapPosition="0" loadTapChangingCapabilities="false">
@@ -112,7 +107,7 @@
             <iidm:lccConverterStation id="LccConverter-5-EATL P1     " name="EATL P1     " lossFactor="0.0" powerFactor="0.7183361" node="3"/>
         </iidm:voltageLevel>
     </iidm:substation>
-    <iidm:line id="L-1-2-1 " name=" " r="3.6907272" x="11.2683348" g1="0.0" b1="1.3862633900441084E-4" g2="0.0" b2="1.3862633900441084E-4" voltageLevelId1="VL1" node1="3" voltageLevelId2="VL2" node2="3"/>
+    <iidm:line id="L-1-2-1 " r="3.6907272" x="11.2683348" g1="0.0" b1="1.3862633900441084E-4" g2="0.0" b2="1.3862633900441084E-4" voltageLevelId1="VL1" node1="3" voltageLevelId2="VL2" node2="3"/>
     <iidm:hvdcLine id="TwoTerminalDc-EATL P1     " name="EATL P1     " r="7.365" nominalV="500.0" convertersMode="SIDE_1_RECTIFIER_SIDE_2_INVERTER" activePowerSetpoint="0.0" maxP="0.0" converterStation1="LccConverter-1-EATL P1     " converterStation2="LccConverter-5-EATL P1     "/>
     <iidm:extension id="VL1">
         <slt:slackTerminal id="B1-G1 "/>
