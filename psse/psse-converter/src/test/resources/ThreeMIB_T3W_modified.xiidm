<?xml version="1.0" encoding="UTF-8"?>
<iidm:network xmlns:iidm="http://www.powsybl.org/schema/iidm/1_5" xmlns:slt="http://www.powsybl.org/schema/iidm/ext/slack_terminal/1_0" id="ThreeMIB_T3W_modified" caseDate="2016-01-01T10:00:00.000+02:00" forecastDistance="0" sourceFormat="PSS/E">
    <iidm:substation id="S1">
        <iidm:voltageLevel id="VL1" nominalV="18.0" topologyKind="BUS_BREAKER">
            <iidm:busBreakerTopology>
                <iidm:bus id="B1" name="1           " v="18.72" angle="-6.5957"/>
            </iidm:busBreakerTopology>
            <iidm:generator id="B1-G1 " energySource="OTHER" minP="0.0" maxP="1560.0" voltageRegulatorOn="true" targetP="1404.0" targetV="18.72" targetQ="434.409" bus="B1" connectableBus="B1">
                <iidm:minMaxReactiveLimits minQ="-9900.0" maxQ="9900.0"/>
            </iidm:generator>
        </iidm:voltageLevel>
        <iidm:voltageLevel id="VL2" nominalV="18.0" topologyKind="BUS_BREAKER">
            <iidm:busBreakerTopology>
                <iidm:bus id="B2" name="2           " v="18.72" angle="-6.5957"/>
            </iidm:busBreakerTopology>
            <iidm:generator id="B2-G1 " energySource="OTHER" minP="0.0" maxP="1560.0" voltageRegulatorOn="true" targetP="1404.0" targetV="18.72" targetQ="434.409" bus="B2" connectableBus="B2">
                <iidm:minMaxReactiveLimits minQ="-9900.0" maxQ="9900.0"/>
            </iidm:generator>
        </iidm:voltageLevel>
        <iidm:voltageLevel id="VL4" nominalV="500.0" topologyKind="BUS_BREAKER">
            <iidm:busBreakerTopology>
                <iidm:bus id="B4" name="4           " v="508.455" angle="-11.4772"/>
            </iidm:busBreakerTopology>
            <iidm:load id="B4-L1 " loadType="UNDEFINED" p0="1400.0" q0="100.0" bus="B4" connectableBus="B4"/>
        </iidm:voltageLevel>
        <iidm:voltageLevel id="VL7" nominalV="16.0" topologyKind="BUS_BREAKER">
            <iidm:busBreakerTopology>
                <iidm:bus id="B7" name="7           " v="16.0" angle="0.0"/>
            </iidm:busBreakerTopology>
            <iidm:load id="B7-L1 " loadType="UNDEFINED" p0="1.0" q0="1.0" bus="B7" connectableBus="B7"/>
        </iidm:voltageLevel>
        <iidm:twoWindingsTransformer id="T-1-4-1 " r="0.0" x="16.025" g="0.0" b="0.0" ratedU1="18.0" ratedU2="500.0" bus1="B1" connectableBus1="B1" voltageLevelId1="VL1" bus2="B4" connectableBus2="B4" voltageLevelId2="VL4">
            <iidm:currentLimits1 permanentLimit="325240.65164348925"/>
            <iidm:currentLimits2 permanentLimit="11708.663459165611"/>
        </iidm:twoWindingsTransformer>
        <iidm:threeWindingsTransformer id="T-4-2-7-1 " r1="-7.799051701646568E-7" x1="1.1395911508266792E-4" g1="0.144572" b1="-0.1079031826036656" ratedU1="500.0" r2="2.506552897437384E-6" x2="1.913087291200171E-4" g2="0.0" b2="0.0" ratedU2="18.0" r3="8.39084857664657E-7" x3="5.51790882287039E-4" g3="0.0" b3="0.0" ratedU3="16.0" ratedU0="1.0" bus1="B4" connectableBus1="B4" voltageLevelId1="VL4" bus2="B2" connectableBus2="B2" voltageLevelId2="VL2" bus3="B7" connectableBus3="B7" voltageLevelId3="VL7">
            <iidm:ratioTapChanger2 lowTapPosition="0" tapPosition="0" loadTapChangingCapabilities="false">
                <iidm:step r="0.0" x="0.0" g="0.0" b="0.0" rho="0.987004441519987"/>
            </iidm:ratioTapChanger2>
            <iidm:ratioTapChanger3 lowTapPosition="0" tapPosition="0" loadTapChangingCapabilities="false">
                <iidm:step r="0.0" x="0.0" g="0.0" b="0.0" rho="1.0001250156269534"/>
            </iidm:ratioTapChanger3>
            <iidm:currentLimits1 permanentLimit="116.62475437630441"/>
            <iidm:currentLimits2 permanentLimit="6447.0780059508215"/>
            <iidm:currentLimits3 permanentLimit="10861.401939129835"/>
        </iidm:threeWindingsTransformer>
    </iidm:substation>
    <iidm:substation id="S3">
        <iidm:voltageLevel id="VL3" nominalV="18.0" topologyKind="BUS_BREAKER">
            <iidm:busBreakerTopology>
                <iidm:bus id="B3" name="3           " v="18.36" angle="-37.1199"/>
            </iidm:busBreakerTopology>
            <iidm:generator id="B3-G1 " energySource="OTHER" minP="0.0" maxP="890.0" voltageRegulatorOn="true" targetP="800.0" targetV="18.36" targetQ="466.25" bus="B3" connectableBus="B3">
                <iidm:minMaxReactiveLimits minQ="-9900.0" maxQ="9900.0"/>
            </iidm:generator>
        </iidm:voltageLevel>
        <iidm:voltageLevel id="VL5" nominalV="500.0" topologyKind="BUS_BREAKER">
            <iidm:busBreakerTopology>
                <iidm:bus id="B5" name="5           " v="486.39" angle="-42.3008"/>
            </iidm:busBreakerTopology>
            <iidm:load id="B5-L1 " loadType="UNDEFINED" p0="2000.0" q0="100.0" bus="B5" connectableBus="B5"/>
            <iidm:load id="B5-L2 " loadType="UNDEFINED" p0="0.0" q0="50.0" connectableBus="B5"/>
        </iidm:voltageLevel>
        <iidm:twoWindingsTransformer id="T-3-5-1 " r="0.0" x="28.0" g="0.0" b="0.0" ratedU1="18.0" ratedU2="500.0" bus1="B3" connectableBus1="B3" voltageLevelId1="VL3" bus2="B5" connectableBus2="B5" voltageLevelId2="VL5">
<<<<<<< HEAD
=======
            <iidm:ratioTapChanger lowTapPosition="0" tapPosition="11" targetDeadband="2.700000000000003" loadTapChangingCapabilities="false" regulating="true" targetV="18.45">
                <iidm:terminalRef id="B3-G1 "/>
                <iidm:step r="0.0" x="0.0" g="10.803324099723" b="10.803324099723" rho="1.0526315789473684"/>
                <iidm:step r="0.0" x="0.0" g="9.7008103183438" b="9.7008103183438" rho="1.0473815461346634"/>
                <iidm:step r="0.0" x="0.0" g="8.614670369252941" b="8.614670369252941" rho="1.0421836228287842"/>
                <iidm:step r="0.0" x="0.0" g="7.544581618655677" b="7.544581618655677" rho="1.037037037037037"/>
                <iidm:step r="0.0" x="0.0" g="6.490229340352194" b="6.490229340352194" rho="1.031941031941032"/>
                <iidm:step r="0.0" x="0.0" g="5.451306484298879" b="5.451306484298879" rho="1.0268948655256724"/>
                <iidm:step r="0.0" x="0.0" g="4.427513453034271" b="4.427513453034271" rho="1.0218978102189782"/>
                <iidm:step r="0.0" x="0.0" g="3.4185578856650523" b="3.4185578856650523" rho="1.0169491525423728"/>
                <iidm:step r="0.0" x="0.0" g="2.424154449121785" b="2.424154449121785" rho="1.0120481927710843"/>
                <iidm:step r="0.0" x="0.0" g="1.4440246364059828" b="1.4440246364059828" rho="1.0071942446043165"/>
                <iidm:step r="0.0" x="0.0" g="0.4778965715620087" b="0.4778965715620087" rho="1.0023866348448687"/>
                <iidm:step r="0.0" x="0.0" g="0.0" b="0.0" rho="1.0"/>
                <iidm:step r="0.0" x="0.0" g="-0.47449517888071835" b="-0.47449517888071835" rho="0.997624703087886"/>
                <iidm:step r="0.0" x="0.0" g="-1.4134097882400165" b="-1.4134097882400165" rho="0.9929078014184397"/>
                <iidm:step r="0.0" x="0.0" g="-2.3391003460207505" b="-2.3391003460207505" rho="0.9882352941176471"/>
                <iidm:step r="0.0" x="0.0" g="-3.2518140284869546" b="-3.2518140284869546" rho="0.9836065573770493"/>
                <iidm:step r="0.0" x="0.0" g="-4.151792263680354" b="-4.151792263680354" rho="0.9790209790209791"/>
                <iidm:step r="0.0" x="0.0" g="-5.039270891091229" b="-5.039270891091229" rho="0.9744779582366591"/>
                <iidm:step r="0.0" x="0.0" g="-5.914480316178572" b="-5.914480316178572" rho="0.9699769053117782"/>
                <iidm:step r="0.0" x="0.0" g="-6.777645659928666" b="-6.777645659928666" rho="0.9655172413793103"/>
                <iidm:step r="0.0" x="0.0" g="-7.628986903633583" b="-7.628986903633583" rho="0.9610983981693363"/>
                <iidm:step r="0.0" x="0.0" g="-8.468719029062743" b="-8.468719029062743" rho="0.9567198177676537"/>
                <iidm:step r="0.0" x="0.0" g="-9.297052154195018" b="-9.297052154195018" rho="0.9523809523809523"/>
            </iidm:ratioTapChanger>
>>>>>>> a18d9f77
            <iidm:currentLimits1 permanentLimit="320750.1495497921"/>
            <iidm:currentLimits2 permanentLimit="11547.005383792517"/>
        </iidm:twoWindingsTransformer>
    </iidm:substation>
    <iidm:substation id="S2">
        <iidm:voltageLevel id="VL6" nominalV="500.0" topologyKind="BUS_BREAKER">
            <iidm:busBreakerTopology>
                <iidm:bus id="B6" name="6           " v="500.0" angle="-57.1678"/>
            </iidm:busBreakerTopology>
            <iidm:generator id="B6-G1 " energySource="OTHER" minP="0.0" maxP="20000.0" voltageRegulatorOn="true" targetP="9792.007" targetV="500.0" targetQ="2049.823" bus="B6" connectableBus="B6">
                <iidm:regulatingTerminal id="B6-L1 "/>
                <iidm:minMaxReactiveLimits minQ="-9900.0" maxQ="9900.0"/>
            </iidm:generator>
            <iidm:load id="B6-L1 " loadType="UNDEFINED" p0="10000.0" q0="2000.0" bus="B6" connectableBus="B6"/>
        </iidm:voltageLevel>
    </iidm:substation>
    <iidm:line id="L-4-5-1 " r="0.0" x="90.0" g1="0.0" b1="0.0" g2="0.0" b2="0.0" bus1="B4" connectableBus1="B4" voltageLevelId1="VL4" bus2="B5" connectableBus2="B5" voltageLevelId2="VL5">
        <iidm:currentLimits1 permanentLimit="12067.775326601559"/>
        <iidm:currentLimits2 permanentLimit="12067.775326601559"/>
    </iidm:line>
    <iidm:line id="L-5-6-1 " r="0.0" x="300.0" g1="0.0" b1="0.0" g2="0.0" b2="0.0" bus1="B5" connectableBus1="B5" voltageLevelId1="VL5" bus2="B6" connectableBus2="B6" voltageLevelId2="VL6">
        <iidm:currentLimits1 permanentLimit="12194.792385823277"/>
        <iidm:currentLimits2 permanentLimit="12194.792385823277"/>
    </iidm:line>
    <iidm:extension id="VL6">
        <slt:slackTerminal id="B6-L1 "/>
    </iidm:extension>
</iidm:network><|MERGE_RESOLUTION|>--- conflicted
+++ resolved
@@ -62,8 +62,6 @@
             <iidm:load id="B5-L2 " loadType="UNDEFINED" p0="0.0" q0="50.0" connectableBus="B5"/>
         </iidm:voltageLevel>
         <iidm:twoWindingsTransformer id="T-3-5-1 " r="0.0" x="28.0" g="0.0" b="0.0" ratedU1="18.0" ratedU2="500.0" bus1="B3" connectableBus1="B3" voltageLevelId1="VL3" bus2="B5" connectableBus2="B5" voltageLevelId2="VL5">
-<<<<<<< HEAD
-=======
             <iidm:ratioTapChanger lowTapPosition="0" tapPosition="11" targetDeadband="2.700000000000003" loadTapChangingCapabilities="false" regulating="true" targetV="18.45">
                 <iidm:terminalRef id="B3-G1 "/>
                 <iidm:step r="0.0" x="0.0" g="10.803324099723" b="10.803324099723" rho="1.0526315789473684"/>
@@ -90,7 +88,6 @@
                 <iidm:step r="0.0" x="0.0" g="-8.468719029062743" b="-8.468719029062743" rho="0.9567198177676537"/>
                 <iidm:step r="0.0" x="0.0" g="-9.297052154195018" b="-9.297052154195018" rho="0.9523809523809523"/>
             </iidm:ratioTapChanger>
->>>>>>> a18d9f77
             <iidm:currentLimits1 permanentLimit="320750.1495497921"/>
             <iidm:currentLimits2 permanentLimit="11547.005383792517"/>
         </iidm:twoWindingsTransformer>
