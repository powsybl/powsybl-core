<?xml version="1.0" encoding="UTF-8"?>
<iidm:network xmlns:iidm="http://www.powsybl.org/schema/iidm/1_14" xmlns:slt="http://www.powsybl.org/schema/iidm/ext/slack_terminal/1_5" id="ThreeMIB_T3W_modified" caseDate="2016-01-01T10:00:00.000+02:00" forecastDistance="0" sourceFormat="PSS/E" minimumValidationLevel="STEADY_STATE_HYPOTHESIS">
    <iidm:substation id="S1-2-4-7">
        <iidm:voltageLevel id="VL1-2" nominalV="18.0" topologyKind="BUS_BREAKER">
            <iidm:busBreakerTopology>
                <iidm:bus id="B1" name="1           " v="18.72" angle="-6.5957"/>
                <iidm:bus id="B2" name="2           " v="18.72" angle="-6.5957"/>
            </iidm:busBreakerTopology>
            <iidm:generator id="B1-G1 " energySource="OTHER" minP="0.0" maxP="1560.0" voltageRegulatorOn="true" targetP="1404.0" targetV="18.72" targetQ="434.409" bus="B1" connectableBus="B1">
                <iidm:minMaxReactiveLimits minQ="-9900.0" maxQ="9900.0"/>
            </iidm:generator>
            <iidm:generator id="B2-G1 " energySource="OTHER" minP="0.0" maxP="1560.0" voltageRegulatorOn="true" targetP="1404.0" targetV="18.72" targetQ="434.409" bus="B2" connectableBus="B2">
                <iidm:minMaxReactiveLimits minQ="-9900.0" maxQ="9900.0"/>
            </iidm:generator>
        </iidm:voltageLevel>
        <iidm:voltageLevel id="VL4" nominalV="500.0" topologyKind="BUS_BREAKER">
            <iidm:busBreakerTopology>
                <iidm:bus id="B4" name="4           " v="508.455" angle="-11.4772"/>
            </iidm:busBreakerTopology>
            <iidm:load id="B4-L1 " loadType="UNDEFINED" p0="1400.0" q0="100.0" bus="B4" connectableBus="B4"/>
        </iidm:voltageLevel>
        <iidm:voltageLevel id="VL7" nominalV="16.0" topologyKind="BUS_BREAKER">
            <iidm:busBreakerTopology>
                <iidm:bus id="B7" name="7           " v="16.0" angle="0.0"/>
            </iidm:busBreakerTopology>
            <iidm:load id="B7-L1 " loadType="UNDEFINED" p0="1.0" q0="1.0" bus="B7" connectableBus="B7"/>
        </iidm:voltageLevel>
        <iidm:twoWindingsTransformer id="T-1-4-1 " name="            " r="0.0" x="16.025" g="0.0" b="0.0" ratedU1="18.0" ratedU2="500.0" voltageLevelId1="VL1-2" bus1="B1" connectableBus1="B1" voltageLevelId2="VL4" bus2="B4" connectableBus2="B4" selectedOperationalLimitsGroupId1="DEFAULT" selectedOperationalLimitsGroupId2="DEFAULT">
            <iidm:operationalLimitsGroup1 id="DEFAULT">
                <iidm:currentLimits permanentLimit="325240.65164348925"/>
            </iidm:operationalLimitsGroup1>
            <iidm:operationalLimitsGroup2 id="DEFAULT">
                <iidm:currentLimits permanentLimit="11708.663459165611"/>
            </iidm:operationalLimitsGroup2>
        </iidm:twoWindingsTransformer>
        <iidm:threeWindingsTransformer id="T-4-2-7-1 " name="AEPTM1T     " r1="-7.799051701646568E-7" x1="1.1395911508266792E-4" g1="0.144572" b1="-0.1079031826036656" ratedU1="500.0" r2="2.506552897437384E-6" x2="1.913087291200171E-4" g2="0.0" b2="0.0" ratedU2="18.0" r3="8.39084857664657E-7" x3="5.51790882287039E-4" g3="0.0" b3="0.0" ratedU3="16.0" ratedU0="1.0" voltageLevelId1="VL4" bus1="B4" connectableBus1="B4" voltageLevelId2="VL1-2" bus2="B2" connectableBus2="B2" voltageLevelId3="VL7" bus3="B7" connectableBus3="B7" selectedOperationalLimitsGroupId1="DEFAULT" selectedOperationalLimitsGroupId2="DEFAULT" selectedOperationalLimitsGroupId3="DEFAULT">
            <iidm:property name="v" value="0.98627"/>
            <iidm:property name="angle" value="-10.1187"/>
            <iidm:ratioTapChanger2 lowTapPosition="0" tapPosition="0" loadTapChangingCapabilities="false">
                <iidm:step r="0.0" x="0.0" g="0.0" b="0.0" rho="0.987004441519987"/>
            </iidm:ratioTapChanger2>
            <iidm:ratioTapChanger3 lowTapPosition="0" tapPosition="0" loadTapChangingCapabilities="false">
                <iidm:step r="0.0" x="0.0" g="0.0" b="0.0" rho="1.0001250156269534"/>
            </iidm:ratioTapChanger3>
            <iidm:operationalLimitsGroup1 id="DEFAULT">
                <iidm:currentLimits permanentLimit="116.62475437630441"/>
            </iidm:operationalLimitsGroup1>
            <iidm:operationalLimitsGroup2 id="DEFAULT">
                <iidm:currentLimits permanentLimit="6447.0780059508215"/>
            </iidm:operationalLimitsGroup2>
            <iidm:operationalLimitsGroup3 id="DEFAULT">
                <iidm:currentLimits permanentLimit="10861.401939129835"/>
            </iidm:operationalLimitsGroup3>
        </iidm:threeWindingsTransformer>
    </iidm:substation>
    <iidm:substation id="S3-5">
        <iidm:voltageLevel id="VL3" nominalV="18.0" topologyKind="BUS_BREAKER">
            <iidm:busBreakerTopology>
                <iidm:bus id="B3" name="3           " v="18.36" angle="-37.1199"/>
            </iidm:busBreakerTopology>
            <iidm:generator id="B3-G1 " energySource="OTHER" minP="0.0" maxP="890.0" voltageRegulatorOn="true" targetP="800.0" targetV="18.36" targetQ="466.25" bus="B3" connectableBus="B3">
                <iidm:minMaxReactiveLimits minQ="-9900.0" maxQ="9900.0"/>
            </iidm:generator>
        </iidm:voltageLevel>
        <iidm:voltageLevel id="VL5" nominalV="500.0" topologyKind="BUS_BREAKER">
            <iidm:busBreakerTopology>
                <iidm:bus id="B5" name="5           " v="486.39" angle="-42.3008"/>
            </iidm:busBreakerTopology>
            <iidm:load id="B5-L1 " loadType="UNDEFINED" p0="2000.0" q0="100.0" bus="B5" connectableBus="B5"/>
            <iidm:load id="B5-L2 " loadType="UNDEFINED" p0="0.0" q0="50.0" connectableBus="B5"/>
        </iidm:voltageLevel>
<<<<<<< HEAD
        <iidm:twoWindingsTransformer id="T-3-5-1 " name="            " r="0.0" x="28.0" g="0.0" b="0.0" ratedU1="18.0" ratedU2="500.0" voltageLevelId1="VL3" bus1="B3" connectableBus1="B3" voltageLevelId2="VL5" bus2="B5" connectableBus2="B5" selectedOperationalLimitsGroupId1="DEFAULT" selectedOperationalLimitsGroupId2="DEFAULT">
            <iidm:ratioTapChanger regulating="true" lowTapPosition="0" tapPosition="11" targetDeadband="2.700000000000003" loadTapChangingCapabilities="false" regulationMode="VOLTAGE" regulationValue="18.45">
=======
        <iidm:twoWindingsTransformer id="T-3-5-1 " r="0.0" x="28.0" g="0.0" b="0.0" ratedU1="18.0" ratedU2="500.0" voltageLevelId1="VL3" bus1="B3" connectableBus1="B3" voltageLevelId2="VL5" bus2="B5" connectableBus2="B5" selectedOperationalLimitsGroupId1="DEFAULT" selectedOperationalLimitsGroupId2="DEFAULT">
            <iidm:ratioTapChanger regulating="true" lowTapPosition="0" tapPosition="11" targetDeadband="2.700000000000003" loadTapChangingCapabilities="true" regulationMode="VOLTAGE" regulationValue="18.45">
>>>>>>> 4457e080
                <iidm:terminalRef id="B3-G1 "/>
                <iidm:step r="0.0" x="0.0" g="-9.750000000000004" b="-9.750000000000004" rho="1.0526315789473684"/>
                <iidm:step r="0.0" x="0.0" g="-8.84297052154196" b="-8.84297052154196" rho="1.0473815461346634"/>
                <iidm:step r="0.0" x="0.0" g="-7.931405895691624" b="-7.931405895691624" rho="1.0421836228287842"/>
                <iidm:step r="0.0" x="0.0" g="-7.015306122448973" b="-7.015306122448973" rho="1.037037037037037"/>
                <iidm:step r="0.0" x="0.0" g="-6.094671201814061" b="-6.094671201814061" rho="1.031941031941032"/>
                <iidm:step r="0.0" x="0.0" g="-5.169501133786847" b="-5.169501133786847" rho="1.0268948655256724"/>
                <iidm:step r="0.0" x="0.0" g="-4.239795918367351" b="-4.239795918367351" rho="1.0218978102189782"/>
                <iidm:step r="0.0" x="0.0" g="-3.3055555555555616" b="-3.3055555555555616" rho="1.0169491525423728"/>
                <iidm:step r="0.0" x="0.0" g="-2.3667800453514687" b="-2.3667800453514687" rho="1.0120481927710843"/>
                <iidm:step r="0.0" x="0.0" g="-1.4234693877550941" b="-1.4234693877550941" rho="1.0071942446043165"/>
                <iidm:step r="0.0" x="0.0" g="-0.4756235827664379" b="-0.4756235827664379" rho="1.0023866348448687"/>
                <iidm:step r="0.0" x="0.0" g="0.0" b="0.0" rho="1.0"/>
                <iidm:step r="0.0" x="0.0" g="0.4767573696145" b="0.4767573696145" rho="0.997624703087886"/>
                <iidm:step r="0.0" x="0.0" g="1.4336734693877418" b="1.4336734693877418" rho="0.9929078014184397"/>
                <iidm:step r="0.0" x="0.0" g="2.3951247165532763" b="2.3951247165532763" rho="0.9882352941176471"/>
                <iidm:step r="0.0" x="0.0" g="3.3611111111111036" b="3.3611111111111036" rho="0.9836065573770493"/>
                <iidm:step r="0.0" x="0.0" g="4.3316326530612015" b="4.3316326530612015" rho="0.9790209790209791"/>
                <iidm:step r="0.0" x="0.0" g="5.306689342403614" b="5.306689342403614" rho="0.9744779582366591"/>
                <iidm:step r="0.0" x="0.0" g="6.286281179138342" b="6.286281179138342" rho="0.9699769053117782"/>
                <iidm:step r="0.0" x="0.0" g="7.270408163265318" b="7.270408163265318" rho="0.9655172413793103"/>
                <iidm:step r="0.0" x="0.0" g="8.259070294784587" b="8.259070294784587" rho="0.9610983981693363"/>
                <iidm:step r="0.0" x="0.0" g="9.252267573696148" b="9.252267573696148" rho="0.9567198177676537"/>
                <iidm:step r="0.0" x="0.0" g="10.250000000000004" b="10.250000000000004" rho="0.9523809523809523"/>
            </iidm:ratioTapChanger>
            <iidm:operationalLimitsGroup1 id="DEFAULT">
                <iidm:currentLimits permanentLimit="320750.1495497921"/>
            </iidm:operationalLimitsGroup1>
            <iidm:operationalLimitsGroup2 id="DEFAULT">
                <iidm:currentLimits permanentLimit="11547.005383792517"/>
            </iidm:operationalLimitsGroup2>
        </iidm:twoWindingsTransformer>
    </iidm:substation>
    <iidm:substation id="S6">
        <iidm:voltageLevel id="VL6" nominalV="500.0" topologyKind="BUS_BREAKER">
            <iidm:busBreakerTopology>
                <iidm:bus id="B6" name="6           " v="500.0" angle="-57.1678"/>
            </iidm:busBreakerTopology>
            <iidm:generator id="B6-G1 " energySource="OTHER" minP="0.0" maxP="20000.0" voltageRegulatorOn="true" targetP="9792.007" targetV="500.0" targetQ="2049.823" bus="B6" connectableBus="B6">
                <iidm:minMaxReactiveLimits minQ="-9900.0" maxQ="9900.0"/>
            </iidm:generator>
            <iidm:load id="B6-L1 " loadType="UNDEFINED" p0="10000.0" q0="2000.0" bus="B6" connectableBus="B6"/>
        </iidm:voltageLevel>
    </iidm:substation>
    <iidm:line id="L-4-5-1 " name="4_5_1 " r="0.0" x="90.0" g1="0.0" b1="0.0" g2="0.0" b2="0.0" voltageLevelId1="VL4" bus1="B4" connectableBus1="B4" voltageLevelId2="VL5" bus2="B5" connectableBus2="B5" selectedOperationalLimitsGroupId1="DEFAULT" selectedOperationalLimitsGroupId2="DEFAULT">
        <iidm:operationalLimitsGroup1 id="DEFAULT">
            <iidm:currentLimits permanentLimit="12067.775326601559"/>
        </iidm:operationalLimitsGroup1>
        <iidm:operationalLimitsGroup2 id="DEFAULT">
            <iidm:currentLimits permanentLimit="12067.775326601559"/>
        </iidm:operationalLimitsGroup2>
    </iidm:line>
    <iidm:line id="L-5-6-1 " name="5_6_1 " r="0.0" x="300.0" g1="0.0" b1="0.0" g2="0.0" b2="0.0" voltageLevelId1="VL5" bus1="B5" connectableBus1="B5" voltageLevelId2="VL6" bus2="B6" connectableBus2="B6" selectedOperationalLimitsGroupId1="DEFAULT" selectedOperationalLimitsGroupId2="DEFAULT">
        <iidm:operationalLimitsGroup1 id="DEFAULT">
            <iidm:currentLimits permanentLimit="12194.792385823277"/>
        </iidm:operationalLimitsGroup1>
        <iidm:operationalLimitsGroup2 id="DEFAULT">
            <iidm:currentLimits permanentLimit="12194.792385823277"/>
        </iidm:operationalLimitsGroup2>
    </iidm:line>
    <iidm:area id="A1" name="1           " areaType="ControlArea" interchangeTarget="0.0">
        <iidm:voltageLevelRef id="VL1-2"/>
        <iidm:voltageLevelRef id="VL3"/>
        <iidm:voltageLevelRef id="VL4"/>
        <iidm:voltageLevelRef id="VL5"/>
        <iidm:voltageLevelRef id="VL6"/>
        <iidm:voltageLevelRef id="VL7"/>
    </iidm:area>
    <iidm:extension id="VL6">
        <slt:slackTerminal id="B6-L1 "/>
    </iidm:extension>
</iidm:network><|MERGE_RESOLUTION|>--- conflicted
+++ resolved
@@ -25,7 +25,7 @@
             </iidm:busBreakerTopology>
             <iidm:load id="B7-L1 " loadType="UNDEFINED" p0="1.0" q0="1.0" bus="B7" connectableBus="B7"/>
         </iidm:voltageLevel>
-        <iidm:twoWindingsTransformer id="T-1-4-1 " name="            " r="0.0" x="16.025" g="0.0" b="0.0" ratedU1="18.0" ratedU2="500.0" voltageLevelId1="VL1-2" bus1="B1" connectableBus1="B1" voltageLevelId2="VL4" bus2="B4" connectableBus2="B4" selectedOperationalLimitsGroupId1="DEFAULT" selectedOperationalLimitsGroupId2="DEFAULT">
+        <iidm:twoWindingsTransformer id="T-1-4-1 " r="0.0" x="16.025" g="0.0" b="0.0" ratedU1="18.0" ratedU2="500.0" voltageLevelId1="VL1-2" bus1="B1" connectableBus1="B1" voltageLevelId2="VL4" bus2="B4" connectableBus2="B4" selectedOperationalLimitsGroupId1="DEFAULT" selectedOperationalLimitsGroupId2="DEFAULT">
             <iidm:operationalLimitsGroup1 id="DEFAULT">
                 <iidm:currentLimits permanentLimit="325240.65164348925"/>
             </iidm:operationalLimitsGroup1>
@@ -33,7 +33,7 @@
                 <iidm:currentLimits permanentLimit="11708.663459165611"/>
             </iidm:operationalLimitsGroup2>
         </iidm:twoWindingsTransformer>
-        <iidm:threeWindingsTransformer id="T-4-2-7-1 " name="AEPTM1T     " r1="-7.799051701646568E-7" x1="1.1395911508266792E-4" g1="0.144572" b1="-0.1079031826036656" ratedU1="500.0" r2="2.506552897437384E-6" x2="1.913087291200171E-4" g2="0.0" b2="0.0" ratedU2="18.0" r3="8.39084857664657E-7" x3="5.51790882287039E-4" g3="0.0" b3="0.0" ratedU3="16.0" ratedU0="1.0" voltageLevelId1="VL4" bus1="B4" connectableBus1="B4" voltageLevelId2="VL1-2" bus2="B2" connectableBus2="B2" voltageLevelId3="VL7" bus3="B7" connectableBus3="B7" selectedOperationalLimitsGroupId1="DEFAULT" selectedOperationalLimitsGroupId2="DEFAULT" selectedOperationalLimitsGroupId3="DEFAULT">
+        <iidm:threeWindingsTransformer id="T-4-2-7-1 " r1="-7.799051701646568E-7" x1="1.1395911508266792E-4" g1="0.144572" b1="-0.1079031826036656" ratedU1="500.0" r2="2.506552897437384E-6" x2="1.913087291200171E-4" g2="0.0" b2="0.0" ratedU2="18.0" r3="8.39084857664657E-7" x3="5.51790882287039E-4" g3="0.0" b3="0.0" ratedU3="16.0" ratedU0="1.0" voltageLevelId1="VL4" bus1="B4" connectableBus1="B4" voltageLevelId2="VL1-2" bus2="B2" connectableBus2="B2" voltageLevelId3="VL7" bus3="B7" connectableBus3="B7" selectedOperationalLimitsGroupId1="DEFAULT" selectedOperationalLimitsGroupId2="DEFAULT" selectedOperationalLimitsGroupId3="DEFAULT">
             <iidm:property name="v" value="0.98627"/>
             <iidm:property name="angle" value="-10.1187"/>
             <iidm:ratioTapChanger2 lowTapPosition="0" tapPosition="0" loadTapChangingCapabilities="false">
@@ -69,13 +69,8 @@
             <iidm:load id="B5-L1 " loadType="UNDEFINED" p0="2000.0" q0="100.0" bus="B5" connectableBus="B5"/>
             <iidm:load id="B5-L2 " loadType="UNDEFINED" p0="0.0" q0="50.0" connectableBus="B5"/>
         </iidm:voltageLevel>
-<<<<<<< HEAD
-        <iidm:twoWindingsTransformer id="T-3-5-1 " name="            " r="0.0" x="28.0" g="0.0" b="0.0" ratedU1="18.0" ratedU2="500.0" voltageLevelId1="VL3" bus1="B3" connectableBus1="B3" voltageLevelId2="VL5" bus2="B5" connectableBus2="B5" selectedOperationalLimitsGroupId1="DEFAULT" selectedOperationalLimitsGroupId2="DEFAULT">
-            <iidm:ratioTapChanger regulating="true" lowTapPosition="0" tapPosition="11" targetDeadband="2.700000000000003" loadTapChangingCapabilities="false" regulationMode="VOLTAGE" regulationValue="18.45">
-=======
         <iidm:twoWindingsTransformer id="T-3-5-1 " r="0.0" x="28.0" g="0.0" b="0.0" ratedU1="18.0" ratedU2="500.0" voltageLevelId1="VL3" bus1="B3" connectableBus1="B3" voltageLevelId2="VL5" bus2="B5" connectableBus2="B5" selectedOperationalLimitsGroupId1="DEFAULT" selectedOperationalLimitsGroupId2="DEFAULT">
             <iidm:ratioTapChanger regulating="true" lowTapPosition="0" tapPosition="11" targetDeadband="2.700000000000003" loadTapChangingCapabilities="true" regulationMode="VOLTAGE" regulationValue="18.45">
->>>>>>> 4457e080
                 <iidm:terminalRef id="B3-G1 "/>
                 <iidm:step r="0.0" x="0.0" g="-9.750000000000004" b="-9.750000000000004" rho="1.0526315789473684"/>
                 <iidm:step r="0.0" x="0.0" g="-8.84297052154196" b="-8.84297052154196" rho="1.0473815461346634"/>
@@ -120,7 +115,7 @@
             <iidm:load id="B6-L1 " loadType="UNDEFINED" p0="10000.0" q0="2000.0" bus="B6" connectableBus="B6"/>
         </iidm:voltageLevel>
     </iidm:substation>
-    <iidm:line id="L-4-5-1 " name="4_5_1 " r="0.0" x="90.0" g1="0.0" b1="0.0" g2="0.0" b2="0.0" voltageLevelId1="VL4" bus1="B4" connectableBus1="B4" voltageLevelId2="VL5" bus2="B5" connectableBus2="B5" selectedOperationalLimitsGroupId1="DEFAULT" selectedOperationalLimitsGroupId2="DEFAULT">
+    <iidm:line id="L-4-5-1 " r="0.0" x="90.0" g1="0.0" b1="0.0" g2="0.0" b2="0.0" voltageLevelId1="VL4" bus1="B4" connectableBus1="B4" voltageLevelId2="VL5" bus2="B5" connectableBus2="B5" selectedOperationalLimitsGroupId1="DEFAULT" selectedOperationalLimitsGroupId2="DEFAULT">
         <iidm:operationalLimitsGroup1 id="DEFAULT">
             <iidm:currentLimits permanentLimit="12067.775326601559"/>
         </iidm:operationalLimitsGroup1>
@@ -128,7 +123,7 @@
             <iidm:currentLimits permanentLimit="12067.775326601559"/>
         </iidm:operationalLimitsGroup2>
     </iidm:line>
-    <iidm:line id="L-5-6-1 " name="5_6_1 " r="0.0" x="300.0" g1="0.0" b1="0.0" g2="0.0" b2="0.0" voltageLevelId1="VL5" bus1="B5" connectableBus1="B5" voltageLevelId2="VL6" bus2="B6" connectableBus2="B6" selectedOperationalLimitsGroupId1="DEFAULT" selectedOperationalLimitsGroupId2="DEFAULT">
+    <iidm:line id="L-5-6-1 " r="0.0" x="300.0" g1="0.0" b1="0.0" g2="0.0" b2="0.0" voltageLevelId1="VL5" bus1="B5" connectableBus1="B5" voltageLevelId2="VL6" bus2="B6" connectableBus2="B6" selectedOperationalLimitsGroupId1="DEFAULT" selectedOperationalLimitsGroupId2="DEFAULT">
         <iidm:operationalLimitsGroup1 id="DEFAULT">
             <iidm:currentLimits permanentLimit="12194.792385823277"/>
         </iidm:operationalLimitsGroup1>
