--- conflicted
+++ resolved
@@ -33,11 +33,7 @@
             <iidm:load id="B3-L1 " loadType="UNDEFINED" p0="41.0" q0="21.0" bus="B3" connectableBus="B3"/>
         </iidm:voltageLevel>
     </iidm:substation>
-<<<<<<< HEAD
-    <iidm:substation id="S4">
-=======
     <iidm:substation id="S4-18">
->>>>>>> 84549bbc
         <iidm:voltageLevel id="VL4-18" nominalV="138.0" topologyKind="BUS_BREAKER">
             <iidm:busBreakerTopology>
                 <iidm:bus id="B4" name="Sprigg      " v="135.34763999999998" angle="-7.3374"/>
@@ -78,11 +74,7 @@
             <iidm:load id="B6-L1 " loadType="UNDEFINED" p0="75.0" q0="2.0" bus="B6" connectableBus="B6"/>
         </iidm:voltageLevel>
     </iidm:substation>
-<<<<<<< HEAD
-    <iidm:substation id="S7">
-=======
     <iidm:substation id="S7-29">
->>>>>>> 84549bbc
         <iidm:voltageLevel id="VL7-29" nominalV="138.0" topologyKind="BUS_BREAKER">
             <iidm:busBreakerTopology>
                 <iidm:bus id="B7" name="Bus 7       " v="135.8196" angle="-7.6014"/>
@@ -107,11 +99,7 @@
             <iidm:load id="B8-L1 " loadType="UNDEFINED" p0="150.0" q0="22.0" bus="B8" connectableBus="B8"/>
         </iidm:voltageLevel>
     </iidm:substation>
-<<<<<<< HEAD
-    <iidm:substation id="S9">
-=======
     <iidm:substation id="S9-55">
->>>>>>> 84549bbc
         <iidm:voltageLevel id="VL9-55" nominalV="138.0" topologyKind="BUS_BREAKER">
             <iidm:busBreakerTopology>
                 <iidm:bus id="B9" name="Saltvill    " v="135.24" angle="-9.5847"/>
@@ -129,11 +117,7 @@
             </iidm:ratioTapChanger>
         </iidm:twoWindingsTransformer>
     </iidm:substation>
-<<<<<<< HEAD
-    <iidm:substation id="S10">
-=======
     <iidm:substation id="S10-51">
->>>>>>> 84549bbc
         <iidm:voltageLevel id="VL10-51" nominalV="138.0" topologyKind="BUS_BREAKER">
             <iidm:busBreakerTopology>
                 <iidm:bus id="B10" name="Bus 10      " v="136.10112" angle="-11.4497"/>
@@ -148,11 +132,7 @@
             </iidm:ratioTapChanger>
         </iidm:twoWindingsTransformer>
     </iidm:substation>
-<<<<<<< HEAD
-    <iidm:substation id="S11">
-=======
     <iidm:substation id="S11-41-43">
->>>>>>> 84549bbc
         <iidm:voltageLevel id="VL11-41-43" nominalV="138.0" topologyKind="BUS_BREAKER">
             <iidm:busBreakerTopology>
                 <iidm:bus id="B11" name="Tazewell    " v="134.40648000000002" angle="-10.1932"/>
@@ -184,11 +164,7 @@
             <iidm:load id="B12-L1 " loadType="UNDEFINED" p0="377.0" q0="24.0" bus="B12" connectableBus="B12"/>
         </iidm:voltageLevel>
     </iidm:substation>
-<<<<<<< HEAD
-    <iidm:substation id="S13">
-=======
     <iidm:substation id="S13-49">
->>>>>>> 84549bbc
         <iidm:voltageLevel id="VL13-49" nominalV="138.0" topologyKind="BUS_BREAKER">
             <iidm:busBreakerTopology>
                 <iidm:bus id="B13" name="Bus 13      " v="135.08682000000002" angle="-9.8035"/>
@@ -203,11 +179,7 @@
             </iidm:ratioTapChanger>
         </iidm:twoWindingsTransformer>
     </iidm:substation>
-<<<<<<< HEAD
-    <iidm:substation id="S14">
-=======
     <iidm:substation id="S14-46">
->>>>>>> 84549bbc
         <iidm:voltageLevel id="VL14-46" nominalV="138.0" topologyKind="BUS_BREAKER">
             <iidm:busBreakerTopology>
                 <iidm:bus id="B14" name="Bus 14      " v="133.88484" angle="-9.3503"/>
@@ -221,11 +193,7 @@
             </iidm:ratioTapChanger>
         </iidm:twoWindingsTransformer>
     </iidm:substation>
-<<<<<<< HEAD
-    <iidm:substation id="S15">
-=======
     <iidm:substation id="S15-45">
->>>>>>> 84549bbc
         <iidm:voltageLevel id="VL15-45" nominalV="138.0" topologyKind="BUS_BREAKER">
             <iidm:busBreakerTopology>
                 <iidm:bus id="B15" name="Bus 15      " v="136.34814" angle="-7.1902"/>
@@ -263,11 +231,7 @@
             <iidm:load id="B19-L1 " loadType="UNDEFINED" p0="3.3" q0="0.6" bus="B19" connectableBus="B19"/>
         </iidm:voltageLevel>
     </iidm:substation>
-<<<<<<< HEAD
-    <iidm:substation id="S20">
-=======
     <iidm:substation id="S20-21">
->>>>>>> 84549bbc
         <iidm:voltageLevel id="VL20-21" nominalV="138.0" topologyKind="BUS_BREAKER">
             <iidm:busBreakerTopology>
                 <iidm:bus id="B20" name="Bus 20      " v="133.00302" angle="-13.4443"/>
@@ -296,11 +260,7 @@
             <iidm:load id="B23-L1 " loadType="UNDEFINED" p0="6.3" q0="2.1" bus="B23" connectableBus="B23"/>
         </iidm:voltageLevel>
     </iidm:substation>
-<<<<<<< HEAD
-    <iidm:substation id="S24">
-=======
     <iidm:substation id="S24-26">
->>>>>>> 84549bbc
         <iidm:voltageLevel id="VL24-26" nominalV="138.0" topologyKind="BUS_BREAKER">
             <iidm:busBreakerTopology>
                 <iidm:bus id="B24" name="Bus 24      " v="137.89373999999998" angle="-13.2921"/>
@@ -356,11 +316,7 @@
             <iidm:load id="B31-L1 " loadType="UNDEFINED" p0="5.8" q0="2.9" bus="B31" connectableBus="B31"/>
         </iidm:voltageLevel>
     </iidm:substation>
-<<<<<<< HEAD
-    <iidm:substation id="S32">
-=======
     <iidm:substation id="S32-34">
->>>>>>> 84549bbc
         <iidm:voltageLevel id="VL32-34" nominalV="138.0" topologyKind="BUS_BREAKER">
             <iidm:busBreakerTopology>
                 <iidm:bus id="B32" name="Bus 32      " v="131.08206" angle="-18.5123"/>
@@ -412,11 +368,7 @@
             <iidm:load id="B38-L1 " loadType="UNDEFINED" p0="14.0" q0="7.0" bus="B38" connectableBus="B38"/>
         </iidm:voltageLevel>
     </iidm:substation>
-<<<<<<< HEAD
-    <iidm:substation id="S39">
-=======
     <iidm:substation id="S39-57">
->>>>>>> 84549bbc
         <iidm:voltageLevel id="VL39-57" nominalV="138.0" topologyKind="BUS_BREAKER">
             <iidm:busBreakerTopology>
                 <iidm:bus id="B39" name="Bus 39      " v="135.62916" angle="-13.491"/>
@@ -430,11 +382,7 @@
             </iidm:ratioTapChanger>
         </iidm:twoWindingsTransformer>
     </iidm:substation>
-<<<<<<< HEAD
-    <iidm:substation id="S40">
-=======
     <iidm:substation id="S40-56">
->>>>>>> 84549bbc
         <iidm:voltageLevel id="VL40-56" nominalV="138.0" topologyKind="BUS_BREAKER">
             <iidm:busBreakerTopology>
                 <iidm:bus id="B40" name="Bus 40      " v="134.24778" angle="-13.6582"/>
