<?xml version="1.0" encoding="UTF-8"?>
<<<<<<< HEAD
<iidm:network xmlns:iidm="http://www.powsybl.org/schema/iidm/1_5" xmlns:slt="http://www.powsybl.org/schema/iidm/ext/slack_terminal/1_0" id="IEEE_57_bus" caseDate="2016-01-01T10:00:00.000+02:00" forecastDistance="0" sourceFormat="PSS/E">
=======
<iidm:network xmlns:iidm="http://www.powsybl.org/schema/iidm/1_5" xmlns:slt="http://www.powsybl.org/schema/iidm/ext/slack_terminal/1_2" id="IEEE_57_bus" caseDate="2016-01-01T10:00:00.000+02:00" forecastDistance="0" sourceFormat="PSS/E">
>>>>>>> 7aed3024
    <iidm:substation id="S15">
        <iidm:voltageLevel id="VL1" nominalV="138.0" topologyKind="BUS_BREAKER">
            <iidm:busBreakerTopology>
                <iidm:bus id="B1" name="Kanawha     " v="143.52" angle="0.0"/>
            </iidm:busBreakerTopology>
            <iidm:generator id="B1-G1 " energySource="OTHER" minP="-10000.0" maxP="10000.0" voltageRegulatorOn="false" targetP="478.664" targetV="143.52" targetQ="128.849" bus="B1" connectableBus="B1">
                <iidm:regulatingTerminal id="B1-L1 "/>
                <iidm:minMaxReactiveLimits minQ="0.0" maxQ="0.0"/>
            </iidm:generator>
            <iidm:load id="B1-L1 " loadType="UNDEFINED" p0="55.0" q0="17.0" bus="B1" connectableBus="B1"/>
        </iidm:voltageLevel>
    </iidm:substation>
    <iidm:substation id="S19">
        <iidm:voltageLevel id="VL2" nominalV="138.0" topologyKind="BUS_BREAKER">
            <iidm:busBreakerTopology>
                <iidm:bus id="B2" name="Turner      " v="139.38" angle="-1.1882"/>
            </iidm:busBreakerTopology>
            <iidm:generator id="B2-G1 " energySource="OTHER" minP="-10000.0" maxP="10000.0" voltageRegulatorOn="true" targetP="0.0" targetV="139.38" targetQ="-0.755" bus="B2" connectableBus="B2">
                <iidm:regulatingTerminal id="B2-L1 "/>
                <iidm:minMaxReactiveLimits minQ="-17.0" maxQ="50.0"/>
            </iidm:generator>
            <iidm:load id="B2-L1 " loadType="UNDEFINED" p0="3.0" q0="88.0" bus="B2" connectableBus="B2"/>
        </iidm:voltageLevel>
    </iidm:substation>
    <iidm:substation id="S17">
        <iidm:voltageLevel id="VL3" nominalV="138.0" topologyKind="BUS_BREAKER">
            <iidm:busBreakerTopology>
                <iidm:bus id="B3" name="Logan       " v="135.93" angle="-5.9881"/>
            </iidm:busBreakerTopology>
            <iidm:generator id="B3-G1 " energySource="OTHER" minP="-10000.0" maxP="10000.0" voltageRegulatorOn="true" targetP="40.0" targetV="135.93" targetQ="-0.905" bus="B3" connectableBus="B3">
                <iidm:regulatingTerminal id="B3-L1 "/>
                <iidm:minMaxReactiveLimits minQ="-10.0" maxQ="60.0"/>
            </iidm:generator>
            <iidm:load id="B3-L1 " loadType="UNDEFINED" p0="41.0" q0="21.0" bus="B3" connectableBus="B3"/>
        </iidm:voltageLevel>
    </iidm:substation>
    <iidm:substation id="S23">
        <iidm:voltageLevel id="VL4" nominalV="138.0" topologyKind="BUS_BREAKER">
            <iidm:busBreakerTopology>
                <iidm:bus id="B4" name="Sprigg      " v="135.34763999999998" angle="-7.3374"/>
            </iidm:busBreakerTopology>
        </iidm:voltageLevel>
        <iidm:voltageLevel id="VL18" nominalV="138.0" topologyKind="BUS_BREAKER">
            <iidm:busBreakerTopology>
                <iidm:bus id="B18" name="Sprigg      " v="138.09108" angle="-11.7296"/>
            </iidm:busBreakerTopology>
            <iidm:load id="B18-L1 " loadType="UNDEFINED" p0="27.2" q0="9.8" bus="B18" connectableBus="B18"/>
            <iidm:shunt id="B18-SH 1" sectionCount="1" voltageRegulatorOn="false" bus="B18" connectableBus="B18">
                <iidm:shuntLinearModel bPerSection="5.250997689561017E-4" gPerSection="0.0" maximumSectionCount="1"/>
            </iidm:shunt>
        </iidm:voltageLevel>
        <iidm:twoWindingsTransformer id="T-4-18-1 " r="0.0" x="81.8892" g="0.0" b="0.0" ratedU1="138.0" ratedU2="138.0" bus1="B4" connectableBus1="B4" voltageLevelId1="VL4" bus2="B18" connectableBus2="B18" voltageLevelId2="VL18">
            <iidm:ratioTapChanger lowTapPosition="0" tapPosition="0" loadTapChangingCapabilities="false">
                <iidm:step r="0.0" x="0.0" g="4.54957950159125" b="4.54957950159125" rho="1.0224948875255624"/>
            </iidm:ratioTapChanger>
        </iidm:twoWindingsTransformer>
<<<<<<< HEAD
        <iidm:twoWindingsTransformer id="T-4-18-1 #0" r="0.0" x="105.69420000000001" g="0.0" b="0.0" ratedU1="138.0" ratedU2="138.0" bus1="B4" connectableBus1="B4" voltageLevelId1="VL4" bus2="B18" connectableBus2="B18" voltageLevelId2="VL18">
=======
        <iidm:twoWindingsTransformer id="T-4-18-2 " r="0.0" x="105.69420000000001" g="0.0" b="0.0" ratedU1="138.0" ratedU2="138.0" bus1="B4" connectableBus1="B4" voltageLevelId1="VL4" bus2="B18" connectableBus2="B18" voltageLevelId2="VL18">
>>>>>>> 7aed3024
            <iidm:ratioTapChanger lowTapPosition="0" tapPosition="0" loadTapChangingCapabilities="false">
                <iidm:step r="0.0" x="0.0" g="6.28122010840686" b="6.28122010840686" rho="1.0309278350515465"/>
            </iidm:ratioTapChanger>
        </iidm:twoWindingsTransformer>
    </iidm:substation>
    <iidm:substation id="S21">
        <iidm:voltageLevel id="VL5" nominalV="138.0" topologyKind="BUS_BREAKER">
            <iidm:busBreakerTopology>
                <iidm:bus id="B5" name="Bus 5       " v="134.757" angle="-8.5464"/>
            </iidm:busBreakerTopology>
            <iidm:load id="B5-L1 " loadType="UNDEFINED" p0="13.0" q0="4.0" bus="B5" connectableBus="B5"/>
        </iidm:voltageLevel>
    </iidm:substation>
    <iidm:substation id="S25">
        <iidm:voltageLevel id="VL6" nominalV="138.0" topologyKind="BUS_BREAKER">
            <iidm:busBreakerTopology>
                <iidm:bus id="B6" name="Beaver C    " v="135.24" angle="-8.6741"/>
            </iidm:busBreakerTopology>
            <iidm:generator id="B6-G1 " energySource="OTHER" minP="-10000.0" maxP="10000.0" voltageRegulatorOn="true" targetP="0.0" targetV="135.24" targetQ="0.871" bus="B6" connectableBus="B6">
                <iidm:regulatingTerminal id="B6-L1 "/>
                <iidm:minMaxReactiveLimits minQ="-8.0" maxQ="25.0"/>
            </iidm:generator>
            <iidm:load id="B6-L1 " loadType="UNDEFINED" p0="75.0" q0="2.0" bus="B6" connectableBus="B6"/>
        </iidm:voltageLevel>
    </iidm:substation>
    <iidm:substation id="S24">
        <iidm:voltageLevel id="VL7" nominalV="138.0" topologyKind="BUS_BREAKER">
            <iidm:busBreakerTopology>
                <iidm:bus id="B7" name="Bus 7       " v="135.8196" angle="-7.6014"/>
            </iidm:busBreakerTopology>
        </iidm:voltageLevel>
        <iidm:voltageLevel id="VL29" nominalV="138.0" topologyKind="BUS_BREAKER">
            <iidm:busBreakerTopology>
                <iidm:bus id="B29" name="Bus 29      " v="139.41036" angle="-9.7718"/>
            </iidm:busBreakerTopology>
            <iidm:load id="B29-L1 " loadType="UNDEFINED" p0="17.0" q0="2.6" bus="B29" connectableBus="B29"/>
        </iidm:voltageLevel>
        <iidm:twoWindingsTransformer id="T-7-29-1 " r="0.0" x="12.340511999999999" g="0.0" b="0.0" ratedU1="138.0" ratedU2="138.0" bus1="B7" connectableBus1="B7" voltageLevelId1="VL7" bus2="B29" connectableBus2="B29" voltageLevelId2="VL29">
            <iidm:ratioTapChanger lowTapPosition="0" tapPosition="0" loadTapChangingCapabilities="false">
                <iidm:step r="0.0" x="0.0" g="6.9416921811720655" b="6.9416921811720655" rho="1.0341261633919339"/>
            </iidm:ratioTapChanger>
        </iidm:twoWindingsTransformer>
    </iidm:substation>
    <iidm:substation id="S27">
        <iidm:voltageLevel id="VL8" nominalV="138.0" topologyKind="BUS_BREAKER">
            <iidm:busBreakerTopology>
                <iidm:bus id="B8" name="Clinch R    " v="138.69" angle="-4.4779"/>
            </iidm:busBreakerTopology>
            <iidm:generator id="B8-G1 " energySource="OTHER" minP="-10000.0" maxP="10000.0" voltageRegulatorOn="true" targetP="450.0" targetV="138.69" targetQ="62.1" bus="B8" connectableBus="B8">
                <iidm:regulatingTerminal id="B8-L1 "/>
                <iidm:minMaxReactiveLimits minQ="-140.0" maxQ="200.0"/>
            </iidm:generator>
            <iidm:load id="B8-L1 " loadType="UNDEFINED" p0="150.0" q0="22.0" bus="B8" connectableBus="B8"/>
        </iidm:voltageLevel>
    </iidm:substation>
    <iidm:substation id="S26">
        <iidm:voltageLevel id="VL9" nominalV="138.0" topologyKind="BUS_BREAKER">
            <iidm:busBreakerTopology>
                <iidm:bus id="B9" name="Saltvill    " v="135.24" angle="-9.5847"/>
            </iidm:busBreakerTopology>
            <iidm:generator id="B9-G1 " energySource="OTHER" minP="-10000.0" maxP="10000.0" voltageRegulatorOn="true" targetP="0.0" targetV="135.24" targetQ="2.288" bus="B9" connectableBus="B9">
                <iidm:regulatingTerminal id="B9-L1 "/>
                <iidm:minMaxReactiveLimits minQ="-3.0" maxQ="9.0"/>
            </iidm:generator>
            <iidm:load id="B9-L1 " loadType="UNDEFINED" p0="121.0" q0="26.0" bus="B9" connectableBus="B9"/>
        </iidm:voltageLevel>
        <iidm:voltageLevel id="VL55" nominalV="138.0" topologyKind="BUS_BREAKER">
            <iidm:busBreakerTopology>
                <iidm:bus id="B55" name="Saltvill    " v="142.24902" angle="-10.8011"/>
            </iidm:busBreakerTopology>
            <iidm:load id="B55-L1 " loadType="UNDEFINED" p0="6.8" q0="3.4" bus="B55" connectableBus="B55"/>
        </iidm:voltageLevel>
        <iidm:twoWindingsTransformer id="T-9-55-1 " r="0.0" x="22.94802" g="0.0" b="0.0" ratedU1="138.0" ratedU2="138.0" bus1="B9" connectableBus1="B9" voltageLevelId1="VL9" bus2="B55" connectableBus2="B55" voltageLevelId2="VL55">
            <iidm:ratioTapChanger lowTapPosition="0" tapPosition="0" loadTapChangingCapabilities="false">
                <iidm:step r="0.0" x="0.0" g="13.173381620642832" b="13.173381620642832" rho="1.0638297872340425"/>
            </iidm:ratioTapChanger>
        </iidm:twoWindingsTransformer>
    </iidm:substation>
    <iidm:substation id="S39">
        <iidm:voltageLevel id="VL10" nominalV="138.0" topologyKind="BUS_BREAKER">
            <iidm:busBreakerTopology>
                <iidm:bus id="B10" name="Bus 10      " v="136.10112" angle="-11.4497"/>
            </iidm:busBreakerTopology>
            <iidm:load id="B10-L1 " loadType="UNDEFINED" p0="5.0" q0="2.0" bus="B10" connectableBus="B10"/>
        </iidm:voltageLevel>
        <iidm:voltageLevel id="VL51" nominalV="138.0" topologyKind="BUS_BREAKER">
            <iidm:busBreakerTopology>
                <iidm:bus id="B51" name="Bus 51      " v="145.21188" angle="-12.5334"/>
            </iidm:busBreakerTopology>
            <iidm:load id="B51-L1 " loadType="UNDEFINED" p0="18.0" q0="5.3" bus="B51" connectableBus="B51"/>
        </iidm:voltageLevel>
        <iidm:twoWindingsTransformer id="T-10-51-1 " r="0.0" x="13.559327999999999" g="0.0" b="0.0" ratedU1="138.0" ratedU2="138.0" bus1="B10" connectableBus1="B10" voltageLevelId1="VL10" bus2="B51" connectableBus2="B51" voltageLevelId2="VL51">
            <iidm:ratioTapChanger lowTapPosition="0" tapPosition="0" loadTapChangingCapabilities="false">
                <iidm:step r="0.0" x="0.0" g="15.620302925193652" b="15.620302925193652" rho="1.075268817204301"/>
            </iidm:ratioTapChanger>
        </iidm:twoWindingsTransformer>
    </iidm:substation>
    <iidm:substation id="S6">
        <iidm:voltageLevel id="VL11" nominalV="138.0" topologyKind="BUS_BREAKER">
            <iidm:busBreakerTopology>
                <iidm:bus id="B11" name="Tazewell    " v="134.40648000000002" angle="-10.1932"/>
            </iidm:busBreakerTopology>
        </iidm:voltageLevel>
        <iidm:voltageLevel id="VL41" nominalV="138.0" topologyKind="BUS_BREAKER">
            <iidm:busBreakerTopology>
                <iidm:bus id="B41" name="Tazewell    " v="137.47836" angle="-14.0767"/>
            </iidm:busBreakerTopology>
            <iidm:load id="B41-L1 " loadType="UNDEFINED" p0="6.3" q0="3.0" bus="B41" connectableBus="B41"/>
        </iidm:voltageLevel>
        <iidm:voltageLevel id="VL43" nominalV="138.0" topologyKind="BUS_BREAKER">
            <iidm:busBreakerTopology>
                <iidm:bus id="B43" name="Tazewell    " v="139.31928" angle="-11.3544"/>
            </iidm:busBreakerTopology>
            <iidm:load id="B43-L1 " loadType="UNDEFINED" p0="2.0" q0="1.0" bus="B43" connectableBus="B43"/>
        </iidm:voltageLevel>
        <iidm:twoWindingsTransformer id="T-11-41-1 " r="0.0" x="142.63956" g="0.0" b="0.0" ratedU1="138.0" ratedU2="138.0" bus1="B11" connectableBus1="B11" voltageLevelId1="VL11" bus2="B41" connectableBus2="B41" voltageLevelId2="VL41">
            <iidm:ratioTapChanger lowTapPosition="0" tapPosition="0" loadTapChangingCapabilities="false">
                <iidm:step r="0.0" x="0.0" g="9.646117156876176" b="9.646117156876176" rho="1.0471204188481675"/>
            </iidm:ratioTapChanger>
        </iidm:twoWindingsTransformer>
        <iidm:twoWindingsTransformer id="T-11-43-1 " r="0.0" x="29.13732" g="0.0" b="0.0" ratedU1="138.0" ratedU2="138.0" bus1="B11" connectableBus1="B11" voltageLevelId1="VL11" bus2="B43" connectableBus2="B43" voltageLevelId2="VL43">
            <iidm:ratioTapChanger lowTapPosition="0" tapPosition="0" loadTapChangingCapabilities="false">
                <iidm:step r="0.0" x="0.0" g="8.960473498633647" b="8.960473498633647" rho="1.0438413361169103"/>
            </iidm:ratioTapChanger>
        </iidm:twoWindingsTransformer>
    </iidm:substation>
    <iidm:substation id="S43">
        <iidm:voltageLevel id="VL12" nominalV="138.0" topologyKind="BUS_BREAKER">
            <iidm:busBreakerTopology>
                <iidm:bus id="B12" name="Glen Lyn    " v="140.07" angle="-10.4712"/>
            </iidm:busBreakerTopology>
            <iidm:generator id="B12-G1 " energySource="OTHER" minP="-10000.0" maxP="10000.0" voltageRegulatorOn="true" targetP="310.0" targetV="140.07" targetQ="128.631" bus="B12" connectableBus="B12">
                <iidm:regulatingTerminal id="B12-L1 "/>
                <iidm:minMaxReactiveLimits minQ="-150.0" maxQ="155.0"/>
            </iidm:generator>
            <iidm:load id="B12-L1 " loadType="UNDEFINED" p0="377.0" q0="24.0" bus="B12" connectableBus="B12"/>
        </iidm:voltageLevel>
    </iidm:substation>
    <iidm:substation id="S4">
        <iidm:voltageLevel id="VL13" nominalV="138.0" topologyKind="BUS_BREAKER">
            <iidm:busBreakerTopology>
                <iidm:bus id="B13" name="Bus 13      " v="135.08682000000002" angle="-9.8035"/>
            </iidm:busBreakerTopology>
            <iidm:load id="B13-L1 " loadType="UNDEFINED" p0="18.0" q0="2.3" bus="B13" connectableBus="B13"/>
        </iidm:voltageLevel>
        <iidm:voltageLevel id="VL49" nominalV="138.0" topologyKind="BUS_BREAKER">
            <iidm:busBreakerTopology>
                <iidm:bus id="B49" name="Bus 49      " v="143.0025" angle="-12.9361"/>
            </iidm:busBreakerTopology>
            <iidm:load id="B49-L1 " loadType="UNDEFINED" p0="18.0" q0="8.5" bus="B49" connectableBus="B49"/>
        </iidm:voltageLevel>
        <iidm:twoWindingsTransformer id="T-13-49-1 " r="0.0" x="36.37404" g="0.0" b="0.0" ratedU1="138.0" ratedU2="138.0" bus1="B13" connectableBus1="B13" voltageLevelId1="VL13" bus2="B49" connectableBus2="B49" voltageLevelId2="VL49">
            <iidm:ratioTapChanger lowTapPosition="0" tapPosition="0" loadTapChangingCapabilities="false">
                <iidm:step r="0.0" x="0.0" g="24.840048687619" b="24.840048687619" rho="1.1173184357541899"/>
            </iidm:ratioTapChanger>
        </iidm:twoWindingsTransformer>
    </iidm:substation>
    <iidm:substation id="S1">
        <iidm:voltageLevel id="VL14" nominalV="138.0" topologyKind="BUS_BREAKER">
            <iidm:busBreakerTopology>
                <iidm:bus id="B14" name="Bus 14      " v="133.88484" angle="-9.3503"/>
            </iidm:busBreakerTopology>
            <iidm:load id="B14-L1 " loadType="UNDEFINED" p0="10.5" q0="5.3" bus="B14" connectableBus="B14"/>
        </iidm:voltageLevel>
        <iidm:voltageLevel id="VL46" nominalV="138.0" topologyKind="BUS_BREAKER">
            <iidm:busBreakerTopology>
                <iidm:bus id="B46" name="Bus 46      " v="146.25240000000002" angle="-11.1161"/>
            </iidm:busBreakerTopology>
        </iidm:voltageLevel>
        <iidm:twoWindingsTransformer id="T-14-46-1 " r="0.0" x="13.99734" g="0.0" b="0.0" ratedU1="138.0" ratedU2="138.0" bus1="B14" connectableBus1="B14" voltageLevelId1="VL14" bus2="B46" connectableBus2="B46" voltageLevelId2="VL46">
            <iidm:ratioTapChanger lowTapPosition="0" tapPosition="0" loadTapChangingCapabilities="false">
                <iidm:step r="0.0" x="0.0" g="23.456790123456784" b="23.456790123456784" rho="1.1111111111111112"/>
            </iidm:ratioTapChanger>
        </iidm:twoWindingsTransformer>
    </iidm:substation>
    <iidm:substation id="S9">
        <iidm:voltageLevel id="VL15" nominalV="138.0" topologyKind="BUS_BREAKER">
            <iidm:busBreakerTopology>
                <iidm:bus id="B15" name="Bus 15      " v="136.34814" angle="-7.1902"/>
            </iidm:busBreakerTopology>
            <iidm:load id="B15-L1 " loadType="UNDEFINED" p0="22.0" q0="5.0" bus="B15" connectableBus="B15"/>
        </iidm:voltageLevel>
        <iidm:voltageLevel id="VL45" nominalV="138.0" topologyKind="BUS_BREAKER">
            <iidm:busBreakerTopology>
                <iidm:bus id="B45" name="Bus 45      " v="142.96800000000002" angle="-9.2701"/>
            </iidm:busBreakerTopology>
        </iidm:voltageLevel>
        <iidm:twoWindingsTransformer id="T-15-45-1 " r="0.0" x="19.843848" g="0.0" b="0.0" ratedU1="138.0" ratedU2="138.0" bus1="B15" connectableBus1="B15" voltageLevelId1="VL15" bus2="B45" connectableBus2="B45" voltageLevelId2="VL45">
            <iidm:ratioTapChanger lowTapPosition="0" tapPosition="0" loadTapChangingCapabilities="false">
                <iidm:step r="0.0" x="0.0" g="9.646117156876176" b="9.646117156876176" rho="1.0471204188481675"/>
            </iidm:ratioTapChanger>
        </iidm:twoWindingsTransformer>
    </iidm:substation>
    <iidm:substation id="S35">
        <iidm:voltageLevel id="VL16" nominalV="138.0" topologyKind="BUS_BREAKER">
            <iidm:busBreakerTopology>
                <iidm:bus id="B16" name="Bus 16      " v="139.84506000000002" angle="-8.8589"/>
            </iidm:busBreakerTopology>
            <iidm:load id="B16-L1 " loadType="UNDEFINED" p0="43.0" q0="3.0" bus="B16" connectableBus="B16"/>
        </iidm:voltageLevel>
    </iidm:substation>
    <iidm:substation id="S36">
        <iidm:voltageLevel id="VL17" nominalV="138.0" topologyKind="BUS_BREAKER">
            <iidm:busBreakerTopology>
                <iidm:bus id="B17" name="Bus 17      " v="140.4081" angle="-5.3959"/>
            </iidm:busBreakerTopology>
            <iidm:load id="B17-L1 " loadType="UNDEFINED" p0="42.0" q0="8.0" bus="B17" connectableBus="B17"/>
        </iidm:voltageLevel>
    </iidm:substation>
    <iidm:substation id="S37">
        <iidm:voltageLevel id="VL19" nominalV="138.0" topologyKind="BUS_BREAKER">
            <iidm:busBreakerTopology>
                <iidm:bus id="B19" name="Bus 19      " v="133.88208" angle="-13.2265"/>
            </iidm:busBreakerTopology>
            <iidm:load id="B19-L1 " loadType="UNDEFINED" p0="3.3" q0="0.6" bus="B19" connectableBus="B19"/>
        </iidm:voltageLevel>
    </iidm:substation>
    <iidm:substation id="S32">
        <iidm:voltageLevel id="VL20" nominalV="138.0" topologyKind="BUS_BREAKER">
            <iidm:busBreakerTopology>
                <iidm:bus id="B20" name="Bus 20      " v="133.00302" angle="-13.4443"/>
            </iidm:busBreakerTopology>
            <iidm:load id="B20-L1 " loadType="UNDEFINED" p0="2.3" q0="1.0" bus="B20" connectableBus="B20"/>
        </iidm:voltageLevel>
        <iidm:voltageLevel id="VL21" nominalV="138.0" topologyKind="BUS_BREAKER">
            <iidm:busBreakerTopology>
                <iidm:bus id="B21" name="Bus 21      " v="139.173" angle="-12.929"/>
            </iidm:busBreakerTopology>
        </iidm:voltageLevel>
        <iidm:twoWindingsTransformer id="T-21-20-1 " r="0.0" x="147.91474799999997" g="0.0" b="0.0" ratedU1="138.0" ratedU2="138.0" bus1="B21" connectableBus1="B21" voltageLevelId1="VL21" bus2="B20" connectableBus2="B20" voltageLevelId2="VL20">
            <iidm:ratioTapChanger lowTapPosition="0" tapPosition="0" loadTapChangingCapabilities="false">
                <iidm:step r="0.0" x="0.0" g="-8.07547738702704" b="-8.07547738702704" rho="0.9587727708533078"/>
            </iidm:ratioTapChanger>
        </iidm:twoWindingsTransformer>
    </iidm:substation>
    <iidm:substation id="S33">
        <iidm:voltageLevel id="VL22" nominalV="138.0" topologyKind="BUS_BREAKER">
            <iidm:busBreakerTopology>
                <iidm:bus id="B22" name="Bus 22      " v="139.34412" angle="-12.8743"/>
            </iidm:busBreakerTopology>
        </iidm:voltageLevel>
    </iidm:substation>
    <iidm:substation id="S34">
        <iidm:voltageLevel id="VL23" nominalV="138.0" topologyKind="BUS_BREAKER">
            <iidm:busBreakerTopology>
                <iidm:bus id="B23" name="Bus 23      " v="139.14954" angle="-12.9396"/>
            </iidm:busBreakerTopology>
            <iidm:load id="B23-L1 " loadType="UNDEFINED" p0="6.3" q0="2.1" bus="B23" connectableBus="B23"/>
        </iidm:voltageLevel>
    </iidm:substation>
    <iidm:substation id="S28">
        <iidm:voltageLevel id="VL24" nominalV="138.0" topologyKind="BUS_BREAKER">
            <iidm:busBreakerTopology>
                <iidm:bus id="B24" name="Bus 24      " v="137.89373999999998" angle="-13.2921"/>
            </iidm:busBreakerTopology>
        </iidm:voltageLevel>
        <iidm:voltageLevel id="VL26" nominalV="138.0" topologyKind="BUS_BREAKER">
            <iidm:busBreakerTopology>
                <iidm:bus id="B26" name="Bus 26      " v="132.31716" angle="-12.9813"/>
            </iidm:busBreakerTopology>
        </iidm:voltageLevel>
        <iidm:twoWindingsTransformer id="T-24-26-1 " r="0.0" x="9.007812" g="0.0" b="0.0" ratedU1="138.0" ratedU2="138.0" bus1="B24" connectableBus1="B24" voltageLevelId1="VL24" bus2="B26" connectableBus2="B26" voltageLevelId2="VL26">
            <iidm:ratioTapChanger lowTapPosition="0" tapPosition="0" loadTapChangingCapabilities="false">
                <iidm:step r="0.0" x="0.0" g="-8.07547738702704" b="-8.07547738702704" rho="0.9587727708533078"/>
            </iidm:ratioTapChanger>
        </iidm:twoWindingsTransformer>
    </iidm:substation>
    <iidm:substation id="S29">
        <iidm:voltageLevel id="VL25" nominalV="138.0" topologyKind="BUS_BREAKER">
            <iidm:busBreakerTopology>
                <iidm:bus id="B25" name="Bus 25      " v="135.58776" angle="-18.1732"/>
            </iidm:busBreakerTopology>
            <iidm:load id="B25-L1 " loadType="UNDEFINED" p0="6.3" q0="3.2" bus="B25" connectableBus="B25"/>
            <iidm:shunt id="B25-SH 1" sectionCount="1" voltageRegulatorOn="false" bus="B25" connectableBus="B25">
                <iidm:shuntLinearModel bPerSection="3.098088636841E-4" gPerSection="0.0" maximumSectionCount="1"/>
            </iidm:shunt>
        </iidm:voltageLevel>
    </iidm:substation>
    <iidm:substation id="S30">
        <iidm:voltageLevel id="VL27" nominalV="138.0" topologyKind="BUS_BREAKER">
            <iidm:busBreakerTopology>
                <iidm:bus id="B27" name="Bus 27      " v="135.45252" angle="-11.5136"/>
            </iidm:busBreakerTopology>
            <iidm:load id="B27-L1 " loadType="UNDEFINED" p0="9.3" q0="0.5" bus="B27" connectableBus="B27"/>
        </iidm:voltageLevel>
    </iidm:substation>
    <iidm:substation id="S31">
        <iidm:voltageLevel id="VL28" nominalV="138.0" topologyKind="BUS_BREAKER">
            <iidm:busBreakerTopology>
                <iidm:bus id="B28" name="Bus 28      " v="137.54184" angle="-10.4816"/>
            </iidm:busBreakerTopology>
            <iidm:load id="B28-L1 " loadType="UNDEFINED" p0="4.6" q0="2.3" bus="B28" connectableBus="B28"/>
        </iidm:voltageLevel>
    </iidm:substation>
    <iidm:substation id="S16">
        <iidm:voltageLevel id="VL30" nominalV="138.0" topologyKind="BUS_BREAKER">
            <iidm:busBreakerTopology>
                <iidm:bus id="B30" name="Bus 30      " v="132.84708" angle="-18.7196"/>
            </iidm:busBreakerTopology>
            <iidm:load id="B30-L1 " loadType="UNDEFINED" p0="3.6" q0="1.8" bus="B30" connectableBus="B30"/>
        </iidm:voltageLevel>
    </iidm:substation>
    <iidm:substation id="S18">
        <iidm:voltageLevel id="VL31" nominalV="138.0" topologyKind="BUS_BREAKER">
            <iidm:busBreakerTopology>
                <iidm:bus id="B31" name="Bus 31      " v="129.15834" angle="-19.3838"/>
            </iidm:busBreakerTopology>
            <iidm:load id="B31-L1 " loadType="UNDEFINED" p0="5.8" q0="2.9" bus="B31" connectableBus="B31"/>
        </iidm:voltageLevel>
    </iidm:substation>
    <iidm:substation id="S20">
        <iidm:voltageLevel id="VL32" nominalV="138.0" topologyKind="BUS_BREAKER">
            <iidm:busBreakerTopology>
                <iidm:bus id="B32" name="Bus 32      " v="131.08206" angle="-18.5123"/>
            </iidm:busBreakerTopology>
            <iidm:load id="B32-L1 " loadType="UNDEFINED" p0="1.6" q0="0.8" bus="B32" connectableBus="B32"/>
        </iidm:voltageLevel>
        <iidm:voltageLevel id="VL34" nominalV="138.0" topologyKind="BUS_BREAKER">
            <iidm:busBreakerTopology>
                <iidm:bus id="B34" name="Bus 34      " v="132.36960000000002" angle="-14.149"/>
            </iidm:busBreakerTopology>
        </iidm:voltageLevel>
        <iidm:twoWindingsTransformer id="T-34-32-1 " r="0.0" x="181.48932" g="0.0" b="0.0" ratedU1="138.0" ratedU2="138.0" bus1="B34" connectableBus1="B34" voltageLevelId1="VL34" bus2="B32" connectableBus2="B32" voltageLevelId2="VL32">
            <iidm:ratioTapChanger lowTapPosition="0" tapPosition="0" loadTapChangingCapabilities="false">
                <iidm:step r="0.0" x="0.0" g="5.193951347797499" b="5.193951347797499" rho="1.0256410256410258"/>
            </iidm:ratioTapChanger>
        </iidm:twoWindingsTransformer>
    </iidm:substation>
    <iidm:substation id="S22">
        <iidm:voltageLevel id="VL33" nominalV="138.0" topologyKind="BUS_BREAKER">
            <iidm:busBreakerTopology>
                <iidm:bus id="B33" name="Bus 33      " v="130.76604" angle="-18.552"/>
            </iidm:busBreakerTopology>
            <iidm:load id="B33-L1 " loadType="UNDEFINED" p0="3.8" q0="1.9" bus="B33" connectableBus="B33"/>
        </iidm:voltageLevel>
    </iidm:substation>
    <iidm:substation id="S10">
        <iidm:voltageLevel id="VL35" nominalV="138.0" topologyKind="BUS_BREAKER">
            <iidm:busBreakerTopology>
                <iidm:bus id="B35" name="Bus 35      " v="133.33698" angle="-13.9062"/>
            </iidm:busBreakerTopology>
            <iidm:load id="B35-L1 " loadType="UNDEFINED" p0="6.0" q0="3.0" bus="B35" connectableBus="B35"/>
        </iidm:voltageLevel>
    </iidm:substation>
    <iidm:substation id="S11">
        <iidm:voltageLevel id="VL36" nominalV="138.0" topologyKind="BUS_BREAKER">
            <iidm:busBreakerTopology>
                <iidm:bus id="B36" name="Bus 36      " v="134.66454" angle="-13.6348"/>
            </iidm:busBreakerTopology>
        </iidm:voltageLevel>
    </iidm:substation>
    <iidm:substation id="S12">
        <iidm:voltageLevel id="VL37" nominalV="138.0" topologyKind="BUS_BREAKER">
            <iidm:busBreakerTopology>
                <iidm:bus id="B37" name="Bus 37      " v="135.91482000000002" angle="-13.4459"/>
            </iidm:busBreakerTopology>
        </iidm:voltageLevel>
    </iidm:substation>
    <iidm:substation id="S13">
        <iidm:voltageLevel id="VL38" nominalV="138.0" topologyKind="BUS_BREAKER">
            <iidm:busBreakerTopology>
                <iidm:bus id="B38" name="Bus 38      " v="139.76778" angle="-12.7346"/>
            </iidm:busBreakerTopology>
            <iidm:load id="B38-L1 " loadType="UNDEFINED" p0="14.0" q0="7.0" bus="B38" connectableBus="B38"/>
        </iidm:voltageLevel>
    </iidm:substation>
    <iidm:substation id="S14">
        <iidm:voltageLevel id="VL39" nominalV="138.0" topologyKind="BUS_BREAKER">
            <iidm:busBreakerTopology>
                <iidm:bus id="B39" name="Bus 39      " v="135.62916" angle="-13.491"/>
            </iidm:busBreakerTopology>
        </iidm:voltageLevel>
        <iidm:voltageLevel id="VL57" nominalV="138.0" topologyKind="BUS_BREAKER">
            <iidm:busBreakerTopology>
                <iidm:bus id="B57" name="Bus 57      " v="133.14654" angle="-16.5837"/>
            </iidm:busBreakerTopology>
            <iidm:load id="B57-L1 " loadType="UNDEFINED" p0="6.7" q0="2.0" bus="B57" connectableBus="B57"/>
        </iidm:voltageLevel>
        <iidm:twoWindingsTransformer id="T-39-57-1 " r="0.0" x="258.0462" g="0.0" b="0.0" ratedU1="138.0" ratedU2="138.0" bus1="B39" connectableBus1="B39" voltageLevelId1="VL39" bus2="B57" connectableBus2="B57" voltageLevelId2="VL57">
            <iidm:ratioTapChanger lowTapPosition="0" tapPosition="0" loadTapChangingCapabilities="false">
                <iidm:step r="0.0" x="0.0" g="4.1232819658475695" b="4.1232819658475695" rho="1.0204081632653061"/>
            </iidm:ratioTapChanger>
        </iidm:twoWindingsTransformer>
    </iidm:substation>
    <iidm:substation id="S5">
        <iidm:voltageLevel id="VL40" nominalV="138.0" topologyKind="BUS_BREAKER">
            <iidm:busBreakerTopology>
                <iidm:bus id="B40" name="Bus 40      " v="134.24778" angle="-13.6582"/>
            </iidm:busBreakerTopology>
        </iidm:voltageLevel>
        <iidm:voltageLevel id="VL56" nominalV="138.0" topologyKind="BUS_BREAKER">
            <iidm:busBreakerTopology>
                <iidm:bus id="B56" name="Bus 56      " v="133.63505999999998" angle="-16.0651"/>
            </iidm:busBreakerTopology>
            <iidm:load id="B56-L1 " loadType="UNDEFINED" p0="7.6" q0="2.2" bus="B56" connectableBus="B56"/>
        </iidm:voltageLevel>
        <iidm:twoWindingsTransformer id="T-40-56-1 " r="0.0" x="227.57580000000002" g="0.0" b="0.0" ratedU1="138.0" ratedU2="138.0" bus1="B40" connectableBus1="B40" voltageLevelId1="VL40" bus2="B56" connectableBus2="B56" voltageLevelId2="VL56">
            <iidm:ratioTapChanger lowTapPosition="0" tapPosition="0" loadTapChangingCapabilities="false">
                <iidm:step r="0.0" x="0.0" g="8.960473498633647" b="8.960473498633647" rho="1.0438413361169103"/>
            </iidm:ratioTapChanger>
        </iidm:twoWindingsTransformer>
    </iidm:substation>
    <iidm:substation id="S7">
        <iidm:voltageLevel id="VL42" nominalV="138.0" topologyKind="BUS_BREAKER">
            <iidm:busBreakerTopology>
                <iidm:bus id="B42" name="Bus 42      " v="133.38114" angle="-15.5328"/>
            </iidm:busBreakerTopology>
            <iidm:load id="B42-L1 " loadType="UNDEFINED" p0="7.1" q0="4.4" bus="B42" connectableBus="B42"/>
        </iidm:voltageLevel>
    </iidm:substation>
    <iidm:substation id="S8">
        <iidm:voltageLevel id="VL44" nominalV="138.0" topologyKind="BUS_BREAKER">
            <iidm:busBreakerTopology>
                <iidm:bus id="B44" name="Bus 44      " v="140.3184" angle="-11.8565"/>
            </iidm:busBreakerTopology>
            <iidm:load id="B44-L1 " loadType="UNDEFINED" p0="12.0" q0="1.8" bus="B44" connectableBus="B44"/>
        </iidm:voltageLevel>
    </iidm:substation>
    <iidm:substation id="S2">
        <iidm:voltageLevel id="VL47" nominalV="138.0" topologyKind="BUS_BREAKER">
            <iidm:busBreakerTopology>
                <iidm:bus id="B47" name="Bus 47      " v="142.5885" angle="-12.5116"/>
            </iidm:busBreakerTopology>
            <iidm:load id="B47-L1 " loadType="UNDEFINED" p0="29.7" q0="11.6" bus="B47" connectableBus="B47"/>
        </iidm:voltageLevel>
    </iidm:substation>
    <iidm:substation id="S3">
        <iidm:voltageLevel id="VL48" nominalV="138.0" topologyKind="BUS_BREAKER">
            <iidm:busBreakerTopology>
                <iidm:bus id="B48" name="Bus 48      " v="141.7743" angle="-12.6107"/>
            </iidm:busBreakerTopology>
        </iidm:voltageLevel>
    </iidm:substation>
    <iidm:substation id="S38">
        <iidm:voltageLevel id="VL50" nominalV="138.0" topologyKind="BUS_BREAKER">
            <iidm:busBreakerTopology>
                <iidm:bus id="B50" name="Bus 50      " v="141.22091999999998" angle="-13.4127"/>
            </iidm:busBreakerTopology>
            <iidm:load id="B50-L1 " loadType="UNDEFINED" p0="21.0" q0="10.5" bus="B50" connectableBus="B50"/>
        </iidm:voltageLevel>
    </iidm:substation>
    <iidm:substation id="S40">
        <iidm:voltageLevel id="VL52" nominalV="138.0" topologyKind="BUS_BREAKER">
            <iidm:busBreakerTopology>
                <iidm:bus id="B52" name="Bus 52      " v="135.29106" angle="-11.4976"/>
            </iidm:busBreakerTopology>
            <iidm:load id="B52-L1 " loadType="UNDEFINED" p0="4.9" q0="2.2" bus="B52" connectableBus="B52"/>
        </iidm:voltageLevel>
    </iidm:substation>
    <iidm:substation id="S41">
        <iidm:voltageLevel id="VL53" nominalV="138.0" topologyKind="BUS_BREAKER">
            <iidm:busBreakerTopology>
                <iidm:bus id="B53" name="Bus 53      " v="133.9911" angle="-12.2526"/>
            </iidm:busBreakerTopology>
            <iidm:load id="B53-L1 " loadType="UNDEFINED" p0="20.0" q0="10.0" bus="B53" connectableBus="B53"/>
            <iidm:shunt id="B53-SH 1" sectionCount="1" voltageRegulatorOn="false" bus="B53" connectableBus="B53">
                <iidm:shuntLinearModel bPerSection="3.30812854442344E-4" gPerSection="0.0" maximumSectionCount="1"/>
            </iidm:shunt>
        </iidm:voltageLevel>
    </iidm:substation>
    <iidm:substation id="S42">
        <iidm:voltageLevel id="VL54" nominalV="138.0" topologyKind="BUS_BREAKER">
            <iidm:busBreakerTopology>
                <iidm:bus id="B54" name="Bus 54      " v="137.49215999999998" angle="-11.7097"/>
            </iidm:busBreakerTopology>
            <iidm:load id="B54-L1 " loadType="UNDEFINED" p0="4.1" q0="1.4" bus="B54" connectableBus="B54"/>
        </iidm:voltageLevel>
    </iidm:substation>
    <iidm:line id="L-1-2-1 " r="1.580652" x="5.332319999999999" g1="0.0" b1="3.386893509766856E-4" g2="0.0" b2="3.386893509766856E-4" bus1="B1" connectableBus1="B1" voltageLevelId1="VL1" bus2="B2" connectableBus2="B2" voltageLevelId2="VL2"/>
    <iidm:line id="L-1-15-1 " r="3.389832" x="17.33004" g1="0.0" b1="2.593992858643142E-4" g2="0.0" b2="2.593992858643142E-4" bus1="B1" connectableBus1="B1" voltageLevelId1="VL1" bus2="B15" connectableBus2="B15" voltageLevelId2="VL15"/>
    <iidm:line id="L-1-16-1 " r="8.645976000000001" x="39.230639999999994" g1="0.0" b1="1.4335223692501576E-4" g2="0.0" b2="1.4335223692501576E-4" bus1="B1" connectableBus1="B1" voltageLevelId1="VL1" bus2="B16" connectableBus2="B16" voltageLevelId2="VL16"/>
    <iidm:line id="L-1-17-1 " r="4.532472" x="20.56752" g1="0.0" b1="7.508926696072253E-5" g2="0.0" b2="7.508926696072253E-5" bus1="B1" connectableBus1="B1" voltageLevelId1="VL1" bus2="B17" connectableBus2="B17" voltageLevelId2="VL17"/>
    <iidm:line id="L-2-3-1 " r="5.675112" x="16.1874" g1="0.0" b1="2.1476580550304557E-4" g2="0.0" b2="2.1476580550304557E-4" bus1="B2" connectableBus1="B2" voltageLevelId1="VL2" bus2="B3" connectableBus2="B3" voltageLevelId2="VL3"/>
    <iidm:line id="L-3-4-1 " r="2.132928" x="6.970104" g1="0.0" b1="9.976895610165931E-5" g2="0.0" b2="9.976895610165931E-5" bus1="B3" connectableBus1="B3" voltageLevelId1="VL3" bus2="B4" connectableBus2="B4" voltageLevelId2="VL4"/>
    <iidm:line id="L-3-15-1 " r="3.0851279999999996" x="10.09332" g1="0.0" b1="1.4282713715605964E-4" g2="0.0" b2="1.4282713715605964E-4" bus1="B3" connectableBus1="B3" voltageLevelId1="VL3" bus2="B15" connectableBus2="B15" voltageLevelId2="VL15"/>
    <iidm:line id="L-4-5-1 " r="11.9025" x="25.13808" g1="0.0" b1="6.773787019533711E-5" g2="0.0" b2="6.773787019533711E-5" bus1="B4" connectableBus1="B4" voltageLevelId1="VL4" bus2="B5" connectableBus2="B5" voltageLevelId2="VL5"/>
    <iidm:line id="L-4-6-1 " r="8.18892" x="28.185119999999998" g1="0.0" b1="9.136735979836167E-5" g2="0.0" b2="9.136735979836167E-5" bus1="B4" connectableBus1="B4" voltageLevelId1="VL4" bus2="B6" connectableBus2="B6" voltageLevelId2="VL6"/>
    <iidm:line id="L-5-6-1 " r="5.751288000000001" x="12.207204" g1="0.0" b1="3.2556185675278305E-5" g2="0.0" b2="3.2556185675278305E-5" bus1="B5" connectableBus1="B5" voltageLevelId1="VL5" bus2="B6" connectableBus2="B6" voltageLevelId2="VL6"/>
    <iidm:line id="L-6-7-1 " r="3.8088000000000006" x="19.424879999999998" g1="0.0" b1="7.246376811594203E-5" g2="0.0" b2="7.246376811594203E-5" bus1="B6" connectableBus1="B6" voltageLevelId1="VL6" bus2="B7" connectableBus2="B7" voltageLevelId2="VL7"/>
    <iidm:line id="L-6-8-1 " r="6.455916000000001" x="32.94611999999999" g1="0.0" b1="1.233984457046839E-4" g2="0.0" b2="1.233984457046839E-4" bus1="B6" connectableBus1="B6" voltageLevelId1="VL6" bus2="B8" connectableBus2="B8" voltageLevelId2="VL8"/>
    <iidm:line id="L-7-8-1 " r="2.6471159999999996" x="13.559328" g1="0.0" b1="5.093467758874186E-5" g2="0.0" b2="5.093467758874186E-5" bus1="B7" connectableBus1="B7" voltageLevelId1="VL7" bus2="B8" connectableBus2="B8" voltageLevelId2="VL8"/>
    <iidm:line id="L-8-9-1 " r="1.8853560000000003" x="9.617220000000001" g1="0.0" b1="1.4387733669397188E-4" g2="0.0" b2="1.4387733669397188E-4" bus1="B8" connectableBus1="B8" voltageLevelId1="VL8" bus2="B9" connectableBus2="B9" voltageLevelId2="VL9"/>
    <iidm:line id="L-9-10-1 " r="7.027236" x="31.974875999999995" g1="0.0" b1="1.1552194917034235E-4" g2="0.0" b2="1.1552194917034235E-4" bus1="B9" connectableBus1="B9" voltageLevelId1="VL9" bus2="B10" connectableBus2="B10" voltageLevelId2="VL10"/>
    <iidm:line id="L-9-11-1 " r="4.913352" x="16.149312000000002" g1="0.0" b1="5.7235874816215084E-5" g2="0.0" b2="5.7235874816215084E-5" bus1="B9" connectableBus1="B9" voltageLevelId1="VL9" bus2="B11" connectableBus2="B11" voltageLevelId2="VL11"/>
    <iidm:line id="L-9-12-1 " r="12.340511999999999" x="56.17980000000001" g1="0.0" b1="2.0268851081705526E-4" g2="0.0" b2="2.0268851081705526E-4" bus1="B9" connectableBus1="B9" voltageLevelId1="VL9" bus2="B12" connectableBus2="B12" voltageLevelId2="VL12"/>
    <iidm:line id="L-9-13-1 " r="9.160164" x="30.089519999999997" g1="0.0" b1="1.0659525309808862E-4" g2="0.0" b2="1.0659525309808862E-4" bus1="B9" connectableBus1="B9" voltageLevelId1="VL9" bus2="B13" connectableBus2="B13" voltageLevelId2="VL13"/>
    <iidm:line id="L-10-12-1 " r="5.275188000000001" x="24.033528" g1="0.0" b1="8.611636210880068E-5" g2="0.0" b2="8.611636210880068E-5" bus1="B10" connectableBus1="B10" voltageLevelId1="VL10" bus2="B12" connectableBus2="B12" voltageLevelId2="VL12"/>
    <iidm:line id="L-11-13-1 " r="4.246812" x="13.940208" g1="0.0" b1="4.935937828187356E-5" g2="0.0" b2="4.935937828187356E-5" bus1="B11" connectableBus1="B11" voltageLevelId1="VL11" bus2="B13" connectableBus2="B13" voltageLevelId2="VL13"/>
    <iidm:line id="L-12-13-1 " r="3.389832" x="11.04552" g1="0.0" b1="1.585801302247427E-4" g2="0.0" b2="1.585801302247427E-4" bus1="B12" connectableBus1="B12" voltageLevelId1="VL12" bus2="B13" connectableBus2="B13" voltageLevelId2="VL13"/>
    <iidm:line id="L-12-16-1 " r="3.42792" x="15.482772" g1="0.0" b1="5.671077504725898E-5" g2="0.0" b2="5.671077504725898E-5" bus1="B12" connectableBus1="B12" voltageLevelId1="VL12" bus2="B16" connectableBus2="B16" voltageLevelId2="VL16"/>
    <iidm:line id="L-12-17-1 " r="7.560468000000001" x="34.08876" g1="0.0" b1="1.2497374501155222E-4" g2="0.0" b2="1.2497374501155222E-4" bus1="B12" connectableBus1="B12" voltageLevelId1="VL12" bus2="B17" connectableBus2="B17" voltageLevelId2="VL17"/>
    <iidm:line id="L-13-14-1 " r="2.513808" x="8.265096000000002" g1="0.0" b1="2.8880487292585587E-5" g2="0.0" b2="2.8880487292585587E-5" bus1="B13" connectableBus1="B13" voltageLevelId1="VL13" bus2="B14" connectableBus2="B14" voltageLevelId2="VL14"/>
    <iidm:line id="L-13-15-1 " r="5.1228359999999995" x="16.549236" g1="0.0" b1="6.038647342995169E-5" g2="0.0" b2="6.038647342995169E-5" bus1="B13" connectableBus1="B13" voltageLevelId1="VL13" bus2="B15" connectableBus2="B15" voltageLevelId2="VL15"/>
    <iidm:line id="L-14-15-1 " r="3.256524" x="10.417067999999999" g1="0.0" b1="3.885738290275152E-5" g2="0.0" b2="3.885738290275152E-5" bus1="B14" connectableBus1="B14" voltageLevelId1="VL14" bus2="B15" connectableBus2="B15" voltageLevelId2="VL15"/>
    <iidm:line id="L-18-19-1 " r="87.79284" x="130.4514" g1="0.0" b1="0.0" g2="0.0" b2="0.0" bus1="B18" connectableBus1="B18" voltageLevelId1="VL18" bus2="B19" connectableBus2="B19" voltageLevelId2="VL19"/>
    <iidm:line id="L-19-20-1 " r="53.89451999999999" x="82.65096" g1="0.0" b1="0.0" g2="0.0" b2="0.0" bus1="B19" connectableBus1="B19" voltageLevelId1="VL19" bus2="B20" connectableBus2="B20" voltageLevelId2="VL20"/>
    <iidm:line id="L-21-22-1 " r="14.016384" x="22.281480000000002" g1="0.0" b1="0.0" g2="0.0" b2="0.0" bus1="B21" connectableBus1="B21" voltageLevelId1="VL21" bus2="B22" connectableBus2="B22" voltageLevelId2="VL22"/>
    <iidm:line id="L-22-23-1 " r="1.8853560000000003" x="2.894688" g1="0.0" b1="0.0" g2="0.0" b2="0.0" bus1="B22" connectableBus1="B22" voltageLevelId1="VL22" bus2="B23" connectableBus2="B23" voltageLevelId2="VL23"/>
    <iidm:line id="L-22-38-1 " r="3.6564479999999997" x="5.61798" g1="0.0" b1="0.0" g2="0.0" b2="0.0" bus1="B22" connectableBus1="B22" voltageLevelId1="VL22" bus2="B38" connectableBus2="B38" voltageLevelId2="VL38"/>
    <iidm:line id="L-23-24-1 " r="31.61304" x="48.75264" g1="0.0" b1="2.205419029615627E-5" g2="0.0" b2="2.205419029615627E-5" bus1="B23" connectableBus1="B23" voltageLevelId1="VL23" bus2="B24" connectableBus2="B24" voltageLevelId2="VL24"/>
    <iidm:line id="L-24-25-1 " r="0.0" x="234.24120000000002" g1="0.0" b1="0.0" g2="0.0" b2="0.0" bus1="B24" connectableBus1="B24" voltageLevelId1="VL24" bus2="B25" connectableBus2="B25" voltageLevelId2="VL25"/>
<<<<<<< HEAD
    <iidm:line id="L-24-25-1 #0" r="0.0" x="225.10008" g1="0.0" b1="0.0" g2="0.0" b2="0.0" bus1="B24" connectableBus1="B24" voltageLevelId1="VL24" bus2="B25" connectableBus2="B25" voltageLevelId2="VL25"/>
=======
    <iidm:line id="L-24-25-2 " r="0.0" x="225.10008" g1="0.0" b1="0.0" g2="0.0" b2="0.0" bus1="B24" connectableBus1="B24" voltageLevelId1="VL24" bus2="B25" connectableBus2="B25" voltageLevelId2="VL25"/>
>>>>>>> 7aed3024
    <iidm:line id="L-25-30-1 " r="25.709400000000006" x="38.468880000000006" g1="0.0" b1="0.0" g2="0.0" b2="0.0" bus1="B25" connectableBus1="B25" voltageLevelId1="VL25" bus2="B30" connectableBus2="B30" voltageLevelId2="VL30"/>
    <iidm:line id="L-26-27-1 " r="31.4226" x="48.37176" g1="0.0" b1="0.0" g2="0.0" b2="0.0" bus1="B26" connectableBus1="B26" voltageLevelId1="VL26" bus2="B27" connectableBus2="B27" voltageLevelId2="VL27"/>
    <iidm:line id="L-27-28-1 " r="11.769192" x="18.167976" g1="0.0" b1="0.0" g2="0.0" b2="0.0" bus1="B27" connectableBus1="B27" voltageLevelId1="VL27" bus2="B28" connectableBus2="B28" voltageLevelId2="VL28"/>
    <iidm:line id="L-28-29-1 " r="7.960392" x="11.178828000000001" g1="0.0" b1="0.0" g2="0.0" b2="0.0" bus1="B28" connectableBus1="B28" voltageLevelId1="VL28" bus2="B29" connectableBus2="B29" voltageLevelId2="VL29"/>
    <iidm:line id="L-29-52-1 " r="27.461448" x="35.61228" g1="0.0" b1="0.0" g2="0.0" b2="0.0" bus1="B29" connectableBus1="B29" voltageLevelId1="VL29" bus2="B52" connectableBus2="B52" voltageLevelId2="VL52"/>
    <iidm:line id="L-30-31-1 " r="62.08344" x="94.64868" g1="0.0" b1="0.0" g2="0.0" b2="0.0" bus1="B30" connectableBus1="B30" voltageLevelId1="VL30" bus2="B31" connectableBus2="B31" voltageLevelId2="VL31"/>
    <iidm:line id="L-31-32-1 " r="96.55308" x="143.7822" g1="0.0" b1="0.0" g2="0.0" b2="0.0" bus1="B31" connectableBus1="B31" voltageLevelId1="VL31" bus2="B32" connectableBus2="B32" voltageLevelId2="VL32"/>
    <iidm:line id="L-32-33-1 " r="7.465248" x="6.85584" g1="0.0" b1="0.0" g2="0.0" b2="0.0" bus1="B32" connectableBus1="B32" voltageLevelId1="VL32" bus2="B33" connectableBus2="B33" voltageLevelId2="VL33"/>
    <iidm:line id="L-34-35-1 " r="9.90288" x="14.85432" g1="0.0" b1="8.401596303297626E-6" g2="0.0" b2="8.401596303297626E-6" bus1="B34" connectableBus1="B34" voltageLevelId1="VL34" bus2="B35" connectableBus2="B35" voltageLevelId2="VL35"/>
    <iidm:line id="L-35-36-1 " r="8.18892" x="10.226628" g1="0.0" b1="4.200798151648813E-6" g2="0.0" b2="4.200798151648813E-6" bus1="B35" connectableBus1="B35" voltageLevelId1="VL35" bus2="B36" connectableBus2="B36" voltageLevelId2="VL36"/>
    <iidm:line id="L-36-37-1 " r="5.52276" x="6.970104" g1="0.0" b1="0.0" g2="0.0" b2="0.0" bus1="B36" connectableBus1="B36" voltageLevelId1="VL36" bus2="B37" connectableBus2="B37" voltageLevelId2="VL37"/>
    <iidm:line id="L-36-40-1 " r="5.7132" x="8.874504" g1="0.0" b1="0.0" g2="0.0" b2="0.0" bus1="B36" connectableBus1="B36" voltageLevelId1="VL36" bus2="B40" connectableBus2="B40" voltageLevelId2="VL40"/>
    <iidm:line id="L-37-38-1 " r="12.397644" x="19.215396000000002" g1="0.0" b1="5.250997689561017E-6" g2="0.0" b2="5.250997689561017E-6" bus1="B37" connectableBus1="B37" voltageLevelId1="VL37" bus2="B38" connectableBus2="B38" voltageLevelId2="VL38"/>
    <iidm:line id="L-37-39-1 " r="4.551516" x="7.217676000000001" g1="0.0" b1="0.0" g2="0.0" b2="0.0" bus1="B37" connectableBus1="B37" voltageLevelId1="VL37" bus2="B39" connectableBus2="B39" voltageLevelId2="VL39"/>
    <iidm:line id="L-38-44-1 " r="5.503716" x="11.140740000000001" g1="0.0" b1="5.250997689561017E-6" g2="0.0" b2="5.250997689561017E-6" bus1="B38" connectableBus1="B38" voltageLevelId1="VL38" bus2="B44" connectableBus2="B44" voltageLevelId2="VL44"/>
    <iidm:line id="L-38-48-1 " r="5.941728" x="9.179208" g1="0.0" b1="0.0" g2="0.0" b2="0.0" bus1="B38" connectableBus1="B38" voltageLevelId1="VL38" bus2="B48" connectableBus2="B48" voltageLevelId2="VL48"/>
    <iidm:line id="L-38-49-1 " r="21.9006" x="33.707879999999996" g1="0.0" b1="7.876496534341525E-6" g2="0.0" b2="7.876496534341525E-6" bus1="B38" connectableBus1="B38" voltageLevelId1="VL38" bus2="B49" connectableBus2="B49" voltageLevelId2="VL49"/>
    <iidm:line id="L-41-42-1 " r="39.421079999999996" x="67.03488" g1="0.0" b1="0.0" g2="0.0" b2="0.0" bus1="B41" connectableBus1="B41" voltageLevelId1="VL41" bus2="B42" connectableBus2="B42" voltageLevelId2="VL42"/>
    <iidm:line id="L-41-43-1 " r="0.0" x="78.46127999999999" g1="0.0" b1="0.0" g2="0.0" b2="0.0" bus1="B41" connectableBus1="B41" voltageLevelId1="VL41" bus2="B43" connectableBus2="B43" voltageLevelId2="VL43"/>
    <iidm:line id="L-56-41-1 " r="105.31332" x="104.55156000000001" g1="0.0" b1="0.0" g2="0.0" b2="0.0" bus1="B56" connectableBus1="B56" voltageLevelId1="VL56" bus2="B41" connectableBus2="B41" voltageLevelId2="VL41"/>
    <iidm:line id="L-56-42-1 " r="40.4685" x="67.41575999999999" g1="0.0" b1="0.0" g2="0.0" b2="0.0" bus1="B56" connectableBus1="B56" voltageLevelId1="VL56" bus2="B42" connectableBus2="B42" voltageLevelId2="VL42"/>
    <iidm:line id="L-44-45-1 " r="11.883456" x="23.652648000000003" g1="0.0" b1="1.0501995379122034E-5" g2="0.0" b2="1.0501995379122034E-5" bus1="B44" connectableBus1="B44" voltageLevelId1="VL44" bus2="B45" connectableBus2="B45" voltageLevelId2="VL45"/>
    <iidm:line id="L-46-47-1 " r="4.38012" x="12.949919999999999" g1="0.0" b1="8.401596303297626E-6" g2="0.0" b2="8.401596303297626E-6" bus1="B46" connectableBus1="B46" voltageLevelId1="VL46" bus2="B47" connectableBus2="B47" voltageLevelId2="VL47"/>
    <iidm:line id="L-47-48-1 " r="3.466008" x="4.437252" g1="0.0" b1="0.0" g2="0.0" b2="0.0" bus1="B47" connectableBus1="B47" voltageLevelId1="VL47" bus2="B48" connectableBus2="B48" voltageLevelId2="VL48"/>
    <iidm:line id="L-48-49-1 " r="15.882696000000001" x="24.56676" g1="0.0" b1="1.260239445494644E-5" g2="0.0" b2="1.260239445494644E-5" bus1="B48" connectableBus1="B48" voltageLevelId1="VL48" bus2="B49" connectableBus2="B49" voltageLevelId2="VL49"/>
    <iidm:line id="L-49-50-1 " r="15.254244000000002" x="24.37632" g1="0.0" b1="0.0" g2="0.0" b2="0.0" bus1="B49" connectableBus1="B49" voltageLevelId1="VL49" bus2="B50" connectableBus2="B50" voltageLevelId2="VL50"/>
    <iidm:line id="L-50-51-1 " r="26.394984" x="41.896800000000006" g1="0.0" b1="0.0" g2="0.0" b2="0.0" bus1="B50" connectableBus1="B50" voltageLevelId1="VL50" bus2="B51" connectableBus2="B51" voltageLevelId2="VL51"/>
    <iidm:line id="L-52-53-1 " r="14.511528" x="18.739296" g1="0.0" b1="0.0" g2="0.0" b2="0.0" bus1="B52" connectableBus1="B52" voltageLevelId1="VL52" bus2="B53" connectableBus2="B53" voltageLevelId2="VL53"/>
    <iidm:line id="L-53-54-1 " r="35.764632" x="44.18208" g1="0.0" b1="0.0" g2="0.0" b2="0.0" bus1="B53" connectableBus1="B53" voltageLevelId1="VL53" bus2="B54" connectableBus2="B54" voltageLevelId2="VL54"/>
    <iidm:line id="L-54-55-1 " r="32.984207999999995" x="43.134660000000004" g1="0.0" b1="0.0" g2="0.0" b2="0.0" bus1="B54" connectableBus1="B54" voltageLevelId1="VL54" bus2="B55" connectableBus2="B55" voltageLevelId2="VL55"/>
    <iidm:line id="L-57-56-1 " r="33.136559999999996" x="49.5144" g1="0.0" b1="0.0" g2="0.0" b2="0.0" bus1="B57" connectableBus1="B57" voltageLevelId1="VL57" bus2="B56" connectableBus2="B56" voltageLevelId2="VL56"/>
    <iidm:extension id="VL1">
        <slt:slackTerminal id="B1-L1 "/>
    </iidm:extension>
</iidm:network><|MERGE_RESOLUTION|>--- conflicted
+++ resolved
@@ -1,9 +1,5 @@
 <?xml version="1.0" encoding="UTF-8"?>
-<<<<<<< HEAD
-<iidm:network xmlns:iidm="http://www.powsybl.org/schema/iidm/1_5" xmlns:slt="http://www.powsybl.org/schema/iidm/ext/slack_terminal/1_0" id="IEEE_57_bus" caseDate="2016-01-01T10:00:00.000+02:00" forecastDistance="0" sourceFormat="PSS/E">
-=======
 <iidm:network xmlns:iidm="http://www.powsybl.org/schema/iidm/1_5" xmlns:slt="http://www.powsybl.org/schema/iidm/ext/slack_terminal/1_2" id="IEEE_57_bus" caseDate="2016-01-01T10:00:00.000+02:00" forecastDistance="0" sourceFormat="PSS/E">
->>>>>>> 7aed3024
     <iidm:substation id="S15">
         <iidm:voltageLevel id="VL1" nominalV="138.0" topologyKind="BUS_BREAKER">
             <iidm:busBreakerTopology>
@@ -60,11 +56,7 @@
                 <iidm:step r="0.0" x="0.0" g="4.54957950159125" b="4.54957950159125" rho="1.0224948875255624"/>
             </iidm:ratioTapChanger>
         </iidm:twoWindingsTransformer>
-<<<<<<< HEAD
-        <iidm:twoWindingsTransformer id="T-4-18-1 #0" r="0.0" x="105.69420000000001" g="0.0" b="0.0" ratedU1="138.0" ratedU2="138.0" bus1="B4" connectableBus1="B4" voltageLevelId1="VL4" bus2="B18" connectableBus2="B18" voltageLevelId2="VL18">
-=======
         <iidm:twoWindingsTransformer id="T-4-18-2 " r="0.0" x="105.69420000000001" g="0.0" b="0.0" ratedU1="138.0" ratedU2="138.0" bus1="B4" connectableBus1="B4" voltageLevelId1="VL4" bus2="B18" connectableBus2="B18" voltageLevelId2="VL18">
->>>>>>> 7aed3024
             <iidm:ratioTapChanger lowTapPosition="0" tapPosition="0" loadTapChangingCapabilities="false">
                 <iidm:step r="0.0" x="0.0" g="6.28122010840686" b="6.28122010840686" rho="1.0309278350515465"/>
             </iidm:ratioTapChanger>
@@ -566,11 +558,7 @@
     <iidm:line id="L-22-38-1 " r="3.6564479999999997" x="5.61798" g1="0.0" b1="0.0" g2="0.0" b2="0.0" bus1="B22" connectableBus1="B22" voltageLevelId1="VL22" bus2="B38" connectableBus2="B38" voltageLevelId2="VL38"/>
     <iidm:line id="L-23-24-1 " r="31.61304" x="48.75264" g1="0.0" b1="2.205419029615627E-5" g2="0.0" b2="2.205419029615627E-5" bus1="B23" connectableBus1="B23" voltageLevelId1="VL23" bus2="B24" connectableBus2="B24" voltageLevelId2="VL24"/>
     <iidm:line id="L-24-25-1 " r="0.0" x="234.24120000000002" g1="0.0" b1="0.0" g2="0.0" b2="0.0" bus1="B24" connectableBus1="B24" voltageLevelId1="VL24" bus2="B25" connectableBus2="B25" voltageLevelId2="VL25"/>
-<<<<<<< HEAD
-    <iidm:line id="L-24-25-1 #0" r="0.0" x="225.10008" g1="0.0" b1="0.0" g2="0.0" b2="0.0" bus1="B24" connectableBus1="B24" voltageLevelId1="VL24" bus2="B25" connectableBus2="B25" voltageLevelId2="VL25"/>
-=======
     <iidm:line id="L-24-25-2 " r="0.0" x="225.10008" g1="0.0" b1="0.0" g2="0.0" b2="0.0" bus1="B24" connectableBus1="B24" voltageLevelId1="VL24" bus2="B25" connectableBus2="B25" voltageLevelId2="VL25"/>
->>>>>>> 7aed3024
     <iidm:line id="L-25-30-1 " r="25.709400000000006" x="38.468880000000006" g1="0.0" b1="0.0" g2="0.0" b2="0.0" bus1="B25" connectableBus1="B25" voltageLevelId1="VL25" bus2="B30" connectableBus2="B30" voltageLevelId2="VL30"/>
     <iidm:line id="L-26-27-1 " r="31.4226" x="48.37176" g1="0.0" b1="0.0" g2="0.0" b2="0.0" bus1="B26" connectableBus1="B26" voltageLevelId1="VL26" bus2="B27" connectableBus2="B27" voltageLevelId2="VL27"/>
     <iidm:line id="L-27-28-1 " r="11.769192" x="18.167976" g1="0.0" b1="0.0" g2="0.0" b2="0.0" bus1="B27" connectableBus1="B27" voltageLevelId1="VL27" bus2="B28" connectableBus2="B28" voltageLevelId2="VL28"/>
