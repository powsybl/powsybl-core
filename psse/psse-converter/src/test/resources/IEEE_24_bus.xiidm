<?xml version="1.0" encoding="UTF-8"?>
<iidm:network xmlns:iidm="http://www.powsybl.org/schema/iidm/1_13" xmlns:slt="http://www.powsybl.org/schema/iidm/ext/slack_terminal/1_5" id="IEEE_24_bus" caseDate="2016-01-01T10:00:00.000+02:00" forecastDistance="0" sourceFormat="PSS/E" minimumValidationLevel="STEADY_STATE_HYPOTHESIS">
    <iidm:substation id="S1">
        <iidm:voltageLevel id="VL1" nominalV="138.0" topologyKind="BUS_BREAKER">
            <iidm:busBreakerTopology>
                <iidm:bus id="B1" name="1           " v="138.0" angle="0.0"/>
            </iidm:busBreakerTopology>
            <iidm:generator id="B1-G1 " energySource="OTHER" minP="0.0" maxP="1000.0" voltageRegulatorOn="true" targetP="35.849" targetV="138.0" targetQ="180.357" bus="B1" connectableBus="B1">
                <iidm:minMaxReactiveLimits minQ="-9900.0" maxQ="9900.0"/>
            </iidm:generator>
            <iidm:shunt id="B1-SwSH1" sectionCount="2" voltageRegulatorOn="false" bus="B1" connectableBus="B1">
                <iidm:shuntNonLinearModel>
                    <iidm:section b="0.0" g="0.0"/>
                    <iidm:section b="0.00630119722747322" g="0.0"/>
                </iidm:shuntNonLinearModel>
            </iidm:shunt>
        </iidm:voltageLevel>
    </iidm:substation>
    <iidm:substation id="S2">
        <iidm:voltageLevel id="VL2" nominalV="138.0" topologyKind="BUS_BREAKER">
            <iidm:busBreakerTopology>
                <iidm:bus id="B2" name="2           " v="137.70054" angle="0.0102"/>
            </iidm:busBreakerTopology>
            <iidm:generator id="B2-G1 " energySource="OTHER" minP="0.0" maxP="1000.0" voltageRegulatorOn="false" targetP="67.0" targetV="138.0" targetQ="0.0" bus="B2" connectableBus="B2">
                <iidm:minMaxReactiveLimits minQ="0.0" maxQ="0.0"/>
            </iidm:generator>
            <iidm:load id="B2-L1 " loadType="UNDEFINED" p0="97.0" q0="20.0" bus="B2" connectableBus="B2"/>
        </iidm:voltageLevel>
    </iidm:substation>
    <iidm:substation id="S3-24">
        <iidm:voltageLevel id="VL3" nominalV="138.0" topologyKind="BUS_BREAKER">
            <iidm:busBreakerTopology>
                <iidm:bus id="B3" name="3           " v="119.2251" angle="10.7472"/>
            </iidm:busBreakerTopology>
            <iidm:load id="B3-L1 " loadType="UNDEFINED" p0="90.0" q0="19.0" bus="B3" connectableBus="B3"/>
        </iidm:voltageLevel>
        <iidm:voltageLevel id="VL24" nominalV="230.0" topologyKind="BUS_BREAKER">
            <iidm:busBreakerTopology>
                <iidm:bus id="B24" name="24          " v="196.69830000000002" angle="24.7952"/>
            </iidm:busBreakerTopology>
        </iidm:voltageLevel>
        <iidm:twoWindingsTransformer id="T-24-3-1 " r="0.438012" x="15.977916" g="0.0" b="0.0" ratedU1="230.0" ratedU2="138.0" voltageLevelId1="VL24" bus1="B24" connectableBus1="B24" voltageLevelId2="VL3" bus2="B3" connectableBus2="B3" selectedOperationalLimitsGroupId1="DEFAULT" selectedOperationalLimitsGroupId2="DEFAULT">
            <iidm:operationalLimitsGroup1 id="DEFAULT">
                <iidm:currentLimits permanentLimit="1004.0874246776101"/>
            </iidm:operationalLimitsGroup1>
            <iidm:operationalLimitsGroup2 id="DEFAULT">
                <iidm:currentLimits permanentLimit="1673.47904112935"/>
            </iidm:operationalLimitsGroup2>
        </iidm:twoWindingsTransformer>
    </iidm:substation>
    <iidm:substation id="S4">
        <iidm:voltageLevel id="VL4" nominalV="138.0" topologyKind="BUS_BREAKER">
            <iidm:busBreakerTopology>
                <iidm:bus id="B4" name="4           " v="122.43498000000001" angle="-0.4167"/>
            </iidm:busBreakerTopology>
            <iidm:load id="B4-L1 " loadType="UNDEFINED" p0="74.0" q0="15.0" bus="B4" connectableBus="B4"/>
        </iidm:voltageLevel>
    </iidm:substation>
<<<<<<< HEAD
    <iidm:substation id="S5">
=======
    <iidm:substation id="S5-9-10-11-12">
>>>>>>> 84549bbc
        <iidm:voltageLevel id="VL5-9-10" nominalV="138.0" topologyKind="BUS_BREAKER">
            <iidm:busBreakerTopology>
                <iidm:bus id="B5" name="5           " v="127.91634" angle="-0.2237"/>
                <iidm:bus id="B9" name="9           " v="115.26864" angle="4.9829"/>
                <iidm:bus id="B10" name="10          " v="121.73808000000001" angle="3.7178"/>
            </iidm:busBreakerTopology>
            <iidm:load id="B5-L1 " loadType="UNDEFINED" p0="71.0" q0="14.0" bus="B5" connectableBus="B5"/>
            <iidm:load id="B9-L1 " loadType="UNDEFINED" p0="175.0" q0="36.0" bus="B9" connectableBus="B9"/>
            <iidm:load id="B10-L1 " loadType="UNDEFINED" p0="100.0" q0="23.0" bus="B10" connectableBus="B10"/>
        </iidm:voltageLevel>
        <iidm:voltageLevel id="VL11-12" nominalV="230.0" topologyKind="BUS_BREAKER">
            <iidm:busBreakerTopology>
                <iidm:bus id="B11" name="11          " v="192.3835" angle="12.6275"/>
                <iidm:bus id="B12" name="12          " v="193.23680000000002" angle="11.7711"/>
            </iidm:busBreakerTopology>
        </iidm:voltageLevel>
        <iidm:twoWindingsTransformer id="T-5-10-1 " r="4.4448696" x="16.8291828" g="0.0" b="1.333753413148498E-4" ratedU1="138.0" ratedU2="138.0" voltageLevelId1="VL5-9-10" bus1="B5" connectableBus1="B5" voltageLevelId2="VL5-9-10" bus2="B10" connectableBus2="B10" selectedOperationalLimitsGroupId1="DEFAULT" selectedOperationalLimitsGroupId2="DEFAULT">
            <iidm:operationalLimitsGroup1 id="DEFAULT">
                <iidm:currentLimits permanentLimit="732.1470804940907"/>
            </iidm:operationalLimitsGroup1>
            <iidm:operationalLimitsGroup2 id="DEFAULT">
                <iidm:currentLimits permanentLimit="732.1470804940907"/>
            </iidm:operationalLimitsGroup2>
        </iidm:twoWindingsTransformer>
        <iidm:twoWindingsTransformer id="T-11-9-1 " r="0.438012" x="15.977916" g="0.0" b="0.0" ratedU1="230.0" ratedU2="138.0" voltageLevelId1="VL11-12" bus1="B11" connectableBus1="B11" voltageLevelId2="VL5-9-10" bus2="B9" connectableBus2="B9" selectedOperationalLimitsGroupId1="DEFAULT" selectedOperationalLimitsGroupId2="DEFAULT">
            <iidm:operationalLimitsGroup1 id="DEFAULT">
                <iidm:currentLimits permanentLimit="1004.0874246776101"/>
            </iidm:operationalLimitsGroup1>
            <iidm:operationalLimitsGroup2 id="DEFAULT">
                <iidm:currentLimits permanentLimit="1673.47904112935"/>
            </iidm:operationalLimitsGroup2>
        </iidm:twoWindingsTransformer>
        <iidm:twoWindingsTransformer id="T-9-12-1 " r="1.2167" x="44.3831" g="0.0" b="0.0" ratedU1="138.0" ratedU2="230.0" voltageLevelId1="VL5-9-10" bus1="B9" connectableBus1="B9" voltageLevelId2="VL11-12" bus2="B12" connectableBus2="B12" selectedOperationalLimitsGroupId1="DEFAULT" selectedOperationalLimitsGroupId2="DEFAULT">
            <iidm:operationalLimitsGroup1 id="DEFAULT">
                <iidm:currentLimits permanentLimit="1673.47904112935"/>
            </iidm:operationalLimitsGroup1>
            <iidm:operationalLimitsGroup2 id="DEFAULT">
                <iidm:currentLimits permanentLimit="1004.0874246776101"/>
            </iidm:operationalLimitsGroup2>
        </iidm:twoWindingsTransformer>
        <iidm:twoWindingsTransformer id="T-11-10-1 " r="0.438012" x="15.977916" g="0.0" b="0.0" ratedU1="230.0" ratedU2="138.0" voltageLevelId1="VL11-12" bus1="B11" connectableBus1="B11" voltageLevelId2="VL5-9-10" bus2="B10" connectableBus2="B10" selectedOperationalLimitsGroupId1="DEFAULT" selectedOperationalLimitsGroupId2="DEFAULT">
            <iidm:operationalLimitsGroup1 id="DEFAULT">
                <iidm:currentLimits permanentLimit="1004.0874246776101"/>
            </iidm:operationalLimitsGroup1>
            <iidm:operationalLimitsGroup2 id="DEFAULT">
                <iidm:currentLimits permanentLimit="1673.47904112935"/>
            </iidm:operationalLimitsGroup2>
        </iidm:twoWindingsTransformer>
        <iidm:twoWindingsTransformer id="T-12-10-1 " r="0.438012" x="15.977916" g="0.0" b="0.0" ratedU1="230.0" ratedU2="138.0" voltageLevelId1="VL11-12" bus1="B12" connectableBus1="B12" voltageLevelId2="VL5-9-10" bus2="B10" connectableBus2="B10" selectedOperationalLimitsGroupId1="DEFAULT" selectedOperationalLimitsGroupId2="DEFAULT">
            <iidm:operationalLimitsGroup1 id="DEFAULT">
                <iidm:currentLimits permanentLimit="1004.0874246776101"/>
            </iidm:operationalLimitsGroup1>
            <iidm:operationalLimitsGroup2 id="DEFAULT">
                <iidm:currentLimits permanentLimit="1673.47904112935"/>
            </iidm:operationalLimitsGroup2>
        </iidm:twoWindingsTransformer>
    </iidm:substation>
    <iidm:substation id="S6">
        <iidm:voltageLevel id="VL6" nominalV="138.0" topologyKind="BUS_BREAKER">
            <iidm:busBreakerTopology>
                <iidm:bus id="B6" name="6           " v="125.35506" angle="0.3902"/>
            </iidm:busBreakerTopology>
            <iidm:load id="B6-L1 " loadType="UNDEFINED" p0="68.0" q0="14.0" bus="B6" connectableBus="B6"/>
            <iidm:shunt id="B6-SwSH1" sectionCount="2" voltageRegulatorOn="false" bus="B6" connectableBus="B6">
                <iidm:shuntNonLinearModel>
                    <iidm:section b="0.0" g="0.0"/>
                    <iidm:section b="0.005250997689561016" g="0.0"/>
                </iidm:shuntNonLinearModel>
            </iidm:shunt>
        </iidm:voltageLevel>
    </iidm:substation>
    <iidm:substation id="S7">
        <iidm:voltageLevel id="VL7" nominalV="138.0" topologyKind="BUS_BREAKER">
            <iidm:busBreakerTopology>
                <iidm:bus id="B7" name="7           " v="109.94184000000001" angle="-0.5811"/>
            </iidm:busBreakerTopology>
            <iidm:generator id="B7-G1 " energySource="OTHER" minP="0.0" maxP="1000.0" voltageRegulatorOn="false" targetP="64.0" targetV="138.0" targetQ="0.0" bus="B7" connectableBus="B7">
                <iidm:minMaxReactiveLimits minQ="0.0" maxQ="0.0"/>
            </iidm:generator>
            <iidm:load id="B7-L1 " loadType="UNDEFINED" p0="62.0" q0="13.0" bus="B7" connectableBus="B7"/>
        </iidm:voltageLevel>
    </iidm:substation>
    <iidm:substation id="S8">
        <iidm:voltageLevel id="VL8" nominalV="230.0" topologyKind="BUS_BREAKER">
            <iidm:busBreakerTopology>
                <iidm:bus id="B8" name="8           " v="185.3363" angle="-0.8692"/>
            </iidm:busBreakerTopology>
            <iidm:load id="B8-L1 " loadType="UNDEFINED" p0="85.0" q0="18.0" bus="B8" connectableBus="B8"/>
        </iidm:voltageLevel>
    </iidm:substation>
    <iidm:substation id="S13">
        <iidm:voltageLevel id="VL13" nominalV="230.0" topologyKind="BUS_BREAKER">
            <iidm:busBreakerTopology>
                <iidm:bus id="B13" name="13          " v="192.5813" angle="15.4352"/>
            </iidm:busBreakerTopology>
            <iidm:generator id="B13-G1 " energySource="OTHER" minP="0.0" maxP="1000.0" voltageRegulatorOn="false" targetP="200.0" targetV="230.0" targetQ="0.0" bus="B13" connectableBus="B13">
                <iidm:minMaxReactiveLimits minQ="0.0" maxQ="0.0"/>
            </iidm:generator>
            <iidm:load id="B13-L1 " loadType="UNDEFINED" p0="130.0" q0="27.0" bus="B13" connectableBus="B13"/>
        </iidm:voltageLevel>
    </iidm:substation>
    <iidm:substation id="S14">
        <iidm:voltageLevel id="VL14" nominalV="230.0" topologyKind="BUS_BREAKER">
            <iidm:busBreakerTopology>
                <iidm:bus id="B14" name="14          " v="192.4525" angle="18.741"/>
            </iidm:busBreakerTopology>
            <iidm:generator id="B14-G1 " energySource="OTHER" minP="0.0" maxP="1000.0" voltageRegulatorOn="false" targetP="0.0" targetV="230.0" targetQ="0.0" bus="B14" connectableBus="B14">
                <iidm:minMaxReactiveLimits minQ="0.0" maxQ="0.0"/>
            </iidm:generator>
            <iidm:load id="B14-L1 " loadType="UNDEFINED" p0="92.0" q0="20.0" bus="B14" connectableBus="B14"/>
        </iidm:voltageLevel>
    </iidm:substation>
    <iidm:substation id="S15">
        <iidm:voltageLevel id="VL15" nominalV="230.0" topologyKind="BUS_BREAKER">
            <iidm:busBreakerTopology>
                <iidm:bus id="B15" name="15          " v="203.6466" angle="33.1896"/>
            </iidm:busBreakerTopology>
            <iidm:generator id="B15-G1 " energySource="OTHER" minP="0.0" maxP="1000.0" voltageRegulatorOn="false" targetP="274.0" targetV="230.0" targetQ="0.0" bus="B15" connectableBus="B15">
                <iidm:minMaxReactiveLimits minQ="0.0" maxQ="0.0"/>
            </iidm:generator>
            <iidm:load id="B15-L1 " loadType="UNDEFINED" p0="158.0" q0="32.0" bus="B15" connectableBus="B15"/>
        </iidm:voltageLevel>
    </iidm:substation>
    <iidm:substation id="S16">
        <iidm:voltageLevel id="VL16" nominalV="230.0" topologyKind="BUS_BREAKER">
            <iidm:busBreakerTopology>
                <iidm:bus id="B16" name="16          " v="198.3566" angle="27.0625"/>
            </iidm:busBreakerTopology>
            <iidm:generator id="B16-G1 " energySource="OTHER" minP="0.0" maxP="1000.0" voltageRegulatorOn="false" targetP="245.0" targetV="230.0" targetQ="0.0" bus="B16" connectableBus="B16">
                <iidm:minMaxReactiveLimits minQ="0.0" maxQ="0.0"/>
            </iidm:generator>
            <iidm:load id="B16-L1 " loadType="UNDEFINED" p0="100.0" q0="20.0" bus="B16" connectableBus="B16"/>
        </iidm:voltageLevel>
    </iidm:substation>
    <iidm:substation id="S17">
        <iidm:voltageLevel id="VL17" nominalV="230.0" topologyKind="BUS_BREAKER">
            <iidm:busBreakerTopology>
                <iidm:bus id="B17" name="17          " v="206.0685" angle="32.0375"/>
            </iidm:busBreakerTopology>
        </iidm:voltageLevel>
    </iidm:substation>
    <iidm:substation id="S18">
        <iidm:voltageLevel id="VL18" nominalV="230.0" topologyKind="BUS_BREAKER">
            <iidm:busBreakerTopology>
                <iidm:bus id="B18" name="18          " v="207.2875" angle="33.8753"/>
            </iidm:busBreakerTopology>
            <iidm:generator id="B18-G1 " energySource="OTHER" minP="0.0" maxP="1000.0" voltageRegulatorOn="false" targetP="144.0" targetV="230.0" targetQ="0.0" bus="B18" connectableBus="B18">
                <iidm:minMaxReactiveLimits minQ="0.0" maxQ="0.0"/>
            </iidm:generator>
            <iidm:load id="B18-L1 " loadType="UNDEFINED" p0="162.0" q0="34.0" bus="B18" connectableBus="B18"/>
        </iidm:voltageLevel>
    </iidm:substation>
    <iidm:substation id="S19">
        <iidm:voltageLevel id="VL19" nominalV="230.0" topologyKind="BUS_BREAKER">
            <iidm:busBreakerTopology>
                <iidm:bus id="B19" name="19          " v="195.9945" angle="23.7833"/>
            </iidm:busBreakerTopology>
            <iidm:load id="B19-L1 " loadType="UNDEFINED" p0="90.0" q0="18.0" bus="B19" connectableBus="B19"/>
        </iidm:voltageLevel>
    </iidm:substation>
    <iidm:substation id="S20">
        <iidm:voltageLevel id="VL20" nominalV="230.0" topologyKind="BUS_BREAKER">
            <iidm:busBreakerTopology>
                <iidm:bus id="B20" name="20          " v="195.4287" angle="22.3112"/>
            </iidm:busBreakerTopology>
            <iidm:load id="B20-L1 " loadType="UNDEFINED" p0="65.0" q0="13.0" bus="B20" connectableBus="B20"/>
        </iidm:voltageLevel>
    </iidm:substation>
    <iidm:substation id="S21">
        <iidm:voltageLevel id="VL21" nominalV="230.0" topologyKind="BUS_BREAKER">
            <iidm:busBreakerTopology>
                <iidm:bus id="B21" name="21          " v="209.6289" angle="35.6336"/>
            </iidm:busBreakerTopology>
            <iidm:generator id="B21-G1 " energySource="OTHER" minP="0.0" maxP="1000.0" voltageRegulatorOn="false" targetP="294.0" targetV="230.0" targetQ="0.0" bus="B21" connectableBus="B21">
                <iidm:minMaxReactiveLimits minQ="0.0" maxQ="0.0"/>
            </iidm:generator>
        </iidm:voltageLevel>
    </iidm:substation>
    <iidm:substation id="S22">
        <iidm:voltageLevel id="VL22" nominalV="230.0" topologyKind="BUS_BREAKER">
            <iidm:busBreakerTopology>
                <iidm:bus id="B22" name="22          " v="230.0" angle="37.4784"/>
            </iidm:busBreakerTopology>
            <iidm:generator id="B22-G1 " energySource="OTHER" minP="0.0" maxP="1000.0" voltageRegulatorOn="true" targetP="150.0" targetV="230.0" targetQ="198.998" bus="B22" connectableBus="B22">
                <iidm:minMaxReactiveLimits minQ="-9900.0" maxQ="9900.0"/>
            </iidm:generator>
        </iidm:voltageLevel>
    </iidm:substation>
    <iidm:substation id="S23">
        <iidm:voltageLevel id="VL23" nominalV="230.0" topologyKind="BUS_BREAKER">
            <iidm:busBreakerTopology>
                <iidm:bus id="B23" name="23          " v="195.5138" angle="22.0594"/>
            </iidm:busBreakerTopology>
            <iidm:generator id="B23-G1 " energySource="OTHER" minP="0.0" maxP="1000.0" voltageRegulatorOn="false" targetP="200.0" targetV="230.0" targetQ="0.0" bus="B23" connectableBus="B23">
                <iidm:minMaxReactiveLimits minQ="0.0" maxQ="0.0"/>
            </iidm:generator>
        </iidm:voltageLevel>
    </iidm:substation>
    <iidm:line id="L-1-2-1 " r="0.133308" x="0.2342412" g1="0.0" b1="1.7065742491073305E-6" g2="0.0" b2="1.7065742491073305E-6" voltageLevelId1="VL1" bus1="B1" connectableBus1="B1" voltageLevelId2="VL2" bus2="B2" connectableBus2="B2" selectedOperationalLimitsGroupId1="DEFAULT" selectedOperationalLimitsGroupId2="DEFAULT">
        <iidm:operationalLimitsGroup1 id="DEFAULT">
            <iidm:currentLimits permanentLimit="732.1470804940907"/>
        </iidm:operationalLimitsGroup1>
        <iidm:operationalLimitsGroup2 id="DEFAULT">
            <iidm:currentLimits permanentLimit="732.1470804940907"/>
        </iidm:operationalLimitsGroup2>
    </iidm:line>
    <iidm:line id="L-3-1-1 " r="10.319943600000002" x="40.209501599999996" g1="0.0" b1="1.6094307918504517E-4" g2="0.0" b2="1.6094307918504517E-4" voltageLevelId1="VL3" bus1="B3" connectableBus1="B3" voltageLevelId2="VL1" bus2="B1" connectableBus2="B1" selectedOperationalLimitsGroupId1="DEFAULT" selectedOperationalLimitsGroupId2="DEFAULT">
        <iidm:operationalLimitsGroup1 id="DEFAULT">
            <iidm:currentLimits permanentLimit="732.1470804940907"/>
        </iidm:operationalLimitsGroup1>
        <iidm:operationalLimitsGroup2 id="DEFAULT">
            <iidm:currentLimits permanentLimit="732.1470804940907"/>
        </iidm:operationalLimitsGroup2>
    </iidm:line>
    <iidm:line id="L-1-5-1 " r="4.271569199999999" x="16.168356000000003" g1="0.0" b1="6.40621718126444E-5" g2="0.0" b2="6.40621718126444E-5" voltageLevelId1="VL1" bus1="B1" connectableBus1="B1" voltageLevelId2="VL5-9-10" bus2="B5" connectableBus2="B5" selectedOperationalLimitsGroupId1="DEFAULT" selectedOperationalLimitsGroupId2="DEFAULT">
        <iidm:operationalLimitsGroup1 id="DEFAULT">
            <iidm:currentLimits permanentLimit="732.1470804940907"/>
        </iidm:operationalLimitsGroup1>
        <iidm:operationalLimitsGroup2 id="DEFAULT">
            <iidm:currentLimits permanentLimit="732.1470804940907"/>
        </iidm:operationalLimitsGroup2>
    </iidm:line>
    <iidm:line id="L-2-4-1 " r="6.4006884" x="24.243012" g1="0.0" b1="9.609325771896661E-5" g2="0.0" b2="9.609325771896661E-5" voltageLevelId1="VL2" bus1="B2" connectableBus1="B2" voltageLevelId2="VL4" bus2="B4" connectableBus2="B4" selectedOperationalLimitsGroupId1="DEFAULT" selectedOperationalLimitsGroupId2="DEFAULT">
        <iidm:operationalLimitsGroup1 id="DEFAULT">
            <iidm:currentLimits permanentLimit="732.1470804940907"/>
        </iidm:operationalLimitsGroup1>
        <iidm:operationalLimitsGroup2 id="DEFAULT">
            <iidm:currentLimits permanentLimit="732.1470804940907"/>
        </iidm:operationalLimitsGroup2>
    </iidm:line>
    <iidm:line id="L-2-6-1 " r="9.6438816" x="36.566384400000004" g1="0.0" b1="1.4624028565427433E-4" g2="0.0" b2="1.4624028565427433E-4" voltageLevelId1="VL2" bus1="B2" connectableBus1="B2" voltageLevelId2="VL6" bus2="B6" connectableBus2="B6" selectedOperationalLimitsGroupId1="DEFAULT" selectedOperationalLimitsGroupId2="DEFAULT">
        <iidm:operationalLimitsGroup1 id="DEFAULT">
            <iidm:currentLimits permanentLimit="732.1470804940907"/>
        </iidm:operationalLimitsGroup1>
        <iidm:operationalLimitsGroup2 id="DEFAULT">
            <iidm:currentLimits permanentLimit="732.1470804940907"/>
        </iidm:operationalLimitsGroup2>
    </iidm:line>
    <iidm:line id="L-3-9-1 " r="5.995051200000001" x="22.7023524" g1="0.0" b1="9.005461037597142E-5" g2="0.0" b2="9.005461037597142E-5" voltageLevelId1="VL3" bus1="B3" connectableBus1="B3" voltageLevelId2="VL5-9-10" bus2="B9" connectableBus2="B9" selectedOperationalLimitsGroupId1="DEFAULT" selectedOperationalLimitsGroupId2="DEFAULT">
        <iidm:operationalLimitsGroup1 id="DEFAULT">
            <iidm:currentLimits permanentLimit="732.1470804940907"/>
        </iidm:operationalLimitsGroup1>
        <iidm:operationalLimitsGroup2 id="DEFAULT">
            <iidm:currentLimits permanentLimit="732.1470804940907"/>
        </iidm:operationalLimitsGroup2>
    </iidm:line>
    <iidm:line id="L-4-9-1 " r="5.1266448" x="20.5275276" g1="0.0" b1="7.325141776937619E-5" g2="0.0" b2="7.325141776937619E-5" voltageLevelId1="VL4" bus1="B4" connectableBus1="B4" voltageLevelId2="VL5-9-10" bus2="B9" connectableBus2="B9" selectedOperationalLimitsGroupId1="DEFAULT" selectedOperationalLimitsGroupId2="DEFAULT">
        <iidm:operationalLimitsGroup1 id="DEFAULT">
            <iidm:currentLimits permanentLimit="732.1470804940907"/>
        </iidm:operationalLimitsGroup1>
        <iidm:operationalLimitsGroup2 id="DEFAULT">
            <iidm:currentLimits permanentLimit="732.1470804940907"/>
        </iidm:operationalLimitsGroup2>
    </iidm:line>
    <iidm:line id="L-10-6-1 " r="4.3077528" x="6.3473652000000005" g1="0.0" b1="3.420762444864524E-4" g2="0.0" b2="3.420762444864524E-4" voltageLevelId1="VL5-9-10" bus1="B10" connectableBus1="B10" voltageLevelId2="VL6" bus2="B6" connectableBus2="B6" selectedOperationalLimitsGroupId1="DEFAULT" selectedOperationalLimitsGroupId2="DEFAULT">
        <iidm:operationalLimitsGroup1 id="DEFAULT">
            <iidm:currentLimits permanentLimit="732.1470804940907"/>
        </iidm:operationalLimitsGroup1>
        <iidm:operationalLimitsGroup2 id="DEFAULT">
            <iidm:currentLimits permanentLimit="732.1470804940907"/>
        </iidm:operationalLimitsGroup2>
    </iidm:line>
    <iidm:line id="L-7-8-1 " r="5.122836000000001" x="19.370922" g1="0.008506668949420213" b1="-0.03211917494509699" g2="-0.005104001369652128" b2="0.0193166215392069" voltageLevelId1="VL7" bus1="B7" connectableBus1="B7" voltageLevelId2="VL8" bus2="B8" connectableBus2="B8" selectedOperationalLimitsGroupId1="DEFAULT" selectedOperationalLimitsGroupId2="DEFAULT">
        <iidm:operationalLimitsGroup1 id="DEFAULT">
            <iidm:currentLimits permanentLimit="732.1470804940907"/>
        </iidm:operationalLimitsGroup1>
        <iidm:operationalLimitsGroup2 id="DEFAULT">
            <iidm:currentLimits permanentLimit="439.2882482964544"/>
        </iidm:operationalLimitsGroup2>
    </iidm:line>
    <iidm:line id="L-8-9-1 " r="13.438716000000001" x="52.313868" g1="-0.0018425986118471849" b1="0.007217997326318739" g2="0.0030709976864119752" b2="-0.011829197392215753" voltageLevelId1="VL8" bus1="B8" connectableBus1="B8" voltageLevelId2="VL5-9-10" bus2="B9" connectableBus2="B9" selectedOperationalLimitsGroupId1="DEFAULT" selectedOperationalLimitsGroupId2="DEFAULT">
        <iidm:operationalLimitsGroup1 id="DEFAULT">
            <iidm:currentLimits permanentLimit="439.2882482964544"/>
        </iidm:operationalLimitsGroup1>
        <iidm:operationalLimitsGroup2 id="DEFAULT">
            <iidm:currentLimits permanentLimit="732.1470804940907"/>
        </iidm:operationalLimitsGroup2>
    </iidm:line>
    <iidm:line id="L-8-10-1 " r="13.438716000000001" x="52.313868" g1="-0.0018425986118471849" b1="0.007217997326318739" g2="0.0030709976864119752" b2="-0.011829197392215753" voltageLevelId1="VL8" bus1="B8" connectableBus1="B8" voltageLevelId2="VL5-9-10" bus2="B10" connectableBus2="B10" selectedOperationalLimitsGroupId1="DEFAULT" selectedOperationalLimitsGroupId2="DEFAULT">
        <iidm:operationalLimitsGroup1 id="DEFAULT">
            <iidm:currentLimits permanentLimit="439.2882482964544"/>
        </iidm:operationalLimitsGroup1>
        <iidm:operationalLimitsGroup2 id="DEFAULT">
            <iidm:currentLimits permanentLimit="732.1470804940907"/>
        </iidm:operationalLimitsGroup2>
    </iidm:line>
    <iidm:line id="L-11-13-1 " r="3.0840699999999996" x="25.10634" g1="0.0" b1="9.064272211720226E-5" g2="0.0" b2="9.064272211720226E-5" voltageLevelId1="VL11-12" bus1="B11" connectableBus1="B11" voltageLevelId2="VL13" bus2="B13" connectableBus2="B13" selectedOperationalLimitsGroupId1="DEFAULT" selectedOperationalLimitsGroupId2="DEFAULT">
        <iidm:operationalLimitsGroup1 id="DEFAULT">
            <iidm:currentLimits permanentLimit="1255.1092808470125"/>
        </iidm:operationalLimitsGroup1>
        <iidm:operationalLimitsGroup2 id="DEFAULT">
            <iidm:currentLimits permanentLimit="1255.1092808470125"/>
        </iidm:operationalLimitsGroup2>
    </iidm:line>
    <iidm:line id="L-11-14-1 " r="2.7137700000000002" x="22.069879999999998" g1="0.0" b1="7.967863894139886E-5" g2="0.0" b2="7.967863894139886E-5" voltageLevelId1="VL11-12" bus1="B11" connectableBus1="B11" voltageLevelId2="VL14" bus2="B14" connectableBus2="B14" selectedOperationalLimitsGroupId1="DEFAULT" selectedOperationalLimitsGroupId2="DEFAULT">
        <iidm:operationalLimitsGroup1 id="DEFAULT">
            <iidm:currentLimits permanentLimit="1255.1092808470125"/>
        </iidm:operationalLimitsGroup1>
        <iidm:operationalLimitsGroup2 id="DEFAULT">
            <iidm:currentLimits permanentLimit="1255.1092808470125"/>
        </iidm:operationalLimitsGroup2>
    </iidm:line>
    <iidm:line id="L-12-13-1 " r="3.0840699999999996" x="25.1804" g1="0.0" b1="9.064272211720226E-5" g2="0.0" b2="9.064272211720226E-5" voltageLevelId1="VL11-12" bus1="B12" connectableBus1="B12" voltageLevelId2="VL13" bus2="B13" connectableBus2="B13" selectedOperationalLimitsGroupId1="DEFAULT" selectedOperationalLimitsGroupId2="DEFAULT">
        <iidm:operationalLimitsGroup1 id="DEFAULT">
            <iidm:currentLimits permanentLimit="1255.1092808470125"/>
        </iidm:operationalLimitsGroup1>
        <iidm:operationalLimitsGroup2 id="DEFAULT">
            <iidm:currentLimits permanentLimit="1255.1092808470125"/>
        </iidm:operationalLimitsGroup2>
    </iidm:line>
    <iidm:line id="L-12-23-1 " r="6.474959999999999" x="51.016760000000005" g1="0.0" b1="1.8752362948960304E-4" g2="0.0" b2="1.8752362948960304E-4" voltageLevelId1="VL11-12" bus1="B12" connectableBus1="B12" voltageLevelId2="VL23" bus2="B23" connectableBus2="B23" selectedOperationalLimitsGroupId1="DEFAULT" selectedOperationalLimitsGroupId2="DEFAULT">
        <iidm:operationalLimitsGroup1 id="DEFAULT">
            <iidm:currentLimits permanentLimit="1255.1092808470125"/>
        </iidm:operationalLimitsGroup1>
        <iidm:operationalLimitsGroup2 id="DEFAULT">
            <iidm:currentLimits permanentLimit="1255.1092808470125"/>
        </iidm:operationalLimitsGroup2>
    </iidm:line>
    <iidm:line id="L-23-13-1 " r="5.6074" x="45.72147" g1="0.0" b1="1.655954631379962E-4" g2="0.0" b2="1.655954631379962E-4" voltageLevelId1="VL23" bus1="B23" connectableBus1="B23" voltageLevelId2="VL13" bus2="B13" connectableBus2="B13" selectedOperationalLimitsGroupId1="DEFAULT" selectedOperationalLimitsGroupId2="DEFAULT">
        <iidm:operationalLimitsGroup1 id="DEFAULT">
            <iidm:currentLimits permanentLimit="1255.1092808470125"/>
        </iidm:operationalLimitsGroup1>
        <iidm:operationalLimitsGroup2 id="DEFAULT">
            <iidm:currentLimits permanentLimit="1255.1092808470125"/>
        </iidm:operationalLimitsGroup2>
    </iidm:line>
    <iidm:line id="L-14-16-1 " r="2.52333" x="20.54636" g1="0.0" b1="7.419659735349716E-5" g2="0.0" b2="7.419659735349716E-5" voltageLevelId1="VL14" bus1="B14" connectableBus1="B14" voltageLevelId2="VL16" bus2="B16" connectableBus2="B16" selectedOperationalLimitsGroupId1="DEFAULT" selectedOperationalLimitsGroupId2="DEFAULT">
        <iidm:operationalLimitsGroup1 id="DEFAULT">
            <iidm:currentLimits permanentLimit="1255.1092808470125"/>
        </iidm:operationalLimitsGroup1>
        <iidm:operationalLimitsGroup2 id="DEFAULT">
            <iidm:currentLimits permanentLimit="1255.1092808470125"/>
        </iidm:operationalLimitsGroup2>
    </iidm:line>
    <iidm:line id="L-16-15-1 " r="1.12148" x="91.35301000000001" g1="0.0" b1="3.298676748582231E-5" g2="0.0" b2="3.298676748582231E-5" voltageLevelId1="VL16" bus1="B16" connectableBus1="B16" voltageLevelId2="VL15" bus2="B15" connectableBus2="B15" selectedOperationalLimitsGroupId1="DEFAULT" selectedOperationalLimitsGroupId2="DEFAULT">
        <iidm:operationalLimitsGroup1 id="DEFAULT">
            <iidm:currentLimits permanentLimit="1255.1092808470125"/>
        </iidm:operationalLimitsGroup1>
        <iidm:operationalLimitsGroup2 id="DEFAULT">
            <iidm:currentLimits permanentLimit="1255.1092808470125"/>
        </iidm:operationalLimitsGroup2>
    </iidm:line>
    <iidm:line id="L-15-21-1 " r="3.2110299999999996" x="25.91571" g1="0.0" b1="9.508506616257088E-5" g2="0.0" b2="9.508506616257088E-5" voltageLevelId1="VL15" bus1="B15" connectableBus1="B15" voltageLevelId2="VL21" bus2="B21" connectableBus2="B21" selectedOperationalLimitsGroupId1="DEFAULT" selectedOperationalLimitsGroupId2="DEFAULT">
        <iidm:operationalLimitsGroup1 id="DEFAULT">
            <iidm:currentLimits permanentLimit="1255.1092808470125"/>
        </iidm:operationalLimitsGroup1>
        <iidm:operationalLimitsGroup2 id="DEFAULT">
            <iidm:currentLimits permanentLimit="1255.1092808470125"/>
        </iidm:operationalLimitsGroup2>
    </iidm:line>
    <iidm:line id="L-21-15-2 " r="3.2110299999999996" x="25.91571" g1="0.0" b1="9.508506616257088E-5" g2="0.0" b2="9.508506616257088E-5" voltageLevelId1="VL21" bus1="B21" connectableBus1="B21" voltageLevelId2="VL15" bus2="B15" connectableBus2="B15" selectedOperationalLimitsGroupId1="DEFAULT" selectedOperationalLimitsGroupId2="DEFAULT">
        <iidm:operationalLimitsGroup1 id="DEFAULT">
            <iidm:currentLimits permanentLimit="1255.1092808470125"/>
        </iidm:operationalLimitsGroup1>
        <iidm:operationalLimitsGroup2 id="DEFAULT">
            <iidm:currentLimits permanentLimit="1255.1092808470125"/>
        </iidm:operationalLimitsGroup2>
    </iidm:line>
    <iidm:line id="L-15-24-1 " r="3.3961800000000006" x="27.43923" g1="0.0" b1="1.0075614366729679E-4" g2="0.0" b2="1.0075614366729679E-4" voltageLevelId1="VL15" bus1="B15" connectableBus1="B15" voltageLevelId2="VL24" bus2="B24" connectableBus2="B24" selectedOperationalLimitsGroupId1="DEFAULT" selectedOperationalLimitsGroupId2="DEFAULT">
        <iidm:operationalLimitsGroup1 id="DEFAULT">
            <iidm:currentLimits permanentLimit="1255.1092808470125"/>
        </iidm:operationalLimitsGroup1>
        <iidm:operationalLimitsGroup2 id="DEFAULT">
            <iidm:currentLimits permanentLimit="1255.1092808470125"/>
        </iidm:operationalLimitsGroup2>
    </iidm:line>
    <iidm:line id="L-16-17-1 " r="1.68222" x="13.701099999999999" g1="0.0" b1="4.9432892249527406E-5" g2="0.0" b2="4.9432892249527406E-5" voltageLevelId1="VL16" bus1="B16" connectableBus1="B16" voltageLevelId2="VL17" bus2="B17" connectableBus2="B17" selectedOperationalLimitsGroupId1="DEFAULT" selectedOperationalLimitsGroupId2="DEFAULT">
        <iidm:operationalLimitsGroup1 id="DEFAULT">
            <iidm:currentLimits permanentLimit="1255.1092808470125"/>
        </iidm:operationalLimitsGroup1>
        <iidm:operationalLimitsGroup2 id="DEFAULT">
            <iidm:currentLimits permanentLimit="1255.1092808470125"/>
        </iidm:operationalLimitsGroup2>
    </iidm:line>
    <iidm:line id="L-16-19-1 " r="1.49707" x="12.17758" g1="0.0" b1="4.395085066162571E-5" g2="0.0" b2="4.395085066162571E-5" voltageLevelId1="VL16" bus1="B16" connectableBus1="B16" voltageLevelId2="VL19" bus2="B19" connectableBus2="B19" selectedOperationalLimitsGroupId1="DEFAULT" selectedOperationalLimitsGroupId2="DEFAULT">
        <iidm:operationalLimitsGroup1 id="DEFAULT">
            <iidm:currentLimits permanentLimit="1255.1092808470125"/>
        </iidm:operationalLimitsGroup1>
        <iidm:operationalLimitsGroup2 id="DEFAULT">
            <iidm:currentLimits permanentLimit="1255.1092808470125"/>
        </iidm:operationalLimitsGroup2>
    </iidm:line>
    <iidm:line id="L-17-18-1 " r="0.9363300000000001" x="7.61231" g1="0.0" b1="2.7504725897920606E-5" g2="0.0" b2="2.7504725897920606E-5" voltageLevelId1="VL17" bus1="B17" connectableBus1="B17" voltageLevelId2="VL18" bus2="B18" connectableBus2="B18" selectedOperationalLimitsGroupId1="DEFAULT" selectedOperationalLimitsGroupId2="DEFAULT">
        <iidm:operationalLimitsGroup1 id="DEFAULT">
            <iidm:currentLimits permanentLimit="1255.1092808470125"/>
        </iidm:operationalLimitsGroup1>
        <iidm:operationalLimitsGroup2 id="DEFAULT">
            <iidm:currentLimits permanentLimit="1255.1092808470125"/>
        </iidm:operationalLimitsGroup2>
    </iidm:line>
    <iidm:line id="L-17-22-1 " r="6.48025" x="55.68782999999999" g1="0.0" b1="2.0E-4" g2="0.0" b2="2.0E-4" voltageLevelId1="VL17" bus1="B17" connectableBus1="B17" voltageLevelId2="VL22" bus2="B22" connectableBus2="B22" selectedOperationalLimitsGroupId1="DEFAULT" selectedOperationalLimitsGroupId2="DEFAULT">
        <iidm:operationalLimitsGroup1 id="DEFAULT">
            <iidm:currentLimits permanentLimit="1255.1092808470125"/>
        </iidm:operationalLimitsGroup1>
        <iidm:operationalLimitsGroup2 id="DEFAULT">
            <iidm:currentLimits permanentLimit="1255.1092808470125"/>
        </iidm:operationalLimitsGroup2>
    </iidm:line>
    <iidm:line id="L-18-21-1 " r="1.7509899999999998" x="13.72755" g1="0.0" b1="5.0378071833648396E-5" g2="0.0" b2="5.0378071833648396E-5" voltageLevelId1="VL18" bus1="B18" connectableBus1="B18" voltageLevelId2="VL21" bus2="B21" connectableBus2="B21" selectedOperationalLimitsGroupId1="DEFAULT" selectedOperationalLimitsGroupId2="DEFAULT">
        <iidm:operationalLimitsGroup1 id="DEFAULT">
            <iidm:currentLimits permanentLimit="1255.1092808470125"/>
        </iidm:operationalLimitsGroup1>
        <iidm:operationalLimitsGroup2 id="DEFAULT">
            <iidm:currentLimits permanentLimit="1255.1092808470125"/>
        </iidm:operationalLimitsGroup2>
    </iidm:line>
    <iidm:line id="L-18-21-2 " r="1.7509899999999998" x="13.72755" g1="0.0" b1="5.0378071833648396E-5" g2="0.0" b2="5.0378071833648396E-5" voltageLevelId1="VL18" bus1="B18" connectableBus1="B18" voltageLevelId2="VL21" bus2="B21" connectableBus2="B21" selectedOperationalLimitsGroupId1="DEFAULT" selectedOperationalLimitsGroupId2="DEFAULT">
        <iidm:operationalLimitsGroup1 id="DEFAULT">
            <iidm:currentLimits permanentLimit="1255.1092808470125"/>
        </iidm:operationalLimitsGroup1>
        <iidm:operationalLimitsGroup2 id="DEFAULT">
            <iidm:currentLimits permanentLimit="1255.1092808470125"/>
        </iidm:operationalLimitsGroup2>
    </iidm:line>
    <iidm:line id="L-19-20-1 " r="2.6714499999999997" x="20.96956" g1="0.0" b1="7.693761814744802E-5" g2="0.0" b2="7.693761814744802E-5" voltageLevelId1="VL19" bus1="B19" connectableBus1="B19" voltageLevelId2="VL20" bus2="B20" connectableBus2="B20" selectedOperationalLimitsGroupId1="DEFAULT" selectedOperationalLimitsGroupId2="DEFAULT">
        <iidm:operationalLimitsGroup1 id="DEFAULT">
            <iidm:currentLimits permanentLimit="1255.1092808470125"/>
        </iidm:operationalLimitsGroup1>
        <iidm:operationalLimitsGroup2 id="DEFAULT">
            <iidm:currentLimits permanentLimit="1255.1092808470125"/>
        </iidm:operationalLimitsGroup2>
    </iidm:line>
    <iidm:line id="L-19-20-2 " r="2.6714499999999997" x="20.96956" g1="0.0" b1="7.693761814744802E-5" g2="0.0" b2="7.693761814744802E-5" voltageLevelId1="VL19" bus1="B19" connectableBus1="B19" voltageLevelId2="VL20" bus2="B20" connectableBus2="B20" selectedOperationalLimitsGroupId1="DEFAULT" selectedOperationalLimitsGroupId2="DEFAULT">
        <iidm:operationalLimitsGroup1 id="DEFAULT">
            <iidm:currentLimits permanentLimit="1255.1092808470125"/>
        </iidm:operationalLimitsGroup1>
        <iidm:operationalLimitsGroup2 id="DEFAULT">
            <iidm:currentLimits permanentLimit="1255.1092808470125"/>
        </iidm:operationalLimitsGroup2>
    </iidm:line>
    <iidm:line id="L-20-23-1 " r="1.46004" x="11.442269999999999" g1="0.0" b1="4.196597353497165E-5" g2="0.0" b2="4.196597353497165E-5" voltageLevelId1="VL20" bus1="B20" connectableBus1="B20" voltageLevelId2="VL23" bus2="B23" connectableBus2="B23" selectedOperationalLimitsGroupId1="DEFAULT" selectedOperationalLimitsGroupId2="DEFAULT">
        <iidm:operationalLimitsGroup1 id="DEFAULT">
            <iidm:currentLimits permanentLimit="1255.1092808470125"/>
        </iidm:operationalLimitsGroup1>
        <iidm:operationalLimitsGroup2 id="DEFAULT">
            <iidm:currentLimits permanentLimit="1255.1092808470125"/>
        </iidm:operationalLimitsGroup2>
    </iidm:line>
    <iidm:line id="L-20-23-2 " r="1.46004" x="11.442269999999999" g1="0.0" b1="4.196597353497165E-5" g2="0.0" b2="4.196597353497165E-5" voltageLevelId1="VL20" bus1="B20" connectableBus1="B20" voltageLevelId2="VL23" bus2="B23" connectableBus2="B23" selectedOperationalLimitsGroupId1="DEFAULT" selectedOperationalLimitsGroupId2="DEFAULT">
        <iidm:operationalLimitsGroup1 id="DEFAULT">
            <iidm:currentLimits permanentLimit="1255.1092808470125"/>
        </iidm:operationalLimitsGroup1>
        <iidm:operationalLimitsGroup2 id="DEFAULT">
            <iidm:currentLimits permanentLimit="1255.1092808470125"/>
        </iidm:operationalLimitsGroup2>
    </iidm:line>
    <iidm:line id="L-21-22-1 " r="4.38541" x="35.808009999999996" g1="0.0" b1="1.2920604914933836E-4" g2="0.0" b2="1.2920604914933836E-4" voltageLevelId1="VL21" bus1="B21" connectableBus1="B21" voltageLevelId2="VL22" bus2="B22" connectableBus2="B22" selectedOperationalLimitsGroupId1="DEFAULT" selectedOperationalLimitsGroupId2="DEFAULT">
        <iidm:operationalLimitsGroup1 id="DEFAULT">
            <iidm:currentLimits permanentLimit="1255.1092808470125"/>
        </iidm:operationalLimitsGroup1>
        <iidm:operationalLimitsGroup2 id="DEFAULT">
            <iidm:currentLimits permanentLimit="1255.1092808470125"/>
        </iidm:operationalLimitsGroup2>
    </iidm:line>
    <iidm:extension id="VL1">
        <slt:slackTerminal id="B1-G1"/>
    </iidm:extension>
</iidm:network><|MERGE_RESOLUTION|>--- conflicted
+++ resolved
@@ -56,11 +56,7 @@
             <iidm:load id="B4-L1 " loadType="UNDEFINED" p0="74.0" q0="15.0" bus="B4" connectableBus="B4"/>
         </iidm:voltageLevel>
     </iidm:substation>
-<<<<<<< HEAD
-    <iidm:substation id="S5">
-=======
     <iidm:substation id="S5-9-10-11-12">
->>>>>>> 84549bbc
         <iidm:voltageLevel id="VL5-9-10" nominalV="138.0" topologyKind="BUS_BREAKER">
             <iidm:busBreakerTopology>
                 <iidm:bus id="B5" name="5           " v="127.91634" angle="-0.2237"/>
