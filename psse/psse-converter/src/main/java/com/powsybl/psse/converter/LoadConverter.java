--- conflicted
+++ resolved
@@ -93,7 +93,6 @@
         adder.add();
     }
 
-<<<<<<< HEAD
     static void create(Network network, PssePowerFlowModel psseModel, ContextExport contextExport) {
         network.getLoads().forEach(load -> psseModel.addLoads(Collections.singletonList(createLoad(load, contextExport))));
         psseModel.replaceAllLoads(psseModel.getLoads().stream().sorted(Comparator.comparingInt(PsseLoad::getI).thenComparing(PsseLoad::getId)).toList());
@@ -111,8 +110,6 @@
         return psseLoad;
     }
 
-=======
->>>>>>> 3f7cfc83
     static void update(Network network, PssePowerFlowModel psseModel) {
         psseModel.getLoads().forEach(psseLoad -> {
             String loadId = getLoadId(psseLoad.getI(), psseLoad.getId());
