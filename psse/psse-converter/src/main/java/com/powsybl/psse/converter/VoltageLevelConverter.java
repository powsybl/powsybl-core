/**
 * Copyright (c) 2021, RTE (http://www.rte-france.com)
 * This Source Code Form is subject to the terms of the Mozilla Public
 * License, v. 2.0. If a copy of the MPL was not distributed with this
 * file, You can obtain one at http://mozilla.org/MPL/2.0/.
 * SPDX-License-Identifier: MPL-2.0
 */
package com.powsybl.psse.converter;

import java.util.*;
import java.util.stream.Collectors;

import com.powsybl.iidm.network.*;
import com.powsybl.iidm.network.util.ContainersMapping;
import com.powsybl.psse.converter.PsseImporter.PerUnitContext;
<<<<<<< HEAD
import com.powsybl.psse.converter.NodeBreakerValidation.NodeBreakerControl;
=======
>>>>>>> 84549bbc
import com.powsybl.psse.model.PsseException;
import com.powsybl.psse.model.pf.PsseBus;
import com.powsybl.psse.model.pf.PssePowerFlowModel;
import com.powsybl.psse.model.pf.PsseSubstation;
import com.powsybl.psse.model.pf.PsseSubstation.PsseSubstationNode;
import com.powsybl.psse.model.pf.PsseSubstation.PsseSubstationSwitchingDevice;
import com.powsybl.psse.model.pf.PsseSubstation.PsseSubstationEquipmentTerminal;
<<<<<<< HEAD
import org.jgrapht.Graph;
import org.jgrapht.alg.connectivity.ConnectivityInspector;
import org.jgrapht.alg.util.Pair;
import org.jgrapht.graph.Pseudograph;
=======
>>>>>>> 84549bbc

import static com.powsybl.psse.converter.AbstractConverter.PsseEquipmentType.PSSE_GENERATOR;

/**
 * @author Luma Zamarreño {@literal <zamarrenolm at aia.es>}
 * @author José Antonio Marqués {@literal <marquesja at aia.es>}
 */
class VoltageLevelConverter extends AbstractConverter {

    VoltageLevelConverter(PsseBus psseBus, ContainersMapping containerMapping, PerUnitContext perUnitContext, Network network, NodeBreakerValidation nodeBreakerValidation, NodeBreakerImport nodeBreakerImport) {
        super(containerMapping, network);
        this.psseBus = Objects.requireNonNull(psseBus);
        this.perUnitContext = Objects.requireNonNull(perUnitContext);
        this.nodeBreakerValidation = Objects.requireNonNull(nodeBreakerValidation);
        this.nodeBreakerImport = Objects.requireNonNull(nodeBreakerImport);
    }

    VoltageLevel create(Substation substation) {

        String voltageLevelId = getContainersMapping().getVoltageLevelId(psseBus.getI());
        VoltageLevel voltageLevel = getNetwork().getVoltageLevel(voltageLevelId);

        if (voltageLevel == null) {
            double nominalV = getNominalV(psseBus, perUnitContext.ignoreBaseVoltage());
<<<<<<< HEAD
            boolean isNodeBreakerValid = nodeBreakerValidation.isNodeBreakerSubstationDataCoherent(getContainersMapping().getBusesSet(voltageLevelId));
=======
            boolean isNodeBreakerValid = nodeBreakerValidation.isConsideredNodeBreaker(getContainersMapping().getBusesSet(voltageLevelId));
>>>>>>> 84549bbc

            TopologyKind topologyKind = isNodeBreakerValid ? TopologyKind.NODE_BREAKER : TopologyKind.BUS_BREAKER;
            voltageLevel = substation.newVoltageLevel()
                .setId(voltageLevelId)
                .setNominalV(nominalV)
                .setTopologyKind(topologyKind)
                .add();

            if (isNodeBreakerValid) {
                addNodeBreakerConnectivity(voltageLevelId, voltageLevel, nodeBreakerValidation, nodeBreakerImport);
            }
        }

        // Add slack control data
        if (voltageLevel.getTopologyKind().equals(TopologyKind.NODE_BREAKER) && psseBus.getIde() == 3) {
            nodeBreakerImport.addSlackControl(psseBus.getI(), voltageLevelId, findSlackNode(nodeBreakerValidation, psseBus.getI()));
        }
        return voltageLevel;
    }

    static double getNominalV(PsseBus psseBus, boolean isIgnoreBaseVoltage) {
        return isIgnoreBaseVoltage || psseBus.getBaskv() == 0 ? 1 : psseBus.getBaskv();
    }

    private void addNodeBreakerConnectivity(String voltageLevelId, VoltageLevel voltageLevel, NodeBreakerValidation nodeBreakerValidation, NodeBreakerImport nodeBreakerImport) {
        Set<Integer> buses = getContainersMapping().getBusesSet(voltageLevelId);
        nodeBreakerImport.addTopologicalBuses(buses);
<<<<<<< HEAD
        Optional<PsseSubstation> psseSubstation = nodeBreakerValidation.getSubstationIfOnlyOneExists(buses);
        if (psseSubstation.isPresent()) {
            int lastNode = psseSubstation.get().getNodes().stream().map(PsseSubstationNode::getNi).max(Comparator.naturalOrder()).orElseThrow();
            for (int bus : buses) {
                lastNode = addNodeBreakerConnectivity(voltageLevelId, voltageLevel, psseSubstation.get(), bus, lastNode, nodeBreakerValidation, nodeBreakerImport);
            }
        }
    }

    private static int addNodeBreakerConnectivity(String voltageLevelId, VoltageLevel voltageLevel, PsseSubstation psseSubstation, int bus, int lastNodeInternalConnections, NodeBreakerValidation nodeBreakerValidation, NodeBreakerImport nodeBreakerImport) {
        Set<Integer> nodesSet = psseSubstation.getNodes().stream().filter(psseNode -> psseNode.getStatus() == 1 && psseNode.getI() == bus).map(PsseSubstationNode::getNi).collect(Collectors.toSet());

        List<PsseSubstationSwitchingDevice> switchingDeviceList = psseSubstation.getSwitchingDevices().stream()
                .filter(sd -> nodesSet.contains(sd.getNi()) && nodesSet.contains(sd.getNj())).toList();
=======
        Optional<PsseSubstation> psseSubstation = nodeBreakerValidation.getTheOnlySubstation(buses);
        if (psseSubstation.isPresent()) {
            int lastNode = psseSubstation.get().getNodes().stream().map(PsseSubstationNode::getNi).max(Comparator.naturalOrder()).orElseThrow();
            for (int bus : buses) {
                lastNode = addNodeBreakerConnectivity(voltageLevelId, voltageLevel, psseSubstation.get(), bus, lastNode, nodeBreakerImport);
            }
        }
    }

    private static int addNodeBreakerConnectivity(String voltageLevelId, VoltageLevel voltageLevel, PsseSubstation psseSubstation, int bus, int lastNodeInternalConnections, NodeBreakerImport nodeBreakerImport) {
        Set<Integer> nodesSet = psseSubstation.getNodes().stream().filter(psseNode -> psseNode.getI() == bus).map(PsseSubstationNode::getNi).collect(Collectors.toSet());

        List<PsseSubstationSwitchingDevice> switchingDeviceList = psseSubstation.getSwitchingDevices().stream()
                .filter(sd -> nodesSet.contains(sd.getNi()) && nodesSet.contains(sd.getNj()))
                .sorted(Comparator.comparing(VoltageLevelConverter::switchingDeviceString))
                .toList();
>>>>>>> 84549bbc

        for (PsseSubstationSwitchingDevice switchingDevice : switchingDeviceList) {
            voltageLevel.getNodeBreakerView().newSwitch()
                    .setId(getSwitchId(voltageLevelId, switchingDevice))
                    .setName(switchingDevice.getName())
                    .setNode1(switchingDevice.getNi())
                    .setNode2(switchingDevice.getNj())
                    .setKind(findSwitchingKind(switchingDevice.getType()))
                    .setOpen(switchingDevice.getStatus() != 1)
                    .add();
        }

        // Define where equipment must be connected
        Set<Integer> nodesWithEquipment = new HashSet<>();

        List<PsseSubstationEquipmentTerminal> equipmentTerminalList = psseSubstation.getEquipmentTerminals().stream().filter(eqt -> nodesSet.contains(eqt.getNi())).toList();

        int lastNode = lastNodeInternalConnections;
        for (PsseSubstationEquipmentTerminal equipmentTerminal : equipmentTerminalList) {
            String equipmentId = getNodeBreakerEquipmentId(equipmentTerminal.getType(), equipmentTerminal.getI(), equipmentTerminal.getJ(), equipmentTerminal.getK(), equipmentTerminal.getId());
            String equipmentIdBus = getNodeBreakerEquipmentIdBus(equipmentId, bus);
            // IIDM only allows one piece of equipment by node
            if (nodesWithEquipment.contains(equipmentTerminal.getNi())) {
                lastNode++;
                voltageLevel.getNodeBreakerView().newInternalConnection().setNode1(equipmentTerminal.getNi()).setNode2(lastNode).add();
                nodeBreakerImport.addEquipment(equipmentIdBus, lastNode);
            } else {
                nodeBreakerImport.addEquipment(equipmentIdBus, equipmentTerminal.getNi());
                nodesWithEquipment.add(equipmentTerminal.getNi());
            }
        }

        // Nodes not isolated and without equipment are defined as busbar sections to improve the regulating terminal selection
        psseSubstation.getNodes().stream()
                .filter(psseNode -> nodesSet.contains(psseNode.getNi()) && !nodesWithEquipment.contains(psseNode.getNi()))
                .forEach(psseNode -> voltageLevel.getNodeBreakerView()
                        .newBusbarSection()
                        .setId(busbarSectionId(voltageLevel.getId(), psseNode.getNi()))
                        .setName(psseNode.getName())
                        .setNode(psseNode.getNi())
                        .add());

<<<<<<< HEAD
        // Define where controls must be connected. Psse nodes and iidm nodes are identical.
        List<NodeBreakerControl> controls = nodeBreakerValidation.getControls(bus);
        controls.forEach(control -> nodeBreakerImport.addControl(getNodeBreakerEquipmentIdBus(control.getEquipmentId(), bus), voltageLevelId, control.getNode()));

=======
>>>>>>> 84549bbc
        // update voltages
        psseSubstation.getNodes().stream()
                .filter(psseNode -> nodesSet.contains(psseNode.getNi()))
                .forEach(psseNode -> {
<<<<<<< HEAD
                    Bus busView = findBusViewFromNode(voltageLevel, psseNode.getNi());
=======
                    Bus busView = findBusViewNode(voltageLevel, psseNode.getNi());
>>>>>>> 84549bbc
                    if (busView != null) {
                        busView.setV(psseNode.getVm() * voltageLevel.getNominalV());
                        busView.setAngle(psseNode.getVa());
                    }
                });

<<<<<<< HEAD
        return lastNode;
    }

=======
        // add data for control, if only the bus is specified the control will be associated with the default node
        int defaultNode = nodesSet.stream().sorted().findFirst().orElseThrow();
        nodeBreakerImport.addBusControl(bus, voltageLevelId, defaultNode);

        return lastNode;
    }

    private static String switchingDeviceString(PsseSubstationSwitchingDevice switchingDevice) {
        return switchingDevice.getNi() + "-" + switchingDevice.getNj() + "-" + switchingDevice.getCkt();
    }

>>>>>>> 84549bbc
    private static SwitchKind findSwitchingKind(int type) {
        return type == 2 ? SwitchKind.BREAKER : SwitchKind.DISCONNECTOR;
    }

    private static int findSlackNode(NodeBreakerValidation nodeBreakerValidation, int bus) {
<<<<<<< HEAD
        PsseSubstation psseSubstation = nodeBreakerValidation.getSubstationIfOnlyOneExists(bus).orElseThrow();
=======
        PsseSubstation psseSubstation = nodeBreakerValidation.getTheOnlySubstation(bus).orElseThrow();

>>>>>>> 84549bbc
        return psseSubstation.getNodes().stream().filter(n -> n.getI() == bus)
                .map(PsseSubstationNode::getNi).min(Comparator.comparingInt((Integer node) -> connectedGenerators(psseSubstation, node))
                        .reversed().thenComparing(Comparator.naturalOrder())).orElseThrow();
    }

    private static int connectedGenerators(PsseSubstation psseSubstation, int node) {
        return (int) psseSubstation.getEquipmentTerminals().stream().filter(eqt -> eqt.getNi() == node && eqt.getType().equals(PSSE_GENERATOR.getTextCode())).count();
    }

<<<<<<< HEAD
    static ContextExport createContextExport(Network network, PssePowerFlowModel psseModel, boolean isFullExport) {
        ContextExport contextExport = new ContextExport(isFullExport);
        if (!isFullExport) {
            mapVoltageLevelsAndPsseSubstation(network, psseModel, contextExport);
        }
=======
    static ContextExport createContextExport(Network network, PssePowerFlowModel psseModel) {
        ContextExport contextExport = new ContextExport();
        mapVoltageLevelsAndPsseSubstation(network, psseModel, contextExport);
>>>>>>> 84549bbc
        getSortedVoltageLevels(network).forEach(voltageLevel -> {
            if (exportVoltageLevelAsNodeBreaker(voltageLevel)) {
                createNodeBreakerContextExport(voltageLevel, contextExport);
            } else {
                createBusBranchContextExport(voltageLevel, contextExport);
            }
        });
        return contextExport;
    }

    private static List<VoltageLevel> getSortedVoltageLevels(Network network) {
        return network.getVoltageLevelStream().sorted(Comparator.comparingInt(VoltageLevelConverter::minBus)
                .thenComparing(Identifiable::getId)).toList();
    }

    private static int minBus(VoltageLevel voltageLevel) {
        List<Integer> buses = extractBusesFromVoltageLevelId(voltageLevel.getId());
        return buses.isEmpty() ? Integer.MAX_VALUE : buses.get(0);
    }

    private static void mapVoltageLevelsAndPsseSubstation(Network network, PssePowerFlowModel psseModel, ContextExport contextExport) {
        Map<Integer, PsseSubstation> busPsseSubstation = new HashMap<>();
        psseModel.getSubstations().forEach(psseSubstation -> {
            Set<Integer> buses = psseSubstation.getNodes().stream().map(PsseSubstationNode::getI).collect(Collectors.toSet());
            buses.forEach(bus -> busPsseSubstation.put(bus, psseSubstation));
        });

        network.getVoltageLevels().forEach(voltageLevel -> getVoltageLevelPsseSubstation(voltageLevel, busPsseSubstation)
                .ifPresent(psseSubstation -> contextExport.getUpdateExport().addVoltageLevelPsseSubstation(voltageLevel, psseSubstation)));
    }

    private static Optional<PsseSubstation> getVoltageLevelPsseSubstation(VoltageLevel voltageLevel, Map<Integer, PsseSubstation> busPsseSubstation) {
        List<Integer> buses = extractBusesFromVoltageLevelId(voltageLevel.getId());
        Set<PsseSubstation> psseSubstationSet = new HashSet<>();
        buses.forEach(bus -> {
            if (busPsseSubstation.containsKey(bus)) {
                psseSubstationSet.add(busPsseSubstation.get(bus));
            }
        });
        if (psseSubstationSet.size() >= 2) {
            throw new PsseException("Only one PsseSubstation by voltageLevel. VoltageLevelId: " + voltageLevel.getId());
        }
        return psseSubstationSet.isEmpty() ? Optional.empty() : Optional.of(psseSubstationSet.iterator().next());
    }

    private static void createBusBranchContextExport(VoltageLevel voltageLevel, ContextExport contextExport) {
        Map<String, List<String>> busViewBusBusBreakerViewBuses = new HashMap<>();

        // psse isolated buses do not have busView
        voltageLevel.getBusBreakerView().getBuses().forEach(busBreakerViewBus -> {
            Bus mergedBus = voltageLevel.getBusView().getMergedBus(busBreakerViewBus.getId());
            if (mergedBus != null) {
                busViewBusBusBreakerViewBuses.computeIfAbsent(mergedBus.getId(), k -> new ArrayList<>()).add(busBreakerViewBus.getId());
            }
        });

        voltageLevel.getBusView().getBuses().forEach(bus -> {
            String busBreakerViewId = findBusBreakerViewBusId(bus.getId(), busViewBusBusBreakerViewBuses);
<<<<<<< HEAD
            int busI = findBusI(busBreakerViewId, contextExport);
            contextExport.getLinkExport().addBusViewBusIDoubleLink(bus, busI);
        });
    }

    private static int findBusI(String busBreakerViewId, ContextExport contextExport) {
        if (contextExport.isFullExport()) {
            return contextExport.getFullExport().getNewPsseBusI();
        } else {
            return extractBusNumber(busBreakerViewId).orElseThrow();
        }
    }

=======
            extractBusNumber(busBreakerViewId).ifPresent(busI -> contextExport.getLinkExport().addBusViewBusILink(bus, busI));
        });
    }

>>>>>>> 84549bbc
    private static String findBusBreakerViewBusId(String busViewBusId, Map<String, List<String>> busViewBusBusBreakerViewBuses) {
        if (busViewBusBusBreakerViewBuses.containsKey(busViewBusId)) {
            List<String> busBreakerViewBuses = busViewBusBusBreakerViewBuses.get(busViewBusId);
            if (busBreakerViewBuses.isEmpty()) {
                throw new PsseException("BusView without busBreakerView: " + busViewBusId);
            } else {
                return busBreakerViewBuses.stream().sorted().toList().get(0);
            }
        } else {
            throw new PsseException("BusView bus does not found: " + busViewBusId);
        }
    }

<<<<<<< HEAD
    private static void createNodeBreakerContextExport(VoltageLevel voltageLevel, ContextExport contextExport) {
        List<Set<Integer>> connectedSetsByInternalConnections = connectedSetsByInternalConnections(voltageLevel);
        findAndSetRepresentativeNodes(voltageLevel, connectedSetsByInternalConnections, contextExport);
        List<Set<Integer>> connectedSetsBySwitches = connectedSetsBySwitches(voltageLevel, connectedSetsByInternalConnections, contextExport);

        PsseSubstation psseSubstation = findPsseSubstation(voltageLevel, contextExport);
        connectedSetsBySwitches.forEach(connectedSetBySwitches -> {
            int busI = findBusI(connectedSetBySwitches, psseSubstation, contextExport);
            Set<Bus> busViewBuses = findBusViewBuses(voltageLevel, connectedSetBySwitches);
            connectedSetBySwitches.forEach(node -> contextExport.getLinkExport().addNodeBusILink(voltageLevel, convertToPsseNode(node), busI));

            if (!busViewBuses.isEmpty()) {
                Bus selectedBus = busViewBuses.stream().min(Comparator.comparingInt(busView -> findPriorityType(voltageLevel, busView))).orElseThrow();
                contextExport.getLinkExport().addBusViewBusIDoubleLink(selectedBus, busI);
            }
        });

        voltageLevel.getDanglingLineStream().filter(danglingLine -> !danglingLine.isPaired()).forEach(danglingLine -> contextExport.getLinkExport().addDanglingLineBusILink(danglingLine, contextExport.getFullExport().getNewPsseBusI()));
    }

    private static List<Set<Integer>> connectedSetsByInternalConnections(VoltageLevel voltageLevel) {
        Graph<Integer, Pair<Integer, Integer>> icGraph = new Pseudograph<>(null, null, false);

        voltageLevel.getNodeBreakerView().getInternalConnections().forEach(internalConnection -> {
            int node1 = internalConnection.getNode1();
            int node2 = internalConnection.getNode2();
            icGraph.addVertex(node1);
            icGraph.addVertex(node2);
            icGraph.addEdge(node1, node2, Pair.of(node1, node2));
        });

        return new ConnectivityInspector<>(icGraph).connectedSets();
    }

    private static void findAndSetRepresentativeNodes(VoltageLevel voltageLevel, List<Set<Integer>> connectedSetsByInternalConnections, ContextExport contextExport) {
        Set<Integer> nodesOfSwitches = new HashSet<>();
        voltageLevel.getNodeBreakerView().getSwitches().forEach(sw -> {
            nodesOfSwitches.add(voltageLevel.getNodeBreakerView().getNode1(sw.getId()));
            nodesOfSwitches.add(voltageLevel.getNodeBreakerView().getNode2(sw.getId()));
        });

        connectedSetsByInternalConnections.forEach(connectedSetByInternalConnections -> {
            int representativeNode = findRepresentativeNode(connectedSetByInternalConnections, nodesOfSwitches);
            contextExport.getFullExport().addInternalConnectionNodeRepresentativeNode(voltageLevel, connectedSetByInternalConnections, representativeNode);
        });
    }

    private static int findRepresentativeNode(Set<Integer> connectedSetByInternalConnections, Set<Integer> nodesOfSwitches) {
        List<Integer> representativeNodes = connectedSetByInternalConnections.stream().filter(nodesOfSwitches::contains).toList();
        return representativeNodes.isEmpty() ? connectedSetByInternalConnections.stream().min(Comparator.naturalOrder()).orElseThrow() : representativeNodes.stream().min(Comparator.naturalOrder()).orElseThrow();
    }

    private static List<Set<Integer>> connectedSetsBySwitches(VoltageLevel voltageLevel, List<Set<Integer>> connectedSetsByInternalConnections, ContextExport contextExport) {
        List<Integer> nodesConnectedByInternalConnections = connectedSetsByInternalConnections.stream().flatMap(Collection::stream).toList();

        Graph<Integer, Pair<Integer, Integer>> swGraph = new Pseudograph<>(null, null, false);

        // Add buses
        connectedSetsByInternalConnections.forEach(connectedSetByInternalConnections -> {
            int representativeNode = contextExport.getFullExport().getRepresentativeNode(voltageLevel, connectedSetByInternalConnections.stream().findFirst().orElseThrow());
            swGraph.addVertex(representativeNode);
        });
        for (int node : voltageLevel.getNodeBreakerView().getNodes()) {
            if (!nodesConnectedByInternalConnections.contains(node)) {
                swGraph.addVertex(node);
            }
        }

        // Add switches
        voltageLevel.getNodeBreakerView().getSwitches().forEach(sw -> {
            int node1 = contextExport.getFullExport().getRepresentativeNode(voltageLevel, voltageLevel.getNodeBreakerView().getNode1(sw.getId()));
            int node2 = contextExport.getFullExport().getRepresentativeNode(voltageLevel, voltageLevel.getNodeBreakerView().getNode2(sw.getId()));
            swGraph.addEdge(node1, node2, Pair.of(node1, node2));
        });

        return new ConnectivityInspector<>(swGraph).connectedSets();
    }

    private static PsseSubstation findPsseSubstation(VoltageLevel voltageLevel, ContextExport contextExport) {
        return contextExport.isFullExport() ? null : contextExport.getUpdateExport().getPsseSubstation(voltageLevel).orElseThrow();
    }

    private static int findBusI(Set<Integer> connectedSetBySwitches, PsseSubstation psseSubstation, ContextExport contextExport) {
        if (psseSubstation != null) {
            Set<Integer> busesI = psseSubstation.getNodes().stream()
                    .filter(psseNode -> connectedSetBySwitches.contains(psseNode.getNi()))
                    .map(PsseSubstationNode::getI)
                    .collect(Collectors.toSet());
            if (busesI.size() == 1) {
                return busesI.iterator().next();
            } else {
                throw new PsseException("More than one busI assigned to one connectivitySet in psseSubstation " + psseSubstation.getName());
            }
        } else {
            return contextExport.getFullExport().getNewPsseBusI();
        }
    }

    private static Set<Bus> findBusViewBuses(VoltageLevel voltageLevel, Set<Integer> connectedSetBySwitches) {
        return connectedSetBySwitches.stream()
                .map(node -> findBusViewFromNode(voltageLevel, node)).collect(Collectors.toSet())
                .stream().filter(Objects::nonNull).collect(Collectors.toSet());
=======
    // All the nodes are always associated with the same busI, so the busViewId will be ok only when we do not have bus-sections
    private static void createNodeBreakerContextExport(VoltageLevel voltageLevel, ContextExport contextExport) {
        Map<Integer, List<Bus>> busIBusViews = new HashMap<>();
        PsseSubstation psseSubstation = contextExport.getUpdateExport().getPsseSubstation(voltageLevel).orElseThrow();
        for (int node : voltageLevel.getNodeBreakerView().getNodes()) {
            Bus bus = findBusViewNode(voltageLevel, node);
            if (bus != null) {
                int busI = findBusI(psseSubstation, node).orElseThrow();
                contextExport.getLinkExport().addNodeBusILink(voltageLevel, node, busI);
                busIBusViews.computeIfAbsent(busI, k -> new ArrayList<>()).add(bus);
            }
        }
        // we try to assign a busView inside mainConnectedComponent with the strong psse bus type and, we preserve the original bus type
        busIBusViews.forEach((busI, busList) -> {
            Bus selectedBus = busList.stream().min(Comparator.comparingInt(busView -> findPriorityType(voltageLevel, busView))).orElseThrow();
            contextExport.getLinkExport().addBusViewBusILink(selectedBus, busI);
        });
>>>>>>> 84549bbc
    }

    private static int findPriorityType(VoltageLevel voltageLevel, Bus busView) {
        int type = findBusViewBusType(voltageLevel, busView);
        return switch (type) {
            case 3 -> 0;
            case 2 -> 1;
            case 1 -> 2;
            case 4 -> 3;
            default -> throw new PsseException("Unexpected psse bus type: " + type);
        };
    }

<<<<<<< HEAD
    static void createSubstations(Network network, PssePowerFlowModel psseModel, ContextExport contextExport) {
        getSortedVoltageLevels(network).forEach(voltageLevel -> {
            if (exportVoltageLevelAsNodeBreaker(voltageLevel)) {
                psseModel.addSubstations(Collections.singletonList(createPsseSubstation(voltageLevel, contextExport)));
            }
        });
    }

    private static PsseSubstation createPsseSubstation(VoltageLevel voltageLevel, ContextExport contextExport) {
        return new PsseSubstation(createPsseSubstationSubstationRecord(voltageLevel, contextExport),
                createPsseSubstationNodes(voltageLevel, contextExport),
                createPsseSubstationSwitchingDevices(voltageLevel, contextExport),
                createPsseSubstationEquipmentTerminals(voltageLevel, contextExport));
    }

    private static PsseSubstation.PsseSubstationRecord createPsseSubstationSubstationRecord(VoltageLevel voltageLevel, ContextExport contextExport) {
        PsseSubstation.PsseSubstationRecord substationRecord = new PsseSubstation.PsseSubstationRecord();
        substationRecord.setIs(contextExport.getFullExport().getNewPsseSubstationIs());
        substationRecord.setName(voltageLevel.getId());
        substationRecord.setLati(0.0);
        substationRecord.setLong(0.0);
        substationRecord.setSrg(0.1);
        return substationRecord;
    }

    private static List<PsseSubstation.PsseSubstationNode> createPsseSubstationNodes(VoltageLevel voltageLevel, ContextExport contextExport) {
        Set<Integer> nodesToBeExported = new HashSet<>();
        for (int node : voltageLevel.getNodeBreakerView().getNodes()) {
            nodesToBeExported.add(convertToPsseNode(contextExport.getFullExport().getRepresentativeNode(voltageLevel, node)));
        }

        List<PsseSubstation.PsseSubstationNode> nodes = new ArrayList<>();
        nodesToBeExported.stream().sorted(Comparator.naturalOrder()).forEach(ni -> {
            PsseSubstation.PsseSubstationNode psseNode = new PsseSubstationNode();
            int busI = contextExport.getLinkExport().getBusI(voltageLevel, ni).orElseThrow();
            Bus bus = contextExport.getLinkExport().getBusView(voltageLevel, ni).orElse(null);

            psseNode.setNi(ni);
            psseNode.setName(getNodeId(voltageLevel, ni));
            psseNode.setI(busI);
            psseNode.setStatus(1);
            psseNode.setVm(getVm(bus));
            psseNode.setVa(getVa(bus));

            nodes.add(psseNode);
        });
        return nodes;
    }

    // ckt must be unique inside the voltageLevel
    private static List<PsseSubstation.PsseSubstationSwitchingDevice> createPsseSubstationSwitchingDevices(VoltageLevel voltageLevel, ContextExport contextExport) {
        List<PsseSubstation.PsseSubstationSwitchingDevice> switchingDevices = new ArrayList<>();
        voltageLevel.getSwitches().forEach(sw -> {
            int ni = convertToPsseNode(contextExport.getFullExport().getRepresentativeNode(voltageLevel, sw.getVoltageLevel().getNodeBreakerView().getNode1(sw.getId())));
            int nj = convertToPsseNode(contextExport.getFullExport().getRepresentativeNode(voltageLevel, sw.getVoltageLevel().getNodeBreakerView().getNode2(sw.getId())));
            PsseSubstation.PsseSubstationSwitchingDevice switchingDevice = new PsseSubstationSwitchingDevice();
            switchingDevice.setNi(ni);
            switchingDevice.setNj(nj);
            switchingDevice.setCkt(contextExport.getFullExport().getEquipmentCkt(voltageLevel, sw.getId(), IdentifiableType.SWITCH, ni, nj));
            switchingDevice.setName(sw.getNameOrId());
            switchingDevice.setType(getSwitchingDeviceType(sw));
            switchingDevice.setStatus(sw.isOpen() ? 0 : 1);
            switchingDevice.setNstat(1);
            switchingDevice.setX(0.0001);
            switchingDevice.setRate1(0.0);
            switchingDevice.setRate2(0.0);
            switchingDevice.setRate3(0.0);

            switchingDevices.add(switchingDevice);
        });
        return switchingDevices;
    }

    private static int getSwitchingDeviceType(Switch sw) {
        return switch (sw.getKind()) {
            case BREAKER, LOAD_BREAK_SWITCH -> 2;
            case DISCONNECTOR -> 3;
        };
    }

    private static List<PsseSubstation.PsseSubstationEquipmentTerminal> createPsseSubstationEquipmentTerminals(VoltageLevel voltageLevel, ContextExport contextExport) {
        List<PsseSubstation.PsseSubstationEquipmentTerminal> equipmentTerminals = new ArrayList<>();

        getEquipmentListToBeExported(voltageLevel).forEach(equipmentId -> {
            List<NodeBusR> nodeBusRList = getEquipmentNodesInsideVoltageLevelPreservingOrder(voltageLevel, equipmentId, contextExport);
            Identifiable<?> identifiable = getIdentifiable(voltageLevel, equipmentId);
            String type = getPsseEquipmentType(identifiable);
            getNodesInsideVoltageLevelPreservingOrder(nodeBusRList, voltageLevel).forEach(nodeBusR -> {
                List<Integer> otherBuses = getTwoOtherBusesPreservingOrder(voltageLevel, equipmentId, nodeBusR, contextExport);

                PsseSubstation.PsseSubstationEquipmentTerminal equipmentTerminal = new PsseSubstationEquipmentTerminal();
                equipmentTerminal.setNi(nodeBusR.node());
                equipmentTerminal.setType(type);
                equipmentTerminal.setId(contextExport.getFullExport().getEquipmentCkt(equipmentId, identifiable.getType(), nodeBusR.busI(), otherBuses.get(0), otherBuses.get(1)));
                equipmentTerminal.setI(nodeBusR.busI());
                equipmentTerminal.setJ(otherBuses.get(0));
                equipmentTerminal.setK(otherBuses.get(1));

                equipmentTerminals.add(equipmentTerminal);
            });
        });
        return equipmentTerminals;
    }

    private static List<NodeBusR> getEquipmentNodesInsideVoltageLevelPreservingOrder(VoltageLevel voltageLevel, String equipmentId, ContextExport contextExport) {
        return getEquipmentTerminals(voltageLevel, equipmentId).stream()
                .filter(terminal -> terminal.getVoltageLevel().equals(voltageLevel))
                .map(terminal -> findNodeBusR(terminal, contextExport)).toList();
    }

    private static NodeBusR findNodeBusR(Terminal terminal, ContextExport contextExport) {
        int representativeNode = convertToPsseNode(contextExport.getFullExport().getRepresentativeNode(terminal.getVoltageLevel(), getTerminalNode(terminal)));
        int busI = getTerminalBusI(terminal, contextExport);
        return new NodeBusR(terminal.getVoltageLevel(), representativeNode, busI);
    }

    private record NodeBusR(VoltageLevel voltageLevel, int node, int busI) {
        boolean equals(NodeBusR other) {
            return voltageLevel().equals(other.voltageLevel()) && node() == other.node();
        }
    }

    private static List<NodeBusR> getNodesInsideVoltageLevelPreservingOrder(List<NodeBusR> nodeBusRList, VoltageLevel voltageLevel) {
        return nodeBusRList.stream().filter(nodeBusR -> nodeBusR.voltageLevel().equals(voltageLevel)).toList();
    }

    private static List<Integer> getTwoOtherBusesPreservingOrder(VoltageLevel voltageLevel, String equipmentId, NodeBusR nodeBusR, ContextExport contextExport) {
        List<Integer> buses = new ArrayList<>();
        getEquipmentTerminals(voltageLevel, equipmentId).forEach(terminal -> {
            if (exportVoltageLevelAsNodeBreaker(terminal.getVoltageLevel())) {
                NodeBusR otherNodeBusR = findNodeBusR(terminal, contextExport);
                if (!nodeBusR.equals(otherNodeBusR)) {
                    buses.add(otherNodeBusR.busI());
                }
                // busJ associated with boundary side of the dangling lines
                Identifiable<?> identifiable = getIdentifiable(voltageLevel, equipmentId);
                if (identifiable.getType().equals(IdentifiableType.DANGLING_LINE)) {
                    buses.add(contextExport.getLinkExport().getBusI((DanglingLine) identifiable).orElseThrow());
                }
            } else {
                Bus busView = getTerminalBusView(terminal);
                buses.add(contextExport.getLinkExport().getBusI(busView).orElseThrow());
            }
        });
        // Complete with zeros until two buses
        if (buses.isEmpty()) {
            buses.add(0);
            buses.add(0);
        } else if (buses.size() == 1) {
            buses.add(0);
        } else if (buses.size() > 2) {
            throw new PsseException("Unexpected number of buses for equipmentId: " + equipmentId);
        }
        return buses;
    }

    private static Identifiable<?> getIdentifiable(VoltageLevel voltageLevel, String identifiableId) {
        Identifiable<?> identifiable = voltageLevel.getNetwork().getIdentifiable(identifiableId);
        if (identifiable != null) {
            return identifiable;
        } else {
            throw new PsseException("Unexpected identifiableId: " + identifiableId);
        }
=======
    private static Optional<Integer> findBusI(PsseSubstation psseSubstation, int node) {
        return psseSubstation.getNodes().stream().filter(psseNode -> psseNode.getNi() == node).map(PsseSubstationNode::getI).findFirst();
>>>>>>> 84549bbc
    }

    static void updateSubstations(Network network, ContextExport contextExport) {
        network.getVoltageLevels().forEach(voltageLevel -> {
<<<<<<< HEAD
            if (exportVoltageLevelAsNodeBreaker(voltageLevel)) {
=======
            if (voltageLevel.getTopologyKind().equals(TopologyKind.NODE_BREAKER)) {
>>>>>>> 84549bbc
                Set<Integer> buses = new HashSet<>(extractBusesFromVoltageLevelId(voltageLevel.getId()));
                contextExport.getUpdateExport().getPsseSubstation(voltageLevel).ifPresent(psseSubstation -> updateSubstation(voltageLevel, psseSubstation, buses, contextExport));
            }
        });
    }

    private static void updateSubstation(VoltageLevel voltageLevel, PsseSubstation psseSubstation, Set<Integer> busesSet, ContextExport contextExport) {
        Set<PsseSubstationNode> psseNodeSet = psseSubstation.getNodes().stream().filter(psseNode -> busesSet.contains(psseNode.getI())).collect(Collectors.toSet());
<<<<<<< HEAD
        psseNodeSet.forEach(psseSubstationNode -> contextExport.getLinkExport().getBusView(voltageLevel, psseSubstationNode.getNi()).ifPresent(busView -> {
            psseSubstationNode.setVm(getVm(busView));
            psseSubstationNode.setVa(getVa(busView));
        }));
=======
        psseNodeSet.forEach(psseSubstationNode -> {
            Optional<Bus> busView = contextExport.getLinkExport().getBusView(voltageLevel, psseSubstationNode.getNi());
            if (busView.isPresent()) {
                psseSubstationNode.setVm(getVm(busView.get()));
                psseSubstationNode.setVa(getVa(busView.get()));
            } else {
                psseSubstationNode.setVm(1.0);
                psseSubstationNode.setVa(0.0);
            }
        });
>>>>>>> 84549bbc

        Set<Integer> nodesSet = psseNodeSet.stream().map(PsseSubstationNode::getNi).collect(Collectors.toSet());
        Set<PsseSubstationSwitchingDevice> switchingDeviceSet = psseSubstation.getSwitchingDevices().stream()
                .filter(sd -> nodesSet.contains(sd.getNi()) && nodesSet.contains(sd.getNj())).collect(Collectors.toSet());

        switchingDeviceSet.forEach(switchingDevice -> {
            String switchId = getSwitchId(voltageLevel.getId(), switchingDevice);
            Switch sw = voltageLevel.getNodeBreakerView().getSwitch(switchId);
            if (sw == null) {
                throw new PsseException("Unexpected null breaker: " + switchId);
            }
            switchingDevice.setStatus(sw.isOpen() ? 0 : 1);
        });
    }

    private final PsseBus psseBus;
    private final PerUnitContext perUnitContext;
    private final NodeBreakerValidation nodeBreakerValidation;
    private final NodeBreakerImport nodeBreakerImport;
}<|MERGE_RESOLUTION|>--- conflicted
+++ resolved
@@ -13,10 +13,6 @@
 import com.powsybl.iidm.network.*;
 import com.powsybl.iidm.network.util.ContainersMapping;
 import com.powsybl.psse.converter.PsseImporter.PerUnitContext;
-<<<<<<< HEAD
-import com.powsybl.psse.converter.NodeBreakerValidation.NodeBreakerControl;
-=======
->>>>>>> 84549bbc
 import com.powsybl.psse.model.PsseException;
 import com.powsybl.psse.model.pf.PsseBus;
 import com.powsybl.psse.model.pf.PssePowerFlowModel;
@@ -24,13 +20,6 @@
 import com.powsybl.psse.model.pf.PsseSubstation.PsseSubstationNode;
 import com.powsybl.psse.model.pf.PsseSubstation.PsseSubstationSwitchingDevice;
 import com.powsybl.psse.model.pf.PsseSubstation.PsseSubstationEquipmentTerminal;
-<<<<<<< HEAD
-import org.jgrapht.Graph;
-import org.jgrapht.alg.connectivity.ConnectivityInspector;
-import org.jgrapht.alg.util.Pair;
-import org.jgrapht.graph.Pseudograph;
-=======
->>>>>>> 84549bbc
 
 import static com.powsybl.psse.converter.AbstractConverter.PsseEquipmentType.PSSE_GENERATOR;
 
@@ -55,11 +44,7 @@
 
         if (voltageLevel == null) {
             double nominalV = getNominalV(psseBus, perUnitContext.ignoreBaseVoltage());
-<<<<<<< HEAD
-            boolean isNodeBreakerValid = nodeBreakerValidation.isNodeBreakerSubstationDataCoherent(getContainersMapping().getBusesSet(voltageLevelId));
-=======
             boolean isNodeBreakerValid = nodeBreakerValidation.isConsideredNodeBreaker(getContainersMapping().getBusesSet(voltageLevelId));
->>>>>>> 84549bbc
 
             TopologyKind topologyKind = isNodeBreakerValid ? TopologyKind.NODE_BREAKER : TopologyKind.BUS_BREAKER;
             voltageLevel = substation.newVoltageLevel()
@@ -87,22 +72,6 @@
     private void addNodeBreakerConnectivity(String voltageLevelId, VoltageLevel voltageLevel, NodeBreakerValidation nodeBreakerValidation, NodeBreakerImport nodeBreakerImport) {
         Set<Integer> buses = getContainersMapping().getBusesSet(voltageLevelId);
         nodeBreakerImport.addTopologicalBuses(buses);
-<<<<<<< HEAD
-        Optional<PsseSubstation> psseSubstation = nodeBreakerValidation.getSubstationIfOnlyOneExists(buses);
-        if (psseSubstation.isPresent()) {
-            int lastNode = psseSubstation.get().getNodes().stream().map(PsseSubstationNode::getNi).max(Comparator.naturalOrder()).orElseThrow();
-            for (int bus : buses) {
-                lastNode = addNodeBreakerConnectivity(voltageLevelId, voltageLevel, psseSubstation.get(), bus, lastNode, nodeBreakerValidation, nodeBreakerImport);
-            }
-        }
-    }
-
-    private static int addNodeBreakerConnectivity(String voltageLevelId, VoltageLevel voltageLevel, PsseSubstation psseSubstation, int bus, int lastNodeInternalConnections, NodeBreakerValidation nodeBreakerValidation, NodeBreakerImport nodeBreakerImport) {
-        Set<Integer> nodesSet = psseSubstation.getNodes().stream().filter(psseNode -> psseNode.getStatus() == 1 && psseNode.getI() == bus).map(PsseSubstationNode::getNi).collect(Collectors.toSet());
-
-        List<PsseSubstationSwitchingDevice> switchingDeviceList = psseSubstation.getSwitchingDevices().stream()
-                .filter(sd -> nodesSet.contains(sd.getNi()) && nodesSet.contains(sd.getNj())).toList();
-=======
         Optional<PsseSubstation> psseSubstation = nodeBreakerValidation.getTheOnlySubstation(buses);
         if (psseSubstation.isPresent()) {
             int lastNode = psseSubstation.get().getNodes().stream().map(PsseSubstationNode::getNi).max(Comparator.naturalOrder()).orElseThrow();
@@ -119,7 +88,6 @@
                 .filter(sd -> nodesSet.contains(sd.getNi()) && nodesSet.contains(sd.getNj()))
                 .sorted(Comparator.comparing(VoltageLevelConverter::switchingDeviceString))
                 .toList();
->>>>>>> 84549bbc
 
         for (PsseSubstationSwitchingDevice switchingDevice : switchingDeviceList) {
             voltageLevel.getNodeBreakerView().newSwitch()
@@ -162,33 +130,17 @@
                         .setNode(psseNode.getNi())
                         .add());
 
-<<<<<<< HEAD
-        // Define where controls must be connected. Psse nodes and iidm nodes are identical.
-        List<NodeBreakerControl> controls = nodeBreakerValidation.getControls(bus);
-        controls.forEach(control -> nodeBreakerImport.addControl(getNodeBreakerEquipmentIdBus(control.getEquipmentId(), bus), voltageLevelId, control.getNode()));
-
-=======
->>>>>>> 84549bbc
         // update voltages
         psseSubstation.getNodes().stream()
                 .filter(psseNode -> nodesSet.contains(psseNode.getNi()))
                 .forEach(psseNode -> {
-<<<<<<< HEAD
-                    Bus busView = findBusViewFromNode(voltageLevel, psseNode.getNi());
-=======
                     Bus busView = findBusViewNode(voltageLevel, psseNode.getNi());
->>>>>>> 84549bbc
                     if (busView != null) {
                         busView.setV(psseNode.getVm() * voltageLevel.getNominalV());
                         busView.setAngle(psseNode.getVa());
                     }
                 });
 
-<<<<<<< HEAD
-        return lastNode;
-    }
-
-=======
         // add data for control, if only the bus is specified the control will be associated with the default node
         int defaultNode = nodesSet.stream().sorted().findFirst().orElseThrow();
         nodeBreakerImport.addBusControl(bus, voltageLevelId, defaultNode);
@@ -200,18 +152,12 @@
         return switchingDevice.getNi() + "-" + switchingDevice.getNj() + "-" + switchingDevice.getCkt();
     }
 
->>>>>>> 84549bbc
     private static SwitchKind findSwitchingKind(int type) {
         return type == 2 ? SwitchKind.BREAKER : SwitchKind.DISCONNECTOR;
     }
 
     private static int findSlackNode(NodeBreakerValidation nodeBreakerValidation, int bus) {
-<<<<<<< HEAD
-        PsseSubstation psseSubstation = nodeBreakerValidation.getSubstationIfOnlyOneExists(bus).orElseThrow();
-=======
         PsseSubstation psseSubstation = nodeBreakerValidation.getTheOnlySubstation(bus).orElseThrow();
-
->>>>>>> 84549bbc
         return psseSubstation.getNodes().stream().filter(n -> n.getI() == bus)
                 .map(PsseSubstationNode::getNi).min(Comparator.comparingInt((Integer node) -> connectedGenerators(psseSubstation, node))
                         .reversed().thenComparing(Comparator.naturalOrder())).orElseThrow();
@@ -221,17 +167,11 @@
         return (int) psseSubstation.getEquipmentTerminals().stream().filter(eqt -> eqt.getNi() == node && eqt.getType().equals(PSSE_GENERATOR.getTextCode())).count();
     }
 
-<<<<<<< HEAD
     static ContextExport createContextExport(Network network, PssePowerFlowModel psseModel, boolean isFullExport) {
         ContextExport contextExport = new ContextExport(isFullExport);
         if (!isFullExport) {
             mapVoltageLevelsAndPsseSubstation(network, psseModel, contextExport);
         }
-=======
-    static ContextExport createContextExport(Network network, PssePowerFlowModel psseModel) {
-        ContextExport contextExport = new ContextExport();
-        mapVoltageLevelsAndPsseSubstation(network, psseModel, contextExport);
->>>>>>> 84549bbc
         getSortedVoltageLevels(network).forEach(voltageLevel -> {
             if (exportVoltageLevelAsNodeBreaker(voltageLevel)) {
                 createNodeBreakerContextExport(voltageLevel, contextExport);
@@ -290,26 +230,10 @@
 
         voltageLevel.getBusView().getBuses().forEach(bus -> {
             String busBreakerViewId = findBusBreakerViewBusId(bus.getId(), busViewBusBusBreakerViewBuses);
-<<<<<<< HEAD
-            int busI = findBusI(busBreakerViewId, contextExport);
-            contextExport.getLinkExport().addBusViewBusIDoubleLink(bus, busI);
-        });
-    }
-
-    private static int findBusI(String busBreakerViewId, ContextExport contextExport) {
-        if (contextExport.isFullExport()) {
-            return contextExport.getFullExport().getNewPsseBusI();
-        } else {
-            return extractBusNumber(busBreakerViewId).orElseThrow();
-        }
-    }
-
-=======
             extractBusNumber(busBreakerViewId).ifPresent(busI -> contextExport.getLinkExport().addBusViewBusILink(bus, busI));
         });
     }
 
->>>>>>> 84549bbc
     private static String findBusBreakerViewBusId(String busViewBusId, Map<String, List<String>> busViewBusBusBreakerViewBuses) {
         if (busViewBusBusBreakerViewBuses.containsKey(busViewBusId)) {
             List<String> busBreakerViewBuses = busViewBusBusBreakerViewBuses.get(busViewBusId);
@@ -323,110 +247,6 @@
         }
     }
 
-<<<<<<< HEAD
-    private static void createNodeBreakerContextExport(VoltageLevel voltageLevel, ContextExport contextExport) {
-        List<Set<Integer>> connectedSetsByInternalConnections = connectedSetsByInternalConnections(voltageLevel);
-        findAndSetRepresentativeNodes(voltageLevel, connectedSetsByInternalConnections, contextExport);
-        List<Set<Integer>> connectedSetsBySwitches = connectedSetsBySwitches(voltageLevel, connectedSetsByInternalConnections, contextExport);
-
-        PsseSubstation psseSubstation = findPsseSubstation(voltageLevel, contextExport);
-        connectedSetsBySwitches.forEach(connectedSetBySwitches -> {
-            int busI = findBusI(connectedSetBySwitches, psseSubstation, contextExport);
-            Set<Bus> busViewBuses = findBusViewBuses(voltageLevel, connectedSetBySwitches);
-            connectedSetBySwitches.forEach(node -> contextExport.getLinkExport().addNodeBusILink(voltageLevel, convertToPsseNode(node), busI));
-
-            if (!busViewBuses.isEmpty()) {
-                Bus selectedBus = busViewBuses.stream().min(Comparator.comparingInt(busView -> findPriorityType(voltageLevel, busView))).orElseThrow();
-                contextExport.getLinkExport().addBusViewBusIDoubleLink(selectedBus, busI);
-            }
-        });
-
-        voltageLevel.getDanglingLineStream().filter(danglingLine -> !danglingLine.isPaired()).forEach(danglingLine -> contextExport.getLinkExport().addDanglingLineBusILink(danglingLine, contextExport.getFullExport().getNewPsseBusI()));
-    }
-
-    private static List<Set<Integer>> connectedSetsByInternalConnections(VoltageLevel voltageLevel) {
-        Graph<Integer, Pair<Integer, Integer>> icGraph = new Pseudograph<>(null, null, false);
-
-        voltageLevel.getNodeBreakerView().getInternalConnections().forEach(internalConnection -> {
-            int node1 = internalConnection.getNode1();
-            int node2 = internalConnection.getNode2();
-            icGraph.addVertex(node1);
-            icGraph.addVertex(node2);
-            icGraph.addEdge(node1, node2, Pair.of(node1, node2));
-        });
-
-        return new ConnectivityInspector<>(icGraph).connectedSets();
-    }
-
-    private static void findAndSetRepresentativeNodes(VoltageLevel voltageLevel, List<Set<Integer>> connectedSetsByInternalConnections, ContextExport contextExport) {
-        Set<Integer> nodesOfSwitches = new HashSet<>();
-        voltageLevel.getNodeBreakerView().getSwitches().forEach(sw -> {
-            nodesOfSwitches.add(voltageLevel.getNodeBreakerView().getNode1(sw.getId()));
-            nodesOfSwitches.add(voltageLevel.getNodeBreakerView().getNode2(sw.getId()));
-        });
-
-        connectedSetsByInternalConnections.forEach(connectedSetByInternalConnections -> {
-            int representativeNode = findRepresentativeNode(connectedSetByInternalConnections, nodesOfSwitches);
-            contextExport.getFullExport().addInternalConnectionNodeRepresentativeNode(voltageLevel, connectedSetByInternalConnections, representativeNode);
-        });
-    }
-
-    private static int findRepresentativeNode(Set<Integer> connectedSetByInternalConnections, Set<Integer> nodesOfSwitches) {
-        List<Integer> representativeNodes = connectedSetByInternalConnections.stream().filter(nodesOfSwitches::contains).toList();
-        return representativeNodes.isEmpty() ? connectedSetByInternalConnections.stream().min(Comparator.naturalOrder()).orElseThrow() : representativeNodes.stream().min(Comparator.naturalOrder()).orElseThrow();
-    }
-
-    private static List<Set<Integer>> connectedSetsBySwitches(VoltageLevel voltageLevel, List<Set<Integer>> connectedSetsByInternalConnections, ContextExport contextExport) {
-        List<Integer> nodesConnectedByInternalConnections = connectedSetsByInternalConnections.stream().flatMap(Collection::stream).toList();
-
-        Graph<Integer, Pair<Integer, Integer>> swGraph = new Pseudograph<>(null, null, false);
-
-        // Add buses
-        connectedSetsByInternalConnections.forEach(connectedSetByInternalConnections -> {
-            int representativeNode = contextExport.getFullExport().getRepresentativeNode(voltageLevel, connectedSetByInternalConnections.stream().findFirst().orElseThrow());
-            swGraph.addVertex(representativeNode);
-        });
-        for (int node : voltageLevel.getNodeBreakerView().getNodes()) {
-            if (!nodesConnectedByInternalConnections.contains(node)) {
-                swGraph.addVertex(node);
-            }
-        }
-
-        // Add switches
-        voltageLevel.getNodeBreakerView().getSwitches().forEach(sw -> {
-            int node1 = contextExport.getFullExport().getRepresentativeNode(voltageLevel, voltageLevel.getNodeBreakerView().getNode1(sw.getId()));
-            int node2 = contextExport.getFullExport().getRepresentativeNode(voltageLevel, voltageLevel.getNodeBreakerView().getNode2(sw.getId()));
-            swGraph.addEdge(node1, node2, Pair.of(node1, node2));
-        });
-
-        return new ConnectivityInspector<>(swGraph).connectedSets();
-    }
-
-    private static PsseSubstation findPsseSubstation(VoltageLevel voltageLevel, ContextExport contextExport) {
-        return contextExport.isFullExport() ? null : contextExport.getUpdateExport().getPsseSubstation(voltageLevel).orElseThrow();
-    }
-
-    private static int findBusI(Set<Integer> connectedSetBySwitches, PsseSubstation psseSubstation, ContextExport contextExport) {
-        if (psseSubstation != null) {
-            Set<Integer> busesI = psseSubstation.getNodes().stream()
-                    .filter(psseNode -> connectedSetBySwitches.contains(psseNode.getNi()))
-                    .map(PsseSubstationNode::getI)
-                    .collect(Collectors.toSet());
-            if (busesI.size() == 1) {
-                return busesI.iterator().next();
-            } else {
-                throw new PsseException("More than one busI assigned to one connectivitySet in psseSubstation " + psseSubstation.getName());
-            }
-        } else {
-            return contextExport.getFullExport().getNewPsseBusI();
-        }
-    }
-
-    private static Set<Bus> findBusViewBuses(VoltageLevel voltageLevel, Set<Integer> connectedSetBySwitches) {
-        return connectedSetBySwitches.stream()
-                .map(node -> findBusViewFromNode(voltageLevel, node)).collect(Collectors.toSet())
-                .stream().filter(Objects::nonNull).collect(Collectors.toSet());
-=======
     // All the nodes are always associated with the same busI, so the busViewId will be ok only when we do not have bus-sections
     private static void createNodeBreakerContextExport(VoltageLevel voltageLevel, ContextExport contextExport) {
         Map<Integer, List<Bus>> busIBusViews = new HashMap<>();
@@ -444,7 +264,6 @@
             Bus selectedBus = busList.stream().min(Comparator.comparingInt(busView -> findPriorityType(voltageLevel, busView))).orElseThrow();
             contextExport.getLinkExport().addBusViewBusILink(selectedBus, busI);
         });
->>>>>>> 84549bbc
     }
 
     private static int findPriorityType(VoltageLevel voltageLevel, Bus busView) {
@@ -458,7 +277,6 @@
         };
     }
 
-<<<<<<< HEAD
     static void createSubstations(Network network, PssePowerFlowModel psseModel, ContextExport contextExport) {
         getSortedVoltageLevels(network).forEach(voltageLevel -> {
             if (exportVoltageLevelAsNodeBreaker(voltageLevel)) {
@@ -622,19 +440,15 @@
         } else {
             throw new PsseException("Unexpected identifiableId: " + identifiableId);
         }
-=======
+    }
+
     private static Optional<Integer> findBusI(PsseSubstation psseSubstation, int node) {
         return psseSubstation.getNodes().stream().filter(psseNode -> psseNode.getNi() == node).map(PsseSubstationNode::getI).findFirst();
->>>>>>> 84549bbc
     }
 
     static void updateSubstations(Network network, ContextExport contextExport) {
         network.getVoltageLevels().forEach(voltageLevel -> {
-<<<<<<< HEAD
-            if (exportVoltageLevelAsNodeBreaker(voltageLevel)) {
-=======
             if (voltageLevel.getTopologyKind().equals(TopologyKind.NODE_BREAKER)) {
->>>>>>> 84549bbc
                 Set<Integer> buses = new HashSet<>(extractBusesFromVoltageLevelId(voltageLevel.getId()));
                 contextExport.getUpdateExport().getPsseSubstation(voltageLevel).ifPresent(psseSubstation -> updateSubstation(voltageLevel, psseSubstation, buses, contextExport));
             }
@@ -643,12 +457,6 @@
 
     private static void updateSubstation(VoltageLevel voltageLevel, PsseSubstation psseSubstation, Set<Integer> busesSet, ContextExport contextExport) {
         Set<PsseSubstationNode> psseNodeSet = psseSubstation.getNodes().stream().filter(psseNode -> busesSet.contains(psseNode.getI())).collect(Collectors.toSet());
-<<<<<<< HEAD
-        psseNodeSet.forEach(psseSubstationNode -> contextExport.getLinkExport().getBusView(voltageLevel, psseSubstationNode.getNi()).ifPresent(busView -> {
-            psseSubstationNode.setVm(getVm(busView));
-            psseSubstationNode.setVa(getVa(busView));
-        }));
-=======
         psseNodeSet.forEach(psseSubstationNode -> {
             Optional<Bus> busView = contextExport.getLinkExport().getBusView(voltageLevel, psseSubstationNode.getNi());
             if (busView.isPresent()) {
@@ -659,7 +467,6 @@
                 psseSubstationNode.setVa(0.0);
             }
         });
->>>>>>> 84549bbc
 
         Set<Integer> nodesSet = psseNodeSet.stream().map(PsseSubstationNode::getNi).collect(Collectors.toSet());
         Set<PsseSubstationSwitchingDevice> switchingDeviceSet = psseSubstation.getSwitchingDevices().stream()
