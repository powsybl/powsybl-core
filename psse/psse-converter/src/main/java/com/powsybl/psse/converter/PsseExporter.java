/**
 * Copyright (c) 2021, RTE (http://www.rte-france.com)
 * This Source Code Form is subject to the terms of the Mozilla Public
 * License, v. 2.0. If a copy of the MPL was not distributed with this
 * file, You can obtain one at http://mozilla.org/MPL/2.0/.
 * SPDX-License-Identifier: MPL-2.0
 */
package com.powsybl.psse.converter;

import com.google.auto.service.AutoService;
import com.powsybl.commons.datasource.DataSource;
import com.powsybl.commons.parameters.ConfiguredParameter;
import com.powsybl.commons.parameters.ParameterDefaultValueConfig;
import com.powsybl.iidm.network.Exporter;
import com.powsybl.iidm.network.*;
import com.powsybl.commons.parameters.Parameter;
import com.powsybl.psse.converter.extensions.PsseConversionContextExtension;
import com.powsybl.psse.converter.extensions.PsseModelExtension;
import com.powsybl.psse.model.PsseException;
import com.powsybl.psse.model.PsseVersion;
import com.powsybl.psse.model.io.Context;
import com.powsybl.psse.model.io.FileFormat;
import com.powsybl.psse.model.pf.PsseCaseIdentification;
import com.powsybl.psse.model.pf.PssePowerFlowModel;
import com.powsybl.psse.model.pf.io.*;

import java.io.IOException;
import java.io.UncheckedIOException;
import java.time.format.DateTimeFormatter;
import java.util.*;

import static com.powsybl.psse.converter.VoltageLevelConverter.*;

/**
 * @author Luma Zamarreño {@literal <zamarrenolm at aia.es>}
 * @author José Antonio Marqués {@literal <marquesja at aia.es>}
 */
@AutoService(Exporter.class)
public class PsseExporter implements Exporter {

    private static final double BASE_MVA = 100;

    private static final String FORMAT = "PSS/E";

    @Override
    public List<Parameter> getParameters() {
        return ConfiguredParameter.load(STATIC_PARAMETERS, getFormat(), ParameterDefaultValueConfig.INSTANCE);
    }

    private static final List<Parameter> STATIC_PARAMETERS = List.of();

    @Override
    public String getFormat() {
        return FORMAT;
    }

    @Override
    public String getComment() {
        return "Update IIDM to PSS/E ";
    }

    @Override
    public void export(Network network, Properties parameters, DataSource dataSource) {
        PssePowerFlowModel updatePsseModel;
        Context context;
        boolean isFullExport = isFullExport(network);
        if (isFullExport) {
            updatePsseModel = createPsseModel(network);
            context = PowerFlowDataFactory.createPsseContext();
        } else {
            PssePowerFlowModel psseModel = network.getExtension(PsseModelExtension.class).getPsseModel();
            updatePsseModel = createUpdatePsseModel(network, psseModel);
            context = network.getExtension(PsseConversionContextExtension.class).getContext();
        }

        PsseVersion version = PsseVersion.fromRevision(updatePsseModel.getCaseIdentification().getRev());
        if (context.getFileFormat() == FileFormat.JSON) {
            if (Objects.requireNonNull(version.major()) == PsseVersion.Major.V35) {
                PowerFlowRawxData35 rawXData35 = new PowerFlowRawxData35();
                try {
                    rawXData35.write(updatePsseModel, context, dataSource);
                } catch (IOException e) {
                    throw new UncheckedIOException(e);
                }
            } else {
                throw new PsseException("Unsupported version " + version);
            }
        } else {
            exportNotJson(context, updatePsseModel, version, dataSource);
        }
    }

    // TODO, it should be defined properly, or it may need to be specified by the user
    private static boolean isFullExport(Network network) {
        return network.getExtension(PsseModelExtension.class) == null;
    }

    private void exportNotJson(Context context, PssePowerFlowModel updatePsseModel, PsseVersion version, DataSource dataSource) {
        switch (version.major()) {
            case V35 -> {
                PowerFlowRawData35 rawData35 = new PowerFlowRawData35();
                try {
                    rawData35.write(updatePsseModel, context, dataSource);
                } catch (IOException e) {
                    throw new UncheckedIOException(e);
                }
            }
            case V33 -> {
                PowerFlowRawData33 rawData33 = new PowerFlowRawData33();
                try {
                    rawData33.write(updatePsseModel, context, dataSource);
                } catch (IOException e) {
                    throw new UncheckedIOException(e);
                }
            }
            case V32 -> {
                PowerFlowRawData32 rawData32 = new PowerFlowRawData32();
                try {
                    rawData32.write(updatePsseModel, context, dataSource);
                } catch (IOException e) {
                    throw new UncheckedIOException(e);
                }
            }
            default -> throw new PsseException("Unsupported version " + version);
        }
    }

    // New equipment is not supported
    // Antennas (Branches connected only at one end) are exported as out of service (both sides open)
    // New buses are created in voltageLevels with nodeBreaker topology when buses are split
    private static PssePowerFlowModel createUpdatePsseModel(Network network, PssePowerFlowModel psseModel) {
        // Only the updated blocks are copied, non-updated blocks are referenced
        PssePowerFlowModel updatedPsseModel = psseModel.referenceAndCopyPssePowerFlowModel();
        updateModifiedBlocks(network, updatedPsseModel);
        return updatedPsseModel;
    }

    private static void updateModifiedBlocks(Network network, PssePowerFlowModel updatedPsseModel) {
<<<<<<< HEAD
        PerUnitContext perUnitContext = new PerUnitContext(updatedPsseModel.getCaseIdentification().getSbase());
        ContextExport contextExport = createContextExport(network, updatedPsseModel, false);

        VoltageLevelConverter.updateSubstations(network, contextExport);

        BusConverter.updateBuses(updatedPsseModel, contextExport);
        LoadConverter.updateLoads(network, updatedPsseModel);
        FixedShuntCompensatorConverter.updateFixedShunts(network, updatedPsseModel);
        GeneratorConverter.updateGenerators(network, updatedPsseModel);
        LineConverter.updateLines(network, updatedPsseModel);
        TransformerConverter.updateTransformers(network, updatedPsseModel);
        TwoTerminalDcConverter.updateTwoTerminalDcTransmissionLines(network, updatedPsseModel);
        VscDcTransmissionLineConverter.updateVscDcTransmissionLines(network, updatedPsseModel);
        FactsDeviceConverter.updateFactsDevices(network, updatedPsseModel);
        SwitchedShuntCompensatorConverter.updateSwitchedShunts(network, updatedPsseModel);
    }

    private static PssePowerFlowModel createPsseModel(Network network) {
        PerUnitContext perUnitContext = new PerUnitContext(BASE_MVA);
        PsseCaseIdentification caseIdentification = createCaseIdentification(network, perUnitContext);
        PssePowerFlowModel psseModel = new PssePowerFlowModel(caseIdentification);
        ContextExport contextExport = createContextExport(network, psseModel, true);

        VoltageLevelConverter.createSubstations(network, psseModel, contextExport);

        BusConverter.createBuses(psseModel, contextExport);
        LoadConverter.createLoads(network, psseModel, contextExport);
        FixedShuntCompensatorConverter.createFixedShunts(network, psseModel, contextExport);
        GeneratorConverter.createGenerators(network, psseModel, contextExport, perUnitContext);
        LineConverter.createLines(network, psseModel, contextExport, perUnitContext);
        TransformerConverter.createTransformers(network, psseModel, contextExport, perUnitContext);
        TwoTerminalDcConverter.createTwoTerminalDcTransmissionLines(network, psseModel, contextExport);
        VscDcTransmissionLineConverter.createVscDcTransmissionLines(network, psseModel, contextExport);
        FactsDeviceConverter.createFactsDevices(network, psseModel, contextExport);
        SwitchedShuntCompensatorConverter.createSwitchedShunts(network, psseModel, contextExport);

        BatteryConverter.createBatteries(network, psseModel, contextExport);
        TieLineConverter.createTieLines(network, psseModel, contextExport, perUnitContext);
        DanglingLineConverter.createDanglingLines(network, psseModel, contextExport, perUnitContext);
        return psseModel;
    }

    private static PsseCaseIdentification createCaseIdentification(Network network, PerUnitContext perUnitContext) {
        PsseCaseIdentification caseIdentification = new PsseCaseIdentification();
        caseIdentification.setIc(0);
        caseIdentification.setSbase(perUnitContext.sBase);
        caseIdentification.setRev(35);
        caseIdentification.setXfrrat(0.0);
        caseIdentification.setNxfrat(0.0);
        caseIdentification.setBasfrq(50.0);
        String caseDate = network.getCaseDate().format(DateTimeFormatter.RFC_1123_DATE_TIME);
        String caseName = network.getNameOrId();
        caseIdentification.setTitle1(String.format("%s %s", caseDate, caseName));
        caseIdentification.setTitle2("");

        return caseIdentification;
    }

    record PerUnitContext(double sBase) {
=======
        ContextExport contextExport = VoltageLevelConverter.createContextExport(network, updatedPsseModel);

        VoltageLevelConverter.updateSubstations(network, contextExport);

        BusConverter.updateBuses(updatedPsseModel, contextExport);
        LoadConverter.updateLoads(network, updatedPsseModel);
        FixedShuntCompensatorConverter.updateFixedShunts(network, updatedPsseModel);
        GeneratorConverter.updateGenerators(network, updatedPsseModel);
        LineConverter.updateLines(network, updatedPsseModel);
        TransformerConverter.updateTransformers(network, updatedPsseModel);
        TwoTerminalDcConverter.updateTwoTerminalDcTransmissionLines(network, updatedPsseModel);
        SwitchedShuntCompensatorConverter.updateSwitchedShunts(network, updatedPsseModel);
>>>>>>> 84549bbc
    }
}<|MERGE_RESOLUTION|>--- conflicted
+++ resolved
@@ -136,9 +136,7 @@
     }
 
     private static void updateModifiedBlocks(Network network, PssePowerFlowModel updatedPsseModel) {
-<<<<<<< HEAD
-        PerUnitContext perUnitContext = new PerUnitContext(updatedPsseModel.getCaseIdentification().getSbase());
-        ContextExport contextExport = createContextExport(network, updatedPsseModel, false);
+        ContextExport contextExport = VoltageLevelConverter.createContextExport(network, updatedPsseModel, false);
 
         VoltageLevelConverter.updateSubstations(network, contextExport);
 
@@ -196,19 +194,5 @@
     }
 
     record PerUnitContext(double sBase) {
-=======
-        ContextExport contextExport = VoltageLevelConverter.createContextExport(network, updatedPsseModel);
-
-        VoltageLevelConverter.updateSubstations(network, contextExport);
-
-        BusConverter.updateBuses(updatedPsseModel, contextExport);
-        LoadConverter.updateLoads(network, updatedPsseModel);
-        FixedShuntCompensatorConverter.updateFixedShunts(network, updatedPsseModel);
-        GeneratorConverter.updateGenerators(network, updatedPsseModel);
-        LineConverter.updateLines(network, updatedPsseModel);
-        TransformerConverter.updateTransformers(network, updatedPsseModel);
-        TwoTerminalDcConverter.updateTwoTerminalDcTransmissionLines(network, updatedPsseModel);
-        SwitchedShuntCompensatorConverter.updateSwitchedShunts(network, updatedPsseModel);
->>>>>>> 84549bbc
     }
 }