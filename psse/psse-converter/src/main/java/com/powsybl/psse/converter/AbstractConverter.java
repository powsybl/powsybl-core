/**
 * Copyright (c) 2021, RTE (http://www.rte-france.com)
 * This Source Code Form is subject to the terms of the Mozilla Public
 * License, v. 2.0. If a copy of the MPL was not distributed with this
 * file, You can obtain one at http://mozilla.org/MPL/2.0/.
 * SPDX-License-Identifier: MPL-2.0
 */
package com.powsybl.psse.converter;

import java.util.*;
import java.util.stream.Stream;

import com.powsybl.iidm.network.*;
import com.powsybl.iidm.network.extensions.SlackTerminal;
import com.powsybl.iidm.network.util.Identifiables;
import com.powsybl.iidm.network.util.Networks;
import com.powsybl.psse.model.PsseException;
<<<<<<< HEAD
import com.powsybl.psse.model.pf.*;
=======
import com.powsybl.psse.model.pf.PsseSubstation;
import com.powsybl.psse.model.pf.PsseTwoTerminalDcConverter;
import com.powsybl.psse.model.pf.PsseTwoTerminalDcTransmissionLine;
>>>>>>> 84549bbc
import org.apache.commons.math3.complex.Complex;

import com.powsybl.iidm.network.util.ContainersMapping;

/**
 * @author Luma Zamarreño {@literal <zamarrenolm at aia.es>}
 * @author José Antonio Marqués {@literal <marquesja at aia.es>}
 */
public abstract class AbstractConverter {

    private static final String FIXED_SHUNT_TAG = "-SH";
    private static final String SWITCHED_SHUNT_TAG = "-SwSH";
<<<<<<< HEAD
    private static final String TWO_TERMINAL_DC_TAG = "TwoTerminalDc-";
    private static final String VSC_DC_TRANSMISSION_LINE_TAG = "VscDcTransmissionLine-";
    private static final String FACTS_DEVICE_TAG = "FactsDevice-";
    private static final int MAX_BUS_LENGTH = 12;
    private static final int MAX_BRANCH_LENGTH = 40;
=======
>>>>>>> 84549bbc

    enum PsseEquipmentType {
        PSSE_LOAD("L"),
        PSSE_FIXED_SHUNT("F"),
        PSSE_GENERATOR("M"),
        PSSE_BRANCH("B"),
        PSSE_TWO_WINDING("2"),
        PSSE_THREE_WINDING("3"),
        PSSE_SWITCHED_SHUNT("S"),
        PSSE_INDUCTION_MACHINE("I"),
        PSSE_TWO_TERMINAL_DC_LINE("D"),
        PSSE_VSC_DC_LINE("V"),
        PSSE_MULTI_TERMINAL_LINE("N"),
        PSSE_FACTS_DEVICE("A");

        private final String textCode;

        PsseEquipmentType(String textCode) {
            this.textCode = textCode;
        }

        String getTextCode() {
            return textCode;
        }
    }

<<<<<<< HEAD
    AbstractConverter(Network network) {
        this.containersMapping = null;
        this.network = Objects.requireNonNull(network);
    }

=======
>>>>>>> 84549bbc
    AbstractConverter(ContainersMapping containersMapping, Network network) {
        this.containersMapping = Objects.requireNonNull(containersMapping);
        this.network = Objects.requireNonNull(network);
    }

    ContainersMapping getContainersMapping() {
        return containersMapping;
    }

    Network getNetwork() {
        return network;
    }

<<<<<<< HEAD
    static String getVoltageLevelId(Set<Integer> busNums) {
        if (busNums.isEmpty()) {
            throw new PsseException("Unexpected empty busNums");
        }
        List<Integer> sortedBusNums = busNums.stream().sorted().toList();
        String voltageLevelId = "VL" + sortedBusNums.get(0);
        for (int i = 1; i < sortedBusNums.size(); i++) {
            voltageLevelId = voltageLevelId.concat(String.format("-%d", sortedBusNums.get(i)));
=======
    static String getSubstationIdFromPsseSubstationIds(Set<Integer> busNumbers) {
        return getSubstationId("Sub", busNumbers);
    }

    static String getSubstationIdFromBuses(Set<Integer> busNumbers) {
        return getSubstationId("S", busNumbers);
    }

    private static String getSubstationId(String tag, Set<Integer> numbers) {
        if (numbers.isEmpty()) {
            throw new PsseException("Unexpected empty numbers");
        }
        List<Integer> sortedNumbers = numbers.stream().sorted().toList();
        String substationId = tag + sortedNumbers.get(0);
        for (int i = 1; i < sortedNumbers.size(); i++) {
            substationId = substationId.concat(String.format("-%d", sortedNumbers.get(i)));
        }
        return substationId;
    }

    static String getVoltageLevelId(Set<Integer> busNumbers) {
        if (busNumbers.isEmpty()) {
            throw new PsseException("Unexpected empty busNumbers");
        }
        List<Integer> sortedBusNumbers = busNumbers.stream().sorted().toList();
        String voltageLevelId = "VL" + sortedBusNumbers.get(0);
        for (int i = 1; i < sortedBusNumbers.size(); i++) {
            voltageLevelId = voltageLevelId.concat(String.format("-%d", sortedBusNumbers.get(i)));
>>>>>>> 84549bbc
        }
        return voltageLevelId;
    }

    static List<Integer> extractBusesFromVoltageLevelId(String voltageLevelId) {
        List<Integer> buses = new ArrayList<>();
        if (voltageLevelId.length() <= 2 || !voltageLevelId.startsWith("VL")) {
            return buses;
        }
        List<String> busesText = Arrays.stream(voltageLevelId.substring(2).split("-")).toList();
        if (!busesText.stream().allMatch(busText -> busText.matches("[1-9]\\d*"))) {
            return buses;
        }
        busesText.forEach(busText -> buses.add(Integer.parseInt(busText)));
        return buses;
    }

    static String getBusId(int busNum) {
        return "B" + busNum;
    }

    static OptionalInt extractBusNumber(String configuredBusId) {
        if (configuredBusId.length() <= 1 || !configuredBusId.startsWith("B")) {
            return OptionalInt.empty();
        }
        String busNumber = configuredBusId.substring(1);
        return busNumber.matches("[1-9]\\d*") ? OptionalInt.of(Integer.parseInt(busNumber)) : OptionalInt.empty();
    }

    static String getFixedShuntId(int busI, String fixedShuntId) {
        return getBusId(busI) + FIXED_SHUNT_TAG + fixedShuntId;
    }

    static String getGeneratorId(int busI, String generatorId) {
        return getBusId(busI) + "-G" + generatorId;
    }

    static String getLineId(int busI, int busJ, String ckt) {
        return "L-" + busI + "-" + busJ + "-" + ckt;
    }

    static String getLoadId(int busI, String loadId) {
        return getBusId(busI) + "-L" + loadId;
    }

    static String getSwitchedShuntId(int busI, String id) {
        return getBusId(busI) + SWITCHED_SHUNT_TAG + id;
    }

    static String getTransformerId(int busI, int busJ, String ckt) {
        return "T-" + busI + "-" + busJ + "-" + ckt;
    }

    static String getTransformerId(int busI, int busJ, int busK, String ckt) {
        return "T-" + busI + "-" + busJ + "-" + busK + "-" + ckt;
    }

    // we can not use rectifierIp and inverterIp as it is managed with only one end in substationData
    // In Psse each two-terminal dc line must have a unique name (up to 12 characters)
    static String getTwoTerminalDcId(String name) {
<<<<<<< HEAD
        return TWO_TERMINAL_DC_TAG + name;
    }

    public static String extractTwoTerminalDcName(String twoTerminalDcId) {
        String name = twoTerminalDcId.replace(TWO_TERMINAL_DC_TAG, "");
        return name.substring(0, Math.min(12, name.length()));
=======
        return "TwoTerminalDc-" + name;
>>>>>>> 84549bbc
    }

    static String getLccConverterId(Network network, PsseTwoTerminalDcTransmissionLine psseTwoTerminalDc, PsseTwoTerminalDcConverter converter) {
        return Identifiables.getUniqueId("LccConverter-" + converter.getIp() + "-" + psseTwoTerminalDc.getName(), id -> network.getLccConverterStation(id) != null);
    }

<<<<<<< HEAD
    static String getVscDcTransmissionLineId(String name) {
        return VSC_DC_TRANSMISSION_LINE_TAG + name;
    }

    public static String extractVscDcTransmissionLineName(String vscDcTransmissionLineId) {
        String name = vscDcTransmissionLineId.replace(VSC_DC_TRANSMISSION_LINE_TAG, "");
        return name.substring(0, Math.min(12, name.length()));
    }

    static String getVscConverterId(Network network, PsseVoltageSourceConverterDcTransmissionLine psseVscDcTransmissionLine, PsseVoltageSourceConverter converter) {
        return Identifiables.getUniqueId("VscConverter-" + converter.getIbus() + "-" + psseVscDcTransmissionLine.getName(), id -> network.getVscConverterStation(id) != null);
    }

=======
>>>>>>> 84549bbc
    static String getSwitchId(String voltageLevelId, PsseSubstation.PsseSubstationSwitchingDevice switchingDevice) {
        return voltageLevelId + "-Sw-" + switchingDevice.getNi() + "-" + switchingDevice.getNj() + "-" + switchingDevice.getCkt();
    }

    static String busbarSectionId(String voltageLevelId, int node) {
        return String.format("%s-Busbar-%d", voltageLevelId, node);
    }

<<<<<<< HEAD
    static String getFactsDeviceId(String name) {
        return FACTS_DEVICE_TAG + name;
    }

    public static String extractFactsDeviceName(String factsDeviceId) {
        String name = factsDeviceId.replace(FACTS_DEVICE_TAG, "");
        return name.substring(0, Math.min(12, name.length()));
    }

=======
>>>>>>> 84549bbc
    static String getNodeId(VoltageLevel voltageLevel, int node) {
        return voltageLevel.getId() + "-" + node;
    }

<<<<<<< HEAD
    static boolean isFixedShunt(ShuntCompensator shunt) {
        if (shunt.getId().contains(FIXED_SHUNT_TAG)) {
            return true;
        } else if (shunt.getId().contains(SWITCHED_SHUNT_TAG)) {
            return false;
        } else {
            return shunt.getMaximumSectionCount() == 1
                    && !shunt.isVoltageRegulatorOn()
                    && Double.isNaN(shunt.getTargetV());
        }
    }

    static boolean isTwoTerminalDcTransmissionLine(HvdcLine hvdcLine) {
        return hvdcLine.getConverterStation1().getHvdcType().equals(HvdcConverterStation.HvdcType.LCC);
    }

    static boolean isVscDcTransmissionLine(HvdcLine hvdcLine) {
        return !isTwoTerminalDcTransmissionLine(hvdcLine);
    }

=======
>>>>>>> 84549bbc
    static int getStatus(ShuntCompensator shuntCompensator) {
        return shuntCompensator.getTerminal().isConnected() && shuntCompensator.getTerminal().getBusBreakerView().getBus() != null ? 1 : 0;
    }

<<<<<<< HEAD
    static List<String> getEquipmentListToBeExported(VoltageLevel voltageLevel) {
        List<String> equipmentListToBeExported = new ArrayList<>();
        for (Connectable<?> connectable : voltageLevel.getConnectables()) {
            if (isEquipmentToBeExported(connectable.getType())) {
                if (connectable.getType().equals(IdentifiableType.HVDC_CONVERTER_STATION)) {
                    HvdcConverterStation<?> converterStation = (HvdcConverterStation<?>) connectable;
                    equipmentListToBeExported.add(converterStation.getHvdcLine().getId());
                } else if (connectable.getType().equals(IdentifiableType.DANGLING_LINE)) {
                    DanglingLine danglingLine = (DanglingLine) connectable;
                    if (danglingLine.isPaired()) {
                        TieLine tieLine = danglingLine.getTieLine().orElseThrow();
                        equipmentListToBeExported.add(tieLine.getId());
                    } else {
                        equipmentListToBeExported.add(connectable.getId());
                    }
                } else {
                    equipmentListToBeExported.add(connectable.getId());
                }
            }
        }
        return equipmentListToBeExported.stream().sorted().toList();
    }

    private static boolean isEquipmentToBeExported(IdentifiableType type) {
        return switch (type) {
            case LOAD, GENERATOR, SHUNT_COMPENSATOR, LINE, TWO_WINDINGS_TRANSFORMER, THREE_WINDINGS_TRANSFORMER, HVDC_CONVERTER_STATION, STATIC_VAR_COMPENSATOR, DANGLING_LINE, BATTERY ->
                    true;
            case BUSBAR_SECTION, HVDC_LINE, SWITCH, TIE_LINE -> false;
            default -> throw new PsseException("Unexpected equipment type: " + type.name());
        };
    }

    static List<Terminal> getEquipmentTerminals(VoltageLevel voltageLevel, String equipmentId) {
        List<Terminal> terminals = new ArrayList<>();
        Connectable<?> connectable = voltageLevel.getNetwork().getConnectable(equipmentId);
        if (connectable != null) {
            terminals.addAll(connectable.getTerminals());
        } else {
            Identifiable<?> identifiable = voltageLevel.getNetwork().getIdentifiable(equipmentId);
            if (identifiable != null && identifiable.getType().equals(IdentifiableType.HVDC_LINE)) {
                HvdcLine hvdcLine = (HvdcLine) identifiable;
                terminals.add(hvdcLine.getConverterStation1().getTerminal());
                terminals.add(hvdcLine.getConverterStation2().getTerminal());
            } else if (identifiable != null && identifiable.getType().equals(IdentifiableType.TIE_LINE)) {
                TieLine tieLine = (TieLine) identifiable;
                terminals.add(tieLine.getDanglingLine1().getTerminal());
                terminals.add(tieLine.getDanglingLine2().getTerminal());
            } else {
                throw new PsseException("Unexpected identifiable: " + equipmentId);
            }
        }
        return terminals;
    }

    static String getNodeBreakerEquipmentIdBus(String equipmentId, int bus) {
        return equipmentId + "." + bus;
=======
    static String getNodeBreakerEquipmentId(PsseEquipmentType equipmentType, int busI, String id) {
        return getNodeBreakerEquipmentId(equipmentType, busI, 0, 0, id);
    }

    static String getNodeBreakerEquipmentId(PsseEquipmentType equipmentType, int busI, int busJ, String id) {
        return getNodeBreakerEquipmentId(equipmentType, busI, busJ, 0, id);
    }

    static String getNodeBreakerEquipmentId(PsseEquipmentType equipmentType, int busI, int busJ, int busK, String id) {
        return getNodeBreakerEquipmentId(equipmentType.getTextCode(), busI, busJ, busK, id);
>>>>>>> 84549bbc
    }

    // EquipmentId must be independent of the bus order
    static String getNodeBreakerEquipmentId(String type, int busI, int busJ, int busK, String id) {
        List<Integer> sortedBuses = Stream.of(busI, busJ, busK).sorted().toList();
        int bus1 = sortedBuses.get(0);
        int bus2 = sortedBuses.get(1);
        int bus3 = sortedBuses.get(2);

<<<<<<< HEAD
        // after sorting, zeros will be at the beginning
        if (bus1 == 0 && bus2 == 0) {
            return type + "." + bus3 + "." + id;
        } else if (bus1 == 0) {
            return type + "." + bus2 + "." + bus3 + "." + id;
        } else {
            return type + "." + bus1 + "." + bus2 + "." + bus3 + "." + id;
        }
    }

    static String getNodeBreakerEquipmentId(PsseEquipmentType equipmentType, int busI, String id) {
        return equipmentType.getTextCode() + "." + busI + "." + id;
    }

    static String getNodeBreakerEquipmentId(PsseEquipmentType equipmentType, int busI, int busJ, String id) {
        List<Integer> sortedBuses = Stream.of(busI, busJ).sorted().toList();
        int bus1 = sortedBuses.get(0);
        int bus2 = sortedBuses.get(1);
        return equipmentType.getTextCode() + "." + bus1 + "." + bus2 + "." + id;
    }

    static String getNodeBreakerEquipmentId(PsseEquipmentType equipmentType, int busI, int busJ, int busK, String id) {
        List<Integer> sortedBuses = Stream.of(busI, busJ, busK).sorted().toList();
        int bus1 = sortedBuses.get(0);
        int bus2 = sortedBuses.get(1);
        int bus3 = sortedBuses.get(2);
        return equipmentType.getTextCode() + "." + bus1 + "." + bus2 + "." + bus3 + "." + id;
    }

    static String getPsseEquipmentType(Identifiable<?> identifiable) {
        return switch (identifiable.getType()) {
            case LOAD, BATTERY -> PsseEquipmentType.PSSE_LOAD.getTextCode();
            case GENERATOR -> PsseEquipmentType.PSSE_GENERATOR.getTextCode();
            case LINE, TIE_LINE, DANGLING_LINE -> PsseEquipmentType.PSSE_BRANCH.getTextCode();
            case TWO_WINDINGS_TRANSFORMER -> PsseEquipmentType.PSSE_TWO_WINDING.getTextCode();
            case THREE_WINDINGS_TRANSFORMER -> PsseEquipmentType.PSSE_THREE_WINDING.getTextCode();
            case SHUNT_COMPENSATOR -> {
                ShuntCompensator shunt = (ShuntCompensator) identifiable;
                yield isFixedShunt(shunt) ? PsseEquipmentType.PSSE_FIXED_SHUNT.getTextCode() : PsseEquipmentType.PSSE_SWITCHED_SHUNT.getTextCode();
            }
            case HVDC_LINE -> {
                HvdcLine hvdcLine = (HvdcLine) identifiable;
                yield isTwoTerminalDcTransmissionLine(hvdcLine) ? PsseEquipmentType.PSSE_TWO_TERMINAL_DC_LINE.getTextCode() : PsseEquipmentType.PSSE_VSC_DC_LINE.getTextCode();
            }
            case STATIC_VAR_COMPENSATOR -> PsseEquipmentType.PSSE_FACTS_DEVICE.getTextCode();
            default -> throw new PsseException("unexpected identifiableType: " + identifiable.getType().name());
        };
=======
        return type + "." + bus1 + "." + bus2 + "." + bus3 + "." + id;
    }

    static String getNodeBreakerEquipmentIdBus(String equipmentId, int bus) {
        return equipmentId + "." + bus;
>>>>>>> 84549bbc
    }

    static Terminal findTerminalNode(Network network, String voltageLevelId, int node) {
        VoltageLevel voltageLevel = network.getVoltageLevel(voltageLevelId);
        return voltageLevel != null ? findTerminalNode(voltageLevel, node) : null;
    }

    static Terminal findTerminalNode(VoltageLevel voltageLevel, int node) {
        return voltageLevel.getNodeBreakerView().getOptionalTerminal(node)
                .orElseGet(() -> Networks.getEquivalentTerminal(voltageLevel, node));
    }

<<<<<<< HEAD
    static Bus findBusViewFromNode(VoltageLevel voltageLevel, int node) {
=======
    static Bus findBusViewNode(VoltageLevel voltageLevel, int node) {
>>>>>>> 84549bbc
        Terminal terminal = findTerminalNode(voltageLevel, node);
        return terminal != null ? getTerminalBusView(terminal) : null;
    }

    static Bus getTerminalBusView(Terminal terminal) {
        return terminal.getBusView().getBus() != null ? terminal.getBusView().getBus() : terminal.getBusView().getConnectableBus();
    }

<<<<<<< HEAD
    static int getTerminalNode(Terminal terminal) {
        return exportVoltageLevelAsNodeBreaker(terminal.getVoltageLevel()) ? terminal.getNodeBreakerView().getNode() : 0;
    }

    static int getTerminalBusI(Terminal terminal, ContextExport contextExport) {
        if (exportVoltageLevelAsNodeBreaker(terminal.getVoltageLevel())) {
            int node = convertToPsseNode(contextExport.getFullExport().getRepresentativeNode(terminal.getVoltageLevel(), terminal.getNodeBreakerView().getNode()));
            return contextExport.getLinkExport().getBusI(terminal.getVoltageLevel(), node).orElseThrow();
        } else {
            Bus bus = getTerminalBusView(terminal);
            return contextExport.getLinkExport().getBusI(bus).orElseThrow();
        }
    }

    static int getRegulatingTerminalNode(Terminal regulatingTerminal, ContextExport contextExport) {
        if (regulatingTerminal == null) {
            return 0;
        } else {
            if (exportVoltageLevelAsNodeBreaker(regulatingTerminal.getVoltageLevel())) {
                return convertToPsseNode(contextExport.getFullExport().getRepresentativeNode(regulatingTerminal.getVoltageLevel(), regulatingTerminal.getNodeBreakerView().getNode()));
            } else {
                return 0;
            }
        }
    }

    // zero can be used for local regulation
    static int getRegulatingTerminalBusI(Terminal regulatingTerminal, int busI, int previousRegulatingBusI, ContextExport contextExport) {
        int regulatingBusI = getRegulatingTerminalBusI(regulatingTerminal, contextExport);
        return busI == regulatingBusI && previousRegulatingBusI == 0 ? previousRegulatingBusI : regulatingBusI;
    }

    static int getRegulatingTerminalBusI(Terminal regulatingTerminal, ContextExport contextExport) {
        if (regulatingTerminal == null) {
            return 0;
        } else {
            return getTerminalBusI(regulatingTerminal, contextExport);
        }
    }

=======
>>>>>>> 84549bbc
    static int getStatus(Terminal terminal) {
        return terminal.isConnected() && terminal.getBusView().getBus() != null ? 1 : 0;
    }

    static int findBusViewBusType(VoltageLevel voltageLevel, Bus bus) {
        if (!bus.isInMainConnectedComponent()) {
            return 4;
        }
        SlackTerminal slackTerminal = voltageLevel.getExtension(SlackTerminal.class);
        if (slackTerminal != null
                && slackTerminal.getTerminal().getBusView().getBus() != null
                && bus.getId().equals(slackTerminal.getTerminal().getBusView().getBus().getId())) {
            return 3;
        }
        return bus.getGeneratorStream().anyMatch(AbstractConverter::withLocalRegulatingControl) ? 2 : 1;
    }

    private static boolean withLocalRegulatingControl(Generator generator) {
        return generator.isVoltageRegulatorOn()
                && generator.getTerminal().getBusView().getBus().equals(generator.getRegulatingTerminal().getBusView().getBus());
    }

<<<<<<< HEAD
    // node numbers in psse must be between 1 and 999
    // node psse 999 is used for mapping the node 0 of iidm
    static boolean exportVoltageLevelAsNodeBreaker(VoltageLevel voltageLevel) {
        return voltageLevel.getTopologyKind().equals(TopologyKind.NODE_BREAKER)
                && voltageLevel.getNodeBreakerView().getSwitchCount() > 0
                && maxNode(voltageLevel) <= 998;
    }

    static int convertToPsseNode(int node) {
        return node == 0 ? 999 : node;
    }

    private static int maxNode(VoltageLevel voltageLevel) {
        return Arrays.stream(voltageLevel.getNodeBreakerView().getNodes()).max().orElse(0);
=======
    static boolean exportVoltageLevelAsNodeBreaker(VoltageLevel voltageLevel) {
        return voltageLevel.getTopologyKind().equals(TopologyKind.NODE_BREAKER);
>>>>>>> 84549bbc
    }

    static Complex impedanceToEngineeringUnits(Complex impedance, double vnom, double sbase) {
        return impedance.multiply(vnom * vnom / sbase);
    }

    static double impedanceToEngineeringUnits(double impedance, double vnom, double sbase) {
        return impedance * vnom * vnom / sbase;
    }

    static double impedanceToEngineeringUnitsForLinesWithDifferentNominalVoltageAtEnds(double impedance, double vnom1, double vnom2, double sbase) {
        return impedance * vnom1 * vnom2 / sbase;
    }

    static Complex admittanceToEngineeringUnits(Complex admittance, double vnom, double sbase) {
        return admittance.multiply(sbase / (vnom * vnom));
    }

    static double admittanceEnd1ToEngineeringUnitsForLinesWithDifferentNominalVoltageAtEnds(double admittanceTransmissionEu, double shuntAdmittance, double vnom1, double vnom2, double sbase) {
        return shuntAdmittance * sbase / (vnom1 * vnom1) - (1 - vnom2 / vnom1) * admittanceTransmissionEu;
    }

    static double admittanceEnd2ToEngineeringUnitsForLinesWithDifferentNominalVoltageAtEnds(double admittanceTransmissionEu, double shuntAdmittance, double vnom1, double vnom2, double sbase) {
        return shuntAdmittance * sbase / (vnom2 * vnom2) - (1 - vnom1 / vnom2) * admittanceTransmissionEu;
    }

    static double admittanceToEngineeringUnits(double admittance, double vnom, double sbase) {
        return admittance * sbase / (vnom * vnom);
    }

    static double impedanceToPerUnitForLinesWithDifferentNominalVoltageAtEnds(double impedance, double vnom1, double vnom2, double sbase) {
        return impedance * sbase / (vnom1 * vnom2);
    }

    static double admittanceEnd1ToPerUnitForLinesWithDifferentNominalVoltageAtEnds(double admittanceTransmission, double shuntAdmittance, double vnom1, double vnom2, double sbase) {
        return (shuntAdmittance + (1 - vnom2 / vnom1) * admittanceTransmission) * vnom1 * vnom1 / sbase;
    }

    static double admittanceEnd2ToPerUnitForLinesWithDifferentNominalVoltageAtEnds(double admittanceTransmission, double shuntAdmittance, double vnom1, double vnom2, double sbase) {
        return (shuntAdmittance + (1 - vnom1 / vnom2) * admittanceTransmission) * vnom2 * vnom2 / sbase;
    }

    static Complex impedanceToPerUnit(Complex impedance, double vnom, double sbase) {
        return impedance.multiply(sbase / (vnom * vnom));
    }

    static Complex admittanceToPerUnit(Complex admittance, double vnom, double sbase) {
        return admittance.multiply(vnom * vnom / sbase);
    }

    static double powerToShuntAdmittance(double power, double vnom) {
        return power / (vnom * vnom);
    }

    static double shuntAdmittanceToPower(double shuntAdmittance, double vnom) {
        return shuntAdmittance * vnom * vnom;
    }

<<<<<<< HEAD
    static double getHighVm(Bus bus) {
        return bus != null && Double.isFinite(bus.getVoltageLevel().getHighVoltageLimit()) && bus.getVoltageLevel().getHighVoltageLimit() > 0.0 ? bus.getVoltageLevel().getHighVoltageLimit() / bus.getVoltageLevel().getNominalV() : 1.1;
    }

    static double getLowVm(Bus bus) {
        return bus != null && Double.isFinite(bus.getVoltageLevel().getLowVoltageLimit()) && bus.getVoltageLevel().getLowVoltageLimit() > 0.0 ? bus.getVoltageLevel().getLowVoltageLimit() / bus.getVoltageLevel().getNominalV() : 0.9;
    }

    static double getVm(Bus bus) {
        return bus != null ? getVm(bus.getV() / bus.getVoltageLevel().getNominalV()) : 1.0;
    }

    static double getVm(double v) {
        return Double.isFinite(v) && v > 0.0 ? v : 1.0;
    }

    static double getVa(Bus bus) {
        return bus != null ? getVa(bus.getAngle()) : 0.0;
    }

    static double getVa(double a) {
        return Double.isFinite(a) ? a : 0.0;
    }

    static List<Double> getSortedRates(CurrentLimits currentLimits, double nominalV) {
        List<Double> rates = new ArrayList<>();
        rates.add(convertToMva(currentLimits.getPermanentLimit(), nominalV));
        rates.addAll(currentLimits.getTemporaryLimits().stream().map(temporaryLimit -> convertToMva(temporaryLimit.getValue(), nominalV)).toList());
        return rates.stream().sorted().toList();
    }

    static List<Double> getSortedRates(ApparentPowerLimits apparentPowerLimits) {
        List<Double> rates = new ArrayList<>();
        rates.add(apparentPowerLimits.getPermanentLimit());
        rates.addAll(apparentPowerLimits.getTemporaryLimits().stream().map(LoadingLimits.TemporaryLimit::getValue).toList());
        return rates.stream().sorted().toList();
    }

    static List<Double> getSortedRates(ActivePowerLimits activePowerLimits) {
        List<Double> rates = new ArrayList<>();
        rates.add(activePowerLimits.getPermanentLimit());
        rates.addAll(activePowerLimits.getTemporaryLimits().stream().map(LoadingLimits.TemporaryLimit::getValue).toList());
        return rates.stream().sorted().toList();
    }

    private static double convertToMva(double current, double nominalV) {
        return (current / 1000.0) * Math.sqrt(3.0) * nominalV;
    }

    static void setSortedRatesToPsseRates(List<Double> sortedRates, PsseRates rates) {
        rates.setRate1(getRate(sortedRates, 0));
        rates.setRate2(getRate(sortedRates, 1));
        rates.setRate3(getRate(sortedRates, 2));
        rates.setRate4(getRate(sortedRates, 3));
        rates.setRate5(getRate(sortedRates, 4));
        rates.setRate6(getRate(sortedRates, 5));
        rates.setRate7(getRate(sortedRates, 6));
        rates.setRate8(getRate(sortedRates, 7));
        rates.setRate9(getRate(sortedRates, 8));
        rates.setRate10(getRate(sortedRates, 9));
        rates.setRate11(getRate(sortedRates, 10));
        rates.setRate12(getRate(sortedRates, 11));
    }

    private static double getRate(List<Double> sortedRates, int index) {
        return sortedRates.size() > index ? sortedRates.get(index) : 0.0;
    }

    static PsseBus createDefaultBus() {
        PsseBus psseBus = new PsseBus();
        psseBus.setI(0);
        psseBus.setName("");
        psseBus.setBaskv(0.0);
        psseBus.setIde(1);
        psseBus.setArea(1);
        psseBus.setZone(1);
        psseBus.setOwner(1);
        psseBus.setVm(1.0);
        psseBus.setVa(0.0);
        psseBus.setNvhi(1.1);
        psseBus.setNvlo(0.9);
        psseBus.setEvhi(1.1);
        psseBus.setEvlo(0.9);
        return psseBus;
    }

    // first character must not be a minus sign
    static String fixBusName(String name) {
        String fixedName = name.startsWith("-") ? "_" + name.substring(1) : name;
        return fixedName.length() > MAX_BUS_LENGTH ? fixedName.substring(0, MAX_BUS_LENGTH) : fixedName;
    }

    static PsseLoad createDefaultLoad() {
        PsseLoad psseLoad = new PsseLoad();
        psseLoad.setI(0);
        psseLoad.setId("1");
        psseLoad.setStatus(1);
        psseLoad.setArea(1);
        psseLoad.setZone(1);
        psseLoad.setPl(0.0);
        psseLoad.setQl(0.0);
        psseLoad.setIp(0.0);
        psseLoad.setIq(0.0);
        psseLoad.setYp(0.0);
        psseLoad.setYq(0.0);
        psseLoad.setOwner(1);
        psseLoad.setScale(1);
        psseLoad.setIntrpt(0);
        psseLoad.setDgenp(0.0);
        psseLoad.setDgenq(0.0);
        psseLoad.setDgenm(0);
        psseLoad.setLoadtype("");
        return psseLoad;
    }

    static PsseNonTransformerBranch createDefaultNonTransformerBranch() {
        PsseNonTransformerBranch psseLine = new PsseNonTransformerBranch();
        psseLine.setI(0);
        psseLine.setJ(0);
        psseLine.setCkt("1");
        psseLine.setR(0.0);
        psseLine.setX(0.0);
        psseLine.setB(0.0);
        psseLine.setName("");
        psseLine.setRates(createDefaultRates());
        psseLine.setGi(0.0);
        psseLine.setBi(0.0);
        psseLine.setGj(0.0);
        psseLine.setBj(0.0);
        psseLine.setSt(1);
        psseLine.setMet(1);
        psseLine.setLen(0.0);
        psseLine.setOwnership(createDefaultOwnership());
        return psseLine;
    }

    static String fixNonTransformerBranchName(String name) {
        return name.substring(0, Math.min(MAX_BRANCH_LENGTH, name.length()));
    }

    static PsseGenerator createDefaultGenerator() {
        PsseGenerator psseGenerator = new PsseGenerator();
        psseGenerator.setI(0);
        psseGenerator.setId("1");
        psseGenerator.setPg(0.0);
        psseGenerator.setQg(0.0);
        psseGenerator.setQt(9999.0);
        psseGenerator.setQb(-9999.0);
        psseGenerator.setVs(1.0);
        psseGenerator.setIreg(0);
        psseGenerator.setNreg(0);
        psseGenerator.setMbase(100.0);
        psseGenerator.setZr(0.0);
        psseGenerator.setZx(1.0);
        psseGenerator.setRt(0.0);
        psseGenerator.setXt(0.0);
        psseGenerator.setGtap(1.0);
        psseGenerator.setStat(1);
        psseGenerator.setRmpct(100.0);
        psseGenerator.setPt(9999.0);
        psseGenerator.setPb(-9999.0);
        psseGenerator.setBaslod(0);
        psseGenerator.setOwnership(createDefaultOwnership());
        psseGenerator.setWmod(0);
        psseGenerator.setWpf(1.0);
        return psseGenerator;
    }

    static PsseRates createDefaultRates() {
        PsseRates windingRates = new PsseRates();
        windingRates.setRate1(0.0);
        windingRates.setRate2(0.0);
        windingRates.setRate3(0.0);
        windingRates.setRate4(0.0);
        windingRates.setRate5(0.0);
        windingRates.setRate6(0.0);
        windingRates.setRate7(0.0);
        windingRates.setRate8(0.0);
        windingRates.setRate9(0.0);
        windingRates.setRate10(0.0);
        windingRates.setRate11(0.0);
        windingRates.setRate12(0.0);
        return windingRates;
    }

    static PsseOwnership createDefaultOwnership() {
        PsseOwnership psseOwnership = new PsseOwnership();
        psseOwnership.setO1(1);
        psseOwnership.setF1(1.0);
        psseOwnership.setO2(0);
        psseOwnership.setF2(1.0);
        psseOwnership.setO3(0);
        psseOwnership.setF3(1.0);
        psseOwnership.setO4(0);
        psseOwnership.setF4(1.0);
        return psseOwnership;
=======
    static double getVm(Bus bus) {
        return bus != null && Double.isFinite(bus.getV()) && bus.getV() > 0.0 ? bus.getV() / bus.getVoltageLevel().getNominalV() : 1.0;
    }

    static double getVa(Bus bus) {
        return bus != null && Double.isFinite(bus.getAngle()) ? bus.getAngle() : 0.0;
>>>>>>> 84549bbc
    }

    static double currentInAmpsToMw(double current, double nominalV) {
        return current * nominalV / 1000.0;
    }

    private final ContainersMapping containersMapping;
    private final Network network;
}<|MERGE_RESOLUTION|>--- conflicted
+++ resolved
@@ -15,13 +15,7 @@
 import com.powsybl.iidm.network.util.Identifiables;
 import com.powsybl.iidm.network.util.Networks;
 import com.powsybl.psse.model.PsseException;
-<<<<<<< HEAD
 import com.powsybl.psse.model.pf.*;
-=======
-import com.powsybl.psse.model.pf.PsseSubstation;
-import com.powsybl.psse.model.pf.PsseTwoTerminalDcConverter;
-import com.powsybl.psse.model.pf.PsseTwoTerminalDcTransmissionLine;
->>>>>>> 84549bbc
 import org.apache.commons.math3.complex.Complex;
 
 import com.powsybl.iidm.network.util.ContainersMapping;
@@ -34,14 +28,11 @@
 
     private static final String FIXED_SHUNT_TAG = "-SH";
     private static final String SWITCHED_SHUNT_TAG = "-SwSH";
-<<<<<<< HEAD
     private static final String TWO_TERMINAL_DC_TAG = "TwoTerminalDc-";
     private static final String VSC_DC_TRANSMISSION_LINE_TAG = "VscDcTransmissionLine-";
     private static final String FACTS_DEVICE_TAG = "FactsDevice-";
     private static final int MAX_BUS_LENGTH = 12;
     private static final int MAX_BRANCH_LENGTH = 40;
-=======
->>>>>>> 84549bbc
 
     enum PsseEquipmentType {
         PSSE_LOAD("L"),
@@ -68,14 +59,11 @@
         }
     }
 
-<<<<<<< HEAD
     AbstractConverter(Network network) {
         this.containersMapping = null;
         this.network = Objects.requireNonNull(network);
     }
 
-=======
->>>>>>> 84549bbc
     AbstractConverter(ContainersMapping containersMapping, Network network) {
         this.containersMapping = Objects.requireNonNull(containersMapping);
         this.network = Objects.requireNonNull(network);
@@ -89,16 +77,6 @@
         return network;
     }
 
-<<<<<<< HEAD
-    static String getVoltageLevelId(Set<Integer> busNums) {
-        if (busNums.isEmpty()) {
-            throw new PsseException("Unexpected empty busNums");
-        }
-        List<Integer> sortedBusNums = busNums.stream().sorted().toList();
-        String voltageLevelId = "VL" + sortedBusNums.get(0);
-        for (int i = 1; i < sortedBusNums.size(); i++) {
-            voltageLevelId = voltageLevelId.concat(String.format("-%d", sortedBusNums.get(i)));
-=======
     static String getSubstationIdFromPsseSubstationIds(Set<Integer> busNumbers) {
         return getSubstationId("Sub", busNumbers);
     }
@@ -127,7 +105,6 @@
         String voltageLevelId = "VL" + sortedBusNumbers.get(0);
         for (int i = 1; i < sortedBusNumbers.size(); i++) {
             voltageLevelId = voltageLevelId.concat(String.format("-%d", sortedBusNumbers.get(i)));
->>>>>>> 84549bbc
         }
         return voltageLevelId;
     }
@@ -188,23 +165,18 @@
     // we can not use rectifierIp and inverterIp as it is managed with only one end in substationData
     // In Psse each two-terminal dc line must have a unique name (up to 12 characters)
     static String getTwoTerminalDcId(String name) {
-<<<<<<< HEAD
         return TWO_TERMINAL_DC_TAG + name;
     }
 
     public static String extractTwoTerminalDcName(String twoTerminalDcId) {
         String name = twoTerminalDcId.replace(TWO_TERMINAL_DC_TAG, "");
         return name.substring(0, Math.min(12, name.length()));
-=======
-        return "TwoTerminalDc-" + name;
->>>>>>> 84549bbc
     }
 
     static String getLccConverterId(Network network, PsseTwoTerminalDcTransmissionLine psseTwoTerminalDc, PsseTwoTerminalDcConverter converter) {
         return Identifiables.getUniqueId("LccConverter-" + converter.getIp() + "-" + psseTwoTerminalDc.getName(), id -> network.getLccConverterStation(id) != null);
     }
 
-<<<<<<< HEAD
     static String getVscDcTransmissionLineId(String name) {
         return VSC_DC_TRANSMISSION_LINE_TAG + name;
     }
@@ -218,8 +190,6 @@
         return Identifiables.getUniqueId("VscConverter-" + converter.getIbus() + "-" + psseVscDcTransmissionLine.getName(), id -> network.getVscConverterStation(id) != null);
     }
 
-=======
->>>>>>> 84549bbc
     static String getSwitchId(String voltageLevelId, PsseSubstation.PsseSubstationSwitchingDevice switchingDevice) {
         return voltageLevelId + "-Sw-" + switchingDevice.getNi() + "-" + switchingDevice.getNj() + "-" + switchingDevice.getCkt();
     }
@@ -228,7 +198,6 @@
         return String.format("%s-Busbar-%d", voltageLevelId, node);
     }
 
-<<<<<<< HEAD
     static String getFactsDeviceId(String name) {
         return FACTS_DEVICE_TAG + name;
     }
@@ -238,13 +207,10 @@
         return name.substring(0, Math.min(12, name.length()));
     }
 
-=======
->>>>>>> 84549bbc
     static String getNodeId(VoltageLevel voltageLevel, int node) {
         return voltageLevel.getId() + "-" + node;
     }
 
-<<<<<<< HEAD
     static boolean isFixedShunt(ShuntCompensator shunt) {
         if (shunt.getId().contains(FIXED_SHUNT_TAG)) {
             return true;
@@ -265,13 +231,10 @@
         return !isTwoTerminalDcTransmissionLine(hvdcLine);
     }
 
-=======
->>>>>>> 84549bbc
     static int getStatus(ShuntCompensator shuntCompensator) {
         return shuntCompensator.getTerminal().isConnected() && shuntCompensator.getTerminal().getBusBreakerView().getBus() != null ? 1 : 0;
     }
 
-<<<<<<< HEAD
     static List<String> getEquipmentListToBeExported(VoltageLevel voltageLevel) {
         List<String> equipmentListToBeExported = new ArrayList<>();
         for (Connectable<?> connectable : voltageLevel.getConnectables()) {
@@ -326,9 +289,6 @@
         return terminals;
     }
 
-    static String getNodeBreakerEquipmentIdBus(String equipmentId, int bus) {
-        return equipmentId + "." + bus;
-=======
     static String getNodeBreakerEquipmentId(PsseEquipmentType equipmentType, int busI, String id) {
         return getNodeBreakerEquipmentId(equipmentType, busI, 0, 0, id);
     }
@@ -339,7 +299,6 @@
 
     static String getNodeBreakerEquipmentId(PsseEquipmentType equipmentType, int busI, int busJ, int busK, String id) {
         return getNodeBreakerEquipmentId(equipmentType.getTextCode(), busI, busJ, busK, id);
->>>>>>> 84549bbc
     }
 
     // EquipmentId must be independent of the bus order
@@ -349,34 +308,7 @@
         int bus2 = sortedBuses.get(1);
         int bus3 = sortedBuses.get(2);
 
-<<<<<<< HEAD
-        // after sorting, zeros will be at the beginning
-        if (bus1 == 0 && bus2 == 0) {
-            return type + "." + bus3 + "." + id;
-        } else if (bus1 == 0) {
-            return type + "." + bus2 + "." + bus3 + "." + id;
-        } else {
-            return type + "." + bus1 + "." + bus2 + "." + bus3 + "." + id;
-        }
-    }
-
-    static String getNodeBreakerEquipmentId(PsseEquipmentType equipmentType, int busI, String id) {
-        return equipmentType.getTextCode() + "." + busI + "." + id;
-    }
-
-    static String getNodeBreakerEquipmentId(PsseEquipmentType equipmentType, int busI, int busJ, String id) {
-        List<Integer> sortedBuses = Stream.of(busI, busJ).sorted().toList();
-        int bus1 = sortedBuses.get(0);
-        int bus2 = sortedBuses.get(1);
-        return equipmentType.getTextCode() + "." + bus1 + "." + bus2 + "." + id;
-    }
-
-    static String getNodeBreakerEquipmentId(PsseEquipmentType equipmentType, int busI, int busJ, int busK, String id) {
-        List<Integer> sortedBuses = Stream.of(busI, busJ, busK).sorted().toList();
-        int bus1 = sortedBuses.get(0);
-        int bus2 = sortedBuses.get(1);
-        int bus3 = sortedBuses.get(2);
-        return equipmentType.getTextCode() + "." + bus1 + "." + bus2 + "." + bus3 + "." + id;
+        return type + "." + bus1 + "." + bus2 + "." + bus3 + "." + id;
     }
 
     static String getPsseEquipmentType(Identifiable<?> identifiable) {
@@ -397,13 +329,10 @@
             case STATIC_VAR_COMPENSATOR -> PsseEquipmentType.PSSE_FACTS_DEVICE.getTextCode();
             default -> throw new PsseException("unexpected identifiableType: " + identifiable.getType().name());
         };
-=======
-        return type + "." + bus1 + "." + bus2 + "." + bus3 + "." + id;
     }
 
     static String getNodeBreakerEquipmentIdBus(String equipmentId, int bus) {
         return equipmentId + "." + bus;
->>>>>>> 84549bbc
     }
 
     static Terminal findTerminalNode(Network network, String voltageLevelId, int node) {
@@ -412,15 +341,10 @@
     }
 
     static Terminal findTerminalNode(VoltageLevel voltageLevel, int node) {
-        return voltageLevel.getNodeBreakerView().getOptionalTerminal(node)
-                .orElseGet(() -> Networks.getEquivalentTerminal(voltageLevel, node));
-    }
-
-<<<<<<< HEAD
-    static Bus findBusViewFromNode(VoltageLevel voltageLevel, int node) {
-=======
+        return voltageLevel.getNodeBreakerView().getOptionalTerminal(node).orElse(Networks.getEquivalentTerminal(voltageLevel, node));
+    }
+
     static Bus findBusViewNode(VoltageLevel voltageLevel, int node) {
->>>>>>> 84549bbc
         Terminal terminal = findTerminalNode(voltageLevel, node);
         return terminal != null ? getTerminalBusView(terminal) : null;
     }
@@ -429,7 +353,6 @@
         return terminal.getBusView().getBus() != null ? terminal.getBusView().getBus() : terminal.getBusView().getConnectableBus();
     }
 
-<<<<<<< HEAD
     static int getTerminalNode(Terminal terminal) {
         return exportVoltageLevelAsNodeBreaker(terminal.getVoltageLevel()) ? terminal.getNodeBreakerView().getNode() : 0;
     }
@@ -470,8 +393,6 @@
         }
     }
 
-=======
->>>>>>> 84549bbc
     static int getStatus(Terminal terminal) {
         return terminal.isConnected() && terminal.getBusView().getBus() != null ? 1 : 0;
     }
@@ -494,7 +415,6 @@
                 && generator.getTerminal().getBusView().getBus().equals(generator.getRegulatingTerminal().getBusView().getBus());
     }
 
-<<<<<<< HEAD
     // node numbers in psse must be between 1 and 999
     // node psse 999 is used for mapping the node 0 of iidm
     static boolean exportVoltageLevelAsNodeBreaker(VoltageLevel voltageLevel) {
@@ -503,16 +423,13 @@
                 && maxNode(voltageLevel) <= 998;
     }
 
+    // TODO JAM analyze why 999, is not allowed
     static int convertToPsseNode(int node) {
         return node == 0 ? 999 : node;
     }
 
     private static int maxNode(VoltageLevel voltageLevel) {
         return Arrays.stream(voltageLevel.getNodeBreakerView().getNodes()).max().orElse(0);
-=======
-    static boolean exportVoltageLevelAsNodeBreaker(VoltageLevel voltageLevel) {
-        return voltageLevel.getTopologyKind().equals(TopologyKind.NODE_BREAKER);
->>>>>>> 84549bbc
     }
 
     static Complex impedanceToEngineeringUnits(Complex impedance, double vnom, double sbase) {
@@ -571,7 +488,6 @@
         return shuntAdmittance * vnom * vnom;
     }
 
-<<<<<<< HEAD
     static double getHighVm(Bus bus) {
         return bus != null && Double.isFinite(bus.getVoltageLevel().getHighVoltageLimit()) && bus.getVoltageLevel().getHighVoltageLimit() > 0.0 ? bus.getVoltageLevel().getHighVoltageLimit() / bus.getVoltageLevel().getNominalV() : 1.1;
     }
@@ -768,14 +684,6 @@
         psseOwnership.setO4(0);
         psseOwnership.setF4(1.0);
         return psseOwnership;
-=======
-    static double getVm(Bus bus) {
-        return bus != null && Double.isFinite(bus.getV()) && bus.getV() > 0.0 ? bus.getV() / bus.getVoltageLevel().getNominalV() : 1.0;
-    }
-
-    static double getVa(Bus bus) {
-        return bus != null && Double.isFinite(bus.getAngle()) ? bus.getAngle() : 0.0;
->>>>>>> 84549bbc
     }
 
     static double currentInAmpsToMw(double current, double nominalV) {
