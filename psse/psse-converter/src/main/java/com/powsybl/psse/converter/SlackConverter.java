--- conflicted
+++ resolved
@@ -34,18 +34,10 @@
 
     void create() {
         psseBusList.stream().filter(psseBus -> psseBus.getIde() == 3).forEach(psseBus -> {
-
-<<<<<<< HEAD
-            Optional<NodeBreakerImport.NodeBreakerControlNode> slackControlNode = nodeBreakerImport.getSlackControlNode(psseBus.getI());
-            if (slackControlNode.isPresent()) {
-                Terminal terminal = findTerminalNode(getNetwork(), slackControlNode.get().getVoltageLevelId(), slackControlNode.get().getNode());
-                VoltageLevel voltageLevel = getNetwork().getVoltageLevel(slackControlNode.get().getVoltageLevelId());
-=======
             Optional<NodeBreakerImport.ControlR> slackControlNode = nodeBreakerImport.getSlackControlNode(psseBus.getI());
             if (slackControlNode.isPresent()) {
                 Terminal terminal = findTerminalNode(getNetwork(), slackControlNode.get().voltageLevelId(), slackControlNode.get().node());
                 VoltageLevel voltageLevel = getNetwork().getVoltageLevel(slackControlNode.get().voltageLevelId());
->>>>>>> 84549bbc
 
                 if (voltageLevel != null && terminal != null) {
                     SlackTerminal.reset(voltageLevel, terminal);
