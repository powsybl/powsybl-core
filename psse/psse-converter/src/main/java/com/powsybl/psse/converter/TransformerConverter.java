/**
 * Copyright (c) 2021, RTE (http://www.rte-france.com)
 * This Source Code Form is subject to the terms of the Mozilla Public
 * License, v. 2.0. If a copy of the MPL was not distributed with this
 * file, You can obtain one at http://mozilla.org/MPL/2.0/.
 * SPDX-License-Identifier: MPL-2.0
 */
package com.powsybl.psse.converter;

import java.util.*;

import com.powsybl.commons.PowsyblException;
import com.powsybl.iidm.network.*;
import com.powsybl.psse.model.pf.*;
import org.apache.commons.math3.complex.Complex;
import org.slf4j.Logger;
import org.slf4j.LoggerFactory;

import com.powsybl.iidm.network.ThreeWindingsTransformer.Leg;
import com.powsybl.iidm.network.RatioTapChanger;
import com.powsybl.iidm.network.util.ContainersMapping;
import com.powsybl.psse.converter.PsseImporter.PerUnitContext;
import com.powsybl.psse.model.PsseException;
import com.powsybl.psse.model.PsseVersion;
import com.powsybl.psse.model.pf.PsseBus;
import com.powsybl.psse.model.pf.PssePowerFlowModel;
import com.powsybl.psse.model.pf.PsseTransformer;
import com.powsybl.psse.model.pf.PsseTransformerWinding;

import static com.powsybl.psse.converter.AbstractConverter.PsseEquipmentType.*;
import static com.powsybl.psse.model.PsseVersion.Major.V35;

/**
 * @author Luma Zamarreño {@literal <zamarrenolm at aia.es>}
 * @author José Antonio Marqués {@literal <marquesja at aia.es>}
 */
class TransformerConverter extends AbstractConverter {

    private static final double TOLERANCE = 0.00001;

    TransformerConverter(PsseTransformer psseTransformer, ContainersMapping containersMapping,
                         PerUnitContext perUnitContext, Network network, Map<Integer, PsseBus> busNumToPsseBus, double sbase,
                         PsseVersion version, NodeBreakerImport nodeBreakerImport) {
        super(containersMapping, network);
        this.psseTransformer = Objects.requireNonNull(psseTransformer);
        this.busNumToPsseBus = Objects.requireNonNull(busNumToPsseBus);
        this.sbase = sbase;
        this.perUnitContext = Objects.requireNonNull(perUnitContext);
        this.version = Objects.requireNonNull(version);
        this.nodeBreakerImport = Objects.requireNonNull(nodeBreakerImport);
    }

    void create() {
        if (psseTransformer.getK() == 0) {
            createTwoWindingsTransformer();
        } else {
            createThreeWindingsTransformer();
        }
    }

    private void createTwoWindingsTransformer() {
        if (!getContainersMapping().isBusDefined(psseTransformer.getI()) || !getContainersMapping().isBusDefined(psseTransformer.getJ())) {
            return;
        }
        String id = getTransformerId(psseTransformer.getI(), psseTransformer.getJ(), psseTransformer.getCkt());

        String voltageLevel1Id = getContainersMapping().getVoltageLevelId(psseTransformer.getI());
        VoltageLevel voltageLevel1 = getNetwork().getVoltageLevel(voltageLevel1Id);
        double baskv1 = busNumToPsseBus.get(psseTransformer.getI()).getBaskv();

        String voltageLevel2Id = getContainersMapping().getVoltageLevelId(psseTransformer.getJ());
        VoltageLevel voltageLevel2 = getNetwork().getVoltageLevel(voltageLevel2Id);
        double baskv2 = busNumToPsseBus.get(psseTransformer.getJ()).getBaskv();

        double sbase12 = psseTransformer.getSbase12();
        double nomV1 = getNomV(psseTransformer.getWinding1(), voltageLevel1);
        double nomV2 = getNomV(psseTransformer.getWinding2(), voltageLevel2);

        Complex z = defineImpedanceBetweenWindings(psseTransformer.getR12(), psseTransformer.getX12(), sbase, sbase12, psseTransformer.getCz());

        // Handling terminal ratios
        ComplexRatio w1 = defineComplexRatio(psseTransformer.getWinding1().getWindv(), psseTransformer.getWinding1().getAng(), baskv1, nomV1, psseTransformer.getCw());
        double w2 = defineRatio(psseTransformer.getWinding2().getWindv(), baskv2, nomV2, psseTransformer.getCw());
        TapChanger tapChanger = defineTapChanger(w1, psseTransformer.getWinding1(), baskv1, nomV1, psseTransformer.getCw());

        // Handling magnetizing admittance Gm and Bm
        Complex ysh = defineShuntAdmittance(id, psseTransformer.getMag1(), psseTransformer.getMag2(), sbase, sbase12, baskv1, nomV1, psseTransformer.getCm());

        // To engineering units
        z = impedanceToEngineeringUnits(z, voltageLevel2.getNominalV(), perUnitContext.sb());
        ysh = admittanceToEngineeringUnits(ysh, voltageLevel2.getNominalV(), perUnitContext.sb());

        // move w2 to side 1
        z = impedanceAdjustmentAfterMovingRatio(z, w2);
        TapChanger tapChangerAdjustedRatio = tapChangerAdjustmentAfterMovingRatio(tapChanger, w2);

        // move ysh between w1 and z
        // Ysh_eu = Ysh_pu * sbase / (vn1 *vn1) Convert Ysh per unit to engineering units
        // Ysh_eu_moved = Ysh_eu * (ratedU1 / ratedU2) * (ratedU1 / ratedU2) Apply the structural ratio when moving
        // Ysh_eu_moved = Ysh_eu * sbase / (vn2 * vn2) as ratedU1 = vn1 and ratedU2 = vn2
        // As vn2 is used to convert to eu, only the ratio remains to be applied
        TapChanger tapChangerAdjustedYsh = tapChangerAdjustmentAfterMovingShuntAdmittanceBetweenRatioAndTransmissionImpedance(tapChangerAdjustedRatio);

        TwoWindingsTransformerAdder adder = voltageLevel2.getSubstation()
                .orElseThrow(() -> new PowsyblException("Substation null! Transformer must be within a substation"))
                .newTwoWindingsTransformer()
                .setId(id)
                .setEnsureIdUnicity(true)
                .setVoltageLevel1(voltageLevel1Id)
                .setVoltageLevel2(voltageLevel2Id)
                .setRatedU1(voltageLevel1.getNominalV())
                .setRatedU2(voltageLevel2.getNominalV())
                .setR(z.getReal())
                .setX(z.getImaginary())
                .setG(ysh.getReal())
                .setB(ysh.getImaginary());

        String equipmentId = getNodeBreakerEquipmentId(PSSE_TWO_WINDING, psseTransformer.getI(), psseTransformer.getJ(), psseTransformer.getCkt());
        OptionalInt node1 = nodeBreakerImport.getNode(getNodeBreakerEquipmentIdBus(equipmentId, psseTransformer.getI()));
        if (node1.isPresent()) {
            adder.setNode1(node1.getAsInt());
        } else {
            String bus1Id = getBusId(psseTransformer.getI());
            adder.setConnectableBus1(bus1Id);
            adder.setBus1(psseTransformer.getStat() == 1 ? bus1Id : null);
        }
        OptionalInt node2 = nodeBreakerImport.getNode(getNodeBreakerEquipmentIdBus(equipmentId, psseTransformer.getJ()));
        if (node2.isPresent()) {
            adder.setNode2(node2.getAsInt());
        } else {
            String bus2Id = getBusId(psseTransformer.getJ());
            adder.setConnectableBus2(bus2Id);
            adder.setBus2(psseTransformer.getStat() == 1 ? bus2Id : null);
        }

        TwoWindingsTransformer twt = adder.add();

        tapChangerToIidm(tapChangerAdjustedYsh, twt);
        defineOperationalLimits(twt, voltageLevel1.getNominalV(), voltageLevel2.getNominalV());
    }

    private void createThreeWindingsTransformer() {
        if (!getContainersMapping().isBusDefined(psseTransformer.getI()) || !getContainersMapping().isBusDefined(psseTransformer.getJ()) || !getContainersMapping().isBusDefined(psseTransformer.getK())) {
            return;
        }
        String id = getTransformerId(psseTransformer.getI(), psseTransformer.getJ(), psseTransformer.getK(), psseTransformer.getCkt());

        String bus1Id = getBusId(psseTransformer.getI());
        String voltageLevel1Id = getContainersMapping().getVoltageLevelId(psseTransformer.getI());
        VoltageLevel voltageLevel1 = getNetwork().getVoltageLevel(voltageLevel1Id);
        double baskv1 = busNumToPsseBus.get(psseTransformer.getI()).getBaskv();

        String bus2Id = getBusId(psseTransformer.getJ());
        String voltageLevel2Id = getContainersMapping().getVoltageLevelId(psseTransformer.getJ());
        VoltageLevel voltageLevel2 = getNetwork().getVoltageLevel(voltageLevel2Id);
        double baskv2 = busNumToPsseBus.get(psseTransformer.getJ()).getBaskv();

        String bus3Id = getBusId(psseTransformer.getK());
        String voltageLevel3Id = getContainersMapping().getVoltageLevelId(psseTransformer.getK());
        VoltageLevel voltageLevel3 = getNetwork().getVoltageLevel(voltageLevel3Id);
        double baskv3 = busNumToPsseBus.get(psseTransformer.getK()).getBaskv();

        double sbase12 = psseTransformer.getSbase12();
        double sbase23 = psseTransformer.getSbase23();
        double sbase31 = psseTransformer.getSbase31();

        double nomV1 = getNomV(psseTransformer.getWinding1(), voltageLevel1);
        double nomV2 = getNomV(psseTransformer.getWinding2(), voltageLevel2);
        double nomV3 = getNomV(psseTransformer.getWinding3(), voltageLevel3);

        Complex z12 = defineImpedanceBetweenWindings(psseTransformer.getR12(), psseTransformer.getX12(), sbase, sbase12, psseTransformer.getCz());
        Complex z23 = defineImpedanceBetweenWindings(psseTransformer.getR23(), psseTransformer.getX23(), sbase, sbase23, psseTransformer.getCz());
        Complex z31 = defineImpedanceBetweenWindings(psseTransformer.getR31(), psseTransformer.getX31(), sbase, sbase31, psseTransformer.getCz());

        // Transform impedances between windings to star
        Complex z1 = z12.add(z31).subtract(z23).multiply(0.5);
        Complex z2 = z12.add(z23).subtract(z31).multiply(0.5);
        Complex z3 = z23.add(z31).subtract(z12).multiply(0.5);

        // Handling terminal ratios
        ComplexRatio w1 = defineComplexRatio(psseTransformer.getWinding1().getWindv(), psseTransformer.getWinding1().getAng(), baskv1, nomV1, psseTransformer.getCw());
        ComplexRatio w2 = defineComplexRatio(psseTransformer.getWinding2().getWindv(), psseTransformer.getWinding2().getAng(), baskv2, nomV2, psseTransformer.getCw());
        ComplexRatio w3 = defineComplexRatio(psseTransformer.getWinding3().getWindv(), psseTransformer.getWinding3().getAng(), baskv3, nomV3, psseTransformer.getCw());

        TapChanger tapChanger1 = defineTapChanger(w1, psseTransformer.getWinding1(), baskv1, nomV1, psseTransformer.getCw());
        TapChanger tapChanger2 = defineTapChanger(w2, psseTransformer.getWinding2(), baskv2, nomV2, psseTransformer.getCw());
        TapChanger tapChanger3 = defineTapChanger(w3, psseTransformer.getWinding3(), baskv3, nomV3, psseTransformer.getCw());

        // Handling magnetizing admittance Gm and Bm
        Complex ysh = defineShuntAdmittance(id, psseTransformer.getMag1(), psseTransformer.getMag2(), sbase, sbase12, baskv1, nomV1, psseTransformer.getCm());

        // set a voltage base at star node with the associated Zbase
        double v0 = 1.0;

        // To engineering units
        z1 = impedanceToEngineeringUnits(z1, v0, perUnitContext.sb());
        z2 = impedanceToEngineeringUnits(z2, v0, perUnitContext.sb());
        z3 = impedanceToEngineeringUnits(z3, v0, perUnitContext.sb());
        ysh = admittanceToEngineeringUnits(ysh, v0, perUnitContext.sb());

        // move ysh between w1 and z
        TapChanger tapChanger1AdjustedYsh = tapChangerAdjustmentAfterMovingShuntAdmittanceBetweenRatioAndTransmissionImpedance(tapChanger1);

        ThreeWindingsTransformerAdder adder = voltageLevel1.getSubstation()
                .orElseThrow(() -> new PowsyblException("Substation null! Transformer must be within a substation"))
                .newThreeWindingsTransformer()
                .setRatedU0(v0)
                .setEnsureIdUnicity(true)
                .setId(id);
        ThreeWindingsTransformerAdder.LegAdder legAdder1 = adder
                .newLeg1()
                .setR(z1.getReal())
                .setX(z1.getImaginary())
                .setG(ysh.getReal())
                .setB(ysh.getImaginary())
                .setRatedU(voltageLevel1.getNominalV())
                .setVoltageLevel(voltageLevel1Id);
        ThreeWindingsTransformerAdder.LegAdder legAdder2 = adder
                .newLeg2()
                .setR(z2.getReal())
                .setX(z2.getImaginary())
                .setG(0)
                .setB(0)
                .setRatedU(voltageLevel2.getNominalV())
                .setVoltageLevel(voltageLevel2Id);
        ThreeWindingsTransformerAdder.LegAdder legAdder3 = adder
                .newLeg3()
                .setR(z3.getReal())
                .setX(z3.getImaginary())
                .setG(0)
                .setB(0)
                .setRatedU(voltageLevel3.getNominalV())
                .setVoltageLevel(voltageLevel3Id);

        String equipmentId = getNodeBreakerEquipmentId(PSSE_THREE_WINDING, psseTransformer.getI(), psseTransformer.getJ(), psseTransformer.getK(), psseTransformer.getCkt());
        legConnectivity(legAdder1, equipmentId, psseTransformer.getI(), bus1Id, leg1IsConnected());
        legAdder1.add();
        legConnectivity(legAdder2, equipmentId, psseTransformer.getJ(), bus2Id, leg2IsConnected());
        legAdder2.add();
        legConnectivity(legAdder3, equipmentId, psseTransformer.getK(), bus3Id, leg3IsConnected());
        legAdder3.add();
        ThreeWindingsTransformer twt = adder.add();

        twt.setProperty("v", Double.toString(psseTransformer.getVmstar() * v0));
        twt.setProperty("angle", Double.toString(psseTransformer.getAnstar()));

        tapChangersToIidm(tapChanger1AdjustedYsh, tapChanger2, tapChanger3, twt);
        defineOperationalLimits(twt, voltageLevel1.getNominalV(), voltageLevel2.getNominalV(), voltageLevel3.getNominalV());
    }

    private void legConnectivity(ThreeWindingsTransformerAdder.LegAdder legAdder, String equipmentId, int bus, String busId, boolean isLegConnected) {
        OptionalInt node1 = nodeBreakerImport.getNode(getNodeBreakerEquipmentIdBus(equipmentId, bus));
        if (node1.isPresent()) {
            legAdder.setNode(node1.getAsInt());
        } else {
            legAdder.setConnectableBus(busId);
            legAdder.setBus(isLegConnected ? busId : null);
        }
    }

    private static double getNomV(PsseTransformerWinding winding, VoltageLevel voltageLevel) {
        double nomV = winding.getNomv();
        if (nomV == 0.0) {
            nomV = voltageLevel.getNominalV();
        }
        return nomV;
    }

    private boolean leg1IsConnected() {
        return psseTransformer.getStat() == 1 || psseTransformer.getStat() == 2 || psseTransformer.getStat() == 3;
    }

    private boolean leg2IsConnected() {
        return psseTransformer.getStat() == 1 || psseTransformer.getStat() == 3 || psseTransformer.getStat() == 4;
    }

    private boolean leg3IsConnected() {
        return psseTransformer.getStat() == 1 || psseTransformer.getStat() == 2 || psseTransformer.getStat() == 4;
    }

    private static Complex defineImpedanceBetweenWindings(double r, double x, double sbase, double windingSbase, int cz) {
        double rw;
        double xw;
        switch (cz) {
            case 1 -> {
                rw = r;
                xw = x;
            }
            case 2 -> {
                // change to right Sbase pu
                rw = r * sbase / windingSbase;
                xw = x * sbase / windingSbase;
            }
            case 3 -> {
                // convert load loss power and current into pu impedances
                rw = r / windingSbase / 1000000;
                xw = Math.sqrt(x * x - rw * rw);
                rw = rw * sbase / windingSbase;
                xw = xw * sbase / windingSbase;
            }
            default -> throw new PsseException("Unexpected CZ = " + cz);
        }
        return new Complex(rw, xw);
    }

    private static Complex defineShuntAdmittance(String id, double magG, double magB, double sbase, double windingSbase,
                                                 double baskv, double nomV, int cm) {
        double g;
        double b;
        switch (cm) {
            case 1 -> {
                // g and b represent the values of the magnetizing admittance at the i end in pu at 1/Zb1 base where Zb1 = Vb1*Vb1/Sb1
                // Vb1 is the bus i voltage base (BASKV) and Sb1 is the system MVA base which is SBASE
                g = magG;
                b = magB;
            }
            case 2 -> {
                g = magG / (1000000 * sbase) * (baskv / nomV) * (baskv / nomV);
                double y = magB * (windingSbase / sbase) * (baskv / nomV) * (baskv / nomV);
                double b2 = y * y - g * g;
                if (b2 >= 0) {
                    b = -Math.sqrt(b2);
                } else {
                    b = 0.0;
                    LOGGER.warn("Magnetizing susceptance of Transformer ({}) set to 0 because admittance module is ({}) and conductance is ({})  ", id, y, g);
                }
            }
            default -> throw new PsseException("Unexpected CM = " + cm);
        }
        return new Complex(g, b);
    }

    private static ComplexRatio defineComplexRatio(double windV, double ang, double baskv, double nomV, int cw) {
        return new ComplexRatio(defineRatio(windV, baskv, nomV, cw), ang);
    }

    private static double defineRatio(double windV, double baskv, double nomV, int cw) {
        return switch (cw) {
            case 1 -> windV;
            case 2 -> windV / baskv;
            case 3 -> windV * nomV / baskv;
            default -> throw new PsseException("Unexpected CW = " + cw);
        };
    }

    private static double defineWindV(double ratio, double baskv, double nomV, int cw) {
        return switch (cw) {
            case 1 -> ratio;
            case 2 -> ratio * baskv;
            case 3 -> ratio * baskv / nomV;
            default -> throw new PsseException("Unexpected CW = " + cw);
        };
    }

    private static TapChanger defineTapChanger(ComplexRatio complexRatio, PsseTransformerWinding winding, double baskv,
                                               double nomv, int cw) {

        TapChanger tapChanger = defineRawTapChanger(complexRatio, winding.getRma(), winding.getRmi(),
                winding.getNtp(), baskv, nomv, cw, winding.getCod());
        tapChanger.setTapPosition(defineTapPositionAndAdjustTapChangerToCurrentRatio(complexRatio, tapChanger));

        return tapChanger;
    }

    private static TapChanger defineRawTapChanger(ComplexRatio complexRatio, double rma, double rmi,
                                                  int ntp, double baskv, double nomv, int cw, int cod) {
        TapChanger tapChanger = new TapChanger();

        if (ntp <= 1) {
            tapChanger.getSteps().add(new TapChangerStep(complexRatio.getRatio(), complexRatio.getAngle()));
            return tapChanger;
        }

        // RatioTapChanger
        if (complexRatio.getAngle() == 0.0 && (isVoltageControl(cod) || isReactivePowerControl(cod))) {
            double stepRatioIncrement = (rma - rmi) / (ntp - 1);
            for (int i = 0; i < ntp; i++) {
                double ratio = defineRatio(rmi + stepRatioIncrement * i, baskv, nomv, cw);
                tapChanger.getSteps().add(new TapChangerStep(ratio, complexRatio.getAngle()));
            }
            return tapChanger;
        } else if (isActivePowerControl(cod)) { // PhaseTapChanger
            double stepAngleIncrement = (rma - rmi) / (ntp - 1);
            for (int i = 0; i < ntp; i++) {
                double angle = rmi + stepAngleIncrement * i;
                tapChanger.getSteps().add(new TapChangerStep(complexRatio.getRatio(), angle));
            }
            return tapChanger;
        } else {
            tapChanger.getSteps().add(new TapChangerStep(complexRatio.getRatio(), complexRatio.getAngle()));
            return tapChanger;
        }
    }

    private static boolean isVoltageControl(int cod) {
        return Math.abs(cod) == 1;
    }

    private static boolean isReactivePowerControl(int cod) {
        return Math.abs(cod) == 2;
    }

    private static boolean isActivePowerControl(int cod) {
        return Math.abs(cod) == 3;
    }

    private static int defineTapPositionAndAdjustTapChangerToCurrentRatio(ComplexRatio complexRatio, TapChanger tapChanger) {
        List<TapChangerStep> steps = tapChanger.getSteps();

        for (int i = 0; i < steps.size(); i++) {
            TapChangerStep step = steps.get(i);
            double distanceRatio = distance(step.getRatio(), complexRatio.getRatio());
            double distanceAngle = distance(step.getAngle(), complexRatio.getAngle());

            if (distanceRatio == 0.0 && distanceAngle == 0.0) {
                return i;
            }
            if (distanceAngle > 0.0
                    || distanceAngle == 0.0 && distanceRatio > 0.0) {
                tapChanger.getSteps().add(i, new TapChangerStep(complexRatio.getRatio(), complexRatio.getAngle()));
                return i;
            }
        }

        tapChanger.getSteps().add(new TapChangerStep(complexRatio.getRatio(), complexRatio.getAngle()));
        return tapChanger.getSteps().size() - 1;
    }

    private static double distance(double stepValue, double currentValue) {
        double distance = stepValue - currentValue;
        if (Math.abs(distance) <= TOLERANCE) {
            return 0.0;
        }
        return distance;
    }

    private static void tapChangerToIidm(TapChanger tapChanger, TwoWindingsTransformer twt) {
        if (isPhaseTapChanger(tapChanger)) {
            PhaseTapChangerAdder ptc = twt.newPhaseTapChanger();
            tapChangerToPhaseTapChanger(tapChanger, ptc);
        } else if (isRatioTapChanger(tapChanger)) {
            RatioTapChangerAdder rtc = twt.newRatioTapChanger();
            tapChangerToRatioTapChanger(tapChanger, rtc);
        }
    }

    private static void tapChangersToIidm(TapChanger tapChanger1, TapChanger tapChanger2, TapChanger tapChanger3, ThreeWindingsTransformer twt) {
        tapChangerToIidmLeg(tapChanger1, twt.getLeg1());
        tapChangerToIidmLeg(tapChanger2, twt.getLeg2());
        tapChangerToIidmLeg(tapChanger3, twt.getLeg3());
    }

    private static void tapChangerToIidmLeg(TapChanger tapChanger, Leg leg) {
        if (isPhaseTapChanger(tapChanger)) {
            PhaseTapChangerAdder ptc = leg.newPhaseTapChanger();
            tapChangerToPhaseTapChanger(tapChanger, ptc);
        } else if (isRatioTapChanger(tapChanger)) {
            RatioTapChangerAdder rtc = leg.newRatioTapChanger();
            tapChangerToRatioTapChanger(tapChanger, rtc);
        }
    }

    private static boolean isPhaseTapChanger(TapChanger tapChanger) {
        return tapChanger.getSteps().stream().anyMatch(step -> step.getAngle() != 0.0);
    }

    private static boolean isRatioTapChanger(TapChanger tapChanger) {
        return tapChanger.getSteps().stream().anyMatch(step -> step.getRatio() != 1.0);
    }

    private static void tapChangerToRatioTapChanger(TapChanger tapChanger, RatioTapChangerAdder rtc) {
        rtc.setLoadTapChangingCapabilities(false)
                .setLowTapPosition(0)
                .setTapPosition(tapChanger.getTapPosition());

        tapChanger.getSteps().forEach(step ->
                rtc.beginStep()
                        .setRho(1 / step.getRatio())
                        .setR(step.getR())
                        .setX(step.getX())
                        .setB(step.getB1())
                        .setG(step.getG1())
                        .endStep());
        rtc.add();

    }

    private static void tapChangerToPhaseTapChanger(TapChanger tapChanger, PhaseTapChangerAdder ptc) {
        ptc.setLowTapPosition(0)
                .setTapPosition(tapChanger.getTapPosition());

        tapChanger.getSteps().forEach(step ->
                ptc.beginStep()
                        .setRho(1 / step.getRatio())
                        .setAlpha(-step.getAngle())
                        .setR(step.getR())
                        .setX(step.getX())
                        .setB(step.getB1())
                        .setG(step.getG1())
                        .endStep());
        ptc.setRegulating(false).setRegulationMode(PhaseTapChanger.RegulationMode.FIXED_TAP).add();
    }

    private static Complex impedanceAdjustmentAfterMovingRatio(Complex impedance, double a) {
        return impedance.multiply(a * a);
    }

    private static double admittanceAdjustmentAfterMovingItBetweenRatioAndTransmissionImpedance(double admittance, Complex a) {
        return admittance * a.abs() * a.abs();
    }

    private TapChanger tapChangerAdjustmentAfterMovingRatio(TapChanger tapChanger, double a) {
        tapChanger.getSteps().forEach(step -> step.setRatio(step.getRatio() / a));
        return tapChanger;
    }

    private TapChanger tapChangerAdjustmentAfterMovingShuntAdmittanceBetweenRatioAndTransmissionImpedance(TapChanger tapChanger) {
        tapChanger.getSteps().forEach(step -> {

            Complex a = new Complex(step.getRatio() * Math.cos(Math.toRadians(step.getAngle())), step.getRatio() * Math.sin(Math.toRadians(step.getAngle())));
            step.setG1(100 * (admittanceAdjustmentAfterMovingItBetweenRatioAndTransmissionImpedance(1 + step.getG1() / 100, a) - 1));
            step.setB1(100 * (admittanceAdjustmentAfterMovingItBetweenRatioAndTransmissionImpedance(1 + step.getB1() / 100, a) - 1));
        });

        return tapChanger;
    }

    private void defineOperationalLimits(TwoWindingsTransformer twt, double vnom1, double vnom2) {
        double rateMva = getRateWinding1();

        double currentLimit1 = rateMva / (Math.sqrt(3.0) * vnom1);
        double currentLimit2 = rateMva / (Math.sqrt(3.0) * vnom2);

        // CurrentPermanentLimit in A
        if (currentLimit1 > 0) {
            CurrentLimitsAdder currentLimitFrom = twt.newCurrentLimits1();
            currentLimitFrom.setPermanentLimit(currentLimit1 * 1000);
            currentLimitFrom.add();
        }

        if (currentLimit2 > 0) {
            CurrentLimitsAdder currentLimitTo = twt.newCurrentLimits2();
            currentLimitTo.setPermanentLimit(currentLimit2 * 1000);
            currentLimitTo.add();
        }
    }

    private void defineOperationalLimits(ThreeWindingsTransformer twt, double vnom1, double vnom2, double vnom3) {
        double rateMva1 = getRateWinding1();
        double rateMva2 = getRateWinding2();
        double rateMva3 = getRateWinding3();

        double currentLimit1 = rateMva1 / (Math.sqrt(3.0) * vnom1);
        double currentLimit2 = rateMva2 / (Math.sqrt(3.0) * vnom2);
        double currentLimit3 = rateMva3 / (Math.sqrt(3.0) * vnom3);

        // CurrentPermanentLimit in A
        if (currentLimit1 > 0) {
            CurrentLimitsAdder currentLimitFrom = twt.getLeg1().newCurrentLimits();
            currentLimitFrom.setPermanentLimit(currentLimit1 * 1000);
            currentLimitFrom.add();
        }
        if (currentLimit2 > 0) {
            CurrentLimitsAdder currentLimitFrom = twt.getLeg2().newCurrentLimits();
            currentLimitFrom.setPermanentLimit(currentLimit2 * 1000);
            currentLimitFrom.add();
        }
        if (currentLimit3 > 0) {
            CurrentLimitsAdder currentLimitFrom = twt.getLeg3().newCurrentLimits();
            currentLimitFrom.setPermanentLimit(currentLimit3 * 1000);
            currentLimitFrom.add();
        }
    }

    private double getRateWinding1() {
        double rateMva;
        if (version.major() == V35) {
            rateMva = psseTransformer.getWinding1Rates().getRate1();
        } else {
            rateMva = psseTransformer.getWinding1Rates().getRatea();
        }
        return rateMva;
    }

    private double getRateWinding2() {
        double rateMva;
        if (version.major() == V35) {
            rateMva = psseTransformer.getWinding2Rates().getRate1();
        } else {
            rateMva = psseTransformer.getWinding2Rates().getRatea();
        }
        return rateMva;
    }

    private double getRateWinding3() {
        double rateMva;
        if (version.major() == V35) {
            rateMva = psseTransformer.getWinding3Rates().getRate1();
        } else {
            rateMva = psseTransformer.getWinding3Rates().getRatea();
        }
        return rateMva;
    }

    static class TapChanger {
        int tapPosition;
        List<TapChangerStep> steps;

        TapChanger() {
            steps = new ArrayList<>();
        }

        void setTapPosition(int tapPosition) {
            this.tapPosition = tapPosition;
        }

        int getTapPosition() {
            return tapPosition;
        }

        List<TapChangerStep> getSteps() {
            return steps;
        }
    }

    // angle in degrees
    static class TapChangerStep {
        double ratio;
        double angle;
        double r;
        double x;
        double g1;
        double b1;

        TapChangerStep(double ratio, double angle) {
            this.ratio = ratio;
            this.angle = angle;
            this.r = 0.0;
            this.x = 0.0;
            this.g1 = 0.0;
            this.b1 = 0.0;
        }

        TapChangerStep(double ratio, double angle, double r, double x, double g1, double b1) {
            this.ratio = ratio;
            this.angle = angle;
            this.r = r;
            this.x = x;
            this.g1 = g1;
            this.b1 = b1;
        }

        void setRatio(double ratio) {
            this.ratio = ratio;
        }

        double getRatio() {
            return ratio;
        }

        void setAngle(double angle) {
            this.angle = angle;
        }

        double getAngle() {
            return angle;
        }

        double getR() {
            return r;
        }

        double getX() {
            return x;
        }

        void setG1(double g1) {
            this.g1 = g1;
        }

        double getG1() {
            return g1;
        }

        void setB1(double b1) {
            this.b1 = b1;
        }

        double getB1() {
            return b1;
        }
    }

    // angle in degrees
    static class ComplexRatio {
        double ratio;
        double angle;

        ComplexRatio(double ratio, double angle) {
            this.ratio = ratio;
            this.angle = angle;
        }

        double getRatio() {
            return ratio;
        }

        double getAngle() {
            return angle;
        }
    }

    public void addControl() {
        if (isTwoWindingsTransformer(psseTransformer)) {
            addControlTwoWindingsTransformer();
        } else {
            addControlThreeWindingsTransformer();
        }
    }

    private static boolean isTwoWindingsTransformer(PsseTransformer psseTransformer) {
        return psseTransformer.getK() == 0;
    }

    private void addControlTwoWindingsTransformer() {
        String id = getTransformerId(psseTransformer.getI(), psseTransformer.getJ(), psseTransformer.getCkt());
        TwoWindingsTransformer twt = getNetwork().getTwoWindingsTransformer(id);
        if (twt == null) {
            return;
        }
        boolean regulatingForcedToOff = false;
        if (twt.hasRatioTapChanger()) {
            boolean regulating = defineVoltageControl(getNetwork(), twt.getId(), psseTransformer.getWinding1(), twt.getRatioTapChanger(), regulatingForcedToOff, nodeBreakerImport);
            regulatingForcedToOff = forceRegulatingToOff(regulatingForcedToOff, regulating);
        }
        if (twt.hasPhaseTapChanger()) {
            defineActivePowerControl(getNetwork(), twt.getId(), psseTransformer.getWinding1(), twt.getPhaseTapChanger(), regulatingForcedToOff, nodeBreakerImport);
        }
    }

    private void addControlThreeWindingsTransformer() {
        String id = getTransformerId(psseTransformer.getI(), psseTransformer.getJ(), psseTransformer.getK(), psseTransformer.getCkt());
        ThreeWindingsTransformer twt = getNetwork().getThreeWindingsTransformer(id);
        if (twt == null) {
            return;
        }
        boolean regulatingForcedToOff = false;
        regulatingForcedToOff = addControlThreeWindingsTransformerLeg(getNetwork(), twt.getId(), twt.getLeg1(), psseTransformer.getWinding1(), regulatingForcedToOff, nodeBreakerImport);
        regulatingForcedToOff = addControlThreeWindingsTransformerLeg(getNetwork(), twt.getId(), twt.getLeg2(), psseTransformer.getWinding2(), regulatingForcedToOff, nodeBreakerImport);
        addControlThreeWindingsTransformerLeg(getNetwork(), twt.getId(), twt.getLeg3(), psseTransformer.getWinding3(), regulatingForcedToOff, nodeBreakerImport);
    }

    private static boolean addControlThreeWindingsTransformerLeg(Network network, String id, Leg leg,
        PsseTransformerWinding winding, boolean regulatingForcedToOffInput, NodeBreakerImport nodeBreakerImport) {
        boolean regulatingForcedToOff = regulatingForcedToOffInput;
        if (leg.hasRatioTapChanger()) {
            boolean regulating = defineVoltageControl(network, id, winding, leg.getRatioTapChanger(), regulatingForcedToOff, nodeBreakerImport);
            regulatingForcedToOff = forceRegulatingToOff(regulatingForcedToOff, regulating);
        }
        if (leg.hasPhaseTapChanger()) {
            boolean regulating = defineActivePowerControl(network, id, winding, leg.getPhaseTapChanger(), regulatingForcedToOff, nodeBreakerImport);
            regulatingForcedToOff = forceRegulatingToOff(regulatingForcedToOff, regulating);
        }
        return regulatingForcedToOff;
    }

    private static boolean defineVoltageControl(Network network, String id, PsseTransformerWinding winding, RatioTapChanger rtc,
        boolean regulatingForcedToOff, NodeBreakerImport nodeBreakerImport) {
        if (Math.abs(winding.getCod()) == 2) {
            LOGGER.warn("Transformer {}. Reactive power control not supported", id);
            return false;
        }
        if (!isVoltageControl(winding.getCod())) {
            return false;
        }

        Terminal regulatingTerminal = defineRegulatingTerminal(network, id, winding, nodeBreakerImport);
        // Discard control if the transformer is controlling an isolated bus
        if (regulatingTerminal == null) {
            return false;
        }
        double vnom = regulatingTerminal.getVoltageLevel().getNominalV();
        double vmin = winding.getVmi() * vnom;
        double vmax = winding.getVma() * vnom;
        double targetV = (vmin + vmax) * 0.5;
        double targetDeadBand = vmax - vmin;
        boolean regulating = targetV > 0.0 && targetDeadBand >= 0.0;

        if (regulating && regulatingForcedToOff) {
            LOGGER.warn("Transformer {}. Regulating control forced to off. Only one control is supported", id);
            regulating = false;
        }
        rtc.setTargetV(targetV)
<<<<<<< HEAD
                .setTargetDeadband(targetDeadBand)
                .setRegulationTerminal(regulatingTerminal)
                .setRegulating(regulating);
=======
            .setTargetDeadband(targetDeadBand)
            .setRegulationTerminal(regulatingTerminal)
            .setLoadTapChangingCapabilities(regulating)
            .setRegulating(regulating);
>>>>>>> 98edb868

        return regulating;
    }

    private static boolean defineActivePowerControl(Network network, String id, PsseTransformerWinding winding, PhaseTapChanger ptc, boolean regulatingForcedToOff, NodeBreakerImport nodeBreakerImport) {
        if (Math.abs(winding.getCod()) != 3) {
            return false;
        }

        Terminal regulatingTerminal = defineRegulatingTerminal(network, id, winding, nodeBreakerImport);
        // Discard control if the transformer is controlling an isolated bus
        if (regulatingTerminal == null) {
            return false;
        }
        double activePowerMin = winding.getVmi();
        double activePowerMax = winding.getVma();
        double targetValue = 0.5 * (activePowerMin + activePowerMax);
        double targetDeadBand = activePowerMax - activePowerMin;
        boolean regulating = targetDeadBand >= 0.0;
        if (regulating && regulatingForcedToOff) {
            LOGGER.warn("Transformer {}. Regulating control forced to off. Only one control is supported", id);
            regulating = false;
        }

        ptc.setRegulationValue(targetValue)
                .setTargetDeadband(targetDeadBand)
                .setRegulationTerminal(regulatingTerminal)
                .setRegulationMode(PhaseTapChanger.RegulationMode.ACTIVE_POWER_CONTROL)
                .setRegulating(regulating);

        return regulating;
    }

    private static boolean forceRegulatingToOff(boolean regulatingForcedToOff, boolean regulating) {
        return regulatingForcedToOff || regulating;
    }

    private static Terminal defineRegulatingTerminal(Network network, String id, PsseTransformerWinding winding, NodeBreakerImport nodeBreakerImport) {
        Terminal regulatingTerminal = null;

        int busI = Math.abs(winding.getCont());
        Optional<NodeBreakerImport.ControlR> control = nodeBreakerImport.getControl(busI);
        if (control.isPresent()) {
            int controlledNode = winding.getNode() != 0 ? winding.getNode() : control.get().node();
            regulatingTerminal = findTerminalNode(network, control.get().voltageLevelId(), controlledNode);
        } else {
            String regulatingBusId = getBusId(busI);
            Bus bus = network.getBusBreakerView().getBus(regulatingBusId);
            if (bus != null) {
                regulatingTerminal = bus.getConnectedTerminalStream().findFirst().orElse(null);
            }
        }
        if (regulatingTerminal == null) {
            LOGGER.warn("Transformer {}. Regulating terminal is not assigned", id);
        }
        return regulatingTerminal;
    }

    static void create(Network network, PssePowerFlowModel psseModel, ContextExport contextExport, PsseExporter.PerUnitContext perUnitContext) {
        network.getTwoWindingsTransformers().forEach(t2w -> psseModel.addTransformers(Collections.singletonList(createTwoWindingsTransformer(t2w, contextExport, perUnitContext))));
        network.getThreeWindingsTransformers().forEach(t3w -> psseModel.addTransformers(Collections.singletonList(createThreeWindingsTransformer(t3w, contextExport, perUnitContext))));
        psseModel.replaceAllTransformers(psseModel.getTransformers().stream().sorted(Comparator.comparingInt(PsseTransformer::getI).thenComparingInt(PsseTransformer::getJ).thenComparingInt(PsseTransformer::getK).thenComparing(PsseTransformer::getCkt)).toList());
    }

    private static PsseTransformer createTwoWindingsTransformer(TwoWindingsTransformer t2w, ContextExport contextExport, PsseExporter.PerUnitContext perUnitContext) {
        PsseTransformer psseTransformer = createDefaultTransformer();

        int busI = getTerminalBusI(t2w.getTerminal1(), contextExport);
        int busJ = getTerminalBusI(t2w.getTerminal2(), contextExport);
        Complex ysh = admittanceToPerUnit(new Complex(getG(t2w), getB(t2w)), t2w.getTerminal2().getVoltageLevel().getNominalV(), perUnitContext.sBase());

        psseTransformer.setI(busI);
        psseTransformer.setJ(busJ);
        psseTransformer.setCkt(contextExport.getFullExport().getEquipmentCkt(t2w.getId(), PSSE_TWO_WINDING.getTextCode(), busI, busJ));
        psseTransformer.setMag1(ysh.getReal());
        psseTransformer.setMag2(ysh.getImaginary());
        psseTransformer.setName(t2w.getNameOrId().substring(0, Math.min(40, t2w.getNameOrId().length())));
        psseTransformer.setStat(getStatus(t2w.getTerminal1(), t2w.getTerminal2(), contextExport));

        Complex z = impedanceToPerUnit(new Complex(getR(t2w), getX(t2w)), t2w.getTerminal2().getVoltageLevel().getNominalV(), perUnitContext.sBase());
        psseTransformer.setR12(z.getReal());
        psseTransformer.setX12(z.getImaginary());
        psseTransformer.setSbase12(perUnitContext.sBase());

        psseTransformer.setWinding1(createWinding(t2w, contextExport), createRates(t2w));

        return psseTransformer;
    }

    private static PsseTransformerWinding createWinding(TwoWindingsTransformer t2w, ContextExport contextExport) {
        PsseTransformerWinding winding = createDefaultWinding();
        RatioR ratioR = findRatioData(t2w.getRatioTapChanger(), t2w.getPhaseTapChanger(), getPerUnitRatio0(t2w), contextExport);
        winding.setWindv(ratioR.windv);
        winding.setAng(ratioR.ang);
        winding.setCod(ratioR.cod);
        winding.setCont(ratioR.cont);
        winding.setNode(ratioR.node);
        winding.setRma(ratioR.rma);
        winding.setRmi(ratioR.rmi);
        winding.setNtp(ratioR.ntp);
        return winding;
    }

    private static double getPerUnitRatio0(TwoWindingsTransformer t2w) {
        return (t2w.getRatedU1() * t2w.getTerminal2().getVoltageLevel().getNominalV()) / (t2w.getRatedU2() * t2w.getTerminal1().getVoltageLevel().getNominalV());
    }

    private static double getR(TwoWindingsTransformer t2w) {
        return getValue(t2w.getR(),
                t2w.getOptionalRatioTapChanger().map(rtc -> rtc.getCurrentStep().getR()).orElse(0d),
                t2w.getOptionalPhaseTapChanger().map(ptc -> ptc.getCurrentStep().getR()).orElse(0d));
    }

    private static double getX(TwoWindingsTransformer t2w) {
        return getValue(t2w.getX(),
                t2w.getOptionalRatioTapChanger().map(rtc -> rtc.getCurrentStep().getX()).orElse(0d),
                t2w.getOptionalPhaseTapChanger().map(ptc -> ptc.getCurrentStep().getX()).orElse(0d));
    }

    private static double getG(TwoWindingsTransformer t2w) {
        return getValue(t2w.getG(),
                t2w.getOptionalRatioTapChanger().map(rtc -> rtc.getCurrentStep().getG()).orElse(0d),
                t2w.getOptionalPhaseTapChanger().map(ptc -> ptc.getCurrentStep().getG()).orElse(0d));
    }

    private static double getB(TwoWindingsTransformer t2w) {
        return getValue(t2w.getB(),
                t2w.getOptionalRatioTapChanger().map(rtc -> rtc.getCurrentStep().getB()).orElse(0d),
                t2w.getOptionalPhaseTapChanger().map(ptc -> ptc.getCurrentStep().getB()).orElse(0d));
    }

    private static PsseRates createRates(TwoWindingsTransformer t2w) {
        PsseRates windingRates = createDefaultRates();
        t2w.getApparentPowerLimits1().ifPresent(apparentPowerLimits1 -> setSortedRatesToPsseRates(getSortedRates(apparentPowerLimits1), windingRates));
        if (t2w.getApparentPowerLimits1().isEmpty()) {
            t2w.getApparentPowerLimits2().ifPresent(apparentPowerLimits2 -> setSortedRatesToPsseRates(getSortedRates(apparentPowerLimits2), windingRates));
        }
        if (t2w.getApparentPowerLimits1().isEmpty() && t2w.getApparentPowerLimits2().isEmpty()) {
            t2w.getCurrentLimits1().ifPresent(currentLimits1 -> setSortedRatesToPsseRates(getSortedRates(currentLimits1, t2w.getTerminal1().getVoltageLevel().getNominalV()), windingRates));
        }
        if (t2w.getApparentPowerLimits1().isEmpty() && t2w.getApparentPowerLimits2().isEmpty() && t2w.getCurrentLimits1().isEmpty()) {
            t2w.getCurrentLimits2().ifPresent(currentLimits2 -> setSortedRatesToPsseRates(getSortedRates(currentLimits2, t2w.getTerminal2().getVoltageLevel().getNominalV()), windingRates));
        }
        if (t2w.getApparentPowerLimits1().isEmpty() && t2w.getApparentPowerLimits2().isEmpty() && t2w.getCurrentLimits1().isEmpty()
                && t2w.getCurrentLimits2().isEmpty()) {
            t2w.getActivePowerLimits1().ifPresent(activePowerLimits1 -> setSortedRatesToPsseRates(getSortedRates(activePowerLimits1), windingRates));
        }
        if (t2w.getApparentPowerLimits1().isEmpty() && t2w.getApparentPowerLimits2().isEmpty() && t2w.getCurrentLimits1().isEmpty()
                && t2w.getCurrentLimits2().isEmpty() && t2w.getActivePowerLimits1().isEmpty()) {
            t2w.getActivePowerLimits2().ifPresent(activePowerLimits2 -> setSortedRatesToPsseRates(getSortedRates(activePowerLimits2), windingRates));
        }
        return windingRates;
    }

    private static PsseTransformer createThreeWindingsTransformer(ThreeWindingsTransformer t3w, ContextExport contextExport, PsseExporter.PerUnitContext perUnitContext) {
        PsseTransformer psseTransformer = createDefaultTransformer();

        int busI = getTerminalBusI(t3w.getLeg1().getTerminal(), contextExport);
        int busJ = getTerminalBusI(t3w.getLeg2().getTerminal(), contextExport);
        int busK = getTerminalBusI(t3w.getLeg3().getTerminal(), contextExport);
        Complex ysh = admittanceToPerUnit(new Complex(getG(t3w.getLeg1()), getB(t3w.getLeg1())), t3w.getRatedU0(), perUnitContext.sBase());

        psseTransformer.setI(busI);
        psseTransformer.setJ(busJ);
        psseTransformer.setK(busK);
        psseTransformer.setCkt(contextExport.getFullExport().getEquipmentCkt(t3w.getId(), PSSE_THREE_WINDING.getTextCode(), busI, busJ, busK));
        psseTransformer.setMag1(ysh.getReal());
        psseTransformer.setMag2(ysh.getImaginary());
        psseTransformer.setName(t3w.getNameOrId().substring(0, Math.min(40, t3w.getNameOrId().length())));
        psseTransformer.setStat(getStatus(t3w, contextExport));
        psseTransformer.setOwnership(createDefaultOwnership());

        Complex z1 = new Complex(getR(t3w.getLeg1()), getX(t3w.getLeg1()));
        Complex z2 = new Complex(getR(t3w.getLeg2()), getX(t3w.getLeg2()));
        Complex z3 = new Complex(getR(t3w.getLeg3()), getX(t3w.getLeg3()));

        Complex z12 = impedanceToPerUnit(z1.add(z2), t3w.getRatedU0(), perUnitContext.sBase());
        Complex z23 = impedanceToPerUnit(z2.add(z3), t3w.getRatedU0(), perUnitContext.sBase());
        Complex z31 = impedanceToPerUnit(z3.add(z1), t3w.getRatedU0(), perUnitContext.sBase());
        psseTransformer.setR12(z12.getReal());
        psseTransformer.setX12(z12.getImaginary());
        psseTransformer.setSbase12(perUnitContext.sBase());
        psseTransformer.setR23(z23.getReal());
        psseTransformer.setX23(z23.getImaginary());
        psseTransformer.setSbase23(perUnitContext.sBase());
        psseTransformer.setR31(z31.getReal());
        psseTransformer.setX31(z31.getImaginary());
        psseTransformer.setSbase31(perUnitContext.sBase());

        psseTransformer.setWinding1(createWinding(t3w.getLeg1(), t3w.getRatedU0(), contextExport), createRates(t3w.getLeg1()));
        psseTransformer.setWinding2(createWinding(t3w.getLeg2(), t3w.getRatedU0(), contextExport), createRates(t3w.getLeg2()));
        psseTransformer.setWinding3(createWinding(t3w.getLeg3(), t3w.getRatedU0(), contextExport), createRates(t3w.getLeg3()));

        return psseTransformer;
    }

    private static PsseTransformerWinding createWinding(Leg leg, double ratedU0, ContextExport contextExport) {
        PsseTransformerWinding winding = createDefaultWinding();
        RatioR ratioR = findRatioData(leg.getRatioTapChanger(), leg.getPhaseTapChanger(), getPerUnitRatio0(leg, ratedU0), contextExport);
        winding.setWindv(ratioR.windv);
        winding.setAng(ratioR.ang);
        winding.setCod(ratioR.cod);
        winding.setCont(ratioR.cont);
        winding.setNode(ratioR.node);
        winding.setRma(ratioR.rma);
        winding.setRmi(ratioR.rmi);
        winding.setNtp(ratioR.ntp);
        return winding;
    }

    private static double getPerUnitRatio0(Leg leg, double ratedU0) {
        return (leg.getRatedU() * ratedU0) / (ratedU0 * leg.getTerminal().getVoltageLevel().getNominalV());
    }

    private static double getR(Leg leg) {
        return getValue(leg.getR(),
                leg.getOptionalRatioTapChanger().map(rtc -> rtc.getCurrentStep().getR()).orElse(0d),
                leg.getOptionalPhaseTapChanger().map(ptc -> ptc.getCurrentStep().getR()).orElse(0d));
    }

    private static double getX(Leg leg) {
        return getValue(leg.getX(),
                leg.getOptionalRatioTapChanger().map(rtc -> rtc.getCurrentStep().getX()).orElse(0d),
                leg.getOptionalPhaseTapChanger().map(ptc -> ptc.getCurrentStep().getX()).orElse(0d));
    }

    private static double getG(Leg leg) {
        return getValue(leg.getG(),
                leg.getOptionalRatioTapChanger().map(rtc -> rtc.getCurrentStep().getG()).orElse(0d),
                leg.getOptionalPhaseTapChanger().map(ptc -> ptc.getCurrentStep().getG()).orElse(0d));
    }

    private static double getB(Leg leg) {
        return getValue(leg.getB(),
                leg.getOptionalRatioTapChanger().map(rtc -> rtc.getCurrentStep().getB()).orElse(0d),
                leg.getOptionalPhaseTapChanger().map(ptc -> ptc.getCurrentStep().getB()).orElse(0d));
    }

    private static double getValue(double initialValue, double rtcStepValue, double ptcStepValue) {
        return initialValue * (1 + rtcStepValue / 100) * (1 + ptcStepValue / 100);
    }

    private static PsseRates createRates(Leg leg) {
        PsseRates windingRates = createDefaultRates();
        leg.getApparentPowerLimits().ifPresent(apparentPowerLimits -> setSortedRatesToPsseRates(getSortedRates(apparentPowerLimits), windingRates));
        if (leg.getApparentPowerLimits().isEmpty()) {
            leg.getCurrentLimits().ifPresent(currentLimits -> setSortedRatesToPsseRates(getSortedRates(currentLimits, leg.getTerminal().getVoltageLevel().getNominalV()), windingRates));
        }
        if (leg.getApparentPowerLimits().isEmpty() && leg.getCurrentLimits().isEmpty()) {
            leg.getActivePowerLimits().ifPresent(activePowerLimits -> setSortedRatesToPsseRates(getSortedRates(activePowerLimits), windingRates));
        }
        return windingRates;
    }

    private static RatioR findRatioData(RatioTapChanger rtc, PhaseTapChanger ptc, double a0, ContextExport contextExport) {
        if (rtc != null && ptc != null) {
            return findRatioDataRtcAndPtc(rtc, ptc, a0, contextExport);
        } else if (rtc != null) {
            return findRatioDataRtc(rtc, a0, contextExport);
        } else if (ptc != null) {
            return findRatioDataPtc(ptc, a0, contextExport);
        } else {
            return new RatioR(0, a0, 0.0, 0, 0, 1.1, 0.9, 33);
        }
    }

    private static RatioR findRatioDataRtcAndPtc(RatioTapChanger rtc, PhaseTapChanger ptc, double a0, ContextExport contextExport) {
        if (ptc.isRegulating() && !rtc.isRegulating()) {
            return new RatioR(getSteps(ptc) > 1 ? 3 : 0, a0 * getRatio(rtc) * getRatio(ptc), getAngle(ptc),
                    getRegulatingTerminalBusI(ptc.getRegulationTerminal(), contextExport),
                    getRegulatingTerminalNode(ptc.getRegulationTerminal(), contextExport),
                    getMaxAngle(ptc), getMinAngle(ptc), getSteps(ptc));
        } else {
            return new RatioR(getSteps(rtc) > 1 ? 1 : 0, a0 * getRatio(rtc) * getRatio(ptc), getAngle(ptc),
                    getRegulatingTerminalBusI(rtc.getRegulationTerminal(), contextExport),
                    getRegulatingTerminalNode(rtc.getRegulationTerminal(), contextExport),
                    getMaxRatio(rtc) * getRatio(ptc), getMinRatio(rtc) * getRatio(ptc), getSteps(rtc));
        }
    }

    private static RatioR findRatioDataRtc(RatioTapChanger rtc, double a0, ContextExport contextExport) {
        return new RatioR(getSteps(rtc) > 1 ? 1 : 0, a0 * getRatio(rtc), 0.0,
                getRegulatingTerminalBusI(rtc.getRegulationTerminal(), contextExport),
                getRegulatingTerminalNode(rtc.getRegulationTerminal(), contextExport),
                getMaxRatio(rtc), getMinRatio(rtc), getSteps(rtc));
    }

    private static RatioR findRatioDataPtc(PhaseTapChanger ptc, double a0, ContextExport contextExport) {
        return new RatioR(getSteps(ptc) > 1 ? 3 : 0, a0 * getRatio(ptc), getAngle(ptc),
                getRegulatingTerminalBusI(ptc.getRegulationTerminal(), contextExport),
                getRegulatingTerminalNode(ptc.getRegulationTerminal(), contextExport),
                getMaxAngle(ptc), getMinAngle(ptc), getSteps(ptc));
    }

    private static double getMinRatio(RatioTapChanger rtc) {
        double firstRatio = 1.0 / rtc.getStep(rtc.getLowTapPosition()).getRho();
        double lastRatio = 1.0 / rtc.getStep(rtc.getHighTapPosition()).getRho();
        return Math.min(firstRatio, lastRatio);
    }

    private static double getMaxRatio(RatioTapChanger rtc) {
        double firstRatio = 1.0 / rtc.getStep(rtc.getLowTapPosition()).getRho();
        double lastRatio = 1.0 / rtc.getStep(rtc.getHighTapPosition()).getRho();
        return Math.max(firstRatio, lastRatio);
    }

    private static int getSteps(RatioTapChanger rtc) {
        int steps = rtc.getHighTapPosition() - rtc.getLowTapPosition();
        return rtc.getLowTapPosition() < 0 ? steps : steps + 1;
    }

    private static double getMinAngle(PhaseTapChanger ptc) {
        double firstAngle = convertToAngle(ptc.getStep(ptc.getLowTapPosition()).getAlpha());
        double lastAngle = convertToAngle(ptc.getStep(ptc.getHighTapPosition()).getAlpha());
        return Math.min(firstAngle, lastAngle);
    }

    private static double getMaxAngle(PhaseTapChanger ptc) {
        double firstAngle = convertToAngle(ptc.getStep(ptc.getLowTapPosition()).getAlpha());
        double lastAngle = convertToAngle(ptc.getStep(ptc.getHighTapPosition()).getAlpha());
        return Math.max(firstAngle, lastAngle);
    }

    private static int getSteps(PhaseTapChanger ptc) {
        int steps = ptc.getHighTapPosition() - ptc.getLowTapPosition();
        return ptc.getLowTapPosition() < 0 ? steps : steps + 1;
    }

    private static PsseTransformer createDefaultTransformer() {
        PsseTransformer psseTransformer = new PsseTransformer();
        psseTransformer.setI(0);
        psseTransformer.setJ(0);
        psseTransformer.setK(0);
        psseTransformer.setCkt("1");
        psseTransformer.setCw(1);
        psseTransformer.setCz(1);
        psseTransformer.setCm(1);
        psseTransformer.setMag1(0.0);
        psseTransformer.setMag2(0.0);
        psseTransformer.setNmetr(2);
        psseTransformer.setName("");
        psseTransformer.setStat(1);
        psseTransformer.setOwnership(createDefaultOwnership());
        psseTransformer.setVecgrp("            ");
        psseTransformer.setZcod(0);
        createDefaultTransformerImpedances(psseTransformer);
        psseTransformer.setWinding1(createDefaultWinding(), createDefaultRates());
        psseTransformer.setWinding2(createDefaultWinding(), createDefaultRates());
        psseTransformer.setWinding3(createDefaultWinding(), createDefaultRates());
        return psseTransformer;
    }

    private static void createDefaultTransformerImpedances(PsseTransformer psseTransformer) {
        psseTransformer.setImpedances(new PsseTransformer.TransformerImpedances());
        psseTransformer.setR12(0.0);
        psseTransformer.setX12(0.0);
        psseTransformer.setSbase12(0.0);
        psseTransformer.setR23(0.0);
        psseTransformer.setX23(0.0);
        psseTransformer.setSbase23(0.0);
        psseTransformer.setR31(0.0);
        psseTransformer.setX31(0.0);
        psseTransformer.setSbase31(0.0);
        psseTransformer.setVmstar(0.0);
        psseTransformer.setAnstar(0.0);
    }

    private static PsseTransformerWinding createDefaultWinding() {
        PsseTransformerWinding winding = new PsseTransformerWinding();
        winding.setWindv(1.0);
        winding.setNomv(0.0);
        winding.setAng(0.0);
        winding.setCod(0);
        winding.setCont(0);
        winding.setNode(0);
        winding.setRma(1.1);
        winding.setRmi(0.9);
        winding.setVma(1.1);
        winding.setVmi(0.9);
        winding.setNtp(33);
        winding.setTab(0);
        winding.setCr(0.0);
        winding.setCx(0.0);
        winding.setCnxa(0.0);
        return winding;
    }

    // At the moment we do not consider new transformers and antenna twoWindingsTransformers are exported as open
    static void update(Network network, PssePowerFlowModel psseModel) {
        psseModel.getTransformers().forEach(psseTransformer -> {
            if (isTwoWindingsTransformer(psseTransformer)) {
                updateTwoWindingsTransformer(network, psseTransformer);
            } else {
                updateThreeWindingsTransformer(network, psseTransformer);
            }
        });
    }

    private static void updateTwoWindingsTransformer(Network network, PsseTransformer psseTransformer) {
        String transformerId = getTransformerId(psseTransformer.getI(), psseTransformer.getJ(), psseTransformer.getCkt());
        TwoWindingsTransformer t2w = network.getTwoWindingsTransformer(transformerId);
        if (t2w == null) {
            psseTransformer.setStat(0);
        } else {
            double baskv1 = t2w.getTerminal1().getVoltageLevel().getNominalV();
            double nomV1 = getNomV(psseTransformer.getWinding1(), t2w.getTerminal1().getVoltageLevel());
            psseTransformer.getWinding1().setWindv(defineWindV(getRatio(t2w.getRatioTapChanger(), t2w.getPhaseTapChanger()), baskv1, nomV1, psseTransformer.getCw()));
            psseTransformer.getWinding1().setAng(getAngle(t2w.getPhaseTapChanger()));

            psseTransformer.setStat(getUpdatedStatus(t2w.getTerminal1(), t2w.getTerminal2()));
        }
    }

    private static void updateThreeWindingsTransformer(Network network, PsseTransformer psseTransformer) {
        String transformerId = getTransformerId(psseTransformer.getI(), psseTransformer.getJ(), psseTransformer.getK(), psseTransformer.getCkt());
        ThreeWindingsTransformer t3w = network.getThreeWindingsTransformer(transformerId);
        if (t3w == null) {
            psseTransformer.setStat(0);
        } else {
            double baskv1 = t3w.getLeg1().getTerminal().getVoltageLevel().getNominalV();
            double nomV1 = getNomV(psseTransformer.getWinding1(), t3w.getLeg1().getTerminal().getVoltageLevel());
            psseTransformer.getWinding1().setWindv(defineWindV(getRatio(t3w.getLeg1().getRatioTapChanger(), t3w.getLeg1().getPhaseTapChanger()), baskv1, nomV1, psseTransformer.getCw()));
            psseTransformer.getWinding1().setAng(getAngle(t3w.getLeg1().getPhaseTapChanger()));

            double baskv2 = t3w.getLeg2().getTerminal().getVoltageLevel().getNominalV();
            double nomV2 = getNomV(psseTransformer.getWinding2(), t3w.getLeg2().getTerminal().getVoltageLevel());
            psseTransformer.getWinding2().setWindv(defineWindV(getRatio(t3w.getLeg2().getRatioTapChanger(), t3w.getLeg2().getPhaseTapChanger()), baskv2, nomV2, psseTransformer.getCw()));
            psseTransformer.getWinding2().setAng(getAngle(t3w.getLeg2().getPhaseTapChanger()));

            double baskv3 = t3w.getLeg3().getTerminal().getVoltageLevel().getNominalV();
            double nomV3 = getNomV(psseTransformer.getWinding3(), t3w.getLeg3().getTerminal().getVoltageLevel());
            psseTransformer.getWinding3().setWindv(defineWindV(getRatio(t3w.getLeg3().getRatioTapChanger(), t3w.getLeg3().getPhaseTapChanger()), baskv3, nomV3, psseTransformer.getCw()));
            psseTransformer.getWinding3().setAng(getAngle(t3w.getLeg3().getPhaseTapChanger()));

            psseTransformer.setStat(getUpdatedStatus(t3w));
        }
    }

    private static int getStatus(ThreeWindingsTransformer t3w, ContextExport contextExport) {
        return getStatus(getStatus(t3w.getLeg1().getTerminal(), contextExport),
                getStatus(t3w.getLeg2().getTerminal(), contextExport),
                getStatus(t3w.getLeg3().getTerminal(), contextExport));
    }

    private static int getUpdatedStatus(ThreeWindingsTransformer t3w) {
        return getStatus(getUpdatedStatus(t3w.getLeg1().getTerminal()),
                getUpdatedStatus(t3w.getLeg2().getTerminal()),
                getUpdatedStatus(t3w.getLeg3().getTerminal()));
    }

    private static int getStatus(int statusLeg1, int statusLeg2, int statusLeg3) {
        if (statusLeg1 == 1 && statusLeg2 == 1 && statusLeg3 == 1) {
            return 1;
        } else if (statusLeg1 == 1 && statusLeg2 == 1) {
            return 3;
        } else if (statusLeg1 == 1 && statusLeg3 == 1) {
            return 2;
        } else if (statusLeg2 == 1 && statusLeg3 == 1) {
            return 4;
        } else {
            return 0;
        }
    }

    private static double getRatio(RatioTapChanger rtc, PhaseTapChanger ptc) {
        if (rtc != null && ptc != null) {
            return getRatio(rtc) * getRatio(ptc);
        } else if (rtc != null) {
            return getRatio(rtc);
        } else if (ptc != null) {
            return getRatio(ptc);
        } else {
            return 1.0;
        }
    }

    private static double getRatio(RatioTapChanger rtc) {
        return rtc != null ? 1.0 / rtc.getCurrentStep().getRho() : 1.0;
    }

    private static double getRatio(PhaseTapChanger ptc) {
        return ptc != null ? 1.0 / ptc.getCurrentStep().getRho() : 1.0;
    }

    private static double getAngle(PhaseTapChanger ptc) {
        return ptc != null ? convertToAngle(ptc.getCurrentStep().getAlpha()) : 0.0;
    }

    private static double convertToAngle(double alpha) {
        return alpha != 0.0 ? -alpha : alpha; // To avoid - 0.0
    }

    private record RatioR(int cod, double windv, double ang, int cont, int node, double rma, double rmi, int ntp) {
    }

    private final PsseTransformer psseTransformer;
    private final Map<Integer, PsseBus> busNumToPsseBus;
    private final double sbase;
    private final PerUnitContext perUnitContext;
    private final PsseVersion version;
    private final NodeBreakerImport nodeBreakerImport;

    private static final Logger LOGGER = LoggerFactory.getLogger(TransformerConverter.class);
}<|MERGE_RESOLUTION|>--- conflicted
+++ resolved
@@ -791,16 +791,10 @@
             regulating = false;
         }
         rtc.setTargetV(targetV)
-<<<<<<< HEAD
-                .setTargetDeadband(targetDeadBand)
-                .setRegulationTerminal(regulatingTerminal)
-                .setRegulating(regulating);
-=======
             .setTargetDeadband(targetDeadBand)
             .setRegulationTerminal(regulatingTerminal)
             .setLoadTapChangingCapabilities(regulating)
             .setRegulating(regulating);
->>>>>>> 98edb868
 
         return regulating;
     }
