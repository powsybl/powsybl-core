--- conflicted
+++ resolved
@@ -22,13 +22,10 @@
 import com.powsybl.psse.converter.PsseImporter.PerUnitContext;
 import com.powsybl.psse.model.PsseException;
 import com.powsybl.psse.model.PsseVersion;
-<<<<<<< HEAD
-=======
 import com.powsybl.psse.model.pf.PsseBus;
 import com.powsybl.psse.model.pf.PssePowerFlowModel;
 import com.powsybl.psse.model.pf.PsseTransformer;
 import com.powsybl.psse.model.pf.PsseTransformerWinding;
->>>>>>> 84549bbc
 
 import static com.powsybl.psse.converter.AbstractConverter.PsseEquipmentType.*;
 import static com.powsybl.psse.model.PsseVersion.Major.V35;
@@ -121,10 +118,7 @@
         if (node1.isPresent()) {
             adder.setNode1(node1.getAsInt());
         } else {
-<<<<<<< HEAD
-=======
             String bus1Id = getBusId(psseTransformer.getI());
->>>>>>> 84549bbc
             adder.setConnectableBus1(bus1Id);
             adder.setBus1(psseTransformer.getStat() == 1 ? bus1Id : null);
         }
@@ -132,10 +126,7 @@
         if (node2.isPresent()) {
             adder.setNode2(node2.getAsInt());
         } else {
-<<<<<<< HEAD
-=======
             String bus2Id = getBusId(psseTransformer.getJ());
->>>>>>> 84549bbc
             adder.setConnectableBus2(bus2Id);
             adder.setBus2(psseTransformer.getStat() == 1 ? bus2Id : null);
         }
@@ -735,19 +726,11 @@
         }
         boolean regulatingForcedToOff = false;
         if (twt.hasRatioTapChanger()) {
-<<<<<<< HEAD
-            boolean regulating = defineVoltageControl(getNetwork(), twt.getId(), equipmentId, psseTransformer.getWinding1(), twt.getRatioTapChanger(), regulatingForcedToOff, nodeBreakerImport);
-            regulatingForcedToOff = forceRegulatingToOff(regulatingForcedToOff, regulating);
-        }
-        if (twt.hasPhaseTapChanger()) {
-            defineActivePowerControl(getNetwork(), twt.getId(), equipmentId, psseTransformer.getWinding1(), twt.getPhaseTapChanger(), regulatingForcedToOff, nodeBreakerImport);
-=======
             boolean regulating = defineVoltageControl(getNetwork(), twt.getId(), psseTransformer.getWinding1(), twt.getRatioTapChanger(), regulatingForcedToOff, nodeBreakerImport);
             regulatingForcedToOff = forceRegulatingToOff(regulatingForcedToOff, regulating);
         }
         if (twt.hasPhaseTapChanger()) {
             defineActivePowerControl(getNetwork(), twt.getId(), psseTransformer.getWinding1(), twt.getPhaseTapChanger(), regulatingForcedToOff, nodeBreakerImport);
->>>>>>> 84549bbc
         }
     }
 
@@ -759,22 +742,6 @@
             return;
         }
         boolean regulatingForcedToOff = false;
-<<<<<<< HEAD
-        regulatingForcedToOff = addControlThreeWindingsTransformerLeg(getNetwork(), twt.getId(), equipmentId, twt.getLeg1(), psseTransformer.getWinding1(), regulatingForcedToOff, nodeBreakerImport);
-        regulatingForcedToOff = addControlThreeWindingsTransformerLeg(getNetwork(), twt.getId(), equipmentId, twt.getLeg2(), psseTransformer.getWinding2(), regulatingForcedToOff, nodeBreakerImport);
-        addControlThreeWindingsTransformerLeg(getNetwork(), twt.getId(), equipmentId, twt.getLeg3(), psseTransformer.getWinding3(), regulatingForcedToOff, nodeBreakerImport);
-    }
-
-    private static boolean addControlThreeWindingsTransformerLeg(Network network, String id, String equipmentId, Leg leg,
-                                                                 PsseTransformerWinding winding, boolean regulatingForcedToOffInput, NodeBreakerImport nodeBreakerImport) {
-        boolean regulatingForcedToOff = regulatingForcedToOffInput;
-        if (leg.hasRatioTapChanger()) {
-            boolean regulating = defineVoltageControl(network, id, equipmentId, winding, leg.getRatioTapChanger(), regulatingForcedToOff, nodeBreakerImport);
-            regulatingForcedToOff = forceRegulatingToOff(regulatingForcedToOff, regulating);
-        }
-        if (leg.hasPhaseTapChanger()) {
-            boolean regulating = defineActivePowerControl(network, id, equipmentId, winding, leg.getPhaseTapChanger(), regulatingForcedToOff, nodeBreakerImport);
-=======
         regulatingForcedToOff = addControlThreeWindingsTransformerLeg(getNetwork(), twt.getId(), twt.getLeg1(), psseTransformer.getWinding1(), regulatingForcedToOff, nodeBreakerImport);
         regulatingForcedToOff = addControlThreeWindingsTransformerLeg(getNetwork(), twt.getId(), twt.getLeg2(), psseTransformer.getWinding2(), regulatingForcedToOff, nodeBreakerImport);
         addControlThreeWindingsTransformerLeg(getNetwork(), twt.getId(), twt.getLeg3(), psseTransformer.getWinding3(), regulatingForcedToOff, nodeBreakerImport);
@@ -789,21 +756,14 @@
         }
         if (leg.hasPhaseTapChanger()) {
             boolean regulating = defineActivePowerControl(network, id, winding, leg.getPhaseTapChanger(), regulatingForcedToOff, nodeBreakerImport);
->>>>>>> 84549bbc
             regulatingForcedToOff = forceRegulatingToOff(regulatingForcedToOff, regulating);
         }
         return regulatingForcedToOff;
     }
 
-<<<<<<< HEAD
-    private static boolean defineVoltageControl(Network network, String id, String equipmentId, PsseTransformerWinding winding, RatioTapChanger rtc,
-                                                boolean regulatingForcedToOff, NodeBreakerImport nodeBreakerImport) {
-        if (isReactivePowerControl(winding.getCod())) {
-=======
     private static boolean defineVoltageControl(Network network, String id, PsseTransformerWinding winding, RatioTapChanger rtc,
         boolean regulatingForcedToOff, NodeBreakerImport nodeBreakerImport) {
         if (Math.abs(winding.getCod()) == 2) {
->>>>>>> 84549bbc
             LOGGER.warn("Transformer {}. Reactive power control not supported", id);
             return false;
         }
@@ -811,11 +771,7 @@
             return false;
         }
 
-<<<<<<< HEAD
-        Terminal regulatingTerminal = defineRegulatingTerminal(network, id, equipmentId, winding, nodeBreakerImport);
-=======
         Terminal regulatingTerminal = defineRegulatingTerminal(network, id, winding, nodeBreakerImport);
->>>>>>> 84549bbc
         // Discard control if the transformer is controlling an isolated bus
         if (regulatingTerminal == null) {
             return false;
@@ -827,10 +783,6 @@
         double targetDeadBand = vmax - vmin;
         boolean regulating = targetV > 0.0 && targetDeadBand >= 0.0;
 
-<<<<<<< HEAD
-=======
-        boolean regulating = targetV > 0.0 && targetDeadBand >= 0.0;
->>>>>>> 84549bbc
         if (regulating && regulatingForcedToOff) {
             LOGGER.warn("Transformer {}. Regulating control forced to off. Only one control is supported", id);
             regulating = false;
@@ -843,21 +795,12 @@
         return regulating;
     }
 
-<<<<<<< HEAD
-    private static boolean defineActivePowerControl(Network network, String id, String equipmentId, PsseTransformerWinding winding, PhaseTapChanger ptc, boolean regulatingForcedToOff, NodeBreakerImport nodeBreakerImport) {
-        if (!isActivePowerControl(winding.getCod())) {
-            return false;
-        }
-
-        Terminal regulatingTerminal = defineRegulatingTerminal(network, id, equipmentId, winding, nodeBreakerImport);
-=======
     private static boolean defineActivePowerControl(Network network, String id, PsseTransformerWinding winding, PhaseTapChanger ptc, boolean regulatingForcedToOff, NodeBreakerImport nodeBreakerImport) {
         if (Math.abs(winding.getCod()) != 3) {
             return false;
         }
 
         Terminal regulatingTerminal = defineRegulatingTerminal(network, id, winding, nodeBreakerImport);
->>>>>>> 84549bbc
         // Discard control if the transformer is controlling an isolated bus
         if (regulatingTerminal == null) {
             return false;
@@ -867,10 +810,6 @@
         double targetValue = 0.5 * (activePowerMin + activePowerMax);
         double targetDeadBand = activePowerMax - activePowerMin;
         boolean regulating = targetDeadBand >= 0.0;
-<<<<<<< HEAD
-
-=======
->>>>>>> 84549bbc
         if (regulating && regulatingForcedToOff) {
             LOGGER.warn("Transformer {}. Regulating control forced to off. Only one control is supported", id);
             regulating = false;
@@ -889,15 +828,6 @@
         return regulatingForcedToOff || regulating;
     }
 
-<<<<<<< HEAD
-    private static Terminal defineRegulatingTerminal(Network network, String id, String equipmentId, PsseTransformerWinding winding, NodeBreakerImport nodeBreakerImport) {
-        Terminal regulatingTerminal = null;
-
-        int busI = Math.abs(winding.getCont());
-        Optional<NodeBreakerImport.NodeBreakerControlNode> controlNode = nodeBreakerImport.getControlNode(getNodeBreakerEquipmentIdBus(equipmentId, busI));
-        if (controlNode.isPresent()) {
-            regulatingTerminal = findTerminalNode(network, controlNode.get().getVoltageLevelId(), controlNode.get().getNode());
-=======
     private static Terminal defineRegulatingTerminal(Network network, String id, PsseTransformerWinding winding, NodeBreakerImport nodeBreakerImport) {
         Terminal regulatingTerminal = null;
 
@@ -906,7 +836,6 @@
         if (control.isPresent()) {
             int controlledNode = winding.getNode() != 0 ? winding.getNode() : control.get().node();
             regulatingTerminal = findTerminalNode(network, control.get().voltageLevelId(), controlledNode);
->>>>>>> 84549bbc
         } else {
             String regulatingBusId = getBusId(busI);
             Bus bus = network.getBusBreakerView().getBus(regulatingBusId);
@@ -920,7 +849,6 @@
         return regulatingTerminal;
     }
 
-<<<<<<< HEAD
     static void createTransformers(Network network, PssePowerFlowModel psseModel, ContextExport contextExport, PsseExporter.PerUnitContext perUnitContext) {
         network.getTwoWindingsTransformers().forEach(t2w -> psseModel.addTransformers(Collections.singletonList(createTwoWindingsTransformer(t2w, contextExport, perUnitContext))));
         network.getThreeWindingsTransformers().forEach(t3w -> psseModel.addTransformers(Collections.singletonList(createThreeWindingsTransformer(t3w, contextExport, perUnitContext))));
@@ -1010,11 +938,6 @@
             setSortedRatesToPsseRates(getSortedRates(t2w.getActivePowerLimits2().get()), windingRates);
         }
         return windingRates;
-    }
-
-    private static int getStatus(TwoWindingsTransformer t2w) {
-        return t2w.getTerminal1().isConnected() && t2w.getTerminal1().getBusBreakerView().getBus() != null
-                && t2w.getTerminal2().isConnected() && t2w.getTerminal2().getBusBreakerView().getBus() != null ? 1 : 0;
     }
 
     private static PsseTransformer createThreeWindingsTransformer(ThreeWindingsTransformer t3w, ContextExport contextExport, PsseExporter.PerUnitContext perUnitContext) {
@@ -1238,10 +1161,7 @@
         return winding;
     }
 
-    // antenna twoWindingsTransformers are exported as open
-=======
     // At the moment we do not consider new transformers and antenna twoWindingsTransformers are exported as open
->>>>>>> 84549bbc
     static void updateTransformers(Network network, PssePowerFlowModel psseModel) {
         psseModel.getTransformers().forEach(psseTransformer -> {
             if (isTwoWindingsTransformer(psseTransformer)) {
@@ -1262,11 +1182,6 @@
             double nomV1 = getNomV(psseTransformer.getWinding1(), t2w.getTerminal1().getVoltageLevel());
             psseTransformer.getWinding1().setWindv(defineWindV(getRatio(t2w.getRatioTapChanger(), t2w.getPhaseTapChanger()), baskv1, nomV1, psseTransformer.getCw()));
             psseTransformer.getWinding1().setAng(getAngle(t2w.getPhaseTapChanger()));
-<<<<<<< HEAD
-
-            psseTransformer.setStat(getStatus(t2w));
-        }
-=======
 
             psseTransformer.setStat(getStatus(t2w));
         }
@@ -1275,7 +1190,6 @@
     private static int getStatus(TwoWindingsTransformer t2w) {
         return t2w.getTerminal1().isConnected() && t2w.getTerminal1().getBusBreakerView().getBus() != null
                 && t2w.getTerminal2().isConnected() && t2w.getTerminal2().getBusBreakerView().getBus() != null ? 1 : 0;
->>>>>>> 84549bbc
     }
 
     private static void updateThreeWindingsTransformer(Network network, PsseTransformer psseTransformer) {
@@ -1348,12 +1262,9 @@
 
     private static double convertToAngle(double alpha) {
         return alpha != 0.0 ? -alpha : alpha; // To avoid - 0.0
-<<<<<<< HEAD
     }
 
     private record RatioR(int cod, double windv, double ang, int cont, int node, double rma, double rmi, int ntp) {
-=======
->>>>>>> 84549bbc
     }
 
     private final PsseTransformer psseTransformer;
