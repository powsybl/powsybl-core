/**
 * Copyright (c) 2021, RTE (http://www.rte-france.com)
 * This Source Code Form is subject to the terms of the Mozilla Public
 * License, v. 2.0. If a copy of the MPL was not distributed with this
 * file, You can obtain one at http://mozilla.org/MPL/2.0/.
 * SPDX-License-Identifier: MPL-2.0
 */
package com.powsybl.psse.converter;

import java.util.*;
import java.util.stream.Collectors;

import com.powsybl.iidm.network.*;
import org.slf4j.Logger;
import org.slf4j.LoggerFactory;

import com.powsybl.iidm.network.util.ContainersMapping;
import com.powsybl.psse.model.PsseVersion;
import com.powsybl.psse.model.pf.PssePowerFlowModel;
import com.powsybl.psse.model.pf.PsseSwitchedShunt;
import static com.powsybl.psse.converter.AbstractConverter.PsseEquipmentType.PSSE_SWITCHED_SHUNT;
import static com.powsybl.psse.model.PsseVersion.Major.V35;

/**
 * @author Luma Zamarreño {@literal <zamarrenolm at aia.es>}
 * @author José Antonio Marqués {@literal <marquesja at aia.es>}
 */
class SwitchedShuntCompensatorConverter extends AbstractConverter {

    SwitchedShuntCompensatorConverter(PsseSwitchedShunt psseSwitchedShunt, ContainersMapping containerMapping, Network network, PsseVersion version, NodeBreakerImport nodeBreakerImport) {
        super(containerMapping, network);
        this.psseSwitchedShunt = Objects.requireNonNull(psseSwitchedShunt);
        this.version = Objects.requireNonNull(version);
        this.nodeBreakerImport = Objects.requireNonNull(nodeBreakerImport);
    }

    void create() {
        List<ShuntBlock> shuntBlocks = defineShuntBlocks(psseSwitchedShunt, version);
        if (shuntBlocks.isEmpty()) {
            return;
        }

        String id = defineShuntId(psseSwitchedShunt, version);
        VoltageLevel voltageLevel = getNetwork().getVoltageLevel(getContainersMapping().getVoltageLevelId(psseSwitchedShunt.getI()));

        ShuntCompensatorAdder adder = voltageLevel.newShuntCompensator()
            .setId(getSwitchedShuntId(psseSwitchedShunt.getI(), id))
            .setSectionCount(defineSectionCount(psseSwitchedShunt.getBinit(), shuntBlocks));

        String equipmentId = getNodeBreakerEquipmentId(PSSE_SWITCHED_SHUNT, psseSwitchedShunt.getI(), defineShuntId(psseSwitchedShunt, version));
        OptionalInt node = nodeBreakerImport.getNode(getNodeBreakerEquipmentIdBus(equipmentId, psseSwitchedShunt.getI()));
        if (node.isPresent()) {
            adder.setNode(node.getAsInt());
        } else {
            String busId = getBusId(psseSwitchedShunt.getI());
            adder.setConnectableBus(busId);
            adder.setBus(psseSwitchedShunt.getStat() == 1 ? busId : null);
        }

        ShuntCompensatorNonLinearModelAdder modelAdder = adder.newNonLinearModel();
        shuntBlocks.forEach(shuntBlock -> {
            for (int i = 0; i < shuntBlock.getN(); i++) {
                modelAdder.beginSection()
                    .setG(0.0)
                    .setB(powerToShuntAdmittance(shuntBlock.getB(), voltageLevel.getNominalV()))
                    .endSection();
            }
        });
        modelAdder.add();
        adder.add();
    }

    void addControl() {
        String id = defineShuntId(psseSwitchedShunt, version);
        ShuntCompensator shunt = getNetwork().getShuntCompensator(getSwitchedShuntId(psseSwitchedShunt.getI(), id));

        // Add control only if shunt has been created
        if (shunt == null) {
            return;
        }

        Terminal regulatingTerminal = defineRegulatingTerminal(psseSwitchedShunt, getNetwork(), shunt, version, nodeBreakerImport);
        // Discard control if the switchedShunt is controlling an isolated bus
        if (regulatingTerminal == null) {
            return;
        }
        if (!isControllingVoltage(psseSwitchedShunt)) {
            return;
        }
        boolean psseVoltageRegulatorOn = true;
        double vnom = regulatingTerminal.getVoltageLevel().getNominalV();
        double vLow = psseSwitchedShunt.getVswlo() * vnom;
        double vHigh = psseSwitchedShunt.getVswhi() * vnom;
        double targetV = 0.5 * (vLow + vHigh);
        boolean voltageRegulatorOn = false;
        double targetDeadband = 0.0;
        if (targetV != 0.0) {
            targetDeadband = vHigh - vLow;
            voltageRegulatorOn = psseVoltageRegulatorOn;
        }

        shunt.setTargetV(targetV)
            .setTargetDeadband(targetDeadband)
            .setVoltageRegulatorOn(voltageRegulatorOn)
            .setRegulatingTerminal(regulatingTerminal);
    }

    private static boolean isControllingVoltage(PsseSwitchedShunt psseSwitchedShunt) {
        return psseSwitchedShunt.getModsw() == 1 || psseSwitchedShunt.getModsw() == 2;
    }

    // Nreg (version 35) is not yet considered
    private static Terminal defineRegulatingTerminal(PsseSwitchedShunt psseSwitchedShunt, Network network, ShuntCompensator shunt, PsseVersion version, NodeBreakerImport nodeBreakerImport) {
        Terminal regulatingTerminal = null;
        if (switchedShuntRegulatingBus(psseSwitchedShunt, version) == 0) {
            regulatingTerminal = shunt.getTerminal();
        } else {
<<<<<<< HEAD
            String equipmentId = getNodeBreakerEquipmentId(PSSE_SWITCHED_SHUNT, psseSwitchedShunt.getI(), defineShuntId(psseSwitchedShunt, version));
            Optional<NodeBreakerImport.NodeBreakerControlNode> controlNode = nodeBreakerImport.getControlNode(getNodeBreakerEquipmentIdBus(equipmentId, switchedShuntRegulatingBus(psseSwitchedShunt, version)));
            if (controlNode.isPresent()) {
                regulatingTerminal = findTerminalNode(network, controlNode.get().getVoltageLevelId(), controlNode.get().getNode());
            } else {
                String regulatingBusId = getBusId(switchedShuntRegulatingBus(psseSwitchedShunt, version));
                Bus bus = network.getBusBreakerView().getBus(regulatingBusId);
=======
            Optional<NodeBreakerImport.ControlR> control = nodeBreakerImport.getControl(switchedShuntRegulatingBus(psseSwitchedShunt, version));
            if (control.isPresent()) {
                int controlledNode = psseSwitchedShunt.getNreg() != 0 ? psseSwitchedShunt.getNreg() : control.get().node();
                regulatingTerminal = findTerminalNode(network, control.get().voltageLevelId(), controlledNode);
            } else {
                String regulatingBusId = getBusId(switchedShuntRegulatingBus(psseSwitchedShunt, version));
                Bus bus = network.getBusBreakerView().getBus(regulatingBusId);

>>>>>>> 84549bbc
                if (bus != null) {
                    regulatingTerminal = bus.getConnectedTerminalStream().findFirst().orElse(null);
                }
            }
        }
        if (regulatingTerminal == null) {
            String shuntId = defineShuntId(psseSwitchedShunt, version);
            LOGGER.warn("SwitchedShunt {}. Regulating terminal is not assigned", shuntId);
        }
        return regulatingTerminal;
    }

    private static int switchedShuntRegulatingBus(PsseSwitchedShunt switchedShunt, PsseVersion psseVersion) {
        if (psseVersion.major() == V35) {
            return switchedShunt.getSwreg();
        } else {
            return switchedShunt.getSwrem();
        }
    }

    private static int defineSectionCount(double binit, List<ShuntBlock> shuntBlocks) {
        double maxDistance = Double.MAX_VALUE;
        int sectionCount = 0;
        for (int i = 0; i < shuntBlocks.size(); i++) {
            double d = Math.abs(binit - shuntBlocks.get(i).getB());
            if (d < maxDistance) {
                maxDistance = d;
                sectionCount = i + 1; // index + 1 (count) is expected as sectionCount
            }
        }
        return sectionCount;
    }

// IIDM only considers consecutive sections
    private static List<ShuntBlock> defineShuntBlocks(PsseSwitchedShunt psseSwitchedShunt, PsseVersion version) {
        List<ShuntBlock> psseBlocks = collectShuntBlocks(psseSwitchedShunt, version);
        List<ShuntBlock> psseReactorBlocks = psseBlocks.stream().filter(sb -> sb.getB() < 0.0)
            .collect(Collectors.toList());
        List<ShuntBlock> psseCapacitorBlocks = psseBlocks.stream().filter(sb -> sb.getB() > 0.0)
            .collect(Collectors.toList());

        // In that case we do not consider any switched combination
        // blocks are sorted and switched on in input order
        // When Adjm is zero the input order is considered
        if (psseSwitchedShunt.getAdjm() == 1) {
            psseReactorBlocks.sort(Comparator.comparing(ShuntBlock::getB).reversed());
            psseCapacitorBlocks.sort(Comparator.comparing(ShuntBlock::getB));

            if (LOGGER.isWarnEnabled()) {
                LOGGER.warn("Switched combination not exactly supported ({})",
                        getSwitchedShuntId(psseSwitchedShunt.getI(), defineShuntId(psseSwitchedShunt, version)));
            }
        }

        double bAdd = 0.0;
        List<ShuntBlock> shuntBlocks = new ArrayList<>();
        bAdd = addShuntBlocks(psseReactorBlocks, bAdd, shuntBlocks);

        if (psseSwitchedShunt.getAdjm() == 1) {
            bAdd = 0.0;
        }

        addShuntBlocks(psseCapacitorBlocks, bAdd, shuntBlocks);

        // Add the zero block, shunt disconnected
        shuntBlocks.add(new ShuntBlock(1, 1, 0.0));

        shuntBlocks.sort(Comparator.comparing(ShuntBlock::getB));

        return shuntBlocks;
    }

    private static double addShuntBlocks(List<ShuntBlock> psseShuntBlocks, double bAddInitial, List<ShuntBlock> shuntBlocks) {
        double bAdd = bAddInitial;
        if (!psseShuntBlocks.isEmpty()) {
            for (ShuntBlock psseCapacitorBlock : psseShuntBlocks) {
                for (int j = 0; j < psseCapacitorBlock.getN(); j++) {
                    bAdd = bAdd + psseCapacitorBlock.getB();
                    shuntBlocks.add(new ShuntBlock(1, 1, bAdd));
                }
            }
        }
        return bAdd;
    }

// defined blocks can be reactors (< 0) or / and capacitors ( > 0)
    private static List<ShuntBlock> collectShuntBlocks(PsseSwitchedShunt psseSwitchedShunt, PsseVersion version) {
        List<ShuntBlock> shuntBlocks = new ArrayList<>();
        if (version.major() == V35) {
            addShuntBlock(shuntBlocks, psseSwitchedShunt.getS1(), psseSwitchedShunt.getN1(), psseSwitchedShunt.getB1());
            addShuntBlock(shuntBlocks, psseSwitchedShunt.getS2(), psseSwitchedShunt.getN2(), psseSwitchedShunt.getB2());
            addShuntBlock(shuntBlocks, psseSwitchedShunt.getS3(), psseSwitchedShunt.getN3(), psseSwitchedShunt.getB3());
            addShuntBlock(shuntBlocks, psseSwitchedShunt.getS4(), psseSwitchedShunt.getN4(), psseSwitchedShunt.getB4());
            addShuntBlock(shuntBlocks, psseSwitchedShunt.getS5(), psseSwitchedShunt.getN5(), psseSwitchedShunt.getB5());
            addShuntBlock(shuntBlocks, psseSwitchedShunt.getS6(), psseSwitchedShunt.getN6(), psseSwitchedShunt.getB6());
            addShuntBlock(shuntBlocks, psseSwitchedShunt.getS7(), psseSwitchedShunt.getN7(), psseSwitchedShunt.getB7());
            addShuntBlock(shuntBlocks, psseSwitchedShunt.getS8(), psseSwitchedShunt.getN8(), psseSwitchedShunt.getB8());
        } else {
            addShuntBlock(shuntBlocks, 1, psseSwitchedShunt.getN1(), psseSwitchedShunt.getB1());
            addShuntBlock(shuntBlocks, 1, psseSwitchedShunt.getN2(), psseSwitchedShunt.getB2());
            addShuntBlock(shuntBlocks, 1, psseSwitchedShunt.getN3(), psseSwitchedShunt.getB3());
            addShuntBlock(shuntBlocks, 1, psseSwitchedShunt.getN4(), psseSwitchedShunt.getB4());
            addShuntBlock(shuntBlocks, 1, psseSwitchedShunt.getN5(), psseSwitchedShunt.getB5());
            addShuntBlock(shuntBlocks, 1, psseSwitchedShunt.getN6(), psseSwitchedShunt.getB6());
            addShuntBlock(shuntBlocks, 1, psseSwitchedShunt.getN7(), psseSwitchedShunt.getB7());
            addShuntBlock(shuntBlocks, 1, psseSwitchedShunt.getN8(), psseSwitchedShunt.getB8());
        }
        return shuntBlocks;
    }

    // Only in-service blocks are included (in-service s = 1 and out-of-service s = 0)
    private static void addShuntBlock(List<ShuntBlock> shuntBlocks, int s, int n, double b) {
        if (s == 0 || n == 0 || b == 0.0) {
            return;
        }
        shuntBlocks.add(new ShuntBlock(s, n, b));
    }

    static class ShuntBlock {
        int s;
        int n;
        double b;

        ShuntBlock(int s, int n, double b) {
            this.s = s;
            this.n = n;
            this.b = b;
        }

        int getS() {
            return s;
        }

        int getN() {
            return n;
        }

        double getB() {
            return b;
        }
    }

    private static String defineShuntId(PsseSwitchedShunt psseSwitchedShunt, PsseVersion version) {
        if (version.major() == V35) {
            return psseSwitchedShunt.getId();
        } else {
            return "1";
        }
    }

<<<<<<< HEAD
    static void createSwitchedShunts(Network network, PssePowerFlowModel psseModel, ContextExport contextExport) {
        PsseVersion version = PsseVersion.fromRevision(psseModel.getCaseIdentification().getRev());
        network.getShuntCompensators().forEach(shuntCompensator -> {
            if (!isFixedShunt(shuntCompensator)) {
                psseModel.addSwitchedShunts(Collections.singletonList(createSwitchedShunt(shuntCompensator, version, contextExport)));
            }
        });
        psseModel.replaceAllSwitchedShunts(psseModel.getSwitchedShunts().stream().sorted(Comparator.comparingInt(PsseSwitchedShunt::getI).thenComparing(PsseSwitchedShunt::getId)).toList());
    }

    static PsseSwitchedShunt createSwitchedShunt(ShuntCompensator shuntCompensator, PsseVersion version, ContextExport contextExport) {
        PsseSwitchedShunt psseSwitchedShunt = createDefaultSwitchedShunt();

        int busI = getTerminalBusI(shuntCompensator.getTerminal(), contextExport);
        int regulatingBus = getRegulatingTerminalBusI(shuntCompensator.getRegulatingTerminal(), busI, switchedShuntRegulatingBus(psseSwitchedShunt, version), contextExport);
        psseSwitchedShunt.setI(busI);
        psseSwitchedShunt.setId(contextExport.getFullExport().getEquipmentCkt(shuntCompensator.getId(), IdentifiableType.SHUNT_COMPENSATOR, busI));
        psseSwitchedShunt.setModsw(getModsw(shuntCompensator));
        psseSwitchedShunt.setStat(getStatus(shuntCompensator));
        psseSwitchedShunt.setVswhi(getVswhi(shuntCompensator));
        psseSwitchedShunt.setVswlo(getVswlo(shuntCompensator));
        psseSwitchedShunt.setSwreg(regulatingBus);
        psseSwitchedShunt.setNreg(getRegulatingTerminalNode(shuntCompensator.getRegulatingTerminal(), contextExport));
        psseSwitchedShunt.setBinit(shuntAdmittanceToPower(shuntCompensator.getB(), shuntCompensator.getTerminal().getVoltageLevel().getNominalV()));

        setShuntBlocks(shuntCompensator, psseSwitchedShunt);
        return psseSwitchedShunt;
    }

    private static int getModsw(ShuntCompensator shuntCompensator) {
        return shuntCompensator.isVoltageRegulatorOn() ? 1 : 0;
    }

    private static double getVswhi(ShuntCompensator shuntCompensator) {
        double targetV = shuntCompensator.getTargetV() + shuntCompensator.getTargetDeadband() * 0.5;
        double nominalV = getRegulatingTerminalNominalV(shuntCompensator);
        return Double.isFinite(targetV) && Double.isFinite(nominalV) && targetV > 0 && nominalV > 0 ? targetV / nominalV : 1.0;
    }

    private static double getVswlo(ShuntCompensator shuntCompensator) {
        double targetV = shuntCompensator.getTargetV() - shuntCompensator.getTargetDeadband() * 0.5;
        double nominalV = getRegulatingTerminalNominalV(shuntCompensator);

        return Double.isFinite(targetV) && Double.isFinite(nominalV) && targetV > 0 && nominalV > 0 ? targetV / nominalV : 1.0;
    }

    private static double getRegulatingTerminalNominalV(ShuntCompensator shuntCompensator) {
        return shuntCompensator.getRegulatingTerminal() != null ? shuntCompensator.getRegulatingTerminal().getVoltageLevel().getNominalV() : shuntCompensator.getTerminal().getVoltageLevel().getNominalV();
    }

    private static void setShuntBlocks(ShuntCompensator shuntCompensator, PsseSwitchedShunt psseSwitchedShunt) {
        if (shuntCompensator.getModelType().equals(ShuntCompensatorModelType.LINEAR)) {
            ShuntCompensatorLinearModel linearModel = (ShuntCompensatorLinearModel) shuntCompensator.getModel();
            setShuntBlocksForLinearModel(linearModel, shuntCompensator.getMaximumSectionCount(), shuntCompensator.getTerminal().getVoltageLevel().getNominalV(), psseSwitchedShunt);
        } else {
            ShuntCompensatorNonLinearModel nonLinearModel = (ShuntCompensatorNonLinearModel) shuntCompensator.getModel();
            setShuntBlocksForNonLinearModel(nonLinearModel, shuntCompensator.getTerminal().getVoltageLevel().getNominalV(), psseSwitchedShunt);
        }
    }

    private static void setShuntBlocksForLinearModel(ShuntCompensatorLinearModel linearModel, int maximumSectionCount, double nominalV, PsseSwitchedShunt psseSwitchedShunt) {
        psseSwitchedShunt.setN1(maximumSectionCount);
        psseSwitchedShunt.setB1(shuntAdmittanceToPower(linearModel.getBPerSection(), nominalV));
    }

    private static void setShuntBlocksForNonLinearModel(ShuntCompensatorNonLinearModel nonLinearModel, double nominalV, PsseSwitchedShunt psseSwitchedShunt) {
        List<ShuntCompensatorNonLinearModel.Section> sections = nonLinearModel.getAllSections().stream().filter(section -> section.getB() != 0.0).toList();
        psseSwitchedShunt.setN1(getN(sections, 0));
        psseSwitchedShunt.setB1(shuntAdmittanceToPower(getB(sections, 0), nominalV));
        psseSwitchedShunt.setN2(getN(sections, 1));
        psseSwitchedShunt.setB2(shuntAdmittanceToPower(getB(sections, 1), nominalV));
        psseSwitchedShunt.setN3(getN(sections, 2));
        psseSwitchedShunt.setB3(shuntAdmittanceToPower(getB(sections, 2), nominalV));
        psseSwitchedShunt.setN4(getN(sections, 3));
        psseSwitchedShunt.setB4(shuntAdmittanceToPower(getB(sections, 3), nominalV));
        psseSwitchedShunt.setN5(getN(sections, 4));
        psseSwitchedShunt.setB5(shuntAdmittanceToPower(getB(sections, 4), nominalV));
        psseSwitchedShunt.setN6(getN(sections, 5));
        psseSwitchedShunt.setB6(shuntAdmittanceToPower(getB(sections, 5), nominalV));
        psseSwitchedShunt.setN7(getN(sections, 6));
        psseSwitchedShunt.setB7(shuntAdmittanceToPower(getB(sections, 6), nominalV));
        psseSwitchedShunt.setN8(getRemainderN(sections, 7));
        psseSwitchedShunt.setB8(shuntAdmittanceToPower(getRemainderB(sections, 7), nominalV));
    }

    private static int getN(List<ShuntCompensatorNonLinearModel.Section> sections, int index) {
        return sections.size() > index ? 1 : 0;
    }

    private static double getB(List<ShuntCompensatorNonLinearModel.Section> sections, int index) {
        return sections.size() > index ? sections.get(index).getB() : 0.0;
    }

    private static int getRemainderN(List<ShuntCompensatorNonLinearModel.Section> sections, int index) {
        return sections.size() > index ? sections.size() - index : 0;
    }

    private static double getRemainderB(List<ShuntCompensatorNonLinearModel.Section> sections, int index) {
        int n = getRemainderN(sections, index);
        if (n <= 0) {
            return 0.0;
        }
        double remainderB = 0.0;
        for (int i = index; i < sections.size(); i++) {
            remainderB += sections.get(i).getB();
        }
        return remainderB / n;
    }

    private static PsseSwitchedShunt createDefaultSwitchedShunt() {
        PsseSwitchedShunt psseSwitchedShunt = new PsseSwitchedShunt();
        psseSwitchedShunt.setI(0);
        psseSwitchedShunt.setId("1");
        psseSwitchedShunt.setModsw(1);
        psseSwitchedShunt.setAdjm(0);
        psseSwitchedShunt.setStat(1);
        psseSwitchedShunt.setVswhi(1.0);
        psseSwitchedShunt.setVswlo(1.0);
        psseSwitchedShunt.setSwreg(0);
        psseSwitchedShunt.setNreg(0);
        psseSwitchedShunt.setRmpct(100.0);
        psseSwitchedShunt.setRmidnt("");
        psseSwitchedShunt.setBinit(0.0);

        psseSwitchedShunt.setS1(1);
        psseSwitchedShunt.setN1(0);
        psseSwitchedShunt.setB1(0.0);
        psseSwitchedShunt.setS2(1);
        psseSwitchedShunt.setN2(0);
        psseSwitchedShunt.setB2(0.0);
        psseSwitchedShunt.setS3(1);
        psseSwitchedShunt.setN3(0);
        psseSwitchedShunt.setB3(0.0);
        psseSwitchedShunt.setS4(1);
        psseSwitchedShunt.setN4(0);
        psseSwitchedShunt.setB4(0.0);
        psseSwitchedShunt.setS5(1);
        psseSwitchedShunt.setN5(0);
        psseSwitchedShunt.setB5(0.0);
        psseSwitchedShunt.setS6(1);
        psseSwitchedShunt.setN6(0);
        psseSwitchedShunt.setB6(0.0);
        psseSwitchedShunt.setS7(1);
        psseSwitchedShunt.setN7(0);
        psseSwitchedShunt.setB7(0.0);
        psseSwitchedShunt.setS8(1);
        psseSwitchedShunt.setN8(0);
        psseSwitchedShunt.setB8(0.0);
        return psseSwitchedShunt;
    }

=======
>>>>>>> 84549bbc
    static void updateSwitchedShunts(Network network, PssePowerFlowModel psseModel) {
        PsseVersion version = PsseVersion.fromRevision(psseModel.getCaseIdentification().getRev());
        psseModel.getSwitchedShunts().forEach(psseSwitchedShunt -> {
            String switchedShuntId = getSwitchedShuntId(psseSwitchedShunt.getI(), defineShuntId(psseSwitchedShunt, version));
            ShuntCompensator switchedShunt = network.getShuntCompensator(switchedShuntId);
            if (switchedShunt == null) {
                psseSwitchedShunt.setStat(0);
            } else {
                psseSwitchedShunt.setStat(getStatus(switchedShunt));
                psseSwitchedShunt.setBinit(getQ(switchedShunt));
            }
        });
    }

    private static double getQ(ShuntCompensator switchedShunt) {
        return shuntAdmittanceToPower(switchedShunt.getB(switchedShunt.getSectionCount()),
                switchedShunt.getTerminal().getVoltageLevel().getNominalV());
    }

    private final PsseSwitchedShunt psseSwitchedShunt;
    private final PsseVersion version;
    private final NodeBreakerImport nodeBreakerImport;
    private static final Logger LOGGER = LoggerFactory.getLogger(SwitchedShuntCompensatorConverter.class);
}<|MERGE_RESOLUTION|>--- conflicted
+++ resolved
@@ -115,15 +115,6 @@
         if (switchedShuntRegulatingBus(psseSwitchedShunt, version) == 0) {
             regulatingTerminal = shunt.getTerminal();
         } else {
-<<<<<<< HEAD
-            String equipmentId = getNodeBreakerEquipmentId(PSSE_SWITCHED_SHUNT, psseSwitchedShunt.getI(), defineShuntId(psseSwitchedShunt, version));
-            Optional<NodeBreakerImport.NodeBreakerControlNode> controlNode = nodeBreakerImport.getControlNode(getNodeBreakerEquipmentIdBus(equipmentId, switchedShuntRegulatingBus(psseSwitchedShunt, version)));
-            if (controlNode.isPresent()) {
-                regulatingTerminal = findTerminalNode(network, controlNode.get().getVoltageLevelId(), controlNode.get().getNode());
-            } else {
-                String regulatingBusId = getBusId(switchedShuntRegulatingBus(psseSwitchedShunt, version));
-                Bus bus = network.getBusBreakerView().getBus(regulatingBusId);
-=======
             Optional<NodeBreakerImport.ControlR> control = nodeBreakerImport.getControl(switchedShuntRegulatingBus(psseSwitchedShunt, version));
             if (control.isPresent()) {
                 int controlledNode = psseSwitchedShunt.getNreg() != 0 ? psseSwitchedShunt.getNreg() : control.get().node();
@@ -131,8 +122,6 @@
             } else {
                 String regulatingBusId = getBusId(switchedShuntRegulatingBus(psseSwitchedShunt, version));
                 Bus bus = network.getBusBreakerView().getBus(regulatingBusId);
-
->>>>>>> 84549bbc
                 if (bus != null) {
                     regulatingTerminal = bus.getConnectedTerminalStream().findFirst().orElse(null);
                 }
@@ -283,7 +272,6 @@
         }
     }
 
-<<<<<<< HEAD
     static void createSwitchedShunts(Network network, PssePowerFlowModel psseModel, ContextExport contextExport) {
         PsseVersion version = PsseVersion.fromRevision(psseModel.getCaseIdentification().getRev());
         network.getShuntCompensators().forEach(shuntCompensator -> {
@@ -435,8 +423,6 @@
         return psseSwitchedShunt;
     }
 
-=======
->>>>>>> 84549bbc
     static void updateSwitchedShunts(Network network, PssePowerFlowModel psseModel) {
         PsseVersion version = PsseVersion.fromRevision(psseModel.getCaseIdentification().getRev());
         psseModel.getSwitchedShunts().forEach(psseSwitchedShunt -> {
