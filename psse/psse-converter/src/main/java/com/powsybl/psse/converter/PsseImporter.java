--- conflicted
+++ resolved
@@ -388,46 +388,37 @@
         }
     }
 
-<<<<<<< HEAD
-    private static void createTransformer(PsseTransformer psseTfo, ContainersMapping containerMapping, PerUnitContext perUnitContext, Network network) {
-        String id = "T-" + psseTfo.getI() + "-" + psseTfo.getJ() + "-" + psseTfo.getCkt();
+    private static void createTransformer(PsseTransformer psseTfo, ContainersMapping containerMapping, PerUnitContext perUnitContext, Network network, Map<Integer, PsseBus> busNumToPsseBus, double sbase) {
+
+        String id = "T-" + psseTfo.getI() + "-" + psseTfo.getJ();
+        if (psseTfo.getK() == 0) {
+            id = id + "-" + psseTfo.getCkt();
+        } else {
+            id = id + "-" + psseTfo.getK() + "-" + psseTfo.getCkt();
+        }
+
         String bus1Id = getBusId(psseTfo.getI());
         String bus2Id = getBusId(psseTfo.getJ());
         String voltageLevel1Id = containerMapping.getVoltageLevelId(psseTfo.getI());
         String voltageLevel2Id = containerMapping.getVoltageLevelId(psseTfo.getJ());
-=======
-    private static void createTransformer(PsseTransformer psseTfo, ContainersMapping containerMapping, PerUnitContext perUnitContext, Network network, Map<Integer, PsseBus> busNumToPsseBus, double sbase) {
-
-        String id = "T-" + psseTfo.getFirstRecord().getI() + "-" + psseTfo.getFirstRecord().getJ();
-        if (psseTfo.getFirstRecord().getK() == 0) {
-            id = id + "-" + psseTfo.getFirstRecord().getCkt();
-        } else {
-            id = id + "-" + psseTfo.getFirstRecord().getK() + "-" + psseTfo.getFirstRecord().getCkt();
-        }
-
-        String bus1Id = getBusId(psseTfo.getFirstRecord().getI());
-        String bus2Id = getBusId(psseTfo.getFirstRecord().getJ());
-        String voltageLevel1Id = containerMapping.getVoltageLevelId(psseTfo.getFirstRecord().getI());
-        String voltageLevel2Id = containerMapping.getVoltageLevelId(psseTfo.getFirstRecord().getJ());
->>>>>>> f36e106f
         VoltageLevel voltageLevel1 = network.getVoltageLevel(voltageLevel1Id);
         VoltageLevel voltageLevel2 = network.getVoltageLevel(voltageLevel2Id);
-        double baskv1 = busNumToPsseBus.get(psseTfo.getFirstRecord().getI()).getBaskv();
-        double baskv2 = busNumToPsseBus.get(psseTfo.getFirstRecord().getJ()).getBaskv();
+        double baskv1 = busNumToPsseBus.get(psseTfo.getI()).getBaskv();
+        double baskv2 = busNumToPsseBus.get(psseTfo.getJ()).getBaskv();
         double zb2 = voltageLevel2.getNominalV() * voltageLevel2.getNominalV() / perUnitContext.getSb();
-        double sbase12 = psseTfo.getSecondRecord().getSbase12();
-        double nomV1 = psseTfo.getThirdRecord1().getNomv();
+        double sbase12 = psseTfo.getSbase12();
+        double nomV1 = psseTfo.getWindingRecord1().getNomv();
 
         //handling impedance and admittance
         // CZ = 1 the triangle values are already in right pu
-        double r12 = psseTfo.getSecondRecord().getR12();
-        double x12 = psseTfo.getSecondRecord().getX12();
-
-        if (psseTfo.getFirstRecord().getCz() == 2) {
+        double r12 = psseTfo.getR12();
+        double x12 = psseTfo.getX12();
+
+        if (psseTfo.getCz() == 2) {
             //CZ = 2 change to right Sbase pu
             r12 = r12 * sbase / sbase12;
             x12 = x12 * sbase / sbase12;
-        } else if (psseTfo.getFirstRecord().getCz() == 3) {
+        } else if (psseTfo.getCz() == 3) {
             //CZ = 3 convert load loss power and current into pu impedances
             r12 = r12 * sbase / (sbase12 * sbase12 * 1000000);
             double absZ12 = x12 * sbase / sbase12;
@@ -436,9 +427,9 @@
 
         // Handling terminal ratios
         //default value when Cw = 1
-        double w1 = psseTfo.getThirdRecord1().getWindv();
-        double w2 = psseTfo.getThirdRecord2().getWindv();
-        if (psseTfo.getFirstRecord().getCw() == 2) {
+        double w1 = psseTfo.getWindingRecord1().getWindv();
+        double w2 = psseTfo.getWindingRecord2().getWindv();
+        if (psseTfo.getCw() == 2) {
             // case where Cw = 2
             w1 = w1 / baskv1;
             w2 = w2 / baskv2;
@@ -446,12 +437,12 @@
 
         // Handling magnetizing admittance Gm and Bm
         // Case where Cm = 1
-        double mag1 = psseTfo.getFirstRecord().getMag1(); // admittance value when Cm = 1
-        double mag2 = psseTfo.getFirstRecord().getMag2(); // admittance value when Cm = 1
+        double mag1 = psseTfo.getMag1(); // admittance value when Cm = 1
+        double mag2 = psseTfo.getMag2(); // admittance value when Cm = 1
         double bmPu = mag2; //bmPu and gmPu represent the values of the magnetizing admittance at the i end in pu at 1/Zb1 base where Zb1 = Vb1*Vb1/Sb1
         double gmPu = mag1; //Vb1 is the bus i voltage base  (BASKV) and Sb1 is the system MVA base which is SBASE
         double ymPu = 0;
-        if (psseTfo.getFirstRecord().getCm() == 2) {
+        if (psseTfo.getCm() == 2) {
             // modification of value if Cm = 2
             gmPu = mag1 / (nomV1 * nomV1 * 1000000) * (baskv1 * baskv1 / sbase); // we need to convert mag1 and mag2 from a (NOMV1, Sbase12) to a (baskv1, Sbase) base so that it is expressed in pu admittance at i end.
             ymPu = mag2 / (nomV1 * nomV1) * sbase12 * (baskv1 * baskv1 / sbase);
@@ -464,12 +455,8 @@
             }
         }
 
-<<<<<<< HEAD
         if (psseTfo.getK() == 0) {
-=======
-        if (psseTfo.getFirstRecord().getK() == 0) {
             // Case of a 2 windings Transformer
->>>>>>> f36e106f
             TwoWindingsTransformer tfo2W = voltageLevel2.getSubstation().newTwoWindingsTransformer()
                     .setId(id)
                     .setEnsureIdUnicity(true)
@@ -477,17 +464,6 @@
                     .setVoltageLevel1(voltageLevel1Id)
                     .setConnectableBus2(bus2Id)
                     .setVoltageLevel2(voltageLevel2Id)
-<<<<<<< HEAD
-                    .setRatedU1(voltageLevel1.getNominalV() * psseTfo.getWindingRecord1().getWindv())
-                    .setRatedU2(voltageLevel2.getNominalV())
-                    .setR(psseTfo.getR12() * zb)
-                    .setX(psseTfo.getX12() * zb)
-                    .setG(0) //TODO
-                    .setB(0) //TODO
-                    .add();
-
-            if (psseTfo.getStat() == 1) {
-=======
                     .setRatedU1(voltageLevel1.getNominalV() * w1)
                     .setRatedU2(voltageLevel2.getNominalV() * w2)
                     .setR(r12 * zb2 * w2 * w2) // R12 and X12 shifted on the other side of the 2 wire (PSSE model to iidm model)
@@ -497,13 +473,13 @@
                     .add();
 
             //Phase Shift Transformer
-            if (psseTfo.getThirdRecord1().getAng() != 0) {
+            if (psseTfo.getWindingRecord1().getAng() != 0) {
                 PhaseTapChangerAdder phaseTapChangerAdder = tfo2W.newPhaseTapChanger()
                         .setRegulationMode(PhaseTapChanger.RegulationMode.FIXED_TAP)
                         .setRegulating(false)
                         .setTapPosition(0);
                 List<Double> alphas = new ArrayList<>();
-                alphas.add(-psseTfo.getThirdRecord1().getAng());  //TODO : check angle and angle units (supposed in degrees)
+                alphas.add(-psseTfo.getWindingRecord1().getAng());  //TODO : check angle and angle units (supposed in degrees)
                 // TODO create full table
                 for (double alpha : alphas) {
                     phaseTapChangerAdder.beginStep()
@@ -519,43 +495,42 @@
             }
 
             //TODO support phase shift on all ends of the Tfo
-            if (psseTfo.getThirdRecord2().getAng() != 0) {
+            if (psseTfo.getWindingRecord2().getAng() != 0) {
                 LOGGER.warn("Phase shift of Transformer ({}) located on end 2 not yet supported  ", id);
             }
-            if (psseTfo.getFirstRecord().getK() != 0 && psseTfo.getThirdRecord3().getAng() != 0) {
+            if (psseTfo.getK() != 0 && psseTfo.getWindingRecord3().getAng() != 0) {
                 LOGGER.warn("Phase shift of Transformer ({}) located on end 3 not yet supported  ", id);
             }
 
-            if (psseTfo.getFirstRecord().getStat() == 1) {
->>>>>>> f36e106f
+            if (psseTfo.getStat() == 1) {
                 tfo2W.getTerminal1().connect();
                 tfo2W.getTerminal2().connect();
             }
 
         } else {
             // case of a three windings transformer
-            String bus3Id = getBusId(psseTfo.getFirstRecord().getK());
-            String voltageLevel3Id = containerMapping.getVoltageLevelId(psseTfo.getFirstRecord().getK());
+            String bus3Id = getBusId(psseTfo.getK());
+            String voltageLevel3Id = containerMapping.getVoltageLevelId(psseTfo.getK());
             VoltageLevel voltageLevel3 = network.getVoltageLevel(voltageLevel3Id);
-            double baskv3 = busNumToPsseBus.get(psseTfo.getFirstRecord().getK()).getBaskv();
+            double baskv3 = busNumToPsseBus.get(psseTfo.getK()).getBaskv();
 
             // Cw = 1
-            double w3 = psseTfo.getThirdRecord3().getWindv();
-            if (psseTfo.getFirstRecord().getCw() == 2) {
+            double w3 = psseTfo.getWindingRecord3().getWindv();
+            if (psseTfo.getCw() == 2) {
                 // Cw = 2 : conversion of kV into ratio
                 w3 = w3 / baskv3;
             }
 
-            double sbase31 = psseTfo.getSecondRecord().getSbase31();
-            double sbase23 = psseTfo.getSecondRecord().getSbase23();
+            double sbase31 = psseTfo.getSbase31();
+            double sbase23 = psseTfo.getSbase23();
 
             //Get the triangle impedances (rij,xij) values in all Cz configurations
             // CZ = 1 the triangle values are already in right pu
-            double r23 = psseTfo.getSecondRecord().getR23();
-            double x23 = psseTfo.getSecondRecord().getX23();
-            double r31 = psseTfo.getSecondRecord().getR31();
-            double x31 = psseTfo.getSecondRecord().getX31();
-            if (psseTfo.getFirstRecord().getCz() == 2) {
+            double r23 = psseTfo.getR23();
+            double x23 = psseTfo.getX23();
+            double r31 = psseTfo.getR31();
+            double x31 = psseTfo.getX31();
+            if (psseTfo.getCz() == 2) {
                 //CZ = 2 change to right Sbase pu
                 r12 = r12 * sbase / sbase12;
                 x12 = x12 * sbase / sbase12;
@@ -563,7 +538,7 @@
                 x23 = x23 * sbase / sbase23;
                 r31 = r31 * sbase / sbase31;
                 x31 = x31 * sbase / sbase31;
-            } else if (psseTfo.getFirstRecord().getCz() == 3) {
+            } else if (psseTfo.getCz() == 3) {
                 //CZ = 3 convert load loss power and current into pu impedances
                 r23 = r23 * sbase / (sbase23 * sbase23 * 1000000);
                 r31 = r31 * sbase / (sbase23 * sbase23 * 1000000);
@@ -636,15 +611,15 @@
                     .add()
                  .add();
 
-            if (psseTfo.getFirstRecord().getStat() == 1) {
+            if (psseTfo.getStat() == 1) {
                 tfo3W.getLeg1().getTerminal().connect();
                 tfo3W.getLeg2().getTerminal().connect();
                 tfo3W.getLeg3().getTerminal().connect();
             }
 
             //set the init value at the star point
-            tfo3W.setProperty(V_PROPERTY, Float.toString((float) psseTfo.getSecondRecord().getVmstar())); //TODO: check the right base to put the voltage module
-            tfo3W.setProperty(ANGLE_PROPERTY, Float.toString((float) psseTfo.getSecondRecord().getAnstar()));
+            tfo3W.setProperty(V_PROPERTY, Float.toString((float) psseTfo.getVmstar())); //TODO: check the right base to put the voltage module
+            tfo3W.setProperty(ANGLE_PROPERTY, Float.toString((float) psseTfo.getAnstar()));
 
         }
     }
@@ -679,18 +654,11 @@
                         .addAll(psseModel.getNonTransformerBranches())
                         .addAll(psseModel.getTransformers())
                         .build();
-<<<<<<< HEAD
                 ToIntFunction<Object> branchToNum1 = branch -> branch instanceof PsseNonTransformerBranch ? ((PsseNonTransformerBranch) branch).getI() : ((PsseTransformer) branch).getI();
                 ToIntFunction<Object> branchToNum2 = branch -> branch instanceof PsseNonTransformerBranch ? ((PsseNonTransformerBranch) branch).getJ() : ((PsseTransformer) branch).getJ();
+                ToIntFunction<Object> branchToNum3 = branch -> branch instanceof PsseNonTransformerBranch ? 0 : ((PsseTransformer) branch).getK();
                 ToDoubleFunction<Object> branchToResistance = branch -> branch instanceof PsseNonTransformerBranch ? ((PsseNonTransformerBranch) branch).getR() : ((PsseTransformer) branch).getR12();
                 ToDoubleFunction<Object> branchToReactance = branch -> branch instanceof PsseNonTransformerBranch ? ((PsseNonTransformerBranch) branch).getX() : ((PsseTransformer) branch).getX12();
-=======
-                ToIntFunction<Object> branchToNum1 = branch -> branch instanceof PsseNonTransformerBranch ? ((PsseNonTransformerBranch) branch).getI() : ((PsseTransformer) branch).getFirstRecord().getI();
-                ToIntFunction<Object> branchToNum2 = branch -> branch instanceof PsseNonTransformerBranch ? ((PsseNonTransformerBranch) branch).getJ() : ((PsseTransformer) branch).getFirstRecord().getJ();
-                ToIntFunction<Object> branchToNum3 = branch -> branch instanceof PsseNonTransformerBranch ? 0 : ((PsseTransformer) branch).getFirstRecord().getK();
-                ToDoubleFunction<Object> branchToResistance = branch -> branch instanceof PsseNonTransformerBranch ? ((PsseNonTransformerBranch) branch).getR() : ((PsseTransformer) branch).getSecondRecord().getR12();
-                ToDoubleFunction<Object> branchToReactance = branch -> branch instanceof PsseNonTransformerBranch ? ((PsseNonTransformerBranch) branch).getX() : ((PsseTransformer) branch).getSecondRecord().getX12();
->>>>>>> f36e106f
                 Predicate<Object> branchToIsTransformer = branch -> branch instanceof PsseTransformer;
                 ContainersMapping containerMapping = ContainersMapping.create(psseModel.getBuses(), branches, PsseBus::getI, branchToNum1,
                     branchToNum2, branchToNum3, branchToResistance, branchToReactance, branchToIsTransformer,
