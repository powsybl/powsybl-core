/**
 * Copyright (c) 2020, RTE (http://www.rte-france.com)
 * This Source Code Form is subject to the terms of the Mozilla Public
 * License, v. 2.0. If a copy of the MPL was not distributed with this
 * file, You can obtain one at http://mozilla.org/MPL/2.0/.
 */
package com.powsybl.psse.converter;

import com.google.auto.service.AutoService;
import com.google.common.collect.ImmutableList;
import com.google.common.io.ByteStreams;
import com.powsybl.commons.PowsyblException;
import com.powsybl.commons.datasource.DataSource;
import com.powsybl.commons.datasource.ReadOnlyDataSource;
import com.powsybl.iidm.ConversionParameters;
import com.powsybl.iidm.import_.Importer;
import com.powsybl.iidm.network.*;
import com.powsybl.iidm.network.util.ContainersMapping;
import com.powsybl.iidm.parameters.Parameter;
import com.powsybl.iidm.parameters.ParameterDefaultValueConfig;
import com.powsybl.iidm.parameters.ParameterType;
import com.powsybl.psse.model.*;
import com.powsybl.psse.model.io.Context;
import com.powsybl.psse.model.pf.*;
import com.powsybl.psse.model.pf.io.PowerFlowDataFactory;

import java.io.IOException;
import java.io.InputStream;
import java.io.OutputStream;
import java.io.UncheckedIOException;
import java.util.*;
import java.util.function.Predicate;
import java.util.function.ToDoubleFunction;
import java.util.function.ToIntFunction;

import org.slf4j.Logger;
import org.slf4j.LoggerFactory;

/**
 * @author JB Heyberger <jean-baptiste.heyberger at rte-france.com>
 */
@AutoService(Importer.class)
public class PsseImporter implements Importer {

    private static final Logger LOGGER = LoggerFactory.getLogger(PsseImporter.class);

    private static final String FORMAT = "PSS/E";

    private static final String[] EXTENSIONS = {"raw", "RAW", "rawx", "RAWX"};

    private static final Parameter IGNORE_BASE_VOLTAGE_PARAMETER = new Parameter("psse.import.ignore-base-voltage",
            ParameterType.BOOLEAN,
            "Ignore base voltage specified in the file",
            Boolean.FALSE);

    @Override
    public String getFormat() {
        return FORMAT;
    }

    @Override
    public List<Parameter> getParameters() {
        return Collections.singletonList(IGNORE_BASE_VOLTAGE_PARAMETER);
    }

    @Override
    public String getComment() {
        return "PSS/E Format to IIDM converter";
    }

    @Override
    public boolean exists(ReadOnlyDataSource dataSource) {
        try {
            String ext = findExtension(dataSource);
            return exists(dataSource, ext);
        } catch (IOException e) {
            throw new UncheckedIOException(e);
        }
    }

    private String findExtension(ReadOnlyDataSource dataSource) throws IOException {
        for (String ext : EXTENSIONS) {
            if (dataSource.exists(null, ext)) {
                return ext;
            }
        }
        return null;
    }

    private boolean exists(ReadOnlyDataSource dataSource, String ext) throws IOException {
        if (ext != null) {
            try {
                return PowerFlowDataFactory.create(ext).isValidFile(dataSource, ext);
            } catch (PsseException | IOException e) {
                LOGGER.error(String.format("Invalid content in filename %s.%s: %s",
                    dataSource.getBaseName(),
                    ext,
                    e.getMessage()));
            }
        }
        return false;
    }

    @Override
    public void copy(ReadOnlyDataSource fromDataSource, DataSource toDataSource) {
        Objects.requireNonNull(fromDataSource);
        Objects.requireNonNull(toDataSource);
        try {
            String ext = findExtension(fromDataSource);
            if (!exists(fromDataSource, ext)) {
                throw new PowsyblException("From data source is not importable");
            }
            try (InputStream is = fromDataSource.newInputStream(null, ext);
                 OutputStream os = toDataSource.newOutputStream(null, ext, false)) {
                ByteStreams.copy(is, os);
            }
        } catch (IOException e) {
            throw new UncheckedIOException(e);
        }
    }

    @Override
    public Network importData(ReadOnlyDataSource dataSource, NetworkFactory networkFactory, Properties parameters) {
        Objects.requireNonNull(dataSource);
        Objects.requireNonNull(networkFactory);
        try {
            String ext = findExtension(dataSource);
            if (ext == null) {
                throw new PsseException(String.format("No Power Flow Data file found. Basename: %s, supported extensions: %s",
                        dataSource.getBaseName(),
                        String.join("|", EXTENSIONS)));
            }
            PsseVersion version = PowerFlowDataFactory.create(ext).readVersion(dataSource, ext);
            Context context = new Context();
            PssePowerFlowModel pssePowerFlowModel = PowerFlowDataFactory.create(ext, version).read(dataSource, ext, context);
            pssePowerFlowModel.getCaseIdentification().validate();

            Network network = networkFactory.createNetwork(dataSource.getBaseName(), FORMAT);
            // TODO store the PsseContext with the Network to be able to export back using its information
            convert(pssePowerFlowModel, network, parameters, version);
            return network;
        } catch (IOException e) {
            throw new UncheckedIOException(e);
        }
    }

    private Network convert(PssePowerFlowModel psseModel, Network network, Properties parameters, PsseVersion version) {
        // set date and time
        // TODO

        // build container to fit IIDM requirements
        // build container to fit IIDM requirements
        ContainersMapping containersMapping = defineContainersMappging(psseModel);

        boolean ignoreBaseVoltage = ConversionParameters.readBooleanParameter(FORMAT, parameters, IGNORE_BASE_VOLTAGE_PARAMETER,
                ParameterDefaultValueConfig.INSTANCE);
        PerUnitContext perUnitContext = new PerUnitContext(psseModel.getCaseIdentification().getSbase(), ignoreBaseVoltage);

        // The map gives access to PsseBus object with the int bus Number
        Map<Integer, PsseBus> busNumToPsseBus = new HashMap<>();

        // create buses
        createBuses(psseModel, containersMapping, perUnitContext, network, busNumToPsseBus);

        // Create loads
        for (PsseLoad psseLoad : psseModel.getLoads()) {
            new LoadConverter(psseLoad, containersMapping, network).create();
        }

        // Create fixed shunts
        for (PsseFixedShunt psseShunt : psseModel.getFixedShunts()) {
            new FixedShuntCompensatorConverter(psseShunt, containersMapping, network).create();
        }

        // Create switched shunts
        for (PsseSwitchedShunt psseSwShunt : psseModel.getSwitchedShunts()) {
            new SwitchedShuntCompensatorConverter(psseSwShunt, containersMapping, network, version).create();
        }

        for (PsseGenerator psseGen : psseModel.getGenerators()) {
            new GeneratorConverter(psseGen, containersMapping, network).create();
        }

        for (PsseNonTransformerBranch psseLine : psseModel.getNonTransformerBranches()) {
            new LineConverter(psseLine, containersMapping, perUnitContext, network, version).create();
        }

        for (PsseTransformer psseTfo : psseModel.getTransformers()) {
            new TransformerConverter(psseTfo, containersMapping, perUnitContext, network, busNumToPsseBus, psseModel.getCaseIdentification().getSbase(), version).create();
        }

        // Attach a slack bus
        new SlackConverter(psseModel.getBuses(), containersMapping, network).create();

        // Add controls
        for (PsseSwitchedShunt psseSwShunt : psseModel.getSwitchedShunts()) {
            new SwitchedShuntCompensatorConverter(psseSwShunt, containersMapping, network, version).addControl();
        }
        for (PsseGenerator psseGen : psseModel.getGenerators()) {
            new GeneratorConverter(psseGen, containersMapping, network).addControl(busNumToPsseBus.get(psseGen.getI()));
        }
        for (PsseTransformer psseTransformer : psseModel.getTransformers()) {
            new TransformerConverter(psseTransformer, containersMapping, perUnitContext, network, busNumToPsseBus, psseModel.getCaseIdentification().getSbase(), version).addControl();
        }

        return network;
    }

    private ContainersMapping defineContainersMappging(PssePowerFlowModel psseModel) {
        List<Object> branches = ImmutableList.builder()
            .addAll(psseModel.getNonTransformerBranches())
            .addAll(psseModel.getTransformers())
            .build();
<<<<<<< HEAD

        ToIntFunction<Object> branchToNum1 = branch -> branch instanceof PsseNonTransformerBranch ? ((PsseNonTransformerBranch) branch).getI() : ((PsseTransformer) branch).getI();
        ToIntFunction<Object> branchToNum2 = branch -> branch instanceof PsseNonTransformerBranch ? ((PsseNonTransformerBranch) branch).getJ() : ((PsseTransformer) branch).getJ();
        ToIntFunction<Object> branchToNum3 = branch -> branch instanceof PsseNonTransformerBranch ? 0 : ((PsseTransformer) branch).getK();
        ToDoubleFunction<Object> branchToResistance = branch -> branch instanceof PsseNonTransformerBranch ? ((PsseNonTransformerBranch) branch).getR() : ((PsseTransformer) branch).getR12();
        ToDoubleFunction<Object> branchToReactance = branch -> branch instanceof PsseNonTransformerBranch ? ((PsseNonTransformerBranch) branch).getX() : ((PsseTransformer) branch).getX12();
        Predicate<Object> branchToIsTransformer = branch -> branch instanceof PsseTransformer;

        ContainersMapping containersMapping = ContainersMapping.create(psseModel.getBuses(), branches, PsseBus::getI, branchToNum1,
            branchToNum2, branchToNum3, branchToResistance, branchToReactance, branchToIsTransformer,
            busNums -> "VL" + busNums.iterator().next(), substationNum -> "S" + substationNum++);

        return containersMapping;
    }

    private static void createBuses(PssePowerFlowModel psseModel, ContainersMapping containersMapping,
        PerUnitContext perUnitContext, Network network, Map<Integer, PsseBus> busNumToPsseBus) {
        for (PsseBus psseBus : psseModel.getBuses()) {

            Substation substation = new SubstationConverter(psseBus, containersMapping, network).create();
            VoltageLevel voltageLevel = new VoltageLevelConverter(psseBus, containersMapping, perUnitContext, network).create(substation);
            new BusConverter(psseBus, containersMapping, network).create(voltageLevel);

            busNumToPsseBus.put(psseBus.getI(), psseBus);
        }
    }

=======

        ToIntFunction<Object> branchToNum1 = branch -> branch instanceof PsseNonTransformerBranch ? ((PsseNonTransformerBranch) branch).getI() : ((PsseTransformer) branch).getI();
        ToIntFunction<Object> branchToNum2 = branch -> branch instanceof PsseNonTransformerBranch ? ((PsseNonTransformerBranch) branch).getJ() : ((PsseTransformer) branch).getJ();
        ToIntFunction<Object> branchToNum3 = branch -> branch instanceof PsseNonTransformerBranch ? 0 : ((PsseTransformer) branch).getK();
        ToDoubleFunction<Object> branchToResistance = branch -> branch instanceof PsseNonTransformerBranch ? ((PsseNonTransformerBranch) branch).getR() : ((PsseTransformer) branch).getR12();
        ToDoubleFunction<Object> branchToReactance = branch -> branch instanceof PsseNonTransformerBranch ? ((PsseNonTransformerBranch) branch).getX() : ((PsseTransformer) branch).getX12();
        Predicate<Object> branchToIsTransformer = branch -> branch instanceof PsseTransformer;

        return ContainersMapping.create(psseModel.getBuses(), branches, PsseBus::getI, branchToNum1,
            branchToNum2, branchToNum3, branchToResistance, branchToReactance, branchToIsTransformer,
            busNums -> "VL" + busNums.iterator().next(), substationNum -> "S" + substationNum++);
    }

    private static void createBuses(PssePowerFlowModel psseModel, ContainersMapping containersMapping,
        PerUnitContext perUnitContext, Network network, Map<Integer, PsseBus> busNumToPsseBus) {
        for (PsseBus psseBus : psseModel.getBuses()) {

            Substation substation = new SubstationConverter(psseBus, containersMapping, network).create();
            VoltageLevel voltageLevel = new VoltageLevelConverter(psseBus, containersMapping, perUnitContext, network).create(substation);
            new BusConverter(psseBus, containersMapping, network).create(voltageLevel);

            busNumToPsseBus.put(psseBus.getI(), psseBus);
        }
    }

>>>>>>> a18d9f77
    public static class PerUnitContext {
        private final double sb;
        private final boolean ignoreBaseVoltage;

        PerUnitContext(double sb, boolean ignoreBaseVoltage) {
            this.sb = sb;
            this.ignoreBaseVoltage = ignoreBaseVoltage;
        }

        public double getSb() {
            return sb;
        }

        public boolean isIgnoreBaseVoltage() {
            return ignoreBaseVoltage;
        }
    }
}<|MERGE_RESOLUTION|>--- conflicted
+++ resolved
@@ -211,7 +211,6 @@
             .addAll(psseModel.getNonTransformerBranches())
             .addAll(psseModel.getTransformers())
             .build();
-<<<<<<< HEAD
 
         ToIntFunction<Object> branchToNum1 = branch -> branch instanceof PsseNonTransformerBranch ? ((PsseNonTransformerBranch) branch).getI() : ((PsseTransformer) branch).getI();
         ToIntFunction<Object> branchToNum2 = branch -> branch instanceof PsseNonTransformerBranch ? ((PsseNonTransformerBranch) branch).getJ() : ((PsseTransformer) branch).getJ();
@@ -220,11 +219,9 @@
         ToDoubleFunction<Object> branchToReactance = branch -> branch instanceof PsseNonTransformerBranch ? ((PsseNonTransformerBranch) branch).getX() : ((PsseTransformer) branch).getX12();
         Predicate<Object> branchToIsTransformer = branch -> branch instanceof PsseTransformer;
 
-        ContainersMapping containersMapping = ContainersMapping.create(psseModel.getBuses(), branches, PsseBus::getI, branchToNum1,
+        return ContainersMapping.create(psseModel.getBuses(), branches, PsseBus::getI, branchToNum1,
             branchToNum2, branchToNum3, branchToResistance, branchToReactance, branchToIsTransformer,
             busNums -> "VL" + busNums.iterator().next(), substationNum -> "S" + substationNum++);
-
-        return containersMapping;
     }
 
     private static void createBuses(PssePowerFlowModel psseModel, ContainersMapping containersMapping,
@@ -239,33 +236,6 @@
         }
     }
 
-=======
-
-        ToIntFunction<Object> branchToNum1 = branch -> branch instanceof PsseNonTransformerBranch ? ((PsseNonTransformerBranch) branch).getI() : ((PsseTransformer) branch).getI();
-        ToIntFunction<Object> branchToNum2 = branch -> branch instanceof PsseNonTransformerBranch ? ((PsseNonTransformerBranch) branch).getJ() : ((PsseTransformer) branch).getJ();
-        ToIntFunction<Object> branchToNum3 = branch -> branch instanceof PsseNonTransformerBranch ? 0 : ((PsseTransformer) branch).getK();
-        ToDoubleFunction<Object> branchToResistance = branch -> branch instanceof PsseNonTransformerBranch ? ((PsseNonTransformerBranch) branch).getR() : ((PsseTransformer) branch).getR12();
-        ToDoubleFunction<Object> branchToReactance = branch -> branch instanceof PsseNonTransformerBranch ? ((PsseNonTransformerBranch) branch).getX() : ((PsseTransformer) branch).getX12();
-        Predicate<Object> branchToIsTransformer = branch -> branch instanceof PsseTransformer;
-
-        return ContainersMapping.create(psseModel.getBuses(), branches, PsseBus::getI, branchToNum1,
-            branchToNum2, branchToNum3, branchToResistance, branchToReactance, branchToIsTransformer,
-            busNums -> "VL" + busNums.iterator().next(), substationNum -> "S" + substationNum++);
-    }
-
-    private static void createBuses(PssePowerFlowModel psseModel, ContainersMapping containersMapping,
-        PerUnitContext perUnitContext, Network network, Map<Integer, PsseBus> busNumToPsseBus) {
-        for (PsseBus psseBus : psseModel.getBuses()) {
-
-            Substation substation = new SubstationConverter(psseBus, containersMapping, network).create();
-            VoltageLevel voltageLevel = new VoltageLevelConverter(psseBus, containersMapping, perUnitContext, network).create(substation);
-            new BusConverter(psseBus, containersMapping, network).create(voltageLevel);
-
-            busNumToPsseBus.put(psseBus.getI(), psseBus);
-        }
-    }
-
->>>>>>> a18d9f77
     public static class PerUnitContext {
         private final double sb;
         private final boolean ignoreBaseVoltage;
