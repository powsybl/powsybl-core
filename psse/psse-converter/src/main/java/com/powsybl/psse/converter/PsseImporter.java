/**
 * Copyright (c) 2020, RTE (http://www.rte-france.com)
 * This Source Code Form is subject to the terms of the Mozilla Public
 * License, v. 2.0. If a copy of the MPL was not distributed with this
 * file, You can obtain one at http://mozilla.org/MPL/2.0/.
 */
package com.powsybl.psse.converter;

import com.google.auto.service.AutoService;
import com.google.common.collect.ImmutableList;
import com.google.common.io.ByteStreams;
import com.powsybl.commons.datasource.DataSource;
import com.powsybl.commons.datasource.ReadOnlyDataSource;
import com.powsybl.iidm.ConversionParameters;
import com.powsybl.iidm.import_.Importer;
import com.powsybl.iidm.network.*;
import com.powsybl.iidm.network.extensions.SlackTerminal;
import com.powsybl.iidm.network.util.ContainersMapping;
import com.powsybl.iidm.parameters.Parameter;
import com.powsybl.iidm.parameters.ParameterDefaultValueConfig;
import com.powsybl.iidm.parameters.ParameterType;
import com.powsybl.psse.model.*;
import com.powsybl.psse.model.PsseConstants.PsseFileFormat;

import org.apache.commons.lang3.ArrayUtils;
import org.slf4j.Logger;
import org.slf4j.LoggerFactory;

import java.io.*;
import java.nio.charset.StandardCharsets;
import java.util.*;
import java.util.function.Predicate;
import java.util.function.ToDoubleFunction;
import java.util.function.ToIntFunction;

/**
 * @author JB Heyberger <jean-baptiste.heyberger at rte-france.com>
 */
@AutoService(Importer.class)
public class PsseImporter implements Importer {

    private static final Logger LOGGER = LoggerFactory.getLogger(PsseImporter.class);

    private static final String FORMAT = "PSS/E";

    private static final String[] EXTS = {"raw", "RAW", "rawx", "RAWX"};

    private static final Parameter IGNORE_BASE_VOLTAGE_PARAMETER = new Parameter("psse.import.ignore-base-voltage",
            ParameterType.BOOLEAN,
            "Ignore base voltage specified in the file",
            Boolean.FALSE);

    private static final String V_PROPERTY = "v";

    private static final String ANGLE_PROPERTY = "angle";

    @Override
    public String getFormat() {
        return FORMAT;
    }

    @Override
    public List<Parameter> getParameters() {
        return Collections.singletonList(IGNORE_BASE_VOLTAGE_PARAMETER);
    }

    @Override
    public String getComment() {
        return "PSS/E Format to IIDM converter";
    }

    private String findExtension(ReadOnlyDataSource dataSource, boolean throwException) throws IOException {
        for (String ext : EXTS) {
            if (dataSource.exists(null, ext)) {
                return ext;
            }
        }
        if (throwException) {
            throw new PsseException("File " + dataSource.getBaseName()
                    + "." + String.join("|", EXTS) + " not found");
        }
        return null;
    }

    @Override
    public boolean exists(ReadOnlyDataSource dataSource) {
        try {
<<<<<<< HEAD
            return checkCaseIdentificationModel(dataSource);
=======
            String ext = findExtension(dataSource, false);
            if (ext != null) {
                try (BufferedReader reader = new BufferedReader(new InputStreamReader(dataSource.newInputStream(null, ext)))) {
                    new PsseRawReader().checkCaseIdentification(reader);
                    return true;
                } catch (PsseException e) {
                    return false;
                }
            }
>>>>>>> f3af23ef
        } catch (IOException e) {
            throw new UncheckedIOException(e);
        }
    }

    private boolean checkCaseIdentificationModel(ReadOnlyDataSource dataSource) throws IOException {
        String ext = findExtension(dataSource, false);
        if (ext == null) {
            return false;
        }
        if (psseFileFormatFromExtension(ext) == PsseFileFormat.FORMAT_RAW) {
            try (BufferedReader reader = new BufferedReader(new InputStreamReader(dataSource.newInputStream(null, ext)))) {
                return new PsseRawReader().checkCaseIdentification(reader);
            }
        } else {
            String jsonFile = new String(ByteStreams.toByteArray(dataSource.newInputStream(null, ext)), StandardCharsets.UTF_8);
            return new PsseRawReader().checkCaseIdentificationx(jsonFile);
        }
    }

    @Override
    public void copy(ReadOnlyDataSource fromDataSource, DataSource toDataSource) {
        Objects.requireNonNull(fromDataSource);
        Objects.requireNonNull(toDataSource);
        try {
            String ext = findExtension(fromDataSource, false);
            try (InputStream is = fromDataSource.newInputStream(null, ext);
                 OutputStream os = toDataSource.newOutputStream(null, ext, false)) {
                ByteStreams.copy(is, os);
            }
        } catch (IOException e) {
            throw new UncheckedIOException(e);
        }
    }

    private static final class PerUnitContext {

        private final double sb; // base apparent power

        private final boolean ignoreBaseVoltage;

        private PerUnitContext(double sb, boolean ignoreBaseVoltage) {
            this.sb = sb;
            this.ignoreBaseVoltage = ignoreBaseVoltage;
        }

        private double getSb() {
            return sb;
        }

        private boolean isIgnoreBaseVoltage() {
            return ignoreBaseVoltage;
        }
    }

    private static final class ShuntBlockTab {

        private final Map<Integer, Integer> ni = new HashMap<>();
        private final Map<Integer, Double> bi = new HashMap<>();

        private void add(int i, int nni, double bni) {
            ni.put(i, nni);
            bi.put(i, bni);
        }

        private int getNi(int i) {
            return ni.get(i);
        }

        private double getBi(int i) {
            return bi.get(i);
        }

        private int getSize() {
            return ni.size();
        }
    }

    private static String getBusId(int busNum) {
        return "B" + busNum;
    }

    private static Bus createBus(PsseBus psseBus, VoltageLevel voltageLevel) {
        String busId = getBusId(psseBus.getI());
        Bus bus = voltageLevel.getBusBreakerView().newBus()
                .setId(busId)
                .setName(psseBus.getName())
                .add();
        bus.setV(psseBus.getVm() * voltageLevel.getNominalV())
                .setAngle(psseBus.getVa());

        return bus;
    }

    private static Substation createSubstation(Network network, String substationId) {
        Substation substation = network.getSubstation(substationId);
        if (substation == null) {
            substation = network.newSubstation()
                    .setId(substationId)
                    .add();
        }
        return substation;
    }

    private static VoltageLevel createVoltageLevel(PsseBus psseBus, PerUnitContext perUnitContext,
                                                   String voltageLevelId, Substation substation, Network network) {
        double nominalV = perUnitContext.isIgnoreBaseVoltage() || psseBus.getBaskv() == 0 ? 1 : psseBus.getBaskv();
        VoltageLevel voltageLevel = network.getVoltageLevel(voltageLevelId);
        if (voltageLevel == null) {
            voltageLevel = substation.newVoltageLevel()
                    .setId(voltageLevelId)
                    .setNominalV(nominalV)
                    .setTopologyKind(TopologyKind.BUS_BREAKER)
                    .add();
        }
        return voltageLevel;
    }

    private static void createLoad(PsseLoad psseLoad, ContainersMapping containerMapping, Network network) {
        String busId = getBusId(psseLoad.getI());
        VoltageLevel voltageLevel = network.getVoltageLevel(containerMapping.getVoltageLevelId(psseLoad.getI()));
        Load load = voltageLevel.newLoad()
                .setId(busId + "-L" + psseLoad.getId())
                .setConnectableBus(busId)
                .setP0(psseLoad.getPl()) //TODO: take into account Ip, Yp when iidm static load will have exponential modelling
                .setQ0(psseLoad.getQl()) //TODO: take into account Iq, Yq when iidm static load will have exponential modelling
                .add();

        if (psseLoad.getStatus() == 1) {
            load.getTerminal().connect();
        }

    }

    private static void createShuntCompensator(PsseFixedShunt psseShunt, ContainersMapping containerMapping, Network network) {
        if (psseShunt.getBl() != 0) {
            String busId = getBusId(psseShunt.getI());
            VoltageLevel voltageLevel = network.getVoltageLevel(containerMapping.getVoltageLevelId(psseShunt.getI()));
            ShuntCompensatorAdder adder = voltageLevel.newShuntCompensator()
                    .setId(busId + "-SH" + psseShunt.getId())
                    .setConnectableBus(busId)
                    .setBus(busId)
                    .setSectionCount(1);
            adder.newLinearModel()
                    .setBPerSection(psseShunt.getBl())//TODO: take into account gl
                    .setMaximumSectionCount(1)
                    .add();
            ShuntCompensator shunt = adder.add();

            if (psseShunt.getStatus() == 1) {
                shunt.getTerminal().connect();
            }

            if (psseShunt.getGl() != 0) {
                LOGGER.warn("Shunt Gl not supported ({})", psseShunt.getI());
            }
        } else {
            LOGGER.warn("Shunt ({}) has Bl = 0, not imported ", psseShunt.getI()); //TODO : allow import of shunts with Bl= 0 in iidm?
        }
    }

    private void createSwitchedShuntBlockMap(PsseRawModel psseModel, Map<PsseSwitchedShunt, ShuntBlockTab> stoBlockiTab) {

        /* Creates a map between the PSSE switched shunt and the blocks info of this shunt
        A switched shunt may contain up to 8 blocks and each block may contain up to 9 steps of the same value (in MVAR)
        A block may be capacitive or inductive */
        for (PsseSwitchedShunt psseSwShunt : psseModel.getSwitchedShunts()) {
            ShuntBlockTab sbt = new ShuntBlockTab();

            int[] ni = {
                    psseSwShunt.getN1(), psseSwShunt.getN2(), psseSwShunt.getN3(), psseSwShunt.getN4(),
                    psseSwShunt.getN5(), psseSwShunt.getN6(), psseSwShunt.getN7(), psseSwShunt.getN8()
            };

            double[] bi = {
                    psseSwShunt.getB1(), psseSwShunt.getB2(), psseSwShunt.getB3(), psseSwShunt.getB4(),
                    psseSwShunt.getB5(), psseSwShunt.getB6(), psseSwShunt.getB7(), psseSwShunt.getB8()
            };

            int i = 0;
            while (i <= 7 && ni[i] > 0) {
                sbt.add(i + 1, ni[i], bi[i]);
                i++;
            }

            stoBlockiTab.put(psseSwShunt, sbt);
        }
    }

    private static void createSwitchedShunt(PsseSwitchedShunt psseSwShunt, PerUnitContext perUnitContext, ContainersMapping containerMapping, Network network, Map<PsseSwitchedShunt, ShuntBlockTab> stoBlockiTab) {
        String busId = getBusId(psseSwShunt.getI());
        VoltageLevel voltageLevel = network.getVoltageLevel(containerMapping.getVoltageLevelId(psseSwShunt.getI()));
        ShuntBlockTab sbl = stoBlockiTab.get(psseSwShunt);

        for (int i = 1; i <= sbl.getSize(); i++) {
            if (psseSwShunt.getBinit() != 0) { //TODO : improve it to make it robust to all configurations
                ShuntCompensator shunt = voltageLevel.newShuntCompensator()
                        .setId(busId + "-SwSH-B" + i)
                        .setConnectableBus(busId)
                        .setSectionCount(1)
                        .newLinearModel() //TODO: use Binit and sbl.getNi(i) to initiate Bi, for now we use Binit to obtain de same load-flow results
                            .setBPerSection(psseSwShunt.getBinit())//TODO: take into account BINIT to define the number of switched steps in the case BINIT is different from the max switched steps
                            .setMaximumSectionCount(1)
                        .add()
                    .add();

                if (psseSwShunt.getStat() == 1) {
                    shunt.getTerminal().connect();
                }
            }
        }
    }

    private static void createGenerator(PsseGenerator psseGen, PsseBus psseBus, ContainersMapping containerMapping, Network network) {
        String busId = getBusId(psseGen.getI());
        VoltageLevel voltageLevel = network.getVoltageLevel(containerMapping.getVoltageLevelId(psseGen.getI()));
        Generator generator =  voltageLevel.newGenerator()
                .setId(busId + "-G" + psseGen.getId())
                .setConnectableBus(busId)
                .setTargetP(psseGen.getPg())
                .setMaxP(psseGen.getPt())
                .setMinP(psseGen.getPb())
                .setVoltageRegulatorOn(false)
                .setTargetQ(psseGen.getQt())
                .add();

        generator.newMinMaxReactiveLimits()
                .setMinQ(psseGen.getQb())
                .setMaxQ(psseGen.getQt())
                .add();

        if (psseBus.getIde() != 3) {
            // The "if" added to be compliant with the IEEE 24 case where type 3 bus is regulating out of its Qmin Qmax
            // Assuming this is true in general for all PSSE cases for type 3 buses
            generator.newMinMaxReactiveLimits()
                    .setMinQ(psseGen.getQb())
                    .setMaxQ(psseGen.getQt())
                    .add();
        }

        if (psseGen.getStat() == 1) {
            generator.getTerminal().connect();
        }

        if (psseGen.getVs() > 0 && ((psseGen.getQt() - psseGen.getQb()) > 0.002 || psseBus.getIde() == 3)) {
            if (psseGen.getIreg() == 0) {
                //PV group
                generator.setTargetV(psseGen.getVs() * voltageLevel.getNominalV());
                generator.setVoltageRegulatorOn(true);
                generator.setTargetQ(psseGen.getQg());
            } else {
                //TODO : implement remote voltage control regulation
                LOGGER.warn("Remote Voltage control not supported ({})", generator.getId());
            }
        }
        //TODO: take into account zr zx Mbase...
    }

    private static void createBuses(PsseRawModel psseModel, ContainersMapping containerMapping, PerUnitContext perUnitContext,
                                    Network network, Map<Integer, PsseBus> busNumToPsseBus) {
        for (PsseBus psseBus : psseModel.getBuses()) {
            String voltageLevelId = containerMapping.getVoltageLevelId(psseBus.getI());
            String substationId = containerMapping.getSubstationId(voltageLevelId);

            // create substation
            Substation substation = createSubstation(network, substationId);

            // create voltage level
            VoltageLevel voltageLevel = createVoltageLevel(psseBus, perUnitContext, voltageLevelId, substation, network);

            // create bus
            createBus(psseBus, voltageLevel);

            busNumToPsseBus.put(psseBus.getI(), psseBus);
        }
    }

    private static void createLine(PsseNonTransformerBranch psseLine, ContainersMapping containerMapping, PerUnitContext perUnitContext, Network network) {
        String id = "L-" + psseLine.getI() + "-" + psseLine.getJ() + "-" + psseLine.getCkt();

        String bus1Id = getBusId(psseLine.getI());
        String bus2Id = getBusId(psseLine.getJ());
        String voltageLevel1Id = containerMapping.getVoltageLevelId(psseLine.getI());
        String voltageLevel2Id = containerMapping.getVoltageLevelId(psseLine.getJ());
        VoltageLevel voltageLevel2 = network.getVoltageLevel(voltageLevel2Id);
        double zb = voltageLevel2.getNominalV() * voltageLevel2.getNominalV() / perUnitContext.getSb();

        Line line = network.newLine()
                .setId(id)
                .setEnsureIdUnicity(true)
                .setConnectableBus1(bus1Id)
                .setVoltageLevel1(voltageLevel1Id)
                .setConnectableBus2(bus2Id)
                .setVoltageLevel2(voltageLevel2Id)
                .setR(psseLine.getR() * zb)
                .setX(psseLine.getX() * zb)
                .setG1(psseLine.getGi() / zb)
                .setB1(psseLine.getB() / zb / 2 + psseLine.getBi() / zb)
                .setG2(psseLine.getGj() / zb)
                .setB2(psseLine.getB() / zb / 2 + psseLine.getBj() / zb)
                .add();

        if (psseLine.getSt() == 1) {
            line.getTerminal1().connect();
            line.getTerminal2().connect();
        }

        if (psseLine.getGi() != 0 || psseLine.getGj() != 0) {
            LOGGER.warn("Branch G not supported ({})", psseLine.getI());
        }
    }

    private static void createTransformer(PsseTransformer psseTfo, ContainersMapping containerMapping, PerUnitContext perUnitContext, Network network, Map<Integer, PsseBus> busNumToPsseBus, double sbase) {

        String id = "T-" + psseTfo.getI() + "-" + psseTfo.getJ();
        if (psseTfo.getK() == 0) {
            id = id + "-" + psseTfo.getCkt();
        } else {
            id = id + "-" + psseTfo.getK() + "-" + psseTfo.getCkt();
        }

        String bus1Id = getBusId(psseTfo.getI());
        String bus2Id = getBusId(psseTfo.getJ());
        String voltageLevel1Id = containerMapping.getVoltageLevelId(psseTfo.getI());
        String voltageLevel2Id = containerMapping.getVoltageLevelId(psseTfo.getJ());
        VoltageLevel voltageLevel1 = network.getVoltageLevel(voltageLevel1Id);
        VoltageLevel voltageLevel2 = network.getVoltageLevel(voltageLevel2Id);
        double baskv1 = busNumToPsseBus.get(psseTfo.getI()).getBaskv();
        double baskv2 = busNumToPsseBus.get(psseTfo.getJ()).getBaskv();
        double zb2 = voltageLevel2.getNominalV() * voltageLevel2.getNominalV() / perUnitContext.getSb();
        double sbase12 = psseTfo.getSbase12();
        double nomV1 = psseTfo.getWindingRecord1().getNomv();

        //handling impedance and admittance
        // CZ = 1 the triangle values are already in right pu
        double r12 = psseTfo.getR12();
        double x12 = psseTfo.getX12();

        if (psseTfo.getCz() == 2) {
            //CZ = 2 change to right Sbase pu
            r12 = r12 * sbase / sbase12;
            x12 = x12 * sbase / sbase12;
        } else if (psseTfo.getCz() == 3) {
            //CZ = 3 convert load loss power and current into pu impedances
            r12 = r12 * sbase / (sbase12 * sbase12 * 1000000);
            double absZ12 = x12 * sbase / sbase12;
            x12 = Math.sqrt(absZ12 * absZ12 - r12 * r12);
        }

        // Handling terminal ratios
        //default value when Cw = 1
        double w1 = psseTfo.getWindingRecord1().getWindv();
        double w2 = psseTfo.getWindingRecord2().getWindv();
        if (psseTfo.getCw() == 2) {
            // case where Cw = 2
            w1 = w1 / baskv1;
            w2 = w2 / baskv2;
        }

        // Handling magnetizing admittance Gm and Bm
        // Case where Cm = 1
        double mag1 = psseTfo.getMag1(); // admittance value when Cm = 1
        double mag2 = psseTfo.getMag2(); // admittance value when Cm = 1
        double bmPu = mag2; //bmPu and gmPu represent the values of the magnetizing admittance at the i end in pu at 1/Zb1 base where Zb1 = Vb1*Vb1/Sb1
        double gmPu = mag1; //Vb1 is the bus i voltage base  (BASKV) and Sb1 is the system MVA base which is SBASE
        double ymPu = 0;
        if (psseTfo.getCm() == 2) {
            // modification of value if Cm = 2
            gmPu = mag1 / (nomV1 * nomV1 * 1000000) * (baskv1 * baskv1 / sbase); // we need to convert mag1 and mag2 from a (NOMV1, Sbase12) to a (baskv1, Sbase) base so that it is expressed in pu admittance at i end.
            ymPu = mag2 / (nomV1 * nomV1) * sbase12 * (baskv1 * baskv1 / sbase);
            double bm2 = ymPu * ymPu - gmPu * gmPu;
            if (bm2 >= 0) {
                bmPu = -Math.sqrt(bm2);
            } else {
                bmPu = 0;
                LOGGER.warn("Magnetizing susceptance of Transformer ({}) set to 0 because admittance module is ({}) and conductance is ({})  ", id, ymPu, gmPu);
            }
        }

        if (psseTfo.getK() == 0) {
            // Case of a 2 windings Transformer
            TwoWindingsTransformer tfo2W = voltageLevel2.getSubstation().newTwoWindingsTransformer()
                    .setId(id)
                    .setEnsureIdUnicity(true)
                    .setConnectableBus1(bus1Id)
                    .setVoltageLevel1(voltageLevel1Id)
                    .setConnectableBus2(bus2Id)
                    .setVoltageLevel2(voltageLevel2Id)
                    .setRatedU1(voltageLevel1.getNominalV() * w1)
                    .setRatedU2(voltageLevel2.getNominalV() * w2)
                    .setR(r12 * zb2 * w2 * w2) // R12 and X12 shifted on the other side of the 2 wire (PSSE model to iidm model)
                    .setX(x12 * zb2 * w2 * w2)
                    .setG(gmPu / (zb2 * (w2 / w1) * (w2 / w1))) // magnetizing susceptance and conductance shifted from left of the first wire (PSSE model) to the right of the second wire (iidm model)
                    .setB(bmPu / (zb2 * (w2 / w1) * (w2 / w1)))
                    .add();

            //Phase Shift Transformer
            if (psseTfo.getWindingRecord1().getAng() != 0) {
                PhaseTapChangerAdder phaseTapChangerAdder = tfo2W.newPhaseTapChanger()
                        .setRegulationMode(PhaseTapChanger.RegulationMode.FIXED_TAP)
                        .setRegulating(false)
                        .setTapPosition(0);
                List<Double> alphas = new ArrayList<>();
                alphas.add(-psseTfo.getWindingRecord1().getAng());  //TODO : check angle and angle units (supposed in degrees)
                // TODO create full table
                for (double alpha : alphas) {
                    phaseTapChangerAdder.beginStep()
                            .setAlpha(alpha)
                            .setRho(1)
                            .setR(0)
                            .setX(0)
                            .setG(0)
                            .setB(0)
                            .endStep();
                }
                phaseTapChangerAdder.add();
            }

            //TODO support phase shift on all ends of the Tfo
            if (psseTfo.getWindingRecord2().getAng() != 0) {
                LOGGER.warn("Phase shift of Transformer ({}) located on end 2 not yet supported  ", id);
            }
            if (psseTfo.getK() != 0 && psseTfo.getWindingRecord3().getAng() != 0) {
                LOGGER.warn("Phase shift of Transformer ({}) located on end 3 not yet supported  ", id);
            }

            if (psseTfo.getStat() == 1) {
                tfo2W.getTerminal1().connect();
                tfo2W.getTerminal2().connect();
            }

        } else {
            // case of a three windings transformer
            String bus3Id = getBusId(psseTfo.getK());
            String voltageLevel3Id = containerMapping.getVoltageLevelId(psseTfo.getK());
            VoltageLevel voltageLevel3 = network.getVoltageLevel(voltageLevel3Id);
            double baskv3 = busNumToPsseBus.get(psseTfo.getK()).getBaskv();

            // Cw = 1
            double w3 = psseTfo.getWindingRecord3().getWindv();
            if (psseTfo.getCw() == 2) {
                // Cw = 2 : conversion of kV into ratio
                w3 = w3 / baskv3;
            }

            double sbase31 = psseTfo.getSbase31();
            double sbase23 = psseTfo.getSbase23();

            //Get the triangle impedances (rij,xij) values in all Cz configurations
            // CZ = 1 the triangle values are already in right pu
            double r23 = psseTfo.getR23();
            double x23 = psseTfo.getX23();
            double r31 = psseTfo.getR31();
            double x31 = psseTfo.getX31();
            if (psseTfo.getCz() == 2) {
                //CZ = 2 change to right Sbase pu
                r12 = r12 * sbase / sbase12;
                x12 = x12 * sbase / sbase12;
                r23 = r23 * sbase / sbase23;
                x23 = x23 * sbase / sbase23;
                r31 = r31 * sbase / sbase31;
                x31 = x31 * sbase / sbase31;
            } else if (psseTfo.getCz() == 3) {
                //CZ = 3 convert load loss power and current into pu impedances
                r23 = r23 * sbase / (sbase23 * sbase23 * 1000000);
                r31 = r31 * sbase / (sbase23 * sbase23 * 1000000);

                double absZ23 = x23 * sbase / sbase23;
                if (absZ23 * absZ23 - r23 * r23 <= 0) {
                    x23 = 0;
                    LOGGER.warn("inductance x23 of Transformer ({}) set to 0 because impedance module is ({}) and resistance is ({})  ", id, absZ23, r23);
                } else {
                    x23 = Math.sqrt(absZ23 * absZ23 - r23 * r23);
                }

                double absZ31 = x31 * sbase / sbase31;
                if (absZ23 * absZ23 - r23 * r23 <= 0) {
                    x31 = 0;
                    LOGGER.warn("inductance x31 of Transformer ({}) set to 0 because impedance module is ({}) and resistance is ({})  ", id, absZ31, r31);
                } else {
                    x31 = Math.sqrt(absZ31 * absZ31 - r31 * r31);
                }
            }

            //transform triangle (rij,xij) impedances into star (ri,xj) impedances
            double sumR = r12 + r23 + r31;
            double sumX = x12 + x23 + x31;
            double squareMod = sumR * sumR + sumX * sumX;

            double r1 = ((r31 * r12 - x31 * x12) * sumR + (r31 * x12 + r12 * x31) * sumX) / squareMod;
            double x1 = ((r31 * x12 + r12 * x31) * sumR - (r31 * r12 - x31 * x12) * sumX) / squareMod;

            double r2 = ((r12 * r23 - x12 * x23) * sumR + (r12 * x23 + r23 * x12) * sumX) / squareMod;
            double x2 = ((r12 * x23 + r23 * x12) * sumR - (r12 * r23 - x12 * x23) * sumX) / squareMod;

            double r3 = ((r23 * r31 - x23 * x31) * sumR + (r23 * x31 + r31 * x23) * sumX) / squareMod;
            double x3 = ((r23 * x31 + r31 * x23) * sumR - (r23 * r31 - x23 * x31) * sumX) / squareMod;

            //set a voltage base at star node with the associated Zbase
            double v0 = 1.0;
            double zbV0 = v0 * v0 / perUnitContext.getSb();

            ThreeWindingsTransformer tfo3W = voltageLevel1.getSubstation().newThreeWindingsTransformer()
                    .setRatedU0(v0)
                    .setEnsureIdUnicity(true)
                    .setId(id)
                    .newLeg1()
                        .setR(r1 * zbV0)
                        .setX(x1 * zbV0)
                        .setG(gmPu * w1 * w1 / zbV0)
                        .setB(bmPu * w1 * w1 / zbV0)
                        .setRatedU(voltageLevel1.getNominalV() * w1)
                        .setConnectableBus(bus1Id)
                        .setVoltageLevel(voltageLevel1Id)
                    .add()
                    .newLeg2()
                        .setR(r2 * zbV0)
                        .setX(x2 * zbV0)
                        .setG(0)
                        .setB(0)
                        .setRatedU(voltageLevel2.getNominalV() * w2)
                        .setConnectableBus(bus2Id)
                        .setVoltageLevel(voltageLevel2Id)
                    .add()
                    .newLeg3()
                        .setR(r3 * zbV0)
                        .setX(x3 * zbV0)
                        .setG(0)
                        .setB(0)
                        .setRatedU(voltageLevel3.getNominalV() * w3)
                        .setConnectableBus(bus3Id)
                        .setVoltageLevel(voltageLevel3Id)
                    .add()
                 .add();

            if (psseTfo.getStat() == 1) {
                tfo3W.getLeg1().getTerminal().connect();
                tfo3W.getLeg2().getTerminal().connect();
                tfo3W.getLeg3().getTerminal().connect();
            }

            //set the init value at the star point
            tfo3W.setProperty(V_PROPERTY, Float.toString((float) psseTfo.getVmstar())); //TODO: check the right base to put the voltage module
            tfo3W.setProperty(ANGLE_PROPERTY, Float.toString((float) psseTfo.getAnstar()));

        }
    }

    @Override
    public Network importData(ReadOnlyDataSource dataSource, NetworkFactory networkFactory, Properties parameters) {
        Objects.requireNonNull(dataSource);
        Objects.requireNonNull(networkFactory);

        Network network = networkFactory.createNetwork(dataSource.getBaseName(), FORMAT);

        try {

            PsseRawModel psseModel = importPsseModel(dataSource);

            // set date and time
            // TODO

            // build container to fit IIDM requirements
            List<Object> branches = ImmutableList.builder()
                .addAll(psseModel.getNonTransformerBranches())
                .addAll(psseModel.getTransformers())
                .build();
            ToIntFunction<Object> branchToNum1 = branch -> branch instanceof PsseNonTransformerBranch ? ((PsseNonTransformerBranch) branch).getI() : ((PsseTransformer) branch).getI();
            ToIntFunction<Object> branchToNum2 = branch -> branch instanceof PsseNonTransformerBranch ? ((PsseNonTransformerBranch) branch).getJ() : ((PsseTransformer) branch).getJ();
            ToIntFunction<Object> branchToNum3 = branch -> branch instanceof PsseNonTransformerBranch ? 0 : ((PsseTransformer) branch).getK();
            ToDoubleFunction<Object> branchToResistance = branch -> branch instanceof PsseNonTransformerBranch ? ((PsseNonTransformerBranch) branch).getR() : ((PsseTransformer) branch).getR12();
            ToDoubleFunction<Object> branchToReactance = branch -> branch instanceof PsseNonTransformerBranch ? ((PsseNonTransformerBranch) branch).getX() : ((PsseTransformer) branch).getX12();
            Predicate<Object> branchToIsTransformer = branch -> branch instanceof PsseTransformer;
            ContainersMapping containerMapping = ContainersMapping.create(psseModel.getBuses(), branches, PsseBus::getI, branchToNum1,
                branchToNum2, branchToNum3, branchToResistance, branchToReactance, branchToIsTransformer,
                busNums -> "VL" + busNums.iterator().next(), substationNum -> "S" + substationNum++);

            boolean ignoreBaseVoltage = ConversionParameters.readBooleanParameter(FORMAT, parameters, IGNORE_BASE_VOLTAGE_PARAMETER,
                ParameterDefaultValueConfig.INSTANCE);
            PerUnitContext perUnitContext = new PerUnitContext(psseModel.getCaseIdentification().getSbase(), ignoreBaseVoltage);

            // The map gives access to PsseBus object with the int bus Number
            Map<Integer, PsseBus> busNumToPsseBus = new HashMap<>();

            // create buses
            createBuses(psseModel, containerMapping, perUnitContext, network, busNumToPsseBus);

            // Create loads
            for (PsseLoad psseLoad : psseModel.getLoads()) {
                createLoad(psseLoad, containerMapping, network);
            }

            // Create fixed shunts
            for (PsseFixedShunt psseShunt : psseModel.getFixedShunts()) {
                createShuntCompensator(psseShunt, containerMapping, network);
            }

<<<<<<< HEAD
            // Create switched shunts
            Map<PsseSwitchedShunt, ShuntBlockTab> stoBlockiTab = new HashMap<>();
            createSwitchedShuntBlockMap(psseModel, stoBlockiTab);
            for (PsseSwitchedShunt psseSwShunt : psseModel.getSwitchedShunts()) {
                createSwitchedShunt(psseSwShunt, perUnitContext, containerMapping, network, stoBlockiTab);
            }
=======
                // set date and time
                // TODO

                // build container to fit IIDM requirements
                List<Object> branches = ImmutableList.builder()
                        .addAll(psseModel.getNonTransformerBranches())
                        .addAll(psseModel.getTransformers())
                        .build();
                ToIntFunction<Object> branchToNum1 = branch -> branch instanceof PsseNonTransformerBranch ? ((PsseNonTransformerBranch) branch).getI() : ((PsseTransformer) branch).getI();
                ToIntFunction<Object> branchToNum2 = branch -> branch instanceof PsseNonTransformerBranch ? ((PsseNonTransformerBranch) branch).getJ() : ((PsseTransformer) branch).getJ();
                ToIntFunction<Object> branchToNum3 = branch -> branch instanceof PsseNonTransformerBranch ? 0 : ((PsseTransformer) branch).getK();
                ToDoubleFunction<Object> branchToResistance = branch -> branch instanceof PsseNonTransformerBranch ? ((PsseNonTransformerBranch) branch).getR() : ((PsseTransformer) branch).getR12();
                ToDoubleFunction<Object> branchToReactance = branch -> branch instanceof PsseNonTransformerBranch ? ((PsseNonTransformerBranch) branch).getX() : ((PsseTransformer) branch).getX12();
                Predicate<Object> branchToIsTransformer = branch -> branch instanceof PsseTransformer;
                ContainersMapping containerMapping = ContainersMapping.create(psseModel.getBuses(), branches, PsseBus::getI, branchToNum1,
                    branchToNum2, branchToNum3, branchToResistance, branchToReactance, branchToIsTransformer,
                    busNums -> "VL" + busNums.iterator().next(), substationNum -> "S" + substationNum++);

                boolean ignoreBaseVoltage = ConversionParameters.readBooleanParameter(FORMAT, parameters, IGNORE_BASE_VOLTAGE_PARAMETER,
                        ParameterDefaultValueConfig.INSTANCE);
                PerUnitContext perUnitContext = new PerUnitContext(psseModel.getCaseIdentification().getSbase(), ignoreBaseVoltage);

                //The map gives access to PsseBus object with the int bus Number
                Map<Integer, PsseBus> busNumToPsseBus = new HashMap<>();

                // create buses
                createBuses(psseModel, containerMapping, perUnitContext, network, busNumToPsseBus);

                //Create loads
                for (PsseLoad psseLoad : psseModel.getLoads()) {
                    createLoad(psseLoad, containerMapping, network);
                }
>>>>>>> f3af23ef

            for (PsseGenerator psseGen : psseModel.getGenerators()) {
                createGenerator(psseGen, busNumToPsseBus.get(psseGen.getI()), containerMapping, network);
            }

            for (PsseNonTransformerBranch psseLine : psseModel.getNonTransformerBranches()) {
                createLine(psseLine, containerMapping, perUnitContext, network);
            }

            for (PsseTransformer psseTfo : psseModel.getTransformers()) {
                createTransformer(psseTfo, containerMapping, perUnitContext, network, busNumToPsseBus, psseModel.getCaseIdentification().getSbase());
            }

            // Attach a slack bus
            for (PsseArea psseArea : psseModel.getAreas()) {
                if (psseArea.getIsw() != 0) {
                    String busId = getBusId(psseArea.getIsw());
                    Bus bus = network.getBusBreakerView().getBus(busId);
                    SlackTerminal.attach(bus);
                }
            }

            return network;
        } catch (IOException e) {
            throw new UncheckedIOException(e);
        }
    }

    private PsseRawModel importPsseModel(ReadOnlyDataSource dataSource) throws IOException {

        PsseRawModel psseModel;
        String ext = findExtension(dataSource, true);
        if (psseFileFormatFromExtension(ext) == PsseFileFormat.FORMAT_RAW) {
            try (BufferedReader reader = new BufferedReader(new InputStreamReader(dataSource.newInputStream(null, ext)))) {
                // parse file
                psseModel = new PsseRawReader().read(reader);
            }
        } else {
            String jsonFile = new String(ByteStreams.toByteArray(dataSource.newInputStream(null, ext)), StandardCharsets.UTF_8);
            psseModel = new PsseRawReader().readx(jsonFile);
        }

        // check version
        if (!ArrayUtils.contains(PsseConstants.SUPPORTED_VERSIONS, psseModel.getCaseIdentification().getRev())) {
            throw new PsseException("PSS/E version " + psseModel.getCaseIdentification().getRev()
                + " not supported. Supported Versions " + ArrayUtils.toString(PsseConstants.SUPPORTED_VERSIONS));
        }
        if (psseModel.getCaseIdentification().getIc() == 1) {
            throw new PsseException("Incremental load of PSS/E data option (IC = 1) not supported");
        }

        return psseModel;
    }

    private PsseFileFormat psseFileFormatFromExtension(String extension) {
        if (extension.contains("x") || extension.contains("X")) {
            return PsseFileFormat.FORMAT_RAWX;
        }
        return PsseFileFormat.FORMAT_RAW;
    }
}<|MERGE_RESOLUTION|>--- conflicted
+++ resolved
@@ -85,19 +85,7 @@
     @Override
     public boolean exists(ReadOnlyDataSource dataSource) {
         try {
-<<<<<<< HEAD
             return checkCaseIdentificationModel(dataSource);
-=======
-            String ext = findExtension(dataSource, false);
-            if (ext != null) {
-                try (BufferedReader reader = new BufferedReader(new InputStreamReader(dataSource.newInputStream(null, ext)))) {
-                    new PsseRawReader().checkCaseIdentification(reader);
-                    return true;
-                } catch (PsseException e) {
-                    return false;
-                }
-            }
->>>>>>> f3af23ef
         } catch (IOException e) {
             throw new UncheckedIOException(e);
         }
@@ -110,11 +98,13 @@
         }
         if (psseFileFormatFromExtension(ext) == PsseFileFormat.FORMAT_RAW) {
             try (BufferedReader reader = new BufferedReader(new InputStreamReader(dataSource.newInputStream(null, ext)))) {
-                return new PsseRawReader().checkCaseIdentification(reader);
+                new PsseRawReader().checkCaseIdentification(reader);
+                return true;
             }
         } else {
             String jsonFile = new String(ByteStreams.toByteArray(dataSource.newInputStream(null, ext)), StandardCharsets.UTF_8);
-            return new PsseRawReader().checkCaseIdentificationx(jsonFile);
+            new PsseRawReader().checkCaseIdentificationx(jsonFile);
+            return true;
         }
     }
 
@@ -695,47 +685,12 @@
                 createShuntCompensator(psseShunt, containerMapping, network);
             }
 
-<<<<<<< HEAD
             // Create switched shunts
             Map<PsseSwitchedShunt, ShuntBlockTab> stoBlockiTab = new HashMap<>();
             createSwitchedShuntBlockMap(psseModel, stoBlockiTab);
             for (PsseSwitchedShunt psseSwShunt : psseModel.getSwitchedShunts()) {
                 createSwitchedShunt(psseSwShunt, perUnitContext, containerMapping, network, stoBlockiTab);
             }
-=======
-                // set date and time
-                // TODO
-
-                // build container to fit IIDM requirements
-                List<Object> branches = ImmutableList.builder()
-                        .addAll(psseModel.getNonTransformerBranches())
-                        .addAll(psseModel.getTransformers())
-                        .build();
-                ToIntFunction<Object> branchToNum1 = branch -> branch instanceof PsseNonTransformerBranch ? ((PsseNonTransformerBranch) branch).getI() : ((PsseTransformer) branch).getI();
-                ToIntFunction<Object> branchToNum2 = branch -> branch instanceof PsseNonTransformerBranch ? ((PsseNonTransformerBranch) branch).getJ() : ((PsseTransformer) branch).getJ();
-                ToIntFunction<Object> branchToNum3 = branch -> branch instanceof PsseNonTransformerBranch ? 0 : ((PsseTransformer) branch).getK();
-                ToDoubleFunction<Object> branchToResistance = branch -> branch instanceof PsseNonTransformerBranch ? ((PsseNonTransformerBranch) branch).getR() : ((PsseTransformer) branch).getR12();
-                ToDoubleFunction<Object> branchToReactance = branch -> branch instanceof PsseNonTransformerBranch ? ((PsseNonTransformerBranch) branch).getX() : ((PsseTransformer) branch).getX12();
-                Predicate<Object> branchToIsTransformer = branch -> branch instanceof PsseTransformer;
-                ContainersMapping containerMapping = ContainersMapping.create(psseModel.getBuses(), branches, PsseBus::getI, branchToNum1,
-                    branchToNum2, branchToNum3, branchToResistance, branchToReactance, branchToIsTransformer,
-                    busNums -> "VL" + busNums.iterator().next(), substationNum -> "S" + substationNum++);
-
-                boolean ignoreBaseVoltage = ConversionParameters.readBooleanParameter(FORMAT, parameters, IGNORE_BASE_VOLTAGE_PARAMETER,
-                        ParameterDefaultValueConfig.INSTANCE);
-                PerUnitContext perUnitContext = new PerUnitContext(psseModel.getCaseIdentification().getSbase(), ignoreBaseVoltage);
-
-                //The map gives access to PsseBus object with the int bus Number
-                Map<Integer, PsseBus> busNumToPsseBus = new HashMap<>();
-
-                // create buses
-                createBuses(psseModel, containerMapping, perUnitContext, network, busNumToPsseBus);
-
-                //Create loads
-                for (PsseLoad psseLoad : psseModel.getLoads()) {
-                    createLoad(psseLoad, containerMapping, network);
-                }
->>>>>>> f3af23ef
 
             for (PsseGenerator psseGen : psseModel.getGenerators()) {
                 createGenerator(psseGen, busNumToPsseBus.get(psseGen.getI()), containerMapping, network);
