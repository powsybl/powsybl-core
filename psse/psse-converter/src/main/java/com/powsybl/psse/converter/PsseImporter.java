--- conflicted
+++ resolved
@@ -131,8 +131,6 @@
                 throw new PsseException(String.format("No Power Flow Data file found. Basename: %s, supported extensions: %s",
                         dataSource.getBaseName(),
                         String.join("|", EXTENSIONS)));
-<<<<<<< HEAD
-=======
             }
             PsseVersion version = PowerFlowDataFactory.create(ext).readVersion(dataSource, ext);
             Context context = new Context();
@@ -142,12 +140,7 @@
             PsseValidation psseValidation = new PsseValidation(pssePowerFlowModel, context.getVersion());
             if (!psseValidation.isValidCase()) {
                 throw new PsseException("The PSS/E file is not a valid case");
->>>>>>> 2859e7df
-            }
-            PsseVersion version = PowerFlowDataFactory.create(ext).readVersion(dataSource, ext);
-            Context context = new Context();
-            PssePowerFlowModel pssePowerFlowModel = PowerFlowDataFactory.create(ext, version).read(dataSource, ext, context);
-            pssePowerFlowModel.getCaseIdentification().validate();
+            }
 
             Network network = networkFactory.createNetwork(dataSource.getBaseName(), FORMAT);
             // TODO store the PsseContext with the Network to be able to export back using its information
@@ -157,12 +150,6 @@
             network.newExtension(PsseModelExtensionAdder.class).withModel(pssePowerFlowModel).add();
             network.newExtension(PsseConversionContextExtensionAdder.class).withContext(context).add();
 
-<<<<<<< HEAD
-=======
-            Network network = networkFactory.createNetwork(dataSource.getBaseName(), FORMAT);
-            // TODO store the PsseContext with the Network to be able to export back using its information
-            convert(pssePowerFlowModel, network, parameters, version);
->>>>>>> 2859e7df
             return network;
         } catch (IOException e) {
             throw new UncheckedIOException(e);
@@ -240,7 +227,6 @@
             .addAll(psseModel.getNonTransformerBranches())
             .addAll(psseModel.getTransformers())
             .build();
-<<<<<<< HEAD
 
         ToIntFunction<Object> branchToNum1 = branch -> branch instanceof PsseNonTransformerBranch ? ((PsseNonTransformerBranch) branch).getI() : ((PsseTransformer) branch).getI();
         ToIntFunction<Object> branchToNum2 = branch -> branch instanceof PsseNonTransformerBranch ? ((PsseNonTransformerBranch) branch).getJ() : ((PsseTransformer) branch).getJ();
@@ -249,11 +235,9 @@
         ToDoubleFunction<Object> branchToReactance = branch -> branch instanceof PsseNonTransformerBranch ? ((PsseNonTransformerBranch) branch).getX() : ((PsseTransformer) branch).getX12();
         Predicate<Object> branchToIsTransformer = branch -> branch instanceof PsseTransformer;
 
-        ContainersMapping containersMapping = ContainersMapping.create(psseModel.getBuses(), branches, PsseBus::getI, branchToNum1,
+        return ContainersMapping.create(psseModel.getBuses(), branches, PsseBus::getI, branchToNum1,
             branchToNum2, branchToNum3, branchToResistance, branchToReactance, branchToIsTransformer,
             busNums -> "VL" + busNums.iterator().next(), substationNum -> "S" + substationNum++);
-
-        return containersMapping;
     }
 
     private static void createBuses(PssePowerFlowModel psseModel, ContainersMapping containersMapping,
@@ -268,33 +252,6 @@
         }
     }
 
-=======
-
-        ToIntFunction<Object> branchToNum1 = branch -> branch instanceof PsseNonTransformerBranch ? ((PsseNonTransformerBranch) branch).getI() : ((PsseTransformer) branch).getI();
-        ToIntFunction<Object> branchToNum2 = branch -> branch instanceof PsseNonTransformerBranch ? ((PsseNonTransformerBranch) branch).getJ() : ((PsseTransformer) branch).getJ();
-        ToIntFunction<Object> branchToNum3 = branch -> branch instanceof PsseNonTransformerBranch ? 0 : ((PsseTransformer) branch).getK();
-        ToDoubleFunction<Object> branchToResistance = branch -> branch instanceof PsseNonTransformerBranch ? ((PsseNonTransformerBranch) branch).getR() : ((PsseTransformer) branch).getR12();
-        ToDoubleFunction<Object> branchToReactance = branch -> branch instanceof PsseNonTransformerBranch ? ((PsseNonTransformerBranch) branch).getX() : ((PsseTransformer) branch).getX12();
-        Predicate<Object> branchToIsTransformer = branch -> branch instanceof PsseTransformer;
-
-        return ContainersMapping.create(psseModel.getBuses(), branches, PsseBus::getI, branchToNum1,
-            branchToNum2, branchToNum3, branchToResistance, branchToReactance, branchToIsTransformer,
-            busNums -> "VL" + busNums.iterator().next(), substationNum -> "S" + substationNum++);
-    }
-
-    private static void createBuses(PssePowerFlowModel psseModel, ContainersMapping containersMapping,
-        PerUnitContext perUnitContext, Network network, Map<Integer, PsseBus> busNumToPsseBus) {
-        for (PsseBus psseBus : psseModel.getBuses()) {
-
-            Substation substation = new SubstationConverter(psseBus, containersMapping, network).create();
-            VoltageLevel voltageLevel = new VoltageLevelConverter(psseBus, containersMapping, perUnitContext, network).create(substation);
-            new BusConverter(psseBus, containersMapping, network).create(voltageLevel);
-
-            busNumToPsseBus.put(psseBus.getI(), psseBus);
-        }
-    }
-
->>>>>>> 2859e7df
     public static class PerUnitContext {
         private final double sb;
         private final boolean ignoreBaseVoltage;
