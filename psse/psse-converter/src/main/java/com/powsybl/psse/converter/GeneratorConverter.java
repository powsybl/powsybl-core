--- conflicted
+++ resolved
@@ -123,7 +123,6 @@
         return regulatingTerminal;
     }
 
-<<<<<<< HEAD
     static void create(Network network, PssePowerFlowModel psseModel, ContextExport contextExport, PsseExporter.PerUnitContext perUnitContext) {
         network.getGenerators().forEach(generator -> psseModel.addGenerators(Collections.singletonList(createGenerator(generator, contextExport, perUnitContext))));
         psseModel.replaceAllGenerators(psseModel.getGenerators().stream().sorted(Comparator.comparingInt(PsseGenerator::getI).thenComparing(PsseGenerator::getId)).toList());
@@ -175,8 +174,6 @@
         return psseGenerator;
     }
 
-=======
->>>>>>> 3f7cfc83
     static void update(Network network, PssePowerFlowModel psseModel) {
         psseModel.getGenerators().forEach(psseGen -> {
             String genId = getGeneratorId(psseGen.getI(), psseGen.getId());
