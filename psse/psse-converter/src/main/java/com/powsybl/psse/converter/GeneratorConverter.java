--- conflicted
+++ resolved
@@ -7,20 +7,13 @@
  */
 package com.powsybl.psse.converter;
 
-<<<<<<< HEAD
 import java.util.*;
-=======
-import java.util.Objects;
-import java.util.Optional;
-import java.util.OptionalInt;
->>>>>>> 84549bbc
 
 import com.powsybl.iidm.network.*;
 import org.slf4j.Logger;
 import org.slf4j.LoggerFactory;
 
 import com.powsybl.iidm.network.util.ContainersMapping;
-import com.powsybl.psse.converter.NodeBreakerImport.NodeBreakerControlNode;
 import com.powsybl.psse.model.pf.PsseBus;
 import com.powsybl.psse.model.pf.PsseGenerator;
 import com.powsybl.psse.model.pf.PssePowerFlowModel;
@@ -108,17 +101,10 @@
         if (psseGenerator.getIreg() == 0) {
             regulatingTerminal = generator.getTerminal();
         } else {
-<<<<<<< HEAD
-            String equipmentId = getNodeBreakerEquipmentId(PSSE_GENERATOR, psseGenerator.getI(), psseGenerator.getId());
-            Optional<NodeBreakerControlNode> controlNode = nodeBreakerImport.getControlNode(getNodeBreakerEquipmentIdBus(equipmentId, psseGenerator.getIreg()));
-            if (controlNode.isPresent()) {
-                regulatingTerminal = findTerminalNode(network, controlNode.get().getVoltageLevelId(), controlNode.get().getNode());
-=======
             Optional<NodeBreakerImport.ControlR> control = nodeBreakerImport.getControl(psseGenerator.getIreg());
             if (control.isPresent() && psseGenerator.getNreg() != 0) {
                 int controlledNode = psseGenerator.getNreg() != 0 ? psseGenerator.getNreg() : control.get().node();
                 regulatingTerminal = findTerminalNode(network, control.get().voltageLevelId(), controlledNode);
->>>>>>> 84549bbc
             } else {
                 String regulatingBusId = getBusId(psseGenerator.getIreg());
                 Bus bus = network.getBusBreakerView().getBus(regulatingBusId);
@@ -127,21 +113,13 @@
                 }
             }
         }
-<<<<<<< HEAD
-
-        if (regulatingTerminal == null && psseGenerator.getI() != psseGenerator.getIreg()) {
-            String generatorId = getGeneratorId(psseGenerator.getI(), psseGenerator.getId());
-            LOGGER.warn("Generator {}. Regulating terminal is not assigned as the bus is isolated", generatorId);
-=======
         if (regulatingTerminal == null && psseGenerator.getI() != psseGenerator.getIreg()) {
             String generatorId = getGeneratorId(psseGenerator.getI(), psseGenerator.getId());
             LOGGER.warn("Generator {}. Regulating terminal is not assigned", generatorId);
->>>>>>> 84549bbc
         }
         return regulatingTerminal;
     }
 
-<<<<<<< HEAD
     static void createGenerators(Network network, PssePowerFlowModel psseModel, ContextExport contextExport, PsseExporter.PerUnitContext perUnitContext) {
         network.getGenerators().forEach(generator -> psseModel.addGenerators(Collections.singletonList(createGenerator(generator, contextExport, perUnitContext))));
         psseModel.replaceAllGenerators(psseModel.getGenerators().stream().sorted(Comparator.comparingInt(PsseGenerator::getI).thenComparing(PsseGenerator::getId)).toList());
@@ -193,8 +171,6 @@
         return psseGenerator;
     }
 
-=======
->>>>>>> 84549bbc
     static void updateGenerators(Network network, PssePowerFlowModel psseModel) {
         psseModel.getGenerators().forEach(psseGen -> {
             String genId = getGeneratorId(psseGen.getI(), psseGen.getId());
