--- conflicted
+++ resolved
@@ -8,28 +8,21 @@
 package com.powsybl.psse.converter;
 
 import com.powsybl.iidm.network.*;
-<<<<<<< HEAD
-=======
 import com.powsybl.psse.model.pf.PsseRates;
 import org.apache.commons.math3.complex.Complex;
 import org.slf4j.Logger;
 import org.slf4j.LoggerFactory;
 
->>>>>>> 4457e080
 import com.powsybl.iidm.network.util.ContainersMapping;
 import com.powsybl.psse.converter.PsseImporter.PerUnitContext;
 import com.powsybl.psse.model.PsseVersion;
-import com.powsybl.psse.model.pf.PsseBus;
 import com.powsybl.psse.model.pf.PsseNonTransformerBranch;
 import com.powsybl.psse.model.pf.PssePowerFlowModel;
-import org.apache.commons.math3.complex.Complex;
-import org.slf4j.Logger;
-import org.slf4j.LoggerFactory;
+
+import static com.powsybl.psse.converter.AbstractConverter.PsseEquipmentType.PSSE_BRANCH;
+import static com.powsybl.psse.model.PsseVersion.Major.V35;
 
 import java.util.*;
-
-import static com.powsybl.psse.converter.AbstractConverter.PsseEquipmentType.PSSE_BRANCH;
-import static com.powsybl.psse.model.PsseVersion.Major.*;
 
 /**
  * @author Luma Zamarreño {@literal <zamarrenolm at aia.es>}
@@ -66,20 +59,17 @@
         double g2Eu = admittanceEnd2ToEngineeringUnitsForLinesWithDifferentNominalVoltageAtEnds(yEu.getReal(), psseLine.getGj(), voltageLevel1.getNominalV(), voltageLevel2.getNominalV(), perUnitContext.sb());
         double b2Eu = admittanceEnd2ToEngineeringUnitsForLinesWithDifferentNominalVoltageAtEnds(yEu.getImaginary(), psseLine.getB() * 0.5 + psseLine.getBj(), voltageLevel1.getNominalV(), voltageLevel2.getNominalV(), perUnitContext.sb());
 
-        String name = getName();
-
         LineAdder adder = getNetwork().newLine()
-                .setId(id)
-                .setEnsureIdUnicity(true)
-                .setVoltageLevel1(voltageLevel1Id)
-                .setVoltageLevel2(voltageLevel2Id)
-                .setR(rEu)
-                .setX(xEu)
-                .setG1(g1Eu)
-                .setB1(b1Eu)
-                .setG2(g2Eu)
-                .setB2(b2Eu)
-                .setName(name);
+            .setId(id)
+            .setEnsureIdUnicity(true)
+            .setVoltageLevel1(voltageLevel1Id)
+            .setVoltageLevel2(voltageLevel2Id)
+            .setR(rEu)
+            .setX(xEu)
+            .setG1(g1Eu)
+            .setB1(b1Eu)
+            .setG2(g2Eu)
+            .setB2(b2Eu);
 
         String equipmentId = getNodeBreakerEquipmentId(PSSE_BRANCH, psseLine.getI(), psseLine.getJ(), psseLine.getCkt());
         OptionalInt node1 = nodeBreakerImport.getNode(getNodeBreakerEquipmentIdBus(equipmentId, psseLine.getI(), psseLine.getJ(), 0, psseLine.getI(), "I"));
@@ -98,7 +88,6 @@
             adder.setConnectableBus2(bus2Id);
             adder.setBus2(psseLine.getSt() == 1 ? bus2Id : null);
         }
-
         Line line = adder.add();
 
         defineOperationalLimits(line, voltageLevel1.getNominalV(), voltageLevel2.getNominalV());
@@ -201,44 +190,6 @@
         });
     }
 
-<<<<<<< HEAD
-    private static int getStatus(Line line) {
-        if (line.getTerminal1().isConnected() && line.getTerminal1().getBusBreakerView().getBus() != null
-                && line.getTerminal2().isConnected() && line.getTerminal2().getBusBreakerView().getBus() != null) {
-            return 1;
-        } else {
-            return 0;
-        }
-    }
-
-    private String getName() {
-        String name = "";
-        if (version.major() == V32 || version.major() == V33) {
-            PsseBus busI = null;
-            PsseBus busJ = null;
-            for (PsseBus bus : psseLine.getModel().getBuses()) {
-                int busId = bus.getI();
-                if (busId == psseLine.getI()) {
-                    busI = bus;
-                } else if (busId == psseLine.getJ()) {
-                    busJ = bus;
-                }
-                if (busI != null && busJ != null) {
-                    break;
-                }
-            }
-            if (busI != null && busJ != null) {
-                name = String.format("%s_%s_%s", busI.getName().trim(), busJ.getName().trim(), psseLine.getCkt());
-            }
-        }
-        if (version.major() == V35) {
-            name = psseLine.getName();
-        }
-        return name;
-    }
-
-=======
->>>>>>> 4457e080
     private final PsseNonTransformerBranch psseLine;
     private final PerUnitContext perUnitContext;
     private final PsseVersion version;
