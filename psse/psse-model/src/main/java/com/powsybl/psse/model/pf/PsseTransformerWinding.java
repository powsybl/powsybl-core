/**
 * Copyright (c) 2020, RTE (http://www.rte-france.com)
 * This Source Code Form is subject to the terms of the Mozilla Public
 * License, v. 2.0. If a copy of the MPL was not distributed with this
 * file, You can obtain one at http://mozilla.org/MPL/2.0/.
 * SPDX-License-Identifier: MPL-2.0
 */
package com.powsybl.psse.model.pf;

import com.powsybl.psse.model.PsseVersioned;
import com.powsybl.psse.model.Revision;
import com.univocity.parsers.annotations.NullString;
import com.univocity.parsers.annotations.Parsed;

/**
 * @author Luma Zamarreño {@literal <zamarrenolm at aia.es>}
 * @author José Antonio Marqués {@literal <marquesja at aia.es>}
 */
public class PsseTransformerWinding extends PsseVersioned {
    @NullString(nulls = {"null"})
    @Parsed
    private double windv = Double.NaN;

    @NullString(nulls = {"null"})
    @Parsed
    private double nomv = 0;

    @NullString(nulls = {"null"})
    @Parsed
    private double ang = 0;

    @NullString(nulls = {"null"})
    @Parsed
    private int cod = 0;

    @NullString(nulls = {"null"})
    @Parsed
    private int cont = 0;

    @NullString(nulls = {"null"})
    @Parsed
    @Revision(since = 35)
    private int node = 0;

    @NullString(nulls = {"null"})
    @Parsed
    private double rma = Double.NaN;

    @NullString(nulls = {"null"})
    @Parsed
    private double rmi = Double.NaN;

    @NullString(nulls = {"null"})
    @Parsed
    private double vma = Double.NaN;

    @NullString(nulls = {"null"})
    @Parsed
    private double vmi = Double.NaN;

    @NullString(nulls = {"null"})
    @Parsed
    private int ntp = 33;

    @NullString(nulls = {"null"})
    @Parsed
    private int tab = 0;

    @NullString(nulls = {"null"})
    @Parsed
    private double cr = 0;

    @NullString(nulls = {"null"})
    @Parsed
    private double cx = 0;

    @NullString(nulls = {"null"})
    @Parsed
    private double cnxa = 0;

    public double getWindv() {
        return windv;
    }

    public double getNomv() {
        return nomv;
    }

    public void setNomv(double nomv) {
        this.nomv = nomv;
    }

    public double getAng() {
        return ang;
    }

    public int getCod() {
        return cod;
    }

    public void setCod(int cod) {
        this.cod = cod;
    }

    public int getCont() {
        return cont;
    }

    public void setCont(int cont) {
        this.cont = cont;
    }

    public int getNode() {
        checkVersion("node");
        return node;
    }

    public void setNode(int node) {
        this.node = node;
    }

    public double getRma() {
        return rma;
    }

    public void setRma(double rma) {
        this.rma = rma;
    }

    public double getRmi() {
        return rmi;
    }

    public void setRmi(double rmi) {
        this.rmi = rmi;
    }

    public double getVma() {
        return vma;
    }

    public void setVma(double vma) {
        this.vma = vma;
    }

    public double getVmi() {
        return vmi;
    }

    public void setVmi(double vmi) {
        this.vmi = vmi;
    }

    public int getNtp() {
        return ntp;
    }

    public void setNtp(int ntp) {
        this.ntp = ntp;
    }

    public int getTab() {
        return tab;
    }

    public void setTab(int tab) {
        this.tab = tab;
    }

    public double getCr() {
        return cr;
    }

    public void setCr(double cr) {
        this.cr = cr;
    }

    public double getCx() {
        return cx;
    }

    public void setCx(double cx) {
        this.cx = cx;
    }

    public double getCnxa() {
        return cnxa;
    }

<<<<<<< HEAD
=======
    public void setWindv(double windv) {
        this.windv = windv;
    }

    public void setNomv(double nomv) {
        this.nomv = nomv;
    }

    public void setAng(double ang) {
        this.ang = ang;
    }

    public void setCod(int cod) {
        this.cod = cod;
    }

    public void setCont(int cont) {
        this.cont = cont;
    }

    public void setNode(int node) {
        this.node = node;
    }

    public void setRma(double rma) {
        this.rma = rma;
    }

    public void setRmi(double rmi) {
        this.rmi = rmi;
    }

    public void setVma(double vma) {
        this.vma = vma;
    }

    public void setVmi(double vmi) {
        this.vmi = vmi;
    }

    public void setNtp(int ntp) {
        this.ntp = ntp;
    }

    public void setTab(int tab) {
        this.tab = tab;
    }

    public void setCr(double cr) {
        this.cr = cr;
    }

    public void setCx(double cx) {
        this.cx = cx;
    }

>>>>>>> 4b65c5f4
    public void setCnxa(double cnxa) {
        this.cnxa = cnxa;
    }

    public PsseTransformerWinding copy() {
        PsseTransformerWinding copy = new PsseTransformerWinding();
        copy.windv = this.windv;
        copy.nomv = this.nomv;
        copy.ang = this.ang;
        copy.cod = this.cod;
        copy.cont = this.cont;
        copy.node = this.node;
        copy.rma = this.rma;
        copy.rmi = this.rmi;
        copy.vma = this.vma;
        copy.vmi = this.vmi;
        copy.ntp = this.ntp;
        copy.tab = this.tab;
        copy.cr = this.cr;
        copy.cx = this.cx;
        copy.cnxa = this.cnxa;
        return copy;
    }
}<|MERGE_RESOLUTION|>--- conflicted
+++ resolved
@@ -86,10 +86,6 @@
         return nomv;
     }
 
-    public void setNomv(double nomv) {
-        this.nomv = nomv;
-    }
-
     public double getAng() {
         return ang;
     }
@@ -98,16 +94,8 @@
         return cod;
     }
 
-    public void setCod(int cod) {
-        this.cod = cod;
-    }
-
     public int getCont() {
         return cont;
-    }
-
-    public void setCont(int cont) {
-        this.cont = cont;
     }
 
     public int getNode() {
@@ -115,137 +103,98 @@
         return node;
     }
 
+    public double getRma() {
+        return rma;
+    }
+
+    public double getRmi() {
+        return rmi;
+    }
+
+    public double getVma() {
+        return vma;
+    }
+
+    public double getVmi() {
+        return vmi;
+    }
+
+    public int getNtp() {
+        return ntp;
+    }
+
+    public int getTab() {
+        return tab;
+    }
+
+    public double getCr() {
+        return cr;
+    }
+
+    public double getCx() {
+        return cx;
+    }
+
+    public double getCnxa() {
+        return cnxa;
+    }
+
+    public void setWindv(double windv) {
+        this.windv = windv;
+    }
+
+    public void setNomv(double nomv) {
+        this.nomv = nomv;
+    }
+
+    public void setAng(double ang) {
+        this.ang = ang;
+    }
+
+    public void setCod(int cod) {
+        this.cod = cod;
+    }
+
+    public void setCont(int cont) {
+        this.cont = cont;
+    }
+
     public void setNode(int node) {
         this.node = node;
     }
 
-    public double getRma() {
-        return rma;
-    }
-
     public void setRma(double rma) {
         this.rma = rma;
     }
 
-    public double getRmi() {
-        return rmi;
-    }
-
     public void setRmi(double rmi) {
         this.rmi = rmi;
     }
 
-    public double getVma() {
-        return vma;
-    }
-
     public void setVma(double vma) {
         this.vma = vma;
     }
 
-    public double getVmi() {
-        return vmi;
-    }
-
     public void setVmi(double vmi) {
         this.vmi = vmi;
     }
 
-    public int getNtp() {
-        return ntp;
-    }
-
     public void setNtp(int ntp) {
         this.ntp = ntp;
     }
 
-    public int getTab() {
-        return tab;
-    }
-
     public void setTab(int tab) {
         this.tab = tab;
     }
 
-    public double getCr() {
-        return cr;
-    }
-
     public void setCr(double cr) {
         this.cr = cr;
     }
 
-    public double getCx() {
-        return cx;
-    }
-
     public void setCx(double cx) {
         this.cx = cx;
     }
 
-    public double getCnxa() {
-        return cnxa;
-    }
-
-<<<<<<< HEAD
-=======
-    public void setWindv(double windv) {
-        this.windv = windv;
-    }
-
-    public void setNomv(double nomv) {
-        this.nomv = nomv;
-    }
-
-    public void setAng(double ang) {
-        this.ang = ang;
-    }
-
-    public void setCod(int cod) {
-        this.cod = cod;
-    }
-
-    public void setCont(int cont) {
-        this.cont = cont;
-    }
-
-    public void setNode(int node) {
-        this.node = node;
-    }
-
-    public void setRma(double rma) {
-        this.rma = rma;
-    }
-
-    public void setRmi(double rmi) {
-        this.rmi = rmi;
-    }
-
-    public void setVma(double vma) {
-        this.vma = vma;
-    }
-
-    public void setVmi(double vmi) {
-        this.vmi = vmi;
-    }
-
-    public void setNtp(int ntp) {
-        this.ntp = ntp;
-    }
-
-    public void setTab(int tab) {
-        this.tab = tab;
-    }
-
-    public void setCr(double cr) {
-        this.cr = cr;
-    }
-
-    public void setCx(double cx) {
-        this.cx = cx;
-    }
-
->>>>>>> 4b65c5f4
     public void setCnxa(double cnxa) {
         this.cnxa = cnxa;
     }
