--- conflicted
+++ resolved
@@ -49,10 +49,7 @@
             model.addVoltageSourceConverterDcTransmissionLines(new VoltageSourceConverterDcTransmissionLineData().read(reader, context));
             model.addTransformerImpedanceCorrections(new TransformerImpedanceCorrectionTablesData().read(reader, context));
             model.addMultiTerminalDcTransmissionLines(new MultiTerminalDcTransmissionLineData().read(reader, context));
-<<<<<<< HEAD
-=======
 
->>>>>>> 7aed3024
             model.addLineGrouping(new MultiSectionLineGroupingData().read(reader, context));
             model.addZones(new ZoneData().read(reader, context));
             model.addInterareaTransfer(new InterareaTransferData().read(reader, context));
