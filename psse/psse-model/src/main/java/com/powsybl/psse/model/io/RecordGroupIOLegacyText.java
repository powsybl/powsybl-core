/**
 * Copyright (c) 2020, RTE (http://www.rte-france.com)
 * This Source Code Form is subject to the terms of the Mozilla Public
 * License, v. 2.0. If a copy of the MPL was not distributed with this
 * file, You can obtain one at http://mozilla.org/MPL/2.0/.
 */
package com.powsybl.psse.model.io;

import com.powsybl.psse.model.PsseException;
import com.univocity.parsers.csv.CsvWriter;
import com.univocity.parsers.csv.CsvWriterSettings;
import org.slf4j.Logger;
import org.slf4j.LoggerFactory;

import java.io.BufferedReader;
import java.io.IOException;
import java.io.OutputStream;
import java.io.UncheckedIOException;
import java.nio.charset.StandardCharsets;
import java.util.ArrayList;
import java.util.List;
import java.util.Objects;
import java.util.Scanner;
import java.util.regex.Matcher;

import static com.powsybl.psse.model.io.FileFormat.LEGACY_TEXT;

/**
 * @author Luma Zamarreño <zamarrenolm at aia.es>
 * @author José Antonio Marqués <marquesja at aia.es>
 */
public class RecordGroupIOLegacyText<T> implements RecordGroupIO<T> {
    private static final Logger LOG = LoggerFactory.getLogger(RecordGroupIOLegacyText.class);

    protected final AbstractRecordGroup<T> recordGroup;

    public RecordGroupIOLegacyText(AbstractRecordGroup<T> recordGroup) {
        Objects.requireNonNull(recordGroup);
        this.recordGroup = recordGroup;
    }

    @Override
    public List<T> read(BufferedReader reader, Context context) throws IOException {
        // Record groups in legacy text format have a fixed order for fields
        // Optional fields may not be present at the end of each record.
        // We obtain the maximum number of fields read in each record of the record group.
        // This will be the number of "actual fields" recorded for the record group.
        // We store the "actual" field names in the context for potential later use.
        // For parsing records we use all the field names defined for the record group.

        List<String> records = readRecords(reader);
        return recordGroup.readFromStrings(records, context);
    }

    @Override
    public void write(List<T> psseObjects, Context context, OutputStream outputStream) {
        String[] headers = context.getFieldNames(recordGroup.identification);
        String[] actualQuotedFields = Util.retainAll(recordGroup.quotedFields(), headers);
        writeBegin(outputStream);
        write(psseObjects, headers, actualQuotedFields, context, outputStream);
        writeEnd(outputStream);
    }

    @Override
    public T readHead(BufferedReader reader, Context context) throws IOException {
        throw new PsseException("Generic record group can not be read as head record");
    }

    @Override
    public void writeHead(T psseObject, Context context, OutputStream outputStream) {
        throw new PsseException("Generic record group can not be written as head record");
    }

    protected void write(List<T> objects, String[] headers, String[] quotedFields, Context context, OutputStream outputStream) {
        CsvWriterSettings settings = recordGroup.settingsForCsvWriter(headers, quotedFields, context);
        CsvWriter writer = new CsvWriter(outputStream, settings);
        writer.processRecords(objects);
        writer.flush();
    }

    public static void skip(RecordGroupIdentification recordGroup, BufferedReader reader) throws IOException {
        LOG.debug("read and ignore record group {}", recordGroup);
        int number = -1;
        do {
            String line = reader.readLine();
            if (line == null) {
                throw new PsseException("Unexpected end of file");
            }
            try (Scanner scanner = new Scanner(line)) {
                if (scanner.hasNextInt()) {
                    number = scanner.nextInt();
                }
            }
        }
        while (number != 0);
    }

    public static void writeEmpty(RecordGroupIdentification recordGroup, OutputStream outputStream) {
        write(", ", outputStream);
        writeBegin(recordGroup.getLegacyTextName(), outputStream);
        writeEnd(recordGroup.getLegacyTextName(), outputStream);
    }

    protected void writeBegin(OutputStream outputStream) {
        write(", ", outputStream);
        writeBegin(recordGroup.getIdentification().getLegacyTextName(), outputStream);
    }

    protected void writeEnd(OutputStream outputStream) {
        writeEnd(recordGroup.getIdentification().getLegacyTextName(), outputStream);
    }

    public static void writeBegin(String legacyTextName, OutputStream outputStream) {
        write(String.format("BEGIN %s DATA%n", legacyTextName), outputStream);
    }

    public static void writeEnd(String legacyTextName, OutputStream outputStream) {
        write(String.format("0 / END OF %s DATA", legacyTextName), outputStream);
    }

    public static void writeQ(OutputStream outputStream) {
        write(String.format("%nQ%n"), outputStream);
    }

    public static void write(List<String> ss, OutputStream outputStream) {
        ss.forEach(s -> write(String.format("%s%n", s), outputStream));
    }

    public static void write(String s, OutputStream outputStream) {
        try {
            outputStream.write(s.getBytes(StandardCharsets.UTF_8));
        } catch (IOException e) {
            throw new UncheckedIOException(e);
        }
    }

    protected static List<String> readRecords(BufferedReader reader) throws IOException {
        List<String> records = new ArrayList<>();
        String line = readRecordLine(reader);
        while (!endOfBlock(line)) {
            records.add(line);
            line = readRecordLine(reader);
        }
        return records;
    }

    protected static boolean endOfBlock(String line) {
        return line.trim().equals("0");
    }

    // Read a line that contains a record
    // Removes comments and normalizes spaces in unquoted areas
    protected static String readRecordLine(BufferedReader reader) throws IOException {
        String line = reader.readLine();
        if (line == null) {
            throw new PsseException("PSSE. Unexpected end of file");
        }
        StringBuffer newLine = new StringBuffer();
        Matcher m = FileFormat.LEGACY_TEXT_QUOTED_OR_WHITESPACE.matcher(removeComment(line));
        while (m.find()) {
            // If current group is quoted, keep it as it is
            if (m.group().indexOf(LEGACY_TEXT.getQuote()) >= 0) {
                m.appendReplacement(newLine, m.group());
            } else {
                // current group is whitespace, keep a single whitespace
                m.appendReplacement(newLine, " ");
            }
        }
        m.appendTail(newLine);
        return newLine.toString().trim();
    }

    private static String removeComment(String line) {
<<<<<<< HEAD
        int slashIndex = line.indexOf('/');
        if (slashIndex == -1) {
            return line;
        }
        return line.substring(0, slashIndex);
=======
        // Only outside quotes
        return line.replaceAll("('[^']*')|(^/[^/]*)|(/[^/]*)", "$1$2");
>>>>>>> 2859e7df
    }
}<|MERGE_RESOLUTION|>--- conflicted
+++ resolved
@@ -171,15 +171,7 @@
     }
 
     private static String removeComment(String line) {
-<<<<<<< HEAD
-        int slashIndex = line.indexOf('/');
-        if (slashIndex == -1) {
-            return line;
-        }
-        return line.substring(0, slashIndex);
-=======
         // Only outside quotes
         return line.replaceAll("('[^']*')|(^/[^/]*)|(/[^/]*)", "$1$2");
->>>>>>> 2859e7df
     }
 }