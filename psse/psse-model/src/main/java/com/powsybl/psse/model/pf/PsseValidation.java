--- conflicted
+++ resolved
@@ -207,19 +207,11 @@
 
     private void validateTransformers(List<PsseTransformer> transformers, Map<Integer, List<Integer>> buses) {
         List<PsseTransformer> twoWindingsTransformers = transformers.parallelStream()
-<<<<<<< HEAD
-            .filter(transformer -> transformer.getK() == 0).collect(Collectors.toList());
-        validateTwoWindingsTransformers(twoWindingsTransformers, buses);
-
-        List<PsseTransformer> threeWindingsTransformers = transformers.parallelStream()
-            .filter(transformer -> transformer.getK() != 0).collect(Collectors.toList());
-=======
             .filter(transformer -> transformer.getK() == 0).toList();
         validateTwoWindingsTransformers(twoWindingsTransformers, buses);
 
         List<PsseTransformer> threeWindingsTransformers = transformers.parallelStream()
             .filter(transformer -> transformer.getK() != 0).toList();
->>>>>>> 4b65c5f4
         validateThreeWindingsTransformers(threeWindingsTransformers, buses);
     }
 
