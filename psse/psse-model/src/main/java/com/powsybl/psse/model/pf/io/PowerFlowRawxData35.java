/**
 * Copyright (c) 2020, RTE (http://www.rte-france.com)
 * This Source Code Form is subject to the terms of the Mozilla Public
 * License, v. 2.0. If a copy of the MPL was not distributed with this
 * file, You can obtain one at http://mozilla.org/MPL/2.0/.
 */
package com.powsybl.psse.model.pf.io;

import com.fasterxml.jackson.core.JsonFactory;
import com.fasterxml.jackson.core.JsonGenerator;
import com.fasterxml.jackson.core.util.DefaultPrettyPrinter;
import com.fasterxml.jackson.databind.JsonNode;
import com.powsybl.commons.datasource.DataSource;
import com.powsybl.commons.datasource.ReadOnlyDataSource;
import com.powsybl.psse.model.PsseException;
import com.powsybl.psse.model.io.Context;
import com.powsybl.psse.model.pf.PsseCaseIdentification;
import com.powsybl.psse.model.pf.PssePowerFlowModel;

import java.io.BufferedOutputStream;
import java.io.IOException;
import java.io.InputStream;
import java.util.Objects;

import static com.powsybl.psse.model.PsseVersion.Major.V35;
import static com.powsybl.psse.model.io.FileFormat.JSON;

/**
 * @author Luma Zamarreño <zamarrenolm at aia.es>
 * @author José Antonio Marqués <marquesja at aia.es>
 */
public class PowerFlowRawxData35 extends PowerFlowRawxDataAllVersions {

    @Override
    public PssePowerFlowModel read(ReadOnlyDataSource dataSource, String ext, Context context) throws IOException {
        context.setFileFormat(JSON);
        try (InputStream is = dataSource.newInputStream(null, ext)) {
            return read(is, context);
        }
    }

    private PssePowerFlowModel read(InputStream stream, Context context) throws IOException {
        JsonNode networkNode = networkNode(stream);
        context.setNetworkNode(networkNode);
        PsseCaseIdentification caseIdentification = new CaseIdentificationData().readHead(null, context);
        caseIdentification.validate();

        PssePowerFlowModel model = new PssePowerFlowModel(caseIdentification);

        // Call read with inputStream as null will force reading from context.networkNode
        model.addBuses(new BusData().read(null, context));
        model.addLoads(new LoadData().read(null, context));
        model.addFixedShunts(new FixedBusShuntData().read(null, context));
        model.addGenerators(new GeneratorData().read(null, context));
        model.addNonTransformerBranches(new NonTransformerBranchData().read(null, context));
        model.addTransformers(new TransformerData().read(null, context));

        model.addAreas(new AreaInterchangeData().read(null, context));
<<<<<<< HEAD
        model.addTwoTerminalDcTransmissionLines(new TwoTerminalDcTransmissionLineData().read(null, context));
        model.addVoltageSourceConverterDcTransmissionLines(new VoltageSourceConverterDcTransmissionLineData().read(null, context));
        model.addTransformerImpedanceCorrections(new TransformerImpedanceCorrectionTablesData().read(null, context));
        model.addMultiTerminalDcTransmissionLines(new MultiTerminalDcTransmissionLineData().read(null, context));
=======
        model.addTransformerImpedanceCorrections(new TransformerImpedanceCorrectionTablesData().read(null, context));
>>>>>>> 67b7f213
        model.addLineGrouping(new MultiSectionLineGroupingData().read(null, context));
        model.addZones(new ZoneData().read(null, context));
        model.addInterareaTransfer(new InterareaTransferData().read(null, context));
        model.addOwners(new OwnerData().read(null, context));

        model.addFacts(new FactsDeviceData().read(null, context));
        model.addSwitchedShunts(new SwitchedShuntData().read(null, context));
        model.addGneDevice(new GneDeviceData().read(null, context));
        model.addInductionMachines(new InductionMachineData().read(null, context));

        return model;
    }

    @Override
    public void write(PssePowerFlowModel model, Context context, DataSource dataSource) throws IOException {
        Objects.requireNonNull(model);
        Objects.requireNonNull(context);
        Objects.requireNonNull(dataSource);
        if (context.getVersion().major() != V35) {
            throw new PsseException("Unexpected version " + context.getVersion().getMajorNumber());
        }
        try (BufferedOutputStream outputStream = new BufferedOutputStream(dataSource.newOutputStream(null, "rawx", false));) {
            write(model, context, outputStream);
        }
    }

    private void write(PssePowerFlowModel model, Context context, BufferedOutputStream outputStream) throws IOException {
        try (JsonGenerator generator = new JsonFactory().createGenerator(outputStream).setPrettyPrinter(new DefaultPrettyPrinter())) {
            context.setJsonGenerator(generator);
            generator.writeStartObject();
            generator.writeFieldName("network");
            generator.writeStartObject();
            generator.flush();

            new CaseIdentificationData().writeHead(model.getCaseIdentification(), context, null);
            new BusData().write(model.getBuses(), context, null);
            new LoadData().write(model.getLoads(), context, null);
            new FixedBusShuntData().write(model.getFixedShunts(), context, null);
            new GeneratorData().write(model.getGenerators(), context, null);
            new NonTransformerBranchData().write(model.getNonTransformerBranches(), context, null);
            new TransformerData().write(model.getTransformers(), context, null);
            new AreaInterchangeData().write(model.getAreas(), context, null);
<<<<<<< HEAD
            new TwoTerminalDcTransmissionLineData().write(model.getTwoTerminalDcTransmissionLines(), context, null);
            new VoltageSourceConverterDcTransmissionLineData().write(model.getVoltageSourceConverterDcTransmissionLines(), context, null);
            new TransformerImpedanceCorrectionTablesData().write(model.getTransformerImpedanceCorrections(), context, null);
            new MultiTerminalDcTransmissionLineData().write(model.getMultiTerminalDcTransmissionLines(), context, null);
=======
            new TransformerImpedanceCorrectionTablesData().write(model.getTransformerImpedanceCorrections(), context, null);
>>>>>>> 67b7f213
            new MultiSectionLineGroupingData().write(model.getLineGrouping(), context, null);
            new ZoneData().write(model.getZones(), context, null);
            new InterareaTransferData().write(model.getInterareaTransfer(), context, null);
            new OwnerData().write(model.getOwners(), context, null);
            new FactsDeviceData().write(model.getFacts(), context, null);
            new SwitchedShuntData().write(model.getSwitchedShunts(), context, null);
<<<<<<< HEAD
            new GneDeviceData().write(model.getGneDevice(), context, null);
            new InductionMachineData().write(model.getInductionMachines(), context, null);
=======
>>>>>>> 67b7f213

            generator.writeEndObject(); // network
            generator.writeEndObject(); // root
            generator.flush();
        }
    }
}<|MERGE_RESOLUTION|>--- conflicted
+++ resolved
@@ -56,14 +56,11 @@
         model.addTransformers(new TransformerData().read(null, context));
 
         model.addAreas(new AreaInterchangeData().read(null, context));
-<<<<<<< HEAD
         model.addTwoTerminalDcTransmissionLines(new TwoTerminalDcTransmissionLineData().read(null, context));
         model.addVoltageSourceConverterDcTransmissionLines(new VoltageSourceConverterDcTransmissionLineData().read(null, context));
         model.addTransformerImpedanceCorrections(new TransformerImpedanceCorrectionTablesData().read(null, context));
         model.addMultiTerminalDcTransmissionLines(new MultiTerminalDcTransmissionLineData().read(null, context));
-=======
-        model.addTransformerImpedanceCorrections(new TransformerImpedanceCorrectionTablesData().read(null, context));
->>>>>>> 67b7f213
+
         model.addLineGrouping(new MultiSectionLineGroupingData().read(null, context));
         model.addZones(new ZoneData().read(null, context));
         model.addInterareaTransfer(new InterareaTransferData().read(null, context));
@@ -106,25 +103,20 @@
             new NonTransformerBranchData().write(model.getNonTransformerBranches(), context, null);
             new TransformerData().write(model.getTransformers(), context, null);
             new AreaInterchangeData().write(model.getAreas(), context, null);
-<<<<<<< HEAD
             new TwoTerminalDcTransmissionLineData().write(model.getTwoTerminalDcTransmissionLines(), context, null);
             new VoltageSourceConverterDcTransmissionLineData().write(model.getVoltageSourceConverterDcTransmissionLines(), context, null);
             new TransformerImpedanceCorrectionTablesData().write(model.getTransformerImpedanceCorrections(), context, null);
             new MultiTerminalDcTransmissionLineData().write(model.getMultiTerminalDcTransmissionLines(), context, null);
-=======
-            new TransformerImpedanceCorrectionTablesData().write(model.getTransformerImpedanceCorrections(), context, null);
->>>>>>> 67b7f213
+
             new MultiSectionLineGroupingData().write(model.getLineGrouping(), context, null);
             new ZoneData().write(model.getZones(), context, null);
             new InterareaTransferData().write(model.getInterareaTransfer(), context, null);
             new OwnerData().write(model.getOwners(), context, null);
             new FactsDeviceData().write(model.getFacts(), context, null);
             new SwitchedShuntData().write(model.getSwitchedShunts(), context, null);
-<<<<<<< HEAD
+
             new GneDeviceData().write(model.getGneDevice(), context, null);
             new InductionMachineData().write(model.getInductionMachines(), context, null);
-=======
->>>>>>> 67b7f213
 
             generator.writeEndObject(); // network
             generator.writeEndObject(); // root
