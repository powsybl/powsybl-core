/**
 * Copyright (c) 2020, RTE (http://www.rte-france.com)
 * This Source Code Form is subject to the terms of the Mozilla Public
 * License, v. 2.0. If a copy of the MPL was not distributed with this
 * file, You can obtain one at http://mozilla.org/MPL/2.0/.
 */
package com.powsybl.psse.model.pf.io;

import com.fasterxml.jackson.core.JsonFactory;
import com.fasterxml.jackson.core.JsonGenerator;
import com.fasterxml.jackson.core.util.DefaultPrettyPrinter;
import com.fasterxml.jackson.databind.JsonNode;
import com.powsybl.commons.datasource.DataSource;
import com.powsybl.commons.datasource.ReadOnlyDataSource;
import com.powsybl.psse.model.PsseException;
import com.powsybl.psse.model.io.Context;
import com.powsybl.psse.model.pf.PsseCaseIdentification;
import com.powsybl.psse.model.pf.PssePowerFlowModel;

import java.io.BufferedOutputStream;
import java.io.IOException;
import java.io.InputStream;
import java.util.Objects;

import static com.powsybl.psse.model.PsseVersion.Major.V35;
import static com.powsybl.psse.model.io.FileFormat.JSON;

/**
 * @author Luma Zamarreño <zamarrenolm at aia.es>
 * @author José Antonio Marqués <marquesja at aia.es>
 */
public class PowerFlowRawxData35 extends PowerFlowRawxDataAllVersions {

    @Override
    public PssePowerFlowModel read(ReadOnlyDataSource dataSource, String ext, Context context) throws IOException {
        context.setFileFormat(JSON);
        try (InputStream is = dataSource.newInputStream(null, ext)) {
            return read(is, context);
        }
    }

    private PssePowerFlowModel read(InputStream stream, Context context) throws IOException {
        JsonNode networkNode = networkNode(stream);
        context.setNetworkNode(networkNode);
        PsseCaseIdentification caseIdentification = new CaseIdentificationData().readHead(null, context);
        caseIdentification.validate();

        PssePowerFlowModel model = new PssePowerFlowModel(caseIdentification);

        // Call read with inputStream as null will force reading from context.networkNode
        model.addBuses(new BusData().read(null, context));
        model.addLoads(new LoadData().read(null, context));
        model.addFixedShunts(new FixedBusShuntData().read(null, context));
        model.addGenerators(new GeneratorData().read(null, context));
        model.addNonTransformerBranches(new NonTransformerBranchData().read(null, context));
        model.addTransformers(new TransformerData().read(null, context));

        model.addAreas(new AreaInterchangeData().read(null, context));
        model.addTwoTerminalDcTransmissionLines(new TwoTerminalDcTransmissionLineData().read(null, context));
        model.addVoltageSourceConverterDcTransmissionLines(new VoltageSourceConverterDcTransmissionLineData().read(null, context));
        model.addTransformerImpedanceCorrections(new TransformerImpedanceCorrectionTablesData().read(null, context));
        model.addMultiTerminalDcTransmissionLines(new MultiTerminalDcTransmissionLineData().read(null, context));
<<<<<<< HEAD
=======

>>>>>>> 7aed3024
        model.addLineGrouping(new MultiSectionLineGroupingData().read(null, context));
        model.addZones(new ZoneData().read(null, context));
        model.addInterareaTransfer(new InterareaTransferData().read(null, context));
        model.addOwners(new OwnerData().read(null, context));

        model.addFacts(new FactsDeviceData().read(null, context));
        model.addSwitchedShunts(new SwitchedShuntData().read(null, context));
        model.addGneDevice(new GneDeviceData().read(null, context));
        model.addInductionMachines(new InductionMachineData().read(null, context));

        return model;
    }

    @Override
    public void write(PssePowerFlowModel model, Context context, DataSource dataSource) throws IOException {
        Objects.requireNonNull(model);
        Objects.requireNonNull(context);
        Objects.requireNonNull(dataSource);
        if (context.getVersion().major() != V35) {
            throw new PsseException("Unexpected version " + context.getVersion().getMajorNumber());
        }
        try (BufferedOutputStream outputStream = new BufferedOutputStream(dataSource.newOutputStream(null, "rawx", false));) {
            write(model, context, outputStream);
        }
    }

    private void write(PssePowerFlowModel model, Context context, BufferedOutputStream outputStream) throws IOException {
        try (JsonGenerator generator = new JsonFactory().createGenerator(outputStream).setPrettyPrinter(new DefaultPrettyPrinter())) {
            context.setJsonGenerator(generator);
            generator.writeStartObject();
            generator.writeFieldName("network");
            generator.writeStartObject();
            generator.flush();

            new CaseIdentificationData().writeHead(model.getCaseIdentification(), context, null);
            new BusData().write(model.getBuses(), context, null);
            new LoadData().write(model.getLoads(), context, null);
            new FixedBusShuntData().write(model.getFixedShunts(), context, null);
            new GeneratorData().write(model.getGenerators(), context, null);
            new NonTransformerBranchData().write(model.getNonTransformerBranches(), context, null);
            new TransformerData().write(model.getTransformers(), context, null);
            new AreaInterchangeData().write(model.getAreas(), context, null);
            new TwoTerminalDcTransmissionLineData().write(model.getTwoTerminalDcTransmissionLines(), context, null);
            new VoltageSourceConverterDcTransmissionLineData().write(model.getVoltageSourceConverterDcTransmissionLines(), context, null);
            new TransformerImpedanceCorrectionTablesData().write(model.getTransformerImpedanceCorrections(), context, null);
            new MultiTerminalDcTransmissionLineData().write(model.getMultiTerminalDcTransmissionLines(), context, null);
<<<<<<< HEAD
=======

>>>>>>> 7aed3024
            new MultiSectionLineGroupingData().write(model.getLineGrouping(), context, null);
            new ZoneData().write(model.getZones(), context, null);
            new InterareaTransferData().write(model.getInterareaTransfer(), context, null);
            new OwnerData().write(model.getOwners(), context, null);
            new FactsDeviceData().write(model.getFacts(), context, null);
            new SwitchedShuntData().write(model.getSwitchedShunts(), context, null);
<<<<<<< HEAD
=======

>>>>>>> 7aed3024
            new GneDeviceData().write(model.getGneDevice(), context, null);
            new InductionMachineData().write(model.getInductionMachines(), context, null);

            generator.writeEndObject(); // network
            generator.writeEndObject(); // root
            generator.flush();
        }
    }
}<|MERGE_RESOLUTION|>--- conflicted
+++ resolved
@@ -60,10 +60,7 @@
         model.addVoltageSourceConverterDcTransmissionLines(new VoltageSourceConverterDcTransmissionLineData().read(null, context));
         model.addTransformerImpedanceCorrections(new TransformerImpedanceCorrectionTablesData().read(null, context));
         model.addMultiTerminalDcTransmissionLines(new MultiTerminalDcTransmissionLineData().read(null, context));
-<<<<<<< HEAD
-=======
 
->>>>>>> 7aed3024
         model.addLineGrouping(new MultiSectionLineGroupingData().read(null, context));
         model.addZones(new ZoneData().read(null, context));
         model.addInterareaTransfer(new InterareaTransferData().read(null, context));
@@ -110,20 +107,14 @@
             new VoltageSourceConverterDcTransmissionLineData().write(model.getVoltageSourceConverterDcTransmissionLines(), context, null);
             new TransformerImpedanceCorrectionTablesData().write(model.getTransformerImpedanceCorrections(), context, null);
             new MultiTerminalDcTransmissionLineData().write(model.getMultiTerminalDcTransmissionLines(), context, null);
-<<<<<<< HEAD
-=======
 
->>>>>>> 7aed3024
             new MultiSectionLineGroupingData().write(model.getLineGrouping(), context, null);
             new ZoneData().write(model.getZones(), context, null);
             new InterareaTransferData().write(model.getInterareaTransfer(), context, null);
             new OwnerData().write(model.getOwners(), context, null);
             new FactsDeviceData().write(model.getFacts(), context, null);
             new SwitchedShuntData().write(model.getSwitchedShunts(), context, null);
-<<<<<<< HEAD
-=======
 
->>>>>>> 7aed3024
             new GneDeviceData().write(model.getGneDevice(), context, null);
             new InductionMachineData().write(model.getInductionMachines(), context, null);
 
