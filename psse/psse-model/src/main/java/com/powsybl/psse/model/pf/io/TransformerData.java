--- conflicted
+++ resolved
@@ -44,15 +44,6 @@
         withFieldNames(V35, "ibus", "jbus", "kbus", "ckt", "cw", "cz", "cm", "mag1", "mag2", "nmet", "name", "stat", "o1", "f1", "o2", "f2", "o3", "f3", "o4", "f4", "vecgrp", "zcod");
         withQuotedFields("ckt", "name", "vecgrp");
         withIO(FileFormat.LEGACY_TEXT, new IOLegacyText(this));
-<<<<<<< HEAD
-        withIO(FileFormat.JSON, new IOJson(this));
-    }
-
-    @Override
-    public String[] fieldNames(PsseVersion version) {
-        throw new PsseException("Should not occur");
-=======
->>>>>>> 2859e7df
     }
 
     @Override
@@ -62,12 +53,7 @@
 
     private static class IOLegacyText extends RecordGroupIOLegacyText<PsseTransformer> {
 
-<<<<<<< HEAD
-    private static class IOJson extends RecordGroupIOJson<PsseTransformer> {
-        IOJson(AbstractRecordGroup<PsseTransformer> recordGroup) {
-=======
         IOLegacyText(AbstractRecordGroup<PsseTransformer> recordGroup) {
->>>>>>> 2859e7df
             super(recordGroup);
         }
 
@@ -88,37 +74,6 @@
                 line = readRecordLine(reader);
             }
 
-<<<<<<< HEAD
-    private static class IOLegacyText extends AbstractRecordGroupIOLegacyTextMultiLine<PsseTransformer> {
-        private final TransformerData transformerData;
-
-        IOLegacyText(AbstractRecordGroup<PsseTransformer> recordGroup) {
-            super(recordGroup);
-            this.transformerData = (TransformerData) recordGroup;
-        }
-
-        @Override
-        protected MultiLineRecord readMultiLineRecord(List<String> recordsLines, int currentLine, Context context) {
-            int i = currentLine;
-            String line0 = recordsLines.get(i++);
-            String[][] fieldNamesByLine = getFieldNamesByLine(context.getVersion(), line0);
-            String[] lines = new String[fieldNamesByLine.length];
-            lines[0] = line0;
-            for (int k = 1; k < lines.length; k++) {
-                lines[k] = recordsLines.get(i++);
-            }
-            return new MultiLineRecord(fieldNamesByLine, lines);
-        }
-
-        private String[][] getFieldNamesByLine(PsseVersion version, String line0) {
-            return is3Winding(line0) ? fieldNames3Winding(version) : fieldNames2Winding(version);
-        }
-
-        @Override
-        public List<PsseTransformer> read(BufferedReader reader, Context context) throws IOException {
-            return super.readMultiLineRecords(reader, context);
-        }
-=======
             List<PsseTransformer> transformerList = super.recordGroup.readFromStrings(mainRecords, context);
             List<TransformerImpedances> impedanceList = new PsseTransformerImpedancesRecordData().readFromStrings(impedanceRecords, context);
             List<TransformerWindingRecord> windingList = new PsseTransformerWindingRecordData().readFromStrings(windingRecords, context);
@@ -175,31 +130,8 @@
             String[] windingHeaders = context.getFieldNames(INTERNAL_TRANSFORMER_WINDING);
             List<String> windingRecordList = windingRecordData.buildRecords(windingList, windingHeaders, quotedFields, context);
             List<String> windingRecordT2wList = windingRecordData.buildRecords(windingT2wList, FIELD_NAMES_T2W_WINDING_RECORD, quotedFields, context);
->>>>>>> 2859e7df
 
             writeBegin(outputStream);
-<<<<<<< HEAD
-
-            // Process all transformers with 2 windings together
-            List<PsseTransformer> transformers2Windings = transformers.stream().filter(t -> t.getK() == 0).collect(Collectors.toList());
-            if (!transformers2Windings.isEmpty()) {
-                String[] contextFieldNames = context.getFieldNames(TRANSFORMER_2);
-                String[][] fieldNamesByLine = transformerData.fieldNames2Winding(context.getVersion());
-                writeMultiLineRecords0(
-                    buildMultiLineRecordsFixedLines(transformers2Windings, fieldNamesByLine, contextFieldNames, context),
-                    context,
-                    outputStream);
-            }
-            // Process all transformers with 3 windings together
-            List<PsseTransformer> transformers3Windings = transformers.stream().filter(t -> t.getK() != 0).collect(Collectors.toList());
-            if (!transformers3Windings.isEmpty()) {
-                String[] contextFieldNames = context.getFieldNames(TRANSFORMER_3);
-                String[][] fieldNamesByLine = transformerData.fieldNames3Winding(context.getVersion());
-                writeMultiLineRecords0(
-                    buildMultiLineRecordsFixedLines(transformers3Windings, fieldNamesByLine, contextFieldNames, context),
-                    context,
-                    outputStream);
-=======
             int indexFirst = 0;
             int indexImpedance = 0;
             int indexImpedanceT2w = 0;
@@ -235,7 +167,6 @@
         private static class PsseTransformerImpedancesRecordData extends AbstractRecordGroup<TransformerImpedances> {
             PsseTransformerImpedancesRecordData() {
                 super(INTERNAL_TRANSFORMER_IMPEDANCES, "r12", "x12", "sbase12", "r23", "x23", "sbase23", "r31", "x31", "sbase31", "vmstar", "anstar");
->>>>>>> 2859e7df
             }
 
             @Override
@@ -258,34 +189,13 @@
             }
         }
 
-<<<<<<< HEAD
-    private static String[][] fieldNames3Winding(PsseVersion version) {
-        switch (version.major()) {
-            case V35:
-                return FIELD_NAMES_3_35;
-            case V33:
-                return FIELD_NAMES_3_33;
-            default:
-                throw new PsseException("Unsupported version " + version);
-=======
         private TransformerWindingRecord getWindingRecord(PsseTransformerWinding winding, PsseRates windingRates) {
             TransformerWindingRecord windingRecord = new TransformerWindingRecord();
             windingRecord.winding = winding;
             windingRecord.windingRates = windingRates;
             return windingRecord;
->>>>>>> 2859e7df
-        }
-
-<<<<<<< HEAD
-    private static String[][] fieldNames2Winding(PsseVersion version) {
-        switch (version.major()) {
-            case V35:
-                return FIELD_NAMES_2_35;
-            case V33:
-                return FIELD_NAMES_2_33;
-            default:
-                throw new PsseException("Unsupported version " + version);
-=======
+        }
+
         private static boolean is3Winding(String record) {
             try (Scanner scanner = new Scanner(record)) {
                 // Valid delimiters surrounded by any number of whitespace
@@ -295,7 +205,6 @@
                 int k = scanner.hasNextInt() ? scanner.nextInt() : 0;
                 return i != 0 && j != 0 && k != 0;
             }
->>>>>>> 2859e7df
         }
     }
 
