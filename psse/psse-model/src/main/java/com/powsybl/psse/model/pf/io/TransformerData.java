/**
 * Copyright (c) 2020, RTE (http://www.rte-france.com)
 * This Source Code Form is subject to the terms of the Mozilla Public
 * License, v. 2.0. If a copy of the MPL was not distributed with this
 * file, You can obtain one at http://mozilla.org/MPL/2.0/.
 */
package com.powsybl.psse.model.pf.io;

import com.powsybl.psse.model.io.*;
import com.powsybl.psse.model.pf.PsseRates;
import com.powsybl.psse.model.pf.PsseTransformer;
import com.powsybl.psse.model.pf.PsseTransformer.TransformerImpedances;
import com.powsybl.psse.model.pf.PsseTransformerWinding;
import com.univocity.parsers.annotations.Nested;

import java.io.BufferedReader;
import java.io.IOException;
import java.io.OutputStream;
import java.util.ArrayList;
import java.util.Arrays;
import java.util.List;
import java.util.Scanner;

import static com.powsybl.psse.model.io.FileFormat.VALID_DELIMITERS;
import static com.powsybl.psse.model.PsseVersion.Major.V32;
import static com.powsybl.psse.model.PsseVersion.Major.V33;
import static com.powsybl.psse.model.PsseVersion.Major.V35;
import static com.powsybl.psse.model.pf.io.PowerFlowRecordGroup.*;

/**
 * @author Luma Zamarreño <zamarrenolm at aia.es>
 * @author José Antonio Marqués <marquesja at aia.es>
 */
class TransformerData extends AbstractRecordGroup<PsseTransformer> {

    private static final String[] FIELD_NAMES_T2W_IMPEDANCES_RECORD = {"r12", "x12", "sbase12"};
    private static final String[] FIELD_NAMES_T2W_WINDING_RECORD = {"windv", "nomv"};
    private static final String[] FIELD_NAMES_WINDING_32_33 = {"windv", "nomv", "ang", "rata", "ratb", "ratc", "cod", "cont", "rma", "rmi", "vma", "vmi", "ntp", "tab", "cr", "cx", "cnxa"};

    TransformerData() {
        super(TRANSFORMER);
        withFieldNames(V32, "i", "j", "k", "ckt", "cw", "cz", "cm", "mag1", "mag2", "nmetr", "name", "stat", "o1", "f1", "o2", "f2", "o3", "f3", "o4", "f4");
        withFieldNames(V33, "i", "j", "k", "ckt", "cw", "cz", "cm", "mag1", "mag2", "nmetr", "name", "stat", "o1", "f1", "o2", "f2", "o3", "f3", "o4", "f4", "vecgrp");
        withFieldNames(V35, "ibus", "jbus", "kbus", "ckt", "cw", "cz", "cm", "mag1", "mag2", "nmet", "name", "stat", "o1", "f1", "o2", "f2", "o3", "f3", "o4", "f4", "vecgrp", "zcod");
        withQuotedFields("ckt", "name", "vecgrp");
        withIO(FileFormat.LEGACY_TEXT, new IOLegacyText(this));
    }

    @Override
    protected Class<PsseTransformer> psseTypeClass() {
        return PsseTransformer.class;
    }

<<<<<<< HEAD
    @Override
    protected RecordGroupIdentification getIdentificationFor(PsseTransformer transformer) {
        return transformer.getK() == 0 ? PowerFlowRecordGroup.TRANSFORMER_2 : PowerFlowRecordGroup.TRANSFORMER_3;
    }
=======
    private static class IOLegacyText extends RecordGroupIOLegacyText<PsseTransformer> {
>>>>>>> f44f02dc

        IOLegacyText(AbstractRecordGroup<PsseTransformer> recordGroup) {
            super(recordGroup);
        }

        @Override
        public List<PsseTransformer> read(BufferedReader reader, Context context) throws IOException {
            List<String> mainRecords = new ArrayList<>();
            List<String> impedanceRecords = new ArrayList<>();
            List<String> windingRecords = new ArrayList<>();
            String line = readRecordLine(reader);
            while (!endOfBlock(line)) {
                mainRecords.add(line);
                impedanceRecords.add(readRecordLine(reader));
                windingRecords.add(readRecordLine(reader));
                windingRecords.add(readRecordLine(reader));
                if (is3Winding(line)) {
                    windingRecords.add(readRecordLine(reader));
                }
                line = readRecordLine(reader);
            }

            List<PsseTransformer> transformerList = super.recordGroup.readFromStrings(mainRecords, context);
            List<TransformerImpedances> impedanceList = new PsseTransformerImpedancesRecordData().readFromStrings(impedanceRecords, context);
            List<TransformerWindingRecord> windingList = new PsseTransformerWindingRecordData().readFromStrings(windingRecords, context);

            int indexImpedance = 0;
            int indexWinding = 0;
            for (PsseTransformer transformer : transformerList) {
                transformer.setImpedances(impedanceList.get(indexImpedance));
                indexImpedance = indexImpedance + 1;
                transformer.setWinding1(windingList.get(indexWinding).winding, windingList.get(indexWinding).windingRates);
                indexWinding = indexWinding + 1;
                transformer.setWinding2(windingList.get(indexWinding).winding, windingList.get(indexWinding).windingRates);
                indexWinding = indexWinding + 1;
                if (transformer.getK() != 0) {
                    transformer.setWinding3(windingList.get(indexWinding).winding, windingList.get(indexWinding).windingRates);
                    indexWinding = indexWinding + 1;
                }
            }

            return transformerList;
        }

        @Override
        public void write(List<PsseTransformer> transformerList, Context context, OutputStream outputStream) {

            List<TransformerImpedances> impedanceList = new ArrayList<>();
            List<TransformerImpedances> impedanceT2wList = new ArrayList<>();
            List<TransformerWindingRecord> windingList = new ArrayList<>();
            List<TransformerWindingRecord> windingT2wList = new ArrayList<>();

            transformerList.forEach(transformer -> {
                if (transformer.getK() == 0) {
                    impedanceT2wList.add(transformer.getImpedances());
                    windingList.add(getWindingRecord(transformer.getWinding1(), transformer.getWinding1Rates()));
                    windingT2wList.add(getWindingRecord(transformer.getWinding2(), transformer.getWinding2Rates()));
                } else {
                    impedanceList.add(transformer.getImpedances());
                    windingList.add(getWindingRecord(transformer.getWinding1(), transformer.getWinding1Rates()));
                    windingList.add(getWindingRecord(transformer.getWinding2(), transformer.getWinding2Rates()));
                    windingList.add(getWindingRecord(transformer.getWinding3(), transformer.getWinding3Rates()));
                }
            });

            String[] mainHeaders = context.getFieldNames(TRANSFORMER);
            String[] quotedFields = super.recordGroup.quotedFields();
            List<String> firstRecordList = super.recordGroup.buildRecords(transformerList, mainHeaders, quotedFields, context);

            PsseTransformerImpedancesRecordData impedanceRecordData = new PsseTransformerImpedancesRecordData();
            String[] impedanceHeaders = context.getFieldNames(INTERNAL_TRANSFORMER_IMPEDANCES);
            List<String> impedanceRecordList = impedanceRecordData.buildRecords(impedanceList, impedanceHeaders, quotedFields, context);
            List<String> impedanceRecordT2wList = impedanceRecordData.buildRecords(impedanceT2wList, FIELD_NAMES_T2W_IMPEDANCES_RECORD, quotedFields, context);

            PsseTransformerWindingRecordData windingRecordData = new PsseTransformerWindingRecordData();
            String[] windingHeaders = context.getFieldNames(INTERNAL_TRANSFORMER_WINDING);
            List<String> windingRecordList = windingRecordData.buildRecords(windingList, windingHeaders, quotedFields, context);
            List<String> windingRecordT2wList = windingRecordData.buildRecords(windingT2wList, FIELD_NAMES_T2W_WINDING_RECORD, quotedFields, context);

            writeBegin(outputStream);
            int indexFirst = 0;
            int indexImpedance = 0;
            int indexImpedanceT2w = 0;
            int indexWinding = 0;
            int indexWindingT2w = 0;
            for (PsseTransformer transformer : transformerList) {
                String first = firstRecordList.get(indexFirst);
                indexFirst = indexFirst + 1;
                if (transformer.getK() == 0) {
                    String impedance = impedanceRecordT2wList.get(indexImpedanceT2w);
                    indexImpedanceT2w = indexImpedanceT2w + 1;
                    String winding1 = windingRecordList.get(indexWinding);
                    indexWinding = indexWinding + 1;
                    String winding2 = windingRecordT2wList.get(indexWindingT2w);
                    indexWindingT2w = indexWindingT2w + 1;
                    write(Arrays.asList(first, impedance, winding1, winding2), outputStream);

                } else {
                    String impedance = impedanceRecordList.get(indexImpedance);
                    indexImpedance = indexImpedance + 1;
                    String winding1 = windingRecordList.get(indexWinding);
                    indexWinding = indexWinding + 1;
                    String winding2 = windingRecordList.get(indexWinding);
                    indexWinding = indexWinding + 1;
                    String winding3 = windingRecordList.get(indexWinding);
                    indexWinding = indexWinding + 1;
                    write(Arrays.asList(first, impedance, winding1, winding2, winding3), outputStream);
                }
            }
            writeEnd(outputStream);
        }

        private static class PsseTransformerImpedancesRecordData extends AbstractRecordGroup<TransformerImpedances> {
            PsseTransformerImpedancesRecordData() {
                super(INTERNAL_TRANSFORMER_IMPEDANCES, "r12", "x12", "sbase12", "r23", "x23", "sbase23", "r31", "x31", "sbase31", "vmstar", "anstar");
            }

            @Override
            public Class<TransformerImpedances> psseTypeClass() {
                return TransformerImpedances.class;
            }
        }

        private static class PsseTransformerWindingRecordData extends AbstractRecordGroup<TransformerWindingRecord> {
            PsseTransformerWindingRecordData() {
                super(INTERNAL_TRANSFORMER_WINDING);
                withFieldNames(V32, FIELD_NAMES_WINDING_32_33);
                withFieldNames(V33, FIELD_NAMES_WINDING_32_33);
                withFieldNames(V35, "windv", "nomv", "ang", "wdgrate1", "wdgrate2", "wdgrate3", "wdgrate4", "wdgrate5", "wdgrate6", "wdgrate7", "wdgrate8", "wdgrate9", "wdgrate10", "wdgrate11", "wdgrate12", "cod", "cont", "node", "rma", "rmi", "vma", "vmi", "ntp", "tab", "cr", "cx", "cnxa");
            }

            @Override
            public Class<TransformerWindingRecord> psseTypeClass() {
                return TransformerWindingRecord.class;
            }
        }

        private TransformerWindingRecord getWindingRecord(PsseTransformerWinding winding, PsseRates windingRates) {
            TransformerWindingRecord windingRecord = new TransformerWindingRecord();
            windingRecord.winding = winding;
            windingRecord.windingRates = windingRates;
            return windingRecord;
        }

        private static boolean is3Winding(String record) {
            try (Scanner scanner = new Scanner(record)) {
                // Valid delimiters surrounded by any number of whitespace
                scanner.useDelimiter("\\s*[" + VALID_DELIMITERS + "]\\s*");
                int i = scanner.hasNextInt() ? scanner.nextInt() : 0;
                int j = scanner.hasNextInt() ? scanner.nextInt() : 0;
                int k = scanner.hasNextInt() ? scanner.nextInt() : 0;
                return i != 0 && j != 0 && k != 0;
            }
        }
    }

    public static class TransformerWindingRecord {
        @Nested()
        private PsseTransformerWinding winding;

        @Nested()
        private PsseRates windingRates;
    }
}<|MERGE_RESOLUTION|>--- conflicted
+++ resolved
@@ -47,18 +47,11 @@
     }
 
     @Override
-    protected Class<PsseTransformer> psseTypeClass() {
+    public Class<PsseTransformer> psseTypeClass() {
         return PsseTransformer.class;
     }
 
-<<<<<<< HEAD
-    @Override
-    protected RecordGroupIdentification getIdentificationFor(PsseTransformer transformer) {
-        return transformer.getK() == 0 ? PowerFlowRecordGroup.TRANSFORMER_2 : PowerFlowRecordGroup.TRANSFORMER_3;
-    }
-=======
     private static class IOLegacyText extends RecordGroupIOLegacyText<PsseTransformer> {
->>>>>>> f44f02dc
 
         IOLegacyText(AbstractRecordGroup<PsseTransformer> recordGroup) {
             super(recordGroup);
