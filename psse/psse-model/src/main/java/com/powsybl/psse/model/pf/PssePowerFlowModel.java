/**
 * Copyright (c) 2020, RTE (http://www.rte-france.com)
 * This Source Code Form is subject to the terms of the Mozilla Public
 * License, v. 2.0. If a copy of the MPL was not distributed with this
 * file, You can obtain one at http://mozilla.org/MPL/2.0/.
 */
package com.powsybl.psse.model.pf;

import com.powsybl.psse.model.PsseVersioned;

import java.util.ArrayList;
import java.util.Collections;
import java.util.List;
import java.util.Objects;

/**
 *
 * @author Geoffroy Jamgotchian <geoffroy.jamgotchian at rte-france.com>
 */
public class PssePowerFlowModel {

    private final PsseCaseIdentification caseIdentification;

    private final List<PsseBus> buses;

    private final List<PsseLoad> loads;

    private final List<PsseFixedShunt> fixedShunts;

    private final List<PsseGenerator> generators;

    private final List<PsseNonTransformerBranch> nonTransformerBranches;

    private final List<PsseTransformer> transformers;

    private final List<PsseArea> areas;

<<<<<<< HEAD
    private final List<PsseTwoTerminalDcTransmissionLine> twoTerminalDcTransmissionLines;

    private final List<PsseVoltageSourceConverterDcTransmissionLine> voltageSourceConverterDcTransmissionLines;

    private final List<PsseTransformerImpedanceCorrection> transformerImpedanceCorrections;

    private final List<PsseMultiTerminalDcTransmissionLine> multiTerminalDcTransmissionLines;

    private final List<PsseLineGrouping> lineGrouping;

    private final List<PsseZone> zones;

    private final List<PsseInterareaTransfer> interareaTransfer;

    private final List<PsseOwner> owners;

    private final List<PsseFacts> facts;

    private final List<PsseSwitchedShunt> switchedShunts;

    private final List<PsseGneDevice> gneDevice;

    private final List<PsseInductionMachine> inductionMachines;
=======
    private final List<PsseTwoTerminalDcTransmissionLine> twoTerminalDcTransmissionLines = new ArrayList<>();

    private final List<PsseVoltageSourceConverterDcTransmissionLine> voltageSourceConverterDcTransmissionLines = new ArrayList<>();

    private final List<PsseTransformerImpedanceCorrection> transformerImpedanceCorrections = new ArrayList<>();

    private final List<PsseMultiTerminalDcTransmissionLine> multiTerminalDcTransmissionLines = new ArrayList<>();

    private final List<PsseLineGrouping> lineGrouping = new ArrayList<>();

    private final List<PsseZone> zones = new ArrayList<>();

    private final List<PsseInterareaTransfer> interareaTransfer = new ArrayList<>();

    private final List<PsseOwner> owners = new ArrayList<>();

    private final List<PsseFacts> facts = new ArrayList<>();

    private final List<PsseSwitchedShunt> switchedShunts = new ArrayList<>();
>>>>>>> 2859e7df

    private final List<PsseGneDevice> gneDevice = new ArrayList<>();

    private final List<PsseInductionMachine> inductionMachines = new ArrayList<>();

    public PssePowerFlowModel(PsseCaseIdentification caseIdentification) {
        this.caseIdentification = Objects.requireNonNull(caseIdentification);
        buses = new ArrayList<>();
        loads = new ArrayList<>();
        fixedShunts = new ArrayList<>();
        generators = new ArrayList<>();
        nonTransformerBranches = new ArrayList<>();
        transformers = new ArrayList<>();
        areas = new ArrayList<>();
        twoTerminalDcTransmissionLines = new ArrayList<>();
        voltageSourceConverterDcTransmissionLines = new ArrayList<>();
        transformerImpedanceCorrections = new ArrayList<>();
        multiTerminalDcTransmissionLines = new ArrayList<>();
        lineGrouping = new ArrayList<>();
        zones = new ArrayList<>();
        interareaTransfer = new ArrayList<>();
        owners = new ArrayList<>();
        facts = new ArrayList<>();
        switchedShunts = new ArrayList<>();
        gneDevice = new ArrayList<>();
        inductionMachines = new ArrayList<>();
    }

    public PssePowerFlowModel(PsseCaseIdentification caseIdentification,
        List<PsseLoad> loads,
        List<PsseFixedShunt> fixedShunts,
        List<PsseGenerator> generators,
        List<PsseNonTransformerBranch> nonTransformerBranches,
        List<PsseTransformer> transformers,
        List<PsseArea> areas,
        List<PsseTwoTerminalDcTransmissionLine> twoTerminalDcTransmissionLines,
        List<PsseVoltageSourceConverterDcTransmissionLine> voltageSourceConverterDcTransmissionLines,
        List<PsseTransformerImpedanceCorrection> transformerImpedanceCorrections,
        List<PsseMultiTerminalDcTransmissionLine> multiTerminalDcTransmissionLines,
        List<PsseLineGrouping> lineGrouping,
        List<PsseZone> zones,
        List<PsseInterareaTransfer> interareaTransfer,
        List<PsseOwner> owners,
        List<PsseFacts> facts,
        List<PsseSwitchedShunt> switchedShunts,
        List<PsseGneDevice> gneDevice,
        List<PsseInductionMachine> inductionMachines) {
        this.caseIdentification = Objects.requireNonNull(caseIdentification);
        buses = new ArrayList<>();
        this.loads = Objects.requireNonNull(loads);
        this.fixedShunts = Objects.requireNonNull(fixedShunts);
        this.generators = Objects.requireNonNull(generators);
        this.nonTransformerBranches = Objects.requireNonNull(nonTransformerBranches);
        this.transformers = Objects.requireNonNull(transformers);
        this.areas = Objects.requireNonNull(areas);
        this.twoTerminalDcTransmissionLines = Objects.requireNonNull(twoTerminalDcTransmissionLines);
        this.voltageSourceConverterDcTransmissionLines = Objects.requireNonNull(voltageSourceConverterDcTransmissionLines);
        this.transformerImpedanceCorrections = Objects.requireNonNull(transformerImpedanceCorrections);
        this.multiTerminalDcTransmissionLines = Objects.requireNonNull(multiTerminalDcTransmissionLines);
        this.lineGrouping = Objects.requireNonNull(lineGrouping);
        this.zones = Objects.requireNonNull(zones);
        this.interareaTransfer = Objects.requireNonNull(interareaTransfer);
        this.owners = Objects.requireNonNull(owners);
        this.facts = Objects.requireNonNull(facts);
        this.switchedShunts = Objects.requireNonNull(switchedShunts);
        this.gneDevice = Objects.requireNonNull(gneDevice);
        this.inductionMachines = Objects.requireNonNull(inductionMachines);
    }

    public PsseCaseIdentification getCaseIdentification() {
        return caseIdentification;
    }

    public void addBuses(List<PsseBus> buses) {
        this.buses.addAll(modelled(buses));
    }

    public List<PsseBus> getBuses() {
        return Collections.unmodifiableList(buses);
    }

    public void addLoads(List<PsseLoad> loads) {
        this.loads.addAll(modelled(loads));
    }

    public List<PsseLoad> getLoads() {
        return Collections.unmodifiableList(loads);
    }

    public void addFixedShunts(List<PsseFixedShunt> fixedShunts) {
        this.fixedShunts.addAll(fixedShunts);
    }

    public List<PsseFixedShunt> getFixedShunts() {
        return Collections.unmodifiableList(fixedShunts);
    }

    public void addGenerators(List<PsseGenerator> generators) {
        this.generators.addAll(modelled(generators));
    }

    public List<PsseGenerator> getGenerators() {
        return Collections.unmodifiableList(generators);
    }

    public void addNonTransformerBranches(List<PsseNonTransformerBranch> nonTransformerBranches) {
        this.nonTransformerBranches.addAll(modelled(nonTransformerBranches));
    }

    public List<PsseNonTransformerBranch> getNonTransformerBranches() {
        return Collections.unmodifiableList(nonTransformerBranches);
    }

    public void addTransformers(List<PsseTransformer> transformers) {
        this.transformers.addAll(modelled(transformers));
    }

    public List<PsseTransformer> getTransformers() {
        return Collections.unmodifiableList(transformers);
    }

    public void addAreas(List<PsseArea> areas) {
        this.areas.addAll(areas);
    }

    public List<PsseArea> getAreas() {
        return Collections.unmodifiableList(areas);
    }

    public void addTwoTerminalDcTransmissionLines(List<PsseTwoTerminalDcTransmissionLine> twoTerminalDcTransmissionLines) {
        this.twoTerminalDcTransmissionLines.addAll(modelled(twoTerminalDcTransmissionLines));
    }

    public List<PsseTwoTerminalDcTransmissionLine> getTwoTerminalDcTransmissionLines() {
        return Collections.unmodifiableList(twoTerminalDcTransmissionLines);
    }

    public void addVoltageSourceConverterDcTransmissionLines(List<PsseVoltageSourceConverterDcTransmissionLine> voltageSourceConverterDcTransmissionLines) {
        this.voltageSourceConverterDcTransmissionLines.addAll(modelled(voltageSourceConverterDcTransmissionLines));
    }

    public List<PsseVoltageSourceConverterDcTransmissionLine> getVoltageSourceConverterDcTransmissionLines() {
        return Collections.unmodifiableList(voltageSourceConverterDcTransmissionLines);
    }

    public void addTransformerImpedanceCorrections(List<PsseTransformerImpedanceCorrection> transformerImpedanceCorrections) {
        this.transformerImpedanceCorrections.addAll(transformerImpedanceCorrections);
    }

    public List<PsseTransformerImpedanceCorrection> getTransformerImpedanceCorrections() {
<<<<<<< HEAD
        return transformerImpedanceCorrections;
=======
        return Collections.unmodifiableList(transformerImpedanceCorrections);
>>>>>>> 2859e7df
    }

    public void addMultiTerminalDcTransmissionLines(List<PsseMultiTerminalDcTransmissionLine> multiTerminalDcTransmissionLines) {
        this.multiTerminalDcTransmissionLines.addAll(multiTerminalDcTransmissionLines);
    }

    public List<PsseMultiTerminalDcTransmissionLine> getMultiTerminalDcTransmissionLines() {
        return Collections.unmodifiableList(multiTerminalDcTransmissionLines);
    }

    public void addLineGrouping(List<PsseLineGrouping> lineGrouping) {
        this.lineGrouping.addAll(lineGrouping);
    }

    public List<PsseLineGrouping> getLineGrouping() {
<<<<<<< HEAD
        return lineGrouping;
=======
        return Collections.unmodifiableList(lineGrouping);
>>>>>>> 2859e7df
    }

    public void addZones(List<PsseZone> zones) {
        this.zones.addAll(zones);
    }

    public List<PsseZone> getZones() {
        return Collections.unmodifiableList(zones);
    }

    public void addInterareaTransfer(List<PsseInterareaTransfer> interareaTransfer) {
        this.interareaTransfer.addAll(interareaTransfer);
    }

    public List<PsseInterareaTransfer> getInterareaTransfer() {
<<<<<<< HEAD
        return interareaTransfer;
=======
        return Collections.unmodifiableList(interareaTransfer);
>>>>>>> 2859e7df
    }

    public void addOwners(List<PsseOwner> owners) {
        this.owners.addAll(owners);
    }

    public List<PsseOwner> getOwners() {
        return Collections.unmodifiableList(owners);
    }

    public void addFacts(List<PsseFacts> facts) {
        this.facts.addAll(modelled(facts));
    }

    public List<PsseFacts> getFacts() {
<<<<<<< HEAD
        return facts;
=======
        return Collections.unmodifiableList(facts);
>>>>>>> 2859e7df
    }

    public void addSwitchedShunts(List<PsseSwitchedShunt> switchedShunts) {
        this.switchedShunts.addAll(modelled(switchedShunts));
    }

    public List<PsseSwitchedShunt> getSwitchedShunts() {
        return Collections.unmodifiableList(switchedShunts);
    }

    public void addGneDevice(List<PsseGneDevice> gneDevice) {
        this.gneDevice.addAll(gneDevice);
    }

    public List<PsseGneDevice> getGneDevice() {
        return Collections.unmodifiableList(gneDevice);
    }

    public void addInductionMachines(List<PsseInductionMachine> inductionMachines) {
        this.inductionMachines.addAll(inductionMachines);
    }

    public List<PsseInductionMachine> getInductionMachines() {
        return Collections.unmodifiableList(inductionMachines);
    }

    private <T extends PsseVersioned> List<T> modelled(List<T> elements) {
        for (PsseVersioned v : elements) {
            v.setModel(this);
        }
        return elements;
    }
}<|MERGE_RESOLUTION|>--- conflicted
+++ resolved
@@ -35,7 +35,6 @@
 
     private final List<PsseArea> areas;
 
-<<<<<<< HEAD
     private final List<PsseTwoTerminalDcTransmissionLine> twoTerminalDcTransmissionLines;
 
     private final List<PsseVoltageSourceConverterDcTransmissionLine> voltageSourceConverterDcTransmissionLines;
@@ -59,31 +58,6 @@
     private final List<PsseGneDevice> gneDevice;
 
     private final List<PsseInductionMachine> inductionMachines;
-=======
-    private final List<PsseTwoTerminalDcTransmissionLine> twoTerminalDcTransmissionLines = new ArrayList<>();
-
-    private final List<PsseVoltageSourceConverterDcTransmissionLine> voltageSourceConverterDcTransmissionLines = new ArrayList<>();
-
-    private final List<PsseTransformerImpedanceCorrection> transformerImpedanceCorrections = new ArrayList<>();
-
-    private final List<PsseMultiTerminalDcTransmissionLine> multiTerminalDcTransmissionLines = new ArrayList<>();
-
-    private final List<PsseLineGrouping> lineGrouping = new ArrayList<>();
-
-    private final List<PsseZone> zones = new ArrayList<>();
-
-    private final List<PsseInterareaTransfer> interareaTransfer = new ArrayList<>();
-
-    private final List<PsseOwner> owners = new ArrayList<>();
-
-    private final List<PsseFacts> facts = new ArrayList<>();
-
-    private final List<PsseSwitchedShunt> switchedShunts = new ArrayList<>();
->>>>>>> 2859e7df
-
-    private final List<PsseGneDevice> gneDevice = new ArrayList<>();
-
-    private final List<PsseInductionMachine> inductionMachines = new ArrayList<>();
 
     public PssePowerFlowModel(PsseCaseIdentification caseIdentification) {
         this.caseIdentification = Objects.requireNonNull(caseIdentification);
@@ -230,11 +204,7 @@
     }
 
     public List<PsseTransformerImpedanceCorrection> getTransformerImpedanceCorrections() {
-<<<<<<< HEAD
-        return transformerImpedanceCorrections;
-=======
         return Collections.unmodifiableList(transformerImpedanceCorrections);
->>>>>>> 2859e7df
     }
 
     public void addMultiTerminalDcTransmissionLines(List<PsseMultiTerminalDcTransmissionLine> multiTerminalDcTransmissionLines) {
@@ -250,11 +220,7 @@
     }
 
     public List<PsseLineGrouping> getLineGrouping() {
-<<<<<<< HEAD
-        return lineGrouping;
-=======
         return Collections.unmodifiableList(lineGrouping);
->>>>>>> 2859e7df
     }
 
     public void addZones(List<PsseZone> zones) {
@@ -270,11 +236,7 @@
     }
 
     public List<PsseInterareaTransfer> getInterareaTransfer() {
-<<<<<<< HEAD
-        return interareaTransfer;
-=======
         return Collections.unmodifiableList(interareaTransfer);
->>>>>>> 2859e7df
     }
 
     public void addOwners(List<PsseOwner> owners) {
@@ -290,11 +252,7 @@
     }
 
     public List<PsseFacts> getFacts() {
-<<<<<<< HEAD
-        return facts;
-=======
         return Collections.unmodifiableList(facts);
->>>>>>> 2859e7df
     }
 
     public void addSwitchedShunts(List<PsseSwitchedShunt> switchedShunts) {
