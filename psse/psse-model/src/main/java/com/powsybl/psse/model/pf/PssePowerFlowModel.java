/**
 * Copyright (c) 2020, RTE (http://www.rte-france.com)
 * This Source Code Form is subject to the terms of the Mozilla Public
 * License, v. 2.0. If a copy of the MPL was not distributed with this
 * file, You can obtain one at http://mozilla.org/MPL/2.0/.
 */
package com.powsybl.psse.model.pf;

import com.powsybl.psse.model.PsseVersioned;

import java.util.ArrayList;
import java.util.Collections;
import java.util.List;
import java.util.Objects;

/**
 *
 * @author Geoffroy Jamgotchian <geoffroy.jamgotchian at rte-france.com>
 */
public class PssePowerFlowModel {

    private final PsseCaseIdentification caseIdentification;

    private final List<PsseBus> buses = new ArrayList<>();

    private final List<PsseLoad> loads = new ArrayList<>();

    private final List<PsseFixedShunt> fixedShunts = new ArrayList<>();

    private final List<PsseGenerator> generators = new ArrayList<>();

    private final List<PsseNonTransformerBranch> nonTransformerBranches = new ArrayList<>();

    private final List<PsseTransformer> transformers = new ArrayList<>();

    private final List<PsseArea> areas = new ArrayList<>();

<<<<<<< HEAD
    private final List<PsseTwoTerminalDcTransmissionLine> twoTerminalDcTransmissionLines = new ArrayList<>();

    private final List<PsseVoltageSourceConverterDcTransmissionLine> voltageSourceConverterDcTransmissionLines = new ArrayList<>();

    private final List<PsseTransformerImpedanceCorrection> transformerImpedanceCorrections = new ArrayList<>();

    private final List<PsseMultiTerminalDcTransmissionLine> multiTerminalDcTransmissionLines = new ArrayList<>();

=======
    private final List<PsseTransformerImpedanceCorrection> transformerImpedanceCorrections = new ArrayList<>();

>>>>>>> 67b7f213
    private final List<PsseLineGrouping> lineGrouping = new ArrayList<>();

    private final List<PsseZone> zones = new ArrayList<>();

    private final List<PsseInterareaTransfer> interareaTransfer = new ArrayList<>();

    private final List<PsseOwner> owners = new ArrayList<>();

    private final List<PsseFacts> facts = new ArrayList<>();

    private final List<PsseSwitchedShunt> switchedShunts = new ArrayList<>();

    private final List<PsseGneDevice> gneDevice = new ArrayList<>();

    private final List<PsseInductionMachine> inductionMachines = new ArrayList<>();

    public PssePowerFlowModel(PsseCaseIdentification caseIdentification) {
        this.caseIdentification = Objects.requireNonNull(caseIdentification);
    }

    public PsseCaseIdentification getCaseIdentification() {
        return caseIdentification;
    }

    public void addBuses(List<PsseBus> buses) {
        this.buses.addAll(modelled(buses));
    }

    public List<PsseBus> getBuses() {
        return Collections.unmodifiableList(buses);
    }

    public void addLoads(List<PsseLoad> loads) {
        this.loads.addAll(modelled(loads));
    }

    public List<PsseLoad> getLoads() {
        return Collections.unmodifiableList(loads);
    }

    public void addFixedShunts(List<PsseFixedShunt> fixedShunts) {
        this.fixedShunts.addAll(fixedShunts);
    }

    public List<PsseFixedShunt> getFixedShunts() {
        return Collections.unmodifiableList(fixedShunts);
    }

    public void addGenerators(List<PsseGenerator> generators) {
        this.generators.addAll(modelled(generators));
    }

    public List<PsseGenerator> getGenerators() {
        return Collections.unmodifiableList(generators);
    }

    public void addNonTransformerBranches(List<PsseNonTransformerBranch> nonTransformerBranches) {
        this.nonTransformerBranches.addAll(modelled(nonTransformerBranches));
    }

    public List<PsseNonTransformerBranch> getNonTransformerBranches() {
        return Collections.unmodifiableList(nonTransformerBranches);
    }

    public void addTransformers(List<PsseTransformer> transformers) {
        this.transformers.addAll(modelled(transformers));
    }

    public List<PsseTransformer> getTransformers() {
        return Collections.unmodifiableList(transformers);
    }

    public void addAreas(List<PsseArea> areas) {
        this.areas.addAll(areas);
    }

    public List<PsseArea> getAreas() {
        return Collections.unmodifiableList(areas);
    }

<<<<<<< HEAD
    public void addTwoTerminalDcTransmissionLines(List<PsseTwoTerminalDcTransmissionLine> twoTerminalDcTransmissionLines) {
        this.twoTerminalDcTransmissionLines.addAll(modelled(twoTerminalDcTransmissionLines));
    }

    public List<PsseTwoTerminalDcTransmissionLine> getTwoTerminalDcTransmissionLines() {
        return Collections.unmodifiableList(twoTerminalDcTransmissionLines);
    }

    public void addVoltageSourceConverterDcTransmissionLines(List<PsseVoltageSourceConverterDcTransmissionLine> voltageSourceConverterDcTransmissionLines) {
        this.voltageSourceConverterDcTransmissionLines.addAll(modelled(voltageSourceConverterDcTransmissionLines));
    }

    public List<PsseVoltageSourceConverterDcTransmissionLine> getVoltageSourceConverterDcTransmissionLines() {
        return Collections.unmodifiableList(voltageSourceConverterDcTransmissionLines);
    }

=======
>>>>>>> 67b7f213
    public void addTransformerImpedanceCorrections(List<PsseTransformerImpedanceCorrection> transformerImpedanceCorrections) {
        this.transformerImpedanceCorrections.addAll(transformerImpedanceCorrections);
    }

    public List<PsseTransformerImpedanceCorrection> getTransformerImpedanceCorrections() {
<<<<<<< HEAD
        return transformerImpedanceCorrections;
    }

    public void addMultiTerminalDcTransmissionLines(List<PsseMultiTerminalDcTransmissionLine> multiTerminalDcTransmissionLines) {
        this.multiTerminalDcTransmissionLines.addAll(multiTerminalDcTransmissionLines);
    }

    public List<PsseMultiTerminalDcTransmissionLine> getMultiTerminalDcTransmissionLines() {
        return Collections.unmodifiableList(multiTerminalDcTransmissionLines);
=======
        return Collections.unmodifiableList(transformerImpedanceCorrections);
>>>>>>> 67b7f213
    }

    public void addLineGrouping(List<PsseLineGrouping> lineGrouping) {
        this.lineGrouping.addAll(lineGrouping);
    }

    public List<PsseLineGrouping> getLineGrouping() {
<<<<<<< HEAD
        return lineGrouping;
=======
        return Collections.unmodifiableList(lineGrouping);
>>>>>>> 67b7f213
    }

    public void addZones(List<PsseZone> zones) {
        this.zones.addAll(zones);
    }

    public List<PsseZone> getZones() {
        return Collections.unmodifiableList(zones);
    }

    public void addInterareaTransfer(List<PsseInterareaTransfer> interareaTransfer) {
        this.interareaTransfer.addAll(interareaTransfer);
    }

    public List<PsseInterareaTransfer> getInterareaTransfer() {
<<<<<<< HEAD
        return interareaTransfer;
=======
        return Collections.unmodifiableList(interareaTransfer);
>>>>>>> 67b7f213
    }

    public void addOwners(List<PsseOwner> owners) {
        this.owners.addAll(owners);
    }

    public List<PsseOwner> getOwners() {
        return Collections.unmodifiableList(owners);
    }

    public void addFacts(List<PsseFacts> facts) {
        this.facts.addAll(modelled(facts));
    }

    public List<PsseFacts> getFacts() {
<<<<<<< HEAD
        return facts;
=======
        return Collections.unmodifiableList(facts);
>>>>>>> 67b7f213
    }

    public void addSwitchedShunts(List<PsseSwitchedShunt> switchedShunts) {
        this.switchedShunts.addAll(modelled(switchedShunts));
    }

    public List<PsseSwitchedShunt> getSwitchedShunts() {
        return Collections.unmodifiableList(switchedShunts);
    }

    public void addGneDevice(List<PsseGneDevice> gneDevice) {
        this.gneDevice.addAll(gneDevice);
    }

    public List<PsseGneDevice> getGneDevice() {
        return Collections.unmodifiableList(gneDevice);
    }

    public void addInductionMachines(List<PsseInductionMachine> inductionMachines) {
        this.inductionMachines.addAll(inductionMachines);
    }

    public List<PsseInductionMachine> getInductionMachines() {
        return Collections.unmodifiableList(inductionMachines);
    }

    private <T extends PsseVersioned> List<T> modelled(List<T> elements) {
        for (PsseVersioned v : elements) {
            v.setModel(this);
        }
        return elements;
    }
}<|MERGE_RESOLUTION|>--- conflicted
+++ resolved
@@ -35,7 +35,6 @@
 
     private final List<PsseArea> areas = new ArrayList<>();
 
-<<<<<<< HEAD
     private final List<PsseTwoTerminalDcTransmissionLine> twoTerminalDcTransmissionLines = new ArrayList<>();
 
     private final List<PsseVoltageSourceConverterDcTransmissionLine> voltageSourceConverterDcTransmissionLines = new ArrayList<>();
@@ -44,10 +43,6 @@
 
     private final List<PsseMultiTerminalDcTransmissionLine> multiTerminalDcTransmissionLines = new ArrayList<>();
 
-=======
-    private final List<PsseTransformerImpedanceCorrection> transformerImpedanceCorrections = new ArrayList<>();
-
->>>>>>> 67b7f213
     private final List<PsseLineGrouping> lineGrouping = new ArrayList<>();
 
     private final List<PsseZone> zones = new ArrayList<>();
@@ -128,7 +123,6 @@
         return Collections.unmodifiableList(areas);
     }
 
-<<<<<<< HEAD
     public void addTwoTerminalDcTransmissionLines(List<PsseTwoTerminalDcTransmissionLine> twoTerminalDcTransmissionLines) {
         this.twoTerminalDcTransmissionLines.addAll(modelled(twoTerminalDcTransmissionLines));
     }
@@ -145,15 +139,12 @@
         return Collections.unmodifiableList(voltageSourceConverterDcTransmissionLines);
     }
 
-=======
->>>>>>> 67b7f213
     public void addTransformerImpedanceCorrections(List<PsseTransformerImpedanceCorrection> transformerImpedanceCorrections) {
         this.transformerImpedanceCorrections.addAll(transformerImpedanceCorrections);
     }
 
     public List<PsseTransformerImpedanceCorrection> getTransformerImpedanceCorrections() {
-<<<<<<< HEAD
-        return transformerImpedanceCorrections;
+        return Collections.unmodifiableList(transformerImpedanceCorrections);
     }
 
     public void addMultiTerminalDcTransmissionLines(List<PsseMultiTerminalDcTransmissionLine> multiTerminalDcTransmissionLines) {
@@ -162,9 +153,6 @@
 
     public List<PsseMultiTerminalDcTransmissionLine> getMultiTerminalDcTransmissionLines() {
         return Collections.unmodifiableList(multiTerminalDcTransmissionLines);
-=======
-        return Collections.unmodifiableList(transformerImpedanceCorrections);
->>>>>>> 67b7f213
     }
 
     public void addLineGrouping(List<PsseLineGrouping> lineGrouping) {
@@ -172,11 +160,7 @@
     }
 
     public List<PsseLineGrouping> getLineGrouping() {
-<<<<<<< HEAD
-        return lineGrouping;
-=======
         return Collections.unmodifiableList(lineGrouping);
->>>>>>> 67b7f213
     }
 
     public void addZones(List<PsseZone> zones) {
@@ -192,11 +176,7 @@
     }
 
     public List<PsseInterareaTransfer> getInterareaTransfer() {
-<<<<<<< HEAD
-        return interareaTransfer;
-=======
         return Collections.unmodifiableList(interareaTransfer);
->>>>>>> 67b7f213
     }
 
     public void addOwners(List<PsseOwner> owners) {
@@ -212,11 +192,7 @@
     }
 
     public List<PsseFacts> getFacts() {
-<<<<<<< HEAD
-        return facts;
-=======
         return Collections.unmodifiableList(facts);
->>>>>>> 67b7f213
     }
 
     public void addSwitchedShunts(List<PsseSwitchedShunt> switchedShunts) {
