/**
 * Copyright (c) 2020, RTE (http://www.rte-france.com)
 * This Source Code Form is subject to the terms of the Mozilla Public
 * License, v. 2.0. If a copy of the MPL was not distributed with this
 * file, You can obtain one at http://mozilla.org/MPL/2.0/.
 */
package com.powsybl.psse.model;

import com.fasterxml.jackson.annotation.JsonFilter;
import com.fasterxml.jackson.annotation.JsonPropertyOrder;
import com.univocity.parsers.annotations.Nested;
import com.univocity.parsers.annotations.Parsed;

/**
 *
 * @author Geoffroy Jamgotchian <geoffroy.jamgotchian at rte-france.com>
 */

@JsonPropertyOrder(alphabetic = true)
@JsonFilter("PsseVersionFilter")
public class PsseTransformer extends Versioned {

    public void setModel(PsseRawModel model) {
        super.setModel(model);
        winding1.setModel(model);
        winding2.setModel(model);
        winding3.setModel(model);
    }

    @Parsed(field = {"i", "ibus"})
    private int i;

    @Parsed(field = {"j", "jbus"})
    private int j;

    @Parsed(field = {"k", "kbus"})
    private int k = 0;

    @Parsed(defaultNullRead = "1")
    private String ckt;

    @Parsed
    private int cw = 1;

    @Parsed
    private int cz = 1;

    @Parsed
    private int cm = 1;

    @Parsed
    private double mag1 = 0;

    @Parsed
    private double mag2 = 0;

    @Parsed(field = {"nmetr", "nmet"})
    private int nmetr = 2;

    @Parsed(defaultNullRead = "            ")
    private String name;

    @Parsed
    private int stat = 1;

    @Parsed
    private int o1 = -1;

    @Parsed
    private double f1 = 1;

    @Parsed
    private int o2 = 0;

    @Parsed
    private double f2 = 1;

    @Parsed
    private int o3 = 0;

    @Parsed
    private double f3 = 1;

    @Parsed
    private int o4 = 0;

    @Parsed
    private double f4 = 1;

    @Parsed(defaultNullRead = "            ")
    // If the issue 432 in Univocity is fixed,
    // the previous annotation will be correctly processed
    // and there would be no need to initialize vecgrp with default value
    // (https://github.com/uniVocity/univocity-parsers/issues/432)
    private String vecgrp = "            ";

    @Parsed
    @PsseRev(since = 35)
    private int zcod = 0;

    @Parsed(field = {"r12", "r1_2"})
    private double r12 = 0;

    @Parsed(field = {"x12", "x1_2"})
    private double x12;

    @Parsed(field = {"sbase12", "sbase1_2"})
    private double sbase12 = Double.NaN;

    @Parsed(field = {"r23", "r2_3"})
    private double r23 = 0;

    @Parsed(field = {"x23", "x2_3"})
    private double x23 = Double.NaN;

    @Parsed(field = {"sbase23", "sbase2_3"})
    private double sbase23 = Double.NaN;

    @Parsed(field = {"r31", "r3_1"})
    private double r31 = 0;

    @Parsed(field = {"x31", "x3_1"})
    private double x31 = Double.NaN;

    @Parsed(field = {"sbase31", "sbase3_1"})
    private double sbase31 = Double.NaN;

    @Parsed
    private double vmstar = 1;

    @Parsed
    private double anstar = 0;

    @Nested(headerTransformer = SuffixHeaderTransformer.class, args = "1")
    private PsseTransformerWinding winding1;

<<<<<<< HEAD
    @Parsed(field = {"wdg1rate1"})
    @PsseRev(since = 35)
    private double rate11 = 0.0;

    @Parsed(field = {"wdg1rate2"})
    @PsseRev(since = 35)
    private double rate21 = 0.0;

    @Parsed(field = {"wdg1rate3"})
    @PsseRev(since = 35)
    private double rate31 = 0.0;

    @Parsed(field = {"wdg1rate4"})
    @PsseRev(since = 35)
    private double rate41 = 0.0;

    @Parsed(field = {"wdg1rate5"})
    @PsseRev(since = 35)
    private double rate51 = 0.0;

    @Parsed(field = {"wdg1rate6"})
    @PsseRev(since = 35)
    private double rate61 = 0.0;

    @Parsed(field = {"wdg1rate7"})
    @PsseRev(since = 35)
    private double rate71 = 0.0;

    @Parsed(field = {"wdg1rate8"})
    @PsseRev(since = 35)
    private double rate81 = 0.0;

    @Parsed(field = {"wdg1rate9"})
    @PsseRev(since = 35)
    private double rate91 = 0.0;

    @Parsed(field = {"wdg1rate10"})
    @PsseRev(since = 35)
    private double rate101 = 0.0;

    @Parsed(field = {"wdg1rate11"})
    @PsseRev(since = 35)
    private double rate111 = 0.0;

    @Parsed(field = {"wdg1rate12"})
    @PsseRev(since = 35)
    private double rate121 = 0.0;

    @Parsed
    @PsseRev(since = 35)
    private int node1 = 0;

    @Parsed(field = {"wdg2rate1"})
    @PsseRev(since = 35)
    private double rate12 = 0.0;

    @Parsed(field = {"wdg2rate2"})
    @PsseRev(since = 35)
    private double rate22 = 0.0;

    @Parsed(field = {"wdg2rate3"})
    @PsseRev(since = 35)
    private double rate32 = 0.0;

    @Parsed(field = {"wdg2rate4"})
    @PsseRev(since = 35)
    private double rate42 = 0.0;

    @Parsed(field = {"wdg2rate5"})
    @PsseRev(since = 35)
    private double rate52 = 0.0;

    @Parsed(field = {"wdg2rate6"})
    @PsseRev(since = 35)
    private double rate62 = 0.0;

    @Parsed(field = {"wdg2rate7"})
    @PsseRev(since = 35)
    private double rate72 = 0.0;

    @Parsed(field = {"wdg2rate8"})
    @PsseRev(since = 35)
    private double rate82 = 0.0;

    @Parsed(field = {"wdg2rate9"})
    @PsseRev(since = 35)
    private double rate92 = 0.0;

    @Parsed(field = {"wdg2rate10"})
    @PsseRev(since = 35)
    private double rate102 = 0.0;

    @Parsed(field = {"wdg2rate11"})
    @PsseRev(since = 35)
    private double rate112 = 0.0;

    @Parsed(field = {"wdg2rate12"})
    @PsseRev(since = 35)
    private double rate122 = 0.0;

    @Parsed
    @PsseRev(since = 35)
    private int node2 = 0;

    @Parsed(field = {"wdg3rate1"})
    @PsseRev(since = 35)
    private double rate13 = 0.0;

    @Parsed(field = {"wdg3rate2"})
    @PsseRev(since = 35)
    private double rate23 = 0.0;

    @Parsed(field = {"wdg3rate3"})
    @PsseRev(since = 35)
    private double rate33 = 0.0;

    @Parsed(field = {"wdg3rate4"})
    @PsseRev(since = 35)
    private double rate43 = 0.0;

    @Parsed(field = {"wdg3rate5"})
    @PsseRev(since = 35)
    private double rate53 = 0.0;

    @Parsed(field = {"wdg3rate6"})
    @PsseRev(since = 35)
    private double rate63 = 0.0;

    @Parsed(field = {"wdg3rate7"})
    @PsseRev(since = 35)
    private double rate73 = 0.0;

    @Parsed(field = {"wdg3rate8"})
    @PsseRev(since = 35)
    private double rate83 = 0.0;

    @Parsed(field = {"wdg3rate9"})
    @PsseRev(since = 35)
    private double rate93 = 0.0;

    @Parsed(field = {"wdg3rate10"})
    @PsseRev(since = 35)
    private double rate103 = 0.0;

    @Parsed(field = {"wdg3rate11"})
    @PsseRev(since = 35)
    private double rate113 = 0.0;

    @Parsed(field = {"wdg3rate12"})
    @PsseRev(since = 35)
    private double rate123 = 0.0;

    @Parsed
    @PsseRev(since = 35)
    private int node3 = 0;
=======
    @Nested(headerTransformer = SuffixHeaderTransformer.class, args = "2")
    private PsseTransformerWinding winding2;

    @Nested(headerTransformer = SuffixHeaderTransformer.class, args = "3")
    private PsseTransformerWinding winding3;
>>>>>>> 1f409fde

    public int getI() {
        return i;
    }

    public void setI(int i) {
        this.i = i;
    }

    public int getJ() {
        return j;
    }

    public void setJ(int j) {
        this.j = j;
    }

    public int getK() {
        return k;
    }

    public void setK(int k) {
        this.k = k;
    }

    public String getCkt() {
        return ckt;
    }

    public void setCkt(String ckt) {
        this.ckt = ckt;
    }

    public int getCw() {
        return cw;
    }

    public void setCw(int cw) {
        this.cw = cw;
    }

    public int getCz() {
        return cz;
    }

    public void setCz(int cz) {
        this.cz = cz;
    }

    public int getCm() {
        return cm;
    }

    public void setCm(int cm) {
        this.cm = cm;
    }

    public double getMag1() {
        return mag1;
    }

    public void setMag1(double mag1) {
        this.mag1 = mag1;
    }

    public double getMag2() {
        return mag2;
    }

    public void setMag2(double mag2) {
        this.mag2 = mag2;
    }

    public int getNmetr() {
        return nmetr;
    }

    public void setNmetr(int nmetr) {
        this.nmetr = nmetr;
    }

    public String getName() {
        return name;
    }

    public void setName(String name) {
        this.name = name;
    }

    public int getStat() {
        return stat;
    }

    public void setStat(int stat) {
        this.stat = stat;
    }

    public int getO1() {
        return o1;
    }

    public void setO1(int o1) {
        this.o1 = o1;
    }

    public double getF1() {
        return f1;
    }

    public void setF1(double f1) {
        this.f1 = f1;
    }

    public int getO2() {
        return o2;
    }

    public void setO2(int o2) {
        this.o2 = o2;
    }

    public double getF2() {
        return f2;
    }

    public void setF2(double f2) {
        this.f2 = f2;
    }

    public int getO3() {
        return o3;
    }

    public void setO3(int o3) {
        this.o3 = o3;
    }

    public double getF3() {
        return f3;
    }

    public void setF3(double f3) {
        this.f3 = f3;
    }

    public int getO4() {
        return o4;
    }

    public void setO4(int o4) {
        this.o4 = o4;
    }

    public double getF4() {
        return f4;
    }

    public void setF4(double f4) {
        this.f4 = f4;
    }

    public String getVecgrp() {
        return vecgrp;
    }

    public void setVecgrp(String vecgrp) {
        this.vecgrp = vecgrp;
    }

    public int getZcod() {
        checkVersion("zcod");
        return zcod;
    }

    public void setZcod(int zcod) {
        this.zcod = zcod;
    }

    public double getR12() {
        return r12;
    }

    public void setR12(double r12) {
        this.r12 = r12;
    }

    public double getX12() {
        return x12;
    }

    public void setX12(double x12) {
        this.x12 = x12;
    }

    public double getSbase12() {
        return sbase12;
    }

    public void setSbase12(double sbase12) {
        this.sbase12 = sbase12;
    }

    public double getR23() {
        return r23;
    }

    public void setR23(double r23) {
        this.r23 = r23;
    }

    public double getX23() {
        return x23;
    }

    public void setX23(double x23) {
        this.x23 = x23;
    }

    public double getSbase23() {
        return sbase23;
    }

    public void setSbase23(double sbase23) {
        this.sbase23 = sbase23;
    }

    public double getR31() {
        return r31;
    }

    public void setR31(double r31) {
        this.r31 = r31;
    }

    public double getX31() {
        return x31;
    }

    public void setX31(double x31) {
        this.x31 = x31;
    }

    public double getSbase31() {
        return sbase31;
    }

    public void setSbase31(double sbase31) {
        this.sbase31 = sbase31;
    }

    public double getVmstar() {
        return vmstar;
    }

    public void setVmstar(double vmstar) {
        this.vmstar = vmstar;
    }

    public double getAnstar() {
        return anstar;
    }

    public void setAnstar(double anstar) {
        this.anstar = anstar;
    }

    public PsseTransformerWinding getWinding1() {
        return winding1;
    }

    public PsseTransformerWinding getWinding2() {
        return winding2;
    }

    public PsseTransformerWinding getWinding3() {
        return winding3;
    }
}<|MERGE_RESOLUTION|>--- conflicted
+++ resolved
@@ -134,169 +134,11 @@
     @Nested(headerTransformer = SuffixHeaderTransformer.class, args = "1")
     private PsseTransformerWinding winding1;
 
-<<<<<<< HEAD
-    @Parsed(field = {"wdg1rate1"})
-    @PsseRev(since = 35)
-    private double rate11 = 0.0;
-
-    @Parsed(field = {"wdg1rate2"})
-    @PsseRev(since = 35)
-    private double rate21 = 0.0;
-
-    @Parsed(field = {"wdg1rate3"})
-    @PsseRev(since = 35)
-    private double rate31 = 0.0;
-
-    @Parsed(field = {"wdg1rate4"})
-    @PsseRev(since = 35)
-    private double rate41 = 0.0;
-
-    @Parsed(field = {"wdg1rate5"})
-    @PsseRev(since = 35)
-    private double rate51 = 0.0;
-
-    @Parsed(field = {"wdg1rate6"})
-    @PsseRev(since = 35)
-    private double rate61 = 0.0;
-
-    @Parsed(field = {"wdg1rate7"})
-    @PsseRev(since = 35)
-    private double rate71 = 0.0;
-
-    @Parsed(field = {"wdg1rate8"})
-    @PsseRev(since = 35)
-    private double rate81 = 0.0;
-
-    @Parsed(field = {"wdg1rate9"})
-    @PsseRev(since = 35)
-    private double rate91 = 0.0;
-
-    @Parsed(field = {"wdg1rate10"})
-    @PsseRev(since = 35)
-    private double rate101 = 0.0;
-
-    @Parsed(field = {"wdg1rate11"})
-    @PsseRev(since = 35)
-    private double rate111 = 0.0;
-
-    @Parsed(field = {"wdg1rate12"})
-    @PsseRev(since = 35)
-    private double rate121 = 0.0;
-
-    @Parsed
-    @PsseRev(since = 35)
-    private int node1 = 0;
-
-    @Parsed(field = {"wdg2rate1"})
-    @PsseRev(since = 35)
-    private double rate12 = 0.0;
-
-    @Parsed(field = {"wdg2rate2"})
-    @PsseRev(since = 35)
-    private double rate22 = 0.0;
-
-    @Parsed(field = {"wdg2rate3"})
-    @PsseRev(since = 35)
-    private double rate32 = 0.0;
-
-    @Parsed(field = {"wdg2rate4"})
-    @PsseRev(since = 35)
-    private double rate42 = 0.0;
-
-    @Parsed(field = {"wdg2rate5"})
-    @PsseRev(since = 35)
-    private double rate52 = 0.0;
-
-    @Parsed(field = {"wdg2rate6"})
-    @PsseRev(since = 35)
-    private double rate62 = 0.0;
-
-    @Parsed(field = {"wdg2rate7"})
-    @PsseRev(since = 35)
-    private double rate72 = 0.0;
-
-    @Parsed(field = {"wdg2rate8"})
-    @PsseRev(since = 35)
-    private double rate82 = 0.0;
-
-    @Parsed(field = {"wdg2rate9"})
-    @PsseRev(since = 35)
-    private double rate92 = 0.0;
-
-    @Parsed(field = {"wdg2rate10"})
-    @PsseRev(since = 35)
-    private double rate102 = 0.0;
-
-    @Parsed(field = {"wdg2rate11"})
-    @PsseRev(since = 35)
-    private double rate112 = 0.0;
-
-    @Parsed(field = {"wdg2rate12"})
-    @PsseRev(since = 35)
-    private double rate122 = 0.0;
-
-    @Parsed
-    @PsseRev(since = 35)
-    private int node2 = 0;
-
-    @Parsed(field = {"wdg3rate1"})
-    @PsseRev(since = 35)
-    private double rate13 = 0.0;
-
-    @Parsed(field = {"wdg3rate2"})
-    @PsseRev(since = 35)
-    private double rate23 = 0.0;
-
-    @Parsed(field = {"wdg3rate3"})
-    @PsseRev(since = 35)
-    private double rate33 = 0.0;
-
-    @Parsed(field = {"wdg3rate4"})
-    @PsseRev(since = 35)
-    private double rate43 = 0.0;
-
-    @Parsed(field = {"wdg3rate5"})
-    @PsseRev(since = 35)
-    private double rate53 = 0.0;
-
-    @Parsed(field = {"wdg3rate6"})
-    @PsseRev(since = 35)
-    private double rate63 = 0.0;
-
-    @Parsed(field = {"wdg3rate7"})
-    @PsseRev(since = 35)
-    private double rate73 = 0.0;
-
-    @Parsed(field = {"wdg3rate8"})
-    @PsseRev(since = 35)
-    private double rate83 = 0.0;
-
-    @Parsed(field = {"wdg3rate9"})
-    @PsseRev(since = 35)
-    private double rate93 = 0.0;
-
-    @Parsed(field = {"wdg3rate10"})
-    @PsseRev(since = 35)
-    private double rate103 = 0.0;
-
-    @Parsed(field = {"wdg3rate11"})
-    @PsseRev(since = 35)
-    private double rate113 = 0.0;
-
-    @Parsed(field = {"wdg3rate12"})
-    @PsseRev(since = 35)
-    private double rate123 = 0.0;
-
-    @Parsed
-    @PsseRev(since = 35)
-    private int node3 = 0;
-=======
     @Nested(headerTransformer = SuffixHeaderTransformer.class, args = "2")
     private PsseTransformerWinding winding2;
 
     @Nested(headerTransformer = SuffixHeaderTransformer.class, args = "3")
     private PsseTransformerWinding winding3;
->>>>>>> 1f409fde
 
     public int getI() {
         return i;
