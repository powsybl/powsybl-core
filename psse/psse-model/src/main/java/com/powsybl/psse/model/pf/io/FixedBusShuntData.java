--- conflicted
+++ resolved
@@ -19,13 +19,9 @@
  */
 class FixedBusShuntData extends AbstractRecordGroup<PsseFixedShunt> {
 
-<<<<<<< HEAD
-    FixedBusShuntData() {
-=======
     private static final String[] FIELD_NAMES_32_33 = {"i", "id", "status", "gl", "bl"};
 
-    public FixedBusShuntData() {
->>>>>>> 800209e8
+    FixedBusShuntData() {
         super(PowerFlowRecordGroup.FIXED_BUS_SHUNT);
         withFieldNames(V32, FIELD_NAMES_32_33);
         withFieldNames(V33, FIELD_NAMES_32_33);
