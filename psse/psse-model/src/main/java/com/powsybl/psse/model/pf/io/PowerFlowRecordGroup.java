/**
 * Copyright (c) 2020, RTE (http://www.rte-france.com)
 * This Source Code Form is subject to the terms of the Mozilla Public
 * License, v. 2.0. If a copy of the MPL was not distributed with this
 * file, You can obtain one at http://mozilla.org/MPL/2.0/.
 */
package com.powsybl.psse.model.pf.io;

import com.powsybl.psse.model.io.RecordGroupIdentification;

/**
 * @author Luma Zamarreño <zamarrenolm at aia.es>
 * @author José Antonio Marqués <marquesja at aia.es>
 */
public enum PowerFlowRecordGroup implements RecordGroupIdentification {
    CASE_IDENTIFICATION("caseid"),
    SYSTEM_WIDE("?"),
    BUS("bus"),
    LOAD("load"),
    FIXED_BUS_SHUNT("fixshunt", "FIXED SHUNT"),
    GENERATOR("generator"),
    NON_TRANSFORMER_BRANCH("acline", "BRANCH"),
    SYSTEM_SWITCHING_DEVICE("sysswd", "SYSTEM SWITCHING DEVICE"),
    TRANSFORMER("transformer"),
    INTERNAL_TRANSFORMER_IMPEDANCES("transformerImpedances"),
    INTERNAL_TRANSFORMER_WINDING("transformerWinding"),
    AREA_INTERCHANGE("area", "AREA"),
    TWO_TERMINAL_DC_TRANSMISSION_LINE("twotermdc", "TWO-TERMINAL DC"),
    INTERNAL_TWO_TERMINAL_DC_TRANSMISSION_LINE_CONVERTER("twotermdcConverter"),
    VOLTAGE_SOURCE_CONVERTER_DC_TRANSMISSION_LINE("vscdc", "VOLTAGE SOURCE CONVERTER"),
    INTERNAL_VOLTAGE_SOURCE_CONVERTER_DC_TRANSMISSION_LINE_CONVERTER("vscdcConverter"),
    TRANSFORMER_IMPEDANCE_CORRECTION_TABLES("impcor", "IMPEDANCE CORRECTION"),
    // Multi terminal Dc are defined in four Json objects
    MULTI_TERMINAL_DC_TRANSMISSION_LINE("ntermdc", "MULTI-TERMINAL DC"),
<<<<<<< HEAD
    INTERNAL_MULTI_TERMINAL_DC_CONVERTER("ntermdcconv", "MULTI-TERMINAL DC"),
    INTERNAL_MULTI_TERMINAL_DC_BUS("ntermdcbus", "MULTI-TERMINAL DC"),
    INTERNAL_MULTI_TERMINAL_DC_LINK("ntermdclink", "MULTI-TERMINAL DC"),
=======
    INTERNAL_MULTI_TERMINAL_DC_CONVERTER("ntermdcconv"),
    INTERNAL_MULTI_TERMINAL_DC_BUS("ntermdcbus"),
    INTERNAL_MULTI_TERMINAL_DC_LINK("ntermdclink"),
>>>>>>> 7aed3024
    MULTI_SECTION_LINE_GROUPING("msline", "MULTI-SECTION LINE"),
    ZONE("zone"),
    INTERAREA_TRANSFER("iatransfer", "INTER-AREA TRANSFER"),
    OWNER("owner"),
    FACTS_CONTROL_DEVICE("facts", "FACTS CONTROL DEVICE"),
    SWITCHED_SHUNT("swshunt", "SWITCHED SHUNT"),
    GNE_DEVICE("gne", "GNE DEVICE"),
    INDUCTION_MACHINE("indmach", "INDUCTION MACHINE"),
    SUBSTATION("sub");

    private final String rawxNodeName;
    private final String rawName;

    PowerFlowRecordGroup(String rawxNodeName) {
        this.rawxNodeName = rawxNodeName;
        this.rawName = name();
    }

    PowerFlowRecordGroup(String rawxNodeName, String rawName) {
        this.rawxNodeName = rawxNodeName;
        this.rawName = rawName;
    }

    @Override
    public String getDataName() {
        return "PowerFlow";
    }

    @Override
    public String getJsonNodeName() {
        return rawxNodeName;
    }

    @Override
    public String getLegacyTextName() {
        return rawName;
    }

    @Override
    public JsonObjectType getJsonObjectType() {
        return rawxNodeName.equals("caseid") ? JsonObjectType.PARAMETER_SET : JsonObjectType.DATA_TABLE;
    }
}<|MERGE_RESOLUTION|>--- conflicted
+++ resolved
@@ -32,15 +32,9 @@
     TRANSFORMER_IMPEDANCE_CORRECTION_TABLES("impcor", "IMPEDANCE CORRECTION"),
     // Multi terminal Dc are defined in four Json objects
     MULTI_TERMINAL_DC_TRANSMISSION_LINE("ntermdc", "MULTI-TERMINAL DC"),
-<<<<<<< HEAD
-    INTERNAL_MULTI_TERMINAL_DC_CONVERTER("ntermdcconv", "MULTI-TERMINAL DC"),
-    INTERNAL_MULTI_TERMINAL_DC_BUS("ntermdcbus", "MULTI-TERMINAL DC"),
-    INTERNAL_MULTI_TERMINAL_DC_LINK("ntermdclink", "MULTI-TERMINAL DC"),
-=======
     INTERNAL_MULTI_TERMINAL_DC_CONVERTER("ntermdcconv"),
     INTERNAL_MULTI_TERMINAL_DC_BUS("ntermdcbus"),
     INTERNAL_MULTI_TERMINAL_DC_LINK("ntermdclink"),
->>>>>>> 7aed3024
     MULTI_SECTION_LINE_GROUPING("msline", "MULTI-SECTION LINE"),
     ZONE("zone"),
     INTERAREA_TRANSFER("iatransfer", "INTER-AREA TRANSFER"),
