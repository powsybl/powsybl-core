/**
 * Copyright (c) 2020, RTE (http://www.rte-france.com)
 * This Source Code Form is subject to the terms of the Mozilla Public
 * License, v. 2.0. If a copy of the MPL was not distributed with this
 * file, You can obtain one at http://mozilla.org/MPL/2.0/.
 */
package com.powsybl.psse.model.io;

import com.google.common.collect.HashBasedTable;
import com.google.common.collect.Table;
import com.powsybl.psse.model.PsseException;
import com.powsybl.psse.model.PsseVersion;
import com.univocity.parsers.common.processor.BeanListProcessor;
import com.univocity.parsers.common.processor.BeanWriterProcessor;
import com.univocity.parsers.csv.CsvParser;
import com.univocity.parsers.csv.CsvParserSettings;
import com.univocity.parsers.csv.CsvWriter;
import com.univocity.parsers.csv.CsvWriterSettings;

import java.io.BufferedReader;
import java.io.IOException;
import java.io.OutputStream;
import java.util.*;
import java.util.stream.Collectors;

import org.apache.commons.lang3.ArrayUtils;

import static com.powsybl.psse.model.io.FileFormat.JSON;
import static com.powsybl.psse.model.io.FileFormat.LEGACY_TEXT;

/**
 * @author Luma Zamarreño <zamarrenolm at aia.es>
 * @author José Antonio Marqués <marquesja at aia.es>
 */
public abstract class AbstractRecordGroup<T> {

    protected final RecordGroupIdentification identification;
    private final String[] fieldNames;
    private final Map<PsseVersion.Major, String[]> fieldNamesByVersionMajor = new EnumMap<>(PsseVersion.Major.class);
    private String[] quotedFields;
    private final Table<FileFormat, PsseVersion.Major, RecordGroupIO<T>> ioFormatVersion = HashBasedTable.create();
    private final Map<FileFormat, RecordGroupIO<T>> ioFormat = new EnumMap<>(FileFormat.class);

    protected AbstractRecordGroup(RecordGroupIdentification identification, String... fieldNames) {
        this.identification = identification;
        this.fieldNames = fieldNames.length > 0 ? fieldNames : null;
        ioFormat.put(LEGACY_TEXT, new RecordGroupIOLegacyText<>(this));
        ioFormat.put(JSON, new RecordGroupIOJson<>(this));
    }

    protected void withFieldNames(PsseVersion.Major version, String... fieldNames) {
        fieldNamesByVersionMajor.put(version, fieldNames);
    }

    protected void withIO(FileFormat fileFormat, RecordGroupIO<T> rw) {
        Objects.requireNonNull(fileFormat);
        Objects.requireNonNull(rw);
        ioFormat.put(fileFormat, rw);
    }

    protected void withIO(FileFormat fileFormat, PsseVersion.Major version, RecordGroupIO<T> io) {
        Objects.requireNonNull(fileFormat);
        Objects.requireNonNull(io);
        this.ioFormatVersion.put(fileFormat, version, io);
    }

    protected void withQuotedFields(String... quotedFields) {
        this.quotedFields = quotedFields;
    }

    public RecordGroupIdentification getIdentification() {
        return this.identification;
    }

    /**
     * Some record groups have a fine level of detail on which field names should be saved in the context depending on each record
     * This function will be override for Transformer data:
     * We want to save different field names for transformers with 2 / 3 windings
     *
     * @param object the object to be evaluated for a specific record group identification
     * @return the specific record group identification for the object
     */
    public RecordGroupIdentification getIdentificationFor(T object) {
        return this.identification;
    }

    public String[] fieldNames(PsseVersion version) {
        if (fieldNames != null) {
            return fieldNames;
        }
        String[] fieldNamesVersion = fieldNamesByVersionMajor.get(version.major());
        if (fieldNamesVersion == null) {
            throw new PsseException("Missing fieldNames for version " + version.getMajorNumber() + " in record group " + identification);
        }
        return fieldNamesVersion;
    }

    // Record groups with multiline records
    protected String[][] getFieldNamesByLine(PsseVersion version, String line0) {
        throw new PsseException("Multiline records no supported at this level");
    }

    public String[] quotedFields() {
        return quotedFields;
    }

    public abstract Class<T> psseTypeClass();

    public RecordGroupIO<T> ioFor(FileFormat fileFormat, PsseVersion.Major version) {
        if (ioFormatVersion.contains(fileFormat, version)) {
            return ioFormatVersion.get(fileFormat, version);
        }
        return ioFor(fileFormat);
    }

    public RecordGroupIO<T> ioFor(FileFormat fileFormat) {
        RecordGroupIO<T> r = ioFormat.get(fileFormat);
        if (r == null) {
            throw new PsseException("No reader/writer for file format " + fileFormat);
        }
        return r;
    }

    public RecordGroupIO<T> ioFor(Context context) {
        if (context.getVersion() == null) {
            return ioFor(context.getFileFormat());
        }
        return ioFor(context.getFileFormat(), context.getVersion().major());
    }

    public List<T> read(BufferedReader reader, Context context) throws IOException {
        return ioFor(context).read(reader, context);
    }

    public void write(List<T> psseObjects, Context context, OutputStream outputStream) {
        ioFor(context).write(psseObjects, context, outputStream);
    }

    public T readHead(BufferedReader reader, Context context) throws IOException {
        return ioFor(context).readHead(reader, context);
    }

    public void writeHead(T psseObject, Context context, OutputStream outputStream) {
        ioFor(context).writeHead(psseObject, context, outputStream);
    }

    public List<T> readFromStrings(List<String> records, Context context) {
        String[] allFieldNames = fieldNames(context.getVersion());
        List<T> psseObjects = parseRecords(records, allFieldNames, context);
        String[] actualFieldNames = ArrayUtils.subarray(allFieldNames, 0, context.getCurrentRecordGroupMaxNumFields());
        context.setFieldNames(identification, actualFieldNames);
        return psseObjects;
    }

    public T parseSingleRecord(String record, String[] headers, Context context) {
        return parseRecords(Collections.singletonList(record), headers, context).get(0);
    }

    public List<T> parseRecords(List<String> records, String[] headers, Context context) {
        int expectedCount = records.size();
        BeanListProcessor<T> processor = new BeanListProcessor<>(psseTypeClass(), expectedCount);
        CsvParserSettings settings = context.getCsvParserSettings();
        settings.setHeaders(headers);
        settings.setProcessor(processor);
        CsvParser parser = new CsvParser(settings);
        context.resetCurrentRecordGroup();
        for (String record : records) {
            String[] fields = parser.parseLine(record);
            context.setCurrentRecordNumFields(fields.length);
        }
        List<T> beans = processor.getBeans();
        if (beans.size() != expectedCount) {
            throw new PsseException("Parsing error");
        }
        return beans;
    }

    public String buildRecord(T object, String[] headers, String[] quoteFields, Context context) {
        return unquoteNullString(new CsvWriter(settingsForCsvWriter(headers, quoteFields, context)).processRecordToString(object));
    }

    public List<String> buildRecords(List<T> objects, String[] headers, String[] quoteFields, Context context) {
        return unquoteNullStrings(new CsvWriter(settingsForCsvWriter(headers, quoteFields, context)).processRecordsToString(objects));
    }

    // In rawx it is possible to define null as the value of the field
    // If the field is String when it is exported the result is quoted ("null") as the field is included in the
    // quoted fields. The final strings are processed to eliminate quotes in the null string fields.
    private static List<String> unquoteNullStrings(List<String> stringList) {
        return stringList.stream().map(AbstractRecordGroup::unquoteNullString).collect(Collectors.toList());
    }

    private static String unquoteNullString(String string) {
<<<<<<< HEAD
        return string.replaceAll("\"null\"", "null");
=======
        return string.replace("\"null\"", "null");
>>>>>>> 7aed3024
    }

    CsvWriterSettings settingsForCsvWriter(String[] headers, String[] quotedFields, Context context) {
        BeanWriterProcessor<T> processor = new BeanWriterProcessor<>(psseTypeClass());
        CsvWriterSettings settings = new CsvWriterSettings();
        settings.quoteFields(quotedFields);
        settings.setHeaders(headers);
        settings.getFormat().setQuote(context.getFileFormat().getQuote());
        settings.getFormat().setDelimiter(context.getDelimiter());
        settings.setIgnoreLeadingWhitespaces(false);
        settings.setIgnoreTrailingWhitespaces(false);
        settings.setRowWriterProcessor(processor);
        return settings;
    }
}<|MERGE_RESOLUTION|>--- conflicted
+++ resolved
@@ -191,11 +191,7 @@
     }
 
     private static String unquoteNullString(String string) {
-<<<<<<< HEAD
-        return string.replaceAll("\"null\"", "null");
-=======
         return string.replace("\"null\"", "null");
->>>>>>> 7aed3024
     }
 
     CsvWriterSettings settingsForCsvWriter(String[] headers, String[] quotedFields, Context context) {
