--- conflicted
+++ resolved
@@ -9,8 +9,6 @@
 import com.fasterxml.jackson.databind.ObjectMapper;
 import com.google.common.io.ByteStreams;
 import org.junit.Test;
-import org.slf4j.Logger;
-import org.slf4j.LoggerFactory;
 
 import java.io.BufferedReader;
 import java.io.IOException;
@@ -46,21 +44,6 @@
 
             String[] expectedCaseIdentificationDataReadFields = new String[] {"ic", "sbase", "rev", "xfrrat", "nxfrat", "basfrq", "title1", "title2"};
             String[] actualCaseIdentificationDataReadFields = context.getCaseIdentificationDataReadFields();
-<<<<<<< HEAD
-            assertTrue(compareReadFields(expectedCaseIdentificationDataReadFields, actualCaseIdentificationDataReadFields));
-
-            String[] expectedBusDataReadFields = new String[] {"i", "name", "baskv", "ide", "area", "zone", "owner", "vm", "va"};
-            String[] actualBusDataReadFields = context.getBusDataReadFields();
-            assertTrue(compareReadFields(expectedBusDataReadFields, actualBusDataReadFields));
-
-            String[] expectedLoadDataReadFields = new String[] {"i", "id", "status", "area", "zone", "pl", "ql", "ip", "iq", "yp", "yq", "owner", "scale"};
-            String[] actualLoadDataReadFields = context.getLoadDataReadFields();
-            assertTrue(compareReadFields(expectedLoadDataReadFields, actualLoadDataReadFields));
-
-            String[] expectedFixedBusShuntDataReadFields = new String[] {"i", "id", "status", "gl", "bl"};
-            String[] actualFixedBusShuntDataReadFields = context.getFixedBusShuntDataReadFields();
-            assertTrue(compareReadFields(expectedFixedBusShuntDataReadFields, actualFixedBusShuntDataReadFields));
-=======
             assertArrayEquals(expectedCaseIdentificationDataReadFields, actualCaseIdentificationDataReadFields);
 
             String[] expectedBusDataReadFields = new String[] {"i", "name", "baskv", "ide", "area", "zone", "owner", "vm", "va"};
@@ -74,43 +57,37 @@
             String[] expectedFixedBusShuntDataReadFields = new String[] {"i", "id", "status", "gl", "bl"};
             String[] actualFixedBusShuntDataReadFields = context.getFixedBusShuntDataReadFields();
             assertArrayEquals(expectedFixedBusShuntDataReadFields, actualFixedBusShuntDataReadFields);
->>>>>>> f3af23ef
 
             String[] expectedGeneratorDataReadFields = new String[] {"i", "id", "pg", "qg", "qt", "qb", "vs", "ireg",
                 "mbase", "zr", "zx", "rt", "xt", "gtap", "stat", "rmpct", "pt", "pb", "o1", "f1", "o2", "f2", "o3",
                 "f3", "o4", "f4", "wmod", "wpf"};
             String[] actualGeneratorDataReadFields = context.getGeneratorDataReadFields();
-<<<<<<< HEAD
-            assertTrue(compareReadFields(expectedGeneratorDataReadFields, actualGeneratorDataReadFields));
-=======
             assertArrayEquals(expectedGeneratorDataReadFields, actualGeneratorDataReadFields);
->>>>>>> f3af23ef
 
             String[] expectedNonTransformerBranchDataReadFields = new String[] {"i", "j", "ckt", "r", "x", "b",
                 "ratea", "rateb", "ratec", "gi", "bi", "gj", "bj", "st", "met", "len", "o1", "f1", "o2", "f2", "o3",
                 "f3", "o4", "f4"};
             String[] actualNonTransformerBranchDataReadFields = context.getNonTransformerBranchDataReadFields();
-<<<<<<< HEAD
-            assertTrue(compareReadFields(expectedNonTransformerBranchDataReadFields, actualNonTransformerBranchDataReadFields));
+            assertArrayEquals(expectedNonTransformerBranchDataReadFields, actualNonTransformerBranchDataReadFields);
 
             String[] expected2wTransformerDataReadFields = new String[] {"i", "j", "k", "ckt", "cw", "cz", "cm",
                 "mag1", "mag2", "nmetr", "name", "stat", "o1", "f1", "o2", "f2", "o3", "f3", "o4", "f4", "r12", "x12", "sbase12",
                 "windv1", "nomv1", "ang1", "rata1", "ratb1", "ratc1", "cod1", "cont1", "rma1", "rmi1", "vma1", "vmi1",
                 "ntp1", "tab1", "cr1", "cx1", "windv2", "nomv2"};
             String[] actual2wTransformerDataReadFields = context.get2wTransformerDataReadFields();
-            assertTrue(compareReadFields(expected2wTransformerDataReadFields, actual2wTransformerDataReadFields));
+            assertArrayEquals(expected2wTransformerDataReadFields, actual2wTransformerDataReadFields);
 
             String[] expectedAreaInterchangeDataReadFields = new String[] {"i", "isw", "pdes", "ptol", "arname"};
             String[] actualAreaInterchangeDataReadFields = context.getAreaInterchangeDataReadFields();
-            assertTrue(compareReadFields(expectedAreaInterchangeDataReadFields, actualAreaInterchangeDataReadFields));
+            assertArrayEquals(expectedAreaInterchangeDataReadFields, actualAreaInterchangeDataReadFields);
 
             String[] expectedZoneDataReadFields = new String[] {"i", "zoname"};
             String[] actualZoneDataReadFields = context.getZoneDataReadFields();
-            assertTrue(compareReadFields(expectedZoneDataReadFields, actualZoneDataReadFields));
+            assertArrayEquals(expectedZoneDataReadFields, actualZoneDataReadFields);
 
             String[] expectedOwnerDataReadFields = new String[] {"i", "owname"};
             String[] actualOwnerDataReadFields = context.getOwnerDataReadFields();
-            assertTrue(compareReadFields(expectedOwnerDataReadFields, actualOwnerDataReadFields));
+            assertArrayEquals(expectedOwnerDataReadFields, actualOwnerDataReadFields);
         }
     }
 
@@ -158,23 +135,23 @@
 
         String[] expectedCaseIdentificationDataReadFields = new String[] {"title1"};
         String[] actualCaseIdentificationDataReadFields = context.getCaseIdentificationDataReadFields();
-        assertTrue(compareReadFields(expectedCaseIdentificationDataReadFields, actualCaseIdentificationDataReadFields));
+        assertArrayEquals(expectedCaseIdentificationDataReadFields, actualCaseIdentificationDataReadFields);
 
         String[] expectedBusDataReadFields = new String[] {"ibus", "name", "ide"};
         String[] actualBusDataReadFields = context.getBusDataReadFields();
-        assertTrue(compareReadFields(expectedBusDataReadFields, actualBusDataReadFields));
+        assertArrayEquals(expectedBusDataReadFields, actualBusDataReadFields);
 
         String[] expectedLoadDataReadFields = new String[] {"ibus", "loadid", "pl", "ql"};
         String[] actualLoadDataReadFields = context.getLoadDataReadFields();
-        assertTrue(compareReadFields(expectedLoadDataReadFields, actualLoadDataReadFields));
+        assertArrayEquals(expectedLoadDataReadFields, actualLoadDataReadFields);
 
         String[] expectedGeneratorDataReadFields = new String[] {"ibus", "machid"};
         String[] actualGeneratorDataReadFields = context.getGeneratorDataReadFields();
-        assertTrue(compareReadFields(expectedGeneratorDataReadFields, actualGeneratorDataReadFields));
+        assertArrayEquals(expectedGeneratorDataReadFields, actualGeneratorDataReadFields);
 
         String[] expectedNonTransformerBranchDataReadFields = new String[] {"ibus", "jbus", "ckt", "xpu"};
         String[] actualNonTransformerBranchDataReadFields = context.getNonTransformerBranchDataReadFields();
-        assertTrue(compareReadFields(expectedNonTransformerBranchDataReadFields, actualNonTransformerBranchDataReadFields));
+        assertArrayEquals(expectedNonTransformerBranchDataReadFields, actualNonTransformerBranchDataReadFields);
     }
 
     @Test
@@ -198,50 +175,50 @@
 
         String[] expectedCaseIdentificationDataReadFields = new String[] {"ic", "sbase", "rev", "xfrrat", "nxfrat", "basfrq", "title1", "title2"};
         String[] actualCaseIdentificationDataReadFields = context.getCaseIdentificationDataReadFields();
-        assertTrue(compareReadFields(expectedCaseIdentificationDataReadFields, actualCaseIdentificationDataReadFields));
+        assertArrayEquals(expectedCaseIdentificationDataReadFields, actualCaseIdentificationDataReadFields);
 
         String[] expectedBusDataReadFields = new String[] {"ibus", "name", "baskv", "ide", "area", "zone", "owner", "vm", "va"};
         String[] actualBusDataReadFields = context.getBusDataReadFields();
-        assertTrue(compareReadFields(expectedBusDataReadFields, actualBusDataReadFields));
+        assertArrayEquals(expectedBusDataReadFields, actualBusDataReadFields);
 
         String[] expectedLoadDataReadFields = new String[] {"ibus", "loadid", "stat", "area", "zone", "pl", "ql", "ip", "iq", "yp", "yq", "owner", "scale"};
         String[] actualLoadDataReadFields = context.getLoadDataReadFields();
-        assertTrue(compareReadFields(expectedLoadDataReadFields, actualLoadDataReadFields));
+        assertArrayEquals(expectedLoadDataReadFields, actualLoadDataReadFields);
 
         String[] expectedFixedBusShuntDataReadFields = new String[] {"ibus", "shntid", "stat", "gl", "bl"};
         String[] actualFixedBusShuntDataReadFields = context.getFixedBusShuntDataReadFields();
-        assertTrue(compareReadFields(expectedFixedBusShuntDataReadFields, actualFixedBusShuntDataReadFields));
+        assertArrayEquals(expectedFixedBusShuntDataReadFields, actualFixedBusShuntDataReadFields);
 
         String[] expectedGeneratorDataReadFields = new String[] {"ibus", "machid", "pg", "qg", "qt", "qb", "vs", "ireg",
             "mbase", "zr", "zx", "rt", "xt", "gtap", "stat", "rmpct", "pt", "pb", "o1", "f1", "o2", "f2", "o3",
             "f3", "o4", "f4", "wmod", "wpf"};
         String[] actualGeneratorDataReadFields = context.getGeneratorDataReadFields();
-        assertTrue(compareReadFields(expectedGeneratorDataReadFields, actualGeneratorDataReadFields));
+        assertArrayEquals(expectedGeneratorDataReadFields, actualGeneratorDataReadFields);
 
         String[] expectedNonTransformerBranchDataReadFields = new String[] {"ibus", "jbus", "ckt", "rpu", "xpu", "bpu",
             "rate1", "rate2", "rate3", "gi", "bi", "gj", "bj", "stat", "met", "len", "o1", "f1", "o2", "f2", "o3",
             "f3", "o4", "f4"};
         String[] actualNonTransformerBranchDataReadFields = context.getNonTransformerBranchDataReadFields();
-        assertTrue(compareReadFields(expectedNonTransformerBranchDataReadFields, actualNonTransformerBranchDataReadFields));
+        assertArrayEquals(expectedNonTransformerBranchDataReadFields, actualNonTransformerBranchDataReadFields);
 
         String[] expected2wTransformerDataReadFields = new String[] {"ibus", "jbus", "kbus", "ckt", "cw", "cz", "cm",
             "mag1", "mag2", "nmet", "name", "stat", "o1", "f1", "o2", "f2", "o3", "f3", "o4", "f4", "r1_2", "x1_2", "sbase1_2",
             "windv1", "nomv1", "ang1", "wdg1rate1", "wdg1rate2", "wdg1rate3", "cod1", "cont1", "rma1", "rmi1", "vma1", "vmi1",
             "ntp1", "tab1", "cr1", "cx1", "windv2", "nomv2"};
         String[] actual2wTransformerDataReadFields = context.get2wTransformerDataReadFields();
-        assertTrue(compareReadFields(expected2wTransformerDataReadFields, actual2wTransformerDataReadFields));
+        assertArrayEquals(expected2wTransformerDataReadFields, actual2wTransformerDataReadFields);
 
         String[] expectedAreaInterchangeDataReadFields = new String[] {"iarea", "isw", "pdes", "ptol", "arname"};
         String[] actualAreaInterchangeDataReadFields = context.getAreaInterchangeDataReadFields();
-        assertTrue(compareReadFields(expectedAreaInterchangeDataReadFields, actualAreaInterchangeDataReadFields));
+        assertArrayEquals(expectedAreaInterchangeDataReadFields, actualAreaInterchangeDataReadFields);
 
         String[] expectedZoneDataReadFields = new String[] {"izone", "zoname"};
         String[] actualZoneDataReadFields = context.getZoneDataReadFields();
-        assertTrue(compareReadFields(expectedZoneDataReadFields, actualZoneDataReadFields));
+        assertArrayEquals(expectedZoneDataReadFields, actualZoneDataReadFields);
 
         String[] expectedOwnerDataReadFields = new String[] {"iowner", "owname"};
         String[] actualOwnerDataReadFields = context.getOwnerDataReadFields();
-        assertTrue(compareReadFields(expectedOwnerDataReadFields, actualOwnerDataReadFields));
+        assertArrayEquals(expectedOwnerDataReadFields, actualOwnerDataReadFields);
     }
 
     @Test
@@ -265,33 +242,31 @@
 
             String[] expectedCaseIdentificationDataReadFields = new String[] {"ic", "sbase", "rev", "xfrrat", "nxfrat", "basfrq", "title1", "title2"};
             String[] actualCaseIdentificationDataReadFields = context.getCaseIdentificationDataReadFields();
-            assertTrue(
-                compareReadFields(expectedCaseIdentificationDataReadFields, actualCaseIdentificationDataReadFields));
+            assertArrayEquals(expectedCaseIdentificationDataReadFields, actualCaseIdentificationDataReadFields);
 
             String[] expectedBusDataReadFields = new String[] {"ibus", "name", "baskv", "ide", "area", "zone", "owner", "vm", "va"};
             String[] actualBusDataReadFields = context.getBusDataReadFields();
-            assertTrue(compareReadFields(expectedBusDataReadFields, actualBusDataReadFields));
+            assertArrayEquals(expectedBusDataReadFields, actualBusDataReadFields);
 
             String[] expectedLoadDataReadFields = new String[] {"ibus", "loadid", "stat", "area", "zone", "pl", "ql",
                 "ip", "iq", "yp", "yq", "owner", "scale"};
             String[] actualLoadDataReadFields = context.getLoadDataReadFields();
-            assertTrue(compareReadFields(expectedLoadDataReadFields, actualLoadDataReadFields));
+            assertArrayEquals(expectedLoadDataReadFields, actualLoadDataReadFields);
 
             String[] expectedFixedBusShuntDataReadFields = new String[] {"ibus", "shntid", "stat", "gl", "bl"};
             String[] actualFixedBusShuntDataReadFields = context.getFixedBusShuntDataReadFields();
-            assertTrue(compareReadFields(expectedFixedBusShuntDataReadFields, actualFixedBusShuntDataReadFields));
+            assertArrayEquals(expectedFixedBusShuntDataReadFields, actualFixedBusShuntDataReadFields);
 
             String[] expectedGeneratorDataReadFields = new String[] {"ibus", "machid", "pg", "qg", "qt", "qb", "vs", "ireg", "nreg",
                 "mbase", "zr", "zx", "rt", "xt", "gtap", "stat", "rmpct", "pt", "pb", "baslod", "o1", "f1", "o2", "f2", "o3", "f3", "o4", "f4", "wmod", "wpf"};
             String[] actualGeneratorDataReadFields = context.getGeneratorDataReadFields();
-            assertTrue(compareReadFields(expectedGeneratorDataReadFields, actualGeneratorDataReadFields));
+            assertArrayEquals(expectedGeneratorDataReadFields, actualGeneratorDataReadFields);
 
             String[] expectedNonTransformerBranchDataReadFields = new String[] {"ibus", "jbus", "ckt", "rpu", "xpu", "bpu", "name",
                 "rate1", "rate2", "rate3", "rate4", "rate5", "rate6", "rate7", "rate8", "rate9", "rate10", "rate11", "rate12",
                 "gi", "bi", "gj", "bj", "stat", "met", "len", "o1", "f1", "o2", "f2", "o3", "f3", "o4", "f4"};
             String[] actualNonTransformerBranchDataReadFields = context.getNonTransformerBranchDataReadFields();
-            assertTrue(compareReadFields(expectedNonTransformerBranchDataReadFields,
-                actualNonTransformerBranchDataReadFields));
+            assertArrayEquals(expectedNonTransformerBranchDataReadFields, actualNonTransformerBranchDataReadFields);
 
             String[] expected2wTransformerDataReadFields = new String[] {"ibus", "jbus", "kbus", "ckt", "cw", "cz", "cm",
                 "mag1", "mag2", "nmet", "name", "stat", "o1", "f1", "o2", "f2", "o3", "f3", "o4", "f4", "r1_2", "x1_2", "sbase1_2",
@@ -299,68 +274,17 @@
                 "wdg1rate8", "wdg1rate9", "wdg1rate10", "wdg1rate11", "wdg1rate12", "cod1", "cont1", "node1", "rma1", "rmi1", "vma1",
                 "vmi1", "ntp1", "tab1", "cr1", "cx1", "windv2", "nomv2"};
             String[] actual2wTransformerDataReadFields = context.get2wTransformerDataReadFields();
-            assertTrue(compareReadFields(expected2wTransformerDataReadFields, actual2wTransformerDataReadFields));
+            assertArrayEquals(expected2wTransformerDataReadFields, actual2wTransformerDataReadFields);
 
             String[] expectedAreaInterchangeDataReadFields = new String[] {"iarea", "isw", "pdes", "ptol", "arname"};
             String[] actualAreaInterchangeDataReadFields = context.getAreaInterchangeDataReadFields();
-            assertTrue(compareReadFields(expectedAreaInterchangeDataReadFields, actualAreaInterchangeDataReadFields));
+            assertArrayEquals(expectedAreaInterchangeDataReadFields, actualAreaInterchangeDataReadFields);
 
             String[] expectedZoneDataReadFields = new String[] {"izone", "zoname"};
             String[] actualZoneDataReadFields = context.getZoneDataReadFields();
-            assertTrue(compareReadFields(expectedZoneDataReadFields, actualZoneDataReadFields));
+            assertArrayEquals(expectedZoneDataReadFields, actualZoneDataReadFields);
 
             String[] expectedOwnerDataReadFields = new String[] {"iowner", "owname"};
-            String[] actualOwnerDataReadFields = context.getOwnerDataReadFields();
-            assertTrue(compareReadFields(expectedOwnerDataReadFields, actualOwnerDataReadFields));
-        }
-    }
-
-    private boolean compareReadFields(String[] expected, String[] actual) {
-        if (actual != null && expected != null && actual.length == expected.length) {
-            for (int i = 0; i < expected.length; i++) {
-                if (!expected[i].equals(actual[i])) {
-                    logReadFields(expected, actual);
-                    return false;
-                }
-            }
-            return true;
-        }
-        logReadFields(expected, actual);
-        return false;
-    }
-
-    private void logReadFields(String[] expected, String[] actual) {
-        LOGGER.info("Expected: {}", Arrays.toString(expected));
-        LOGGER.info("Actual:   {}", Arrays.toString(actual));
-    }
-
-    private static final Logger LOGGER = LoggerFactory.getLogger(PsseRawReaderTest.class);
-=======
-            assertArrayEquals(expectedNonTransformerBranchDataReadFields, actualNonTransformerBranchDataReadFields);
-
-            String[] expected2wTransformerDataReadFields = new String[] {"i", "j", "k", "ckt", "cw", "cz", "cm",
-                "mag1", "mag2", "nmetr", "name", "stat", "o1", "f1", "o2", "f2", "o3", "f3", "o4", "f4", "r12", "x12", "sbase12"};
-            String[] actual2wTransformerDataReadFields = context.get2wTransformerDataReadFields();
-            assertArrayEquals(expected2wTransformerDataReadFields, actual2wTransformerDataReadFields);
-
-            String[] expected2wTransformerW1DataReadFields = new String[] {"windv", "nomv", "ang", "rata", "ratb",
-                "ratc", "cod", "cont", "rma", "rmi", "vma", "vmi", "ntp", "tab", "cr", "cx"};
-            String[] actual2wTransformerW1DataReadFields = context.get2wTransformerDataWinding1ReadFields();
-            assertArrayEquals(expected2wTransformerW1DataReadFields, actual2wTransformerW1DataReadFields);
-
-            String[] expected2wTransformerW2DataReadFields = new String[] {"windv", "nomv"};
-            String[] actual2wTransformerW2DataReadFields = context.get2wTransformerDataWinding2ReadFields();
-            assertArrayEquals(expected2wTransformerW2DataReadFields, actual2wTransformerW2DataReadFields);
-
-            String[] expectedAreaInterchangeDataReadFields = new String[] {"i", "isw", "pdes", "ptol", "arname"};
-            String[] actualAreaInterchangeDataReadFields = context.getAreaInterchangeDataReadFields();
-            assertArrayEquals(expectedAreaInterchangeDataReadFields, actualAreaInterchangeDataReadFields);
-
-            String[] expectedZoneDataReadFields = new String[] {"i", "zoname"};
-            String[] actualZoneDataReadFields = context.getZoneDataReadFields();
-            assertArrayEquals(expectedZoneDataReadFields, actualZoneDataReadFields);
-
-            String[] expectedOwnerDataReadFields = new String[] {"i", "owname"};
             String[] actualOwnerDataReadFields = context.getOwnerDataReadFields();
             assertArrayEquals(expectedOwnerDataReadFields, actualOwnerDataReadFields);
         }
@@ -374,5 +298,4 @@
             throw new AssertionError(message);
         }
     }
->>>>>>> f3af23ef
 }