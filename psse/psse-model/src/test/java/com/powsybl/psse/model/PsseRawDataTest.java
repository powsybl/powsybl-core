--- conflicted
+++ resolved
@@ -93,8 +93,6 @@
         return new ResourceDataSource("IEEE_14_bus_invalid", new ResourceSet("/", "IEEE_14_bus_invalid.raw"));
     }
 
-<<<<<<< HEAD
-=======
     private ReadOnlyDataSource exampleVersion32() {
         return new ResourceDataSource("ExampleVersion32", new ResourceSet("/", "ExampleVersion32.raw"));
     }
@@ -103,7 +101,6 @@
         return new ResourceDataSource("IEEE_14_isolated_buses", new ResourceSet("/", "IEEE_14_isolated_buses.raw"));
     }
 
->>>>>>> 2859e7df
     private static String toJson(PssePowerFlowModel rawData) throws JsonProcessingException {
         PsseVersion version = fromRevision(rawData.getCaseIdentification().getRev());
         SimpleBeanPropertyFilter filter = new SimpleBeanPropertyFilter() {
@@ -207,39 +204,6 @@
     }
 
     @Test
-    public void testAccessToFieldNotPresentInVersionCompleted() throws IOException {
-        PssePowerFlowModel raw33 = new PowerFlowRawData33().read(ieee14CompletedRaw(), "raw", new Context());
-        assertNotNull(raw33);
-
-        PsseFacts f33 = raw33.getFacts().get(0);
-        assertThatExceptionOfType(PsseException.class)
-            .isThrownBy(f33::getNreg)
-            .withMessage("Wrong version of PSSE RAW model (33). Field 'nreg' is valid since version 35");
-
-        PsseTwoTerminalDcConverter c33 = raw33.getTwoTerminalDcTransmissionLines().get(0).getRectifier();
-        assertThatExceptionOfType(PsseException.class)
-            .isThrownBy(c33::getNd)
-            .withMessage("Wrong version of PSSE RAW model (33). Field 'nd' is valid since version 35");
-
-        PsseVoltageSourceConverter vc33 = raw33.getVoltageSourceConverterDcTransmissionLines().get(0).getConverter2();
-        assertThatExceptionOfType(PsseException.class)
-            .isThrownBy(vc33::getNreg)
-            .withMessage("Wrong version of PSSE RAW model (33). Field 'nreg' is valid since version 35");
-
-        PssePowerFlowModel raw35 = new PowerFlowRawData35().read(ieee14CompletedRaw35(), "raw", new Context());
-        assertNotNull(raw35);
-        PsseFacts f35 = raw35.getFacts().get(0);
-        assertThatExceptionOfType(PsseException.class)
-            .isThrownBy(f35::getRemot)
-            .withMessage("Wrong version of PSSE RAW model (35). Field 'remot' is valid since version 33 until 33");
-
-        PsseVoltageSourceConverter vc35 = raw35.getVoltageSourceConverterDcTransmissionLines().get(0).getConverter1();
-        assertThatExceptionOfType(PsseException.class)
-            .isThrownBy(vc35::getRemot)
-            .withMessage("Wrong version of PSSE RAW model (35). Field 'remot' is valid since version 33 until 33");
-    }
-
-    @Test
     public void ieee14BusReadFieldsTest() throws IOException {
         Context context = new Context();
         PssePowerFlowModel rawData = new PowerFlowRawData33().read(ieee14Raw(), "raw", context);
@@ -574,8 +538,6 @@
     }
 
     @Test
-<<<<<<< HEAD
-=======
     public void ieee14IsolatedBusesWriteTest() throws IOException {
         Context context = new Context();
 
@@ -589,7 +551,6 @@
     }
 
     @Test
->>>>>>> 2859e7df
     public void ieee24BusTest() throws IOException {
         String expectedJson = new String(ByteStreams.toByteArray(getClass().getResourceAsStream("/IEEE_24_bus.json")), StandardCharsets.UTF_8);
         PssePowerFlowModel rawData = new PowerFlowRawData33().read(ieee24Raw(), "raw", new Context());
@@ -729,10 +690,6 @@
         PssePowerFlowModel rawData = rawData35.read(ieee14CompletedRaw35(), "raw", context);
         assertNotNull(rawData);
 
-<<<<<<< HEAD
-        //System.err.printf("%f %s %n", rawData.getInductionMachines().get(1).getR2(), rawData.getInductionMachines().get(1).getS2());
-=======
->>>>>>> 2859e7df
         rawData35.write(rawData, context, new FileDataSource(fileSystem.getPath("/work/"), "IEEE_14_bus_completed_rev35_exported"));
         try (InputStream is = Files.newInputStream(fileSystem.getPath("/work/", "IEEE_14_bus_completed_rev35_exported.raw"))) {
             compareTxt(getClass().getResourceAsStream("/" + "IEEE_14_bus_completed_rev35_exported.raw"), is);
@@ -770,8 +727,6 @@
         assertFalse(psseValidation.isValidCase());
     }
 
-<<<<<<< HEAD
-=======
     @Test
     public void exampleVersion32WriteTest() throws IOException {
         Context context = new Context();
@@ -786,7 +741,6 @@
         }
     }
 
->>>>>>> 2859e7df
     private void assertArrayEquals(String[] expected, String[] actual) {
         if (!Arrays.equals(expected, actual)) {
             String message = "Arrays are different:" + System.lineSeparator()
