--- conflicted
+++ resolved
@@ -89,13 +89,12 @@
         return new ResourceDataSource("IEEE_14_bus_completed_rev35", new ResourceSet("/", "IEEE_14_bus_completed_rev35.rawx"));
     }
 
-<<<<<<< HEAD
     private ReadOnlyDataSource ieee14InvalidRaw() {
         return new ResourceDataSource("IEEE_14_bus_invalid", new ResourceSet("/", "IEEE_14_bus_invalid.raw"));
-=======
+    }
+
     private ReadOnlyDataSource exampleVersion32() {
         return new ResourceDataSource("ExampleVersion32", new ResourceSet("/", "ExampleVersion32.raw"));
->>>>>>> 800209e8
     }
 
     private static String toJson(PssePowerFlowModel rawData) throws JsonProcessingException {
@@ -671,7 +670,6 @@
     }
 
     @Test
-<<<<<<< HEAD
     public void invalidIeee14BusTest() throws IOException {
         Context context = new Context();
         PssePowerFlowModel rawData = new PowerFlowRawData33().read(ieee14InvalidRaw(), "raw", context);
@@ -687,18 +685,19 @@
         String warningsRef = new String(ByteStreams.toByteArray(getClass().getResourceAsStream("/IEEE_14_bus_invalid.txt")), StandardCharsets.UTF_8);
         assertEquals(warningsRef, sb.toString());
         assertFalse(psseValidation.isValidCase());
-=======
+    }
+
     public void exampleVersion32WriteTest() throws IOException {
         Context context = new Context();
         PowerFlowRawData32 rawData32 = new PowerFlowRawData32();
         PssePowerFlowModel rawData = rawData32.read(exampleVersion32(), "raw", context);
         assertNotNull(rawData);
 
-        rawData32.write(rawData, context, new FileDataSource(fileSystem.getPath("/work/"), "ExampleVersion32_exported"));
+        rawData32.write(rawData, context,
+            new FileDataSource(fileSystem.getPath("/work/"), "ExampleVersion32_exported"));
         try (InputStream is = Files.newInputStream(fileSystem.getPath("/work/", "ExampleVersion32_exported.raw"))) {
             compareTxt(getClass().getResourceAsStream("/" + "ExampleVersion32_exported.raw"), is);
         }
->>>>>>> 800209e8
     }
 
     private void assertArrayEquals(String[] expected, String[] actual) {
