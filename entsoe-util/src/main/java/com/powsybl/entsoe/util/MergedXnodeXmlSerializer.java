--- conflicted
+++ resolved
@@ -10,16 +10,9 @@
 import com.google.common.collect.ImmutableMap;
 import com.google.common.collect.ImmutableSortedSet;
 import com.powsybl.commons.extensions.ExtensionXmlSerializer;
-<<<<<<< HEAD
 import com.powsybl.commons.extensions.XmlReaderContext;
 import com.powsybl.commons.extensions.XmlWriterContext;
-import com.powsybl.iidm.network.Line;
-=======
-import com.powsybl.commons.xml.XmlReaderContext;
-import com.powsybl.commons.xml.XmlUtil;
-import com.powsybl.commons.xml.XmlWriterContext;
 import com.powsybl.iidm.network.Identifiable;
->>>>>>> d36b484b
 import com.powsybl.iidm.xml.IidmXmlVersion;
 import com.powsybl.iidm.xml.NetworkXmlReaderContext;
 import com.powsybl.iidm.xml.NetworkXmlWriterContext;
@@ -67,8 +60,7 @@
     }
 
     @Override
-<<<<<<< HEAD
-    public void write(MergedXnode xnode, XmlWriterContext context) {
+    public void write(MergedXnode<T> xnode, XmlWriterContext context) {
         context.getWriter().writeDoubleAttribute("rdp", xnode.getRdp());
         context.getWriter().writeDoubleAttribute("xdp", xnode.getXdp());
         context.getWriter().writeDoubleAttribute("xnodeP1", xnode.getXnodeP1());
@@ -76,16 +68,6 @@
         context.getWriter().writeDoubleAttribute("xnodeP2", xnode.getXnodeP2());
         context.getWriter().writeDoubleAttribute("xnodeQ2", xnode.getXnodeQ2());
         context.getWriter().writeStringAttribute("code", xnode.getCode());
-=======
-    public void write(MergedXnode<T> xnode, XmlWriterContext context) throws XMLStreamException {
-        XmlUtil.writeDouble("rdp", xnode.getRdp(), context.getWriter());
-        XmlUtil.writeDouble("xdp", xnode.getXdp(), context.getWriter());
-        XmlUtil.writeDouble("xnodeP1", xnode.getXnodeP1(), context.getWriter());
-        XmlUtil.writeDouble("xnodeQ1", xnode.getXnodeQ1(), context.getWriter());
-        XmlUtil.writeDouble("xnodeP2", xnode.getXnodeP2(), context.getWriter());
-        XmlUtil.writeDouble("xnodeQ2", xnode.getXnodeQ2(), context.getWriter());
-        context.getWriter().writeAttribute("code", xnode.getCode());
->>>>>>> d36b484b
         if (context instanceof NetworkXmlWriterContext) {
             NetworkXmlWriterContext networkXmlWriterContext = (NetworkXmlWriterContext) context;
             String extVersionStr = networkXmlWriterContext.getExtensionVersion("mergedXnode")
@@ -96,14 +78,13 @@
         }
     }
 
-<<<<<<< HEAD
-    private void writeLinesNames(MergedXnode xnode, XmlWriterContext context) {
+    private void writeLinesNames(MergedXnode<T> xnode, XmlWriterContext context) {
         context.getWriter().writeStringAttribute("line1Name", xnode.getLine1Name());
         context.getWriter().writeStringAttribute("line2Name", xnode.getLine2Name());
     }
 
     @Override
-    public MergedXnode read(Line line, XmlReaderContext context) {
+    public MergedXnode read(T line, XmlReaderContext context) {
         double rdp = context.getReader().readDoubleAttribute("rdp");
         double xdp = context.getReader().readDoubleAttribute("xdp");
         double xnodeP1 = context.getReader().readDoubleAttribute("xnodeP1");
@@ -111,22 +92,6 @@
         double xnodeP2 = context.getReader().readDoubleAttribute("xnodeP2");
         double xnodeQ2 = context.getReader().readDoubleAttribute("xnodeQ2");
         String code = context.getReader().readStringAttribute("code");
-=======
-    private void writeLinesNames(MergedXnode<T> xnode, XmlWriterContext context) throws XMLStreamException {
-        context.getWriter().writeAttribute("line1Name", xnode.getLine1Name());
-        context.getWriter().writeAttribute("line2Name", xnode.getLine2Name());
-    }
-
-    @Override
-    public MergedXnode read(T line, XmlReaderContext context) {
-        double rdp = XmlUtil.readDoubleAttribute(context.getReader(), "rdp");
-        double xdp = XmlUtil.readDoubleAttribute(context.getReader(), "xdp");
-        double xnodeP1 = XmlUtil.readDoubleAttribute(context.getReader(), "xnodeP1");
-        double xnodeQ1 = XmlUtil.readDoubleAttribute(context.getReader(), "xnodeQ1");
-        double xnodeP2 = XmlUtil.readDoubleAttribute(context.getReader(), "xnodeP2");
-        double xnodeQ2 = XmlUtil.readDoubleAttribute(context.getReader(), "xnodeQ2");
-        String code = context.getReader().getAttributeValue(null, "code");
->>>>>>> d36b484b
         String line1Name = "";
         String line2Name = "";
         if (context instanceof NetworkXmlReaderContext) {
