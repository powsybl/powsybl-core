/**
 * Copyright (c) 2017, RTE (http://www.rte-france.com)
 * This Source Code Form is subject to the terms of the Mozilla Public
 * License, v. 2.0. If a copy of the MPL was not distributed with this
 * file, You can obtain one at http://mozilla.org/MPL/2.0/.
 */
package com.powsybl.ucte.converter;

import com.powsybl.commons.datasource.ReadOnlyDataSource;
import com.powsybl.commons.datasource.ResourceDataSource;
import com.powsybl.commons.datasource.ResourceSet;
import com.powsybl.entsoe.util.EntsoeArea;
import com.powsybl.entsoe.util.EntsoeGeographicalCode;
import com.powsybl.entsoe.util.MergedXnode;
import com.powsybl.iidm.network.*;
import com.powsybl.iidm.network.impl.NetworkFactoryImpl;
import org.junit.Rule;
import org.junit.Test;
import org.junit.rules.ExpectedException;

import static org.junit.Assert.*;

/**
 * @author Sebastien Murgey <sebastien.murgey at rte-france.com>
 */
public class UcteImporterTest {

    @Test
    public void trimIssueTest() {
        // Import network that could fail because of id conflicts due to trim mechanism
        ReadOnlyDataSource dataSource = new ResourceDataSource("importIssue", new ResourceSet("/", "importIssue.uct"));

        new UcteImporter().importData(dataSource, null);
    }

    @Test
    public void countryAssociationIssueTest() {
        ReadOnlyDataSource dataSource = new ResourceDataSource("countryIssue", new ResourceSet("/", "countryIssue.uct"));

        Network network = new UcteImporter().importData(dataSource, null);

        assertEquals(Country.ES, network.getSubstation("EHORTA").getCountry().orElse(null));
        assertEquals(1, network.getSubstation("EHORTA").getVoltageLevelStream().count());
        assertEquals(Country.BE, network.getSubstation("BHORTA").getCountry().orElse(null));
        assertEquals(1, network.getSubstation("BHORTA").getVoltageLevelStream().count());

    }

    @Test
    public void germanTsosImport() throws Exception {
        ReadOnlyDataSource dataSource = new ResourceDataSource("germanTsos", new ResourceSet("/", "germanTsos.uct"));

        Network network = new UcteImporter().importData(dataSource, null);

        //Check D4 is correctly parsed
        EntsoeArea ext = network.getSubstation("D4NEUR").getExtension(EntsoeArea.class);
        assertNotNull(ext);
        assertEquals(EntsoeGeographicalCode.D4, ext.getCode());

        //Check that for other countries, no extension is added
        ext = network.getSubstation("BAVLGM").getExtension(EntsoeArea.class);
        assertNull(ext);

        //Check that for "D-nodes", no extension is added
        ext = network.getSubstation("DJA_KA").getExtension(EntsoeArea.class);
        assertNull(ext);

        //Check that for a "D-node" starting with "DE", no extension is added
        ext = network.getSubstation("DEA_KA").getExtension(EntsoeArea.class);
        assertNull(ext);

    }

    @Test
    public void elementNameTest() {
        ReadOnlyDataSource dataSource = new ResourceDataSource("elementName", new ResourceSet("/", "elementName.uct"));

        Network network = new UcteImporter().importData(dataSource, null);
        // Test Element name Line
        assertEquals("Test Line", network.getLine("F_SU1_12 F_SU2_11 1").getProperty("elementName"));
        // Test Dangling Line element name
        assertEquals("Test DL", network.getDanglingLine("XG__F_21 F_SU1_21 1").getProperty("elementName"));
        // Test Switch element name
        assertEquals("Test Coupler", network.getSwitch("F_SU1_12 F_SU1_11 1").getProperty("elementName"));
        // Test 2WT element name
        assertEquals("Test 2WT 1", network.getBranch("F_SU1_11 F_SU1_21 1").getProperty("elementName"));
        assertEquals("Test 2WT 2", network.getBranch("B_SU1_11 B_SU1_21 1").getProperty("elementName"));
        // Test tie line
        // cannot refer to side of tieline directly cause order of half lines may change
        // at import : due to HashSet iterator on dangling lines ?
        TieLine tieLine1 = (TieLine) network.getLineStream().filter(Line::isTieLine)
                .filter(line -> {
                    TieLine tl = (TieLine) line;
                    return tl.getHalf1().getId().equals("XB__F_11 B_SU1_11 1") || tl.getHalf2().getId().equals("XB__F_11 B_SU1_11 1");
                }).findAny().get();
        String expectedElementName1 = tieLine1.getHalf1().getId().equals("XB__F_11 B_SU1_11 1") ? "Test TL 1/2" : "Test TL 1/1";
        String expectedElementName2 = tieLine1.getHalf2().getId().equals("XB__F_11 B_SU1_11 1") ? "Test TL 1/2" : "Test TL 1/1";
        assertEquals(expectedElementName1, tieLine1.getProperty("elementName_1"));
        assertEquals(expectedElementName2, tieLine1.getProperty("elementName_2"));

        TieLine tieLine2 = (TieLine) network.getLineStream().filter(Line::isTieLine)
                .filter(line -> {
                    TieLine tl = (TieLine) line;
                    return tl.getHalf1().getId().equals("XB__F_21 B_SU1_21 1") || tl.getHalf2().getId().equals("XB__F_21 B_SU1_21 1");
                }).findAny().get();
        expectedElementName1 = tieLine2.getHalf1().getId().equals("XB__F_21 B_SU1_21 1") ? "Test TL 2/2" : "Test TL 2/1";
        expectedElementName2 = tieLine2.getHalf2().getId().equals("XB__F_21 B_SU1_21 1") ? "Test TL 2/2" : "Test TL 2/1";
        assertEquals(expectedElementName1, tieLine2.getProperty("elementName_1"));
        assertEquals(expectedElementName2, tieLine2.getProperty("elementName_2"));
    }

    @Test
    public void xnodeMergingIssueTest() {
        ReadOnlyDataSource dataSource = new ResourceDataSource("mergedXnodeIssue", new ResourceSet("/", "mergedXnodeIssue.uct"));

        Network network = new UcteImporter().importData(dataSource, null);

        assertEquals(2, network.getVoltageLevelCount());
        assertEquals(1, network.getDanglingLineCount());
        assertEquals(1, network.getLineCount());
        Line l = network.getLineStream().findFirst().orElseThrow(AssertionError::new);
        assertEquals("ESNODE11 XXNODE11 1 + FRNODE11 XXNODE11 1", l.getId());
        MergedXnode mergedXnode = l.getExtension(MergedXnode.class);
        assertNotNull(mergedXnode);
        assertNotNull(l.getCurrentLimits1());
        assertNotNull(l.getCurrentLimits2());
    }

    @Test
    public void lineAndTransformerSameId() {
        ReadOnlyDataSource dataSource = new ResourceDataSource("sameId", new ResourceSet("/", "sameId.uct"));

        Network network = new UcteImporter().importData(dataSource, null);

        assertEquals(0, network.getLineCount());
        assertEquals(1, network.getTwoWindingsTransformerCount());
        assertEquals(1, network.getSwitchStream().count());
    }

    @Test
    public void testCouplerToXnodeImport() {
        ReadOnlyDataSource dataSource = new ResourceDataSource("couplerToXnodeExample", new ResourceSet("/", "couplerToXnodeExample.uct"));
        Network network = new UcteImporter().importData(dataSource, null);
        assertEquals(1, network.getBusBreakerView().getBusStream().count());
    }

    @Test
    public void testEmptyLastCharacterOfLineImport() {
        ResourceDataSource dataSource = new ResourceDataSource("lastCharacterIssue", new ResourceSet("/", "lastCharacterIssue.uct"));
        Network network = new UcteImporter().importData(dataSource, null);
        assertEquals(2, network.getBusBreakerView().getBusStream().count());
    }

    @Rule
    public ExpectedException exceptionRule = ExpectedException.none();

    @Test
    public void testImportLinesDifferentNominalvoltage() {
        ResourceDataSource dataSource = new ResourceDataSource("differentLinesVoltage", new ResourceSet("/", "differentLinesVoltage.uct"));

        exceptionRule.expect(IllegalArgumentException.class);
        exceptionRule.expectMessage("with two different nominal voltages");

        new UcteImporter().importData(dataSource, null);
    }

    @Test
    public void testVoltageRegulatingXnode() {
        ResourceDataSource dataSource = new ResourceDataSource("frVoltageRegulatingXnode", new ResourceSet("/", "frVoltageRegulatingXnode.uct"));
        Network network = new UcteImporter().importData(dataSource, null);
        DanglingLine dl = network.getDanglingLine("FFFFFF13 XXXXXX14 1");
        assertEquals(true, dl.getGeneration().isVoltageRegulationOn());
        assertEquals(409.08, dl.getGeneration().getTargetV(), 0.01);
        assertEquals(1.0, dl.getGeneration().getTargetP(), 0.01);
        assertEquals(2.0, dl.getGeneration().getMaxP(), 0.01);
        assertEquals(-2.0, dl.getGeneration().getMinP(), 0.01);
        assertEquals(1.0, dl.getGeneration().getReactiveLimits().getMaxQ(dl.getGeneration().getTargetP()), 0.01);
        assertEquals(-1.0, dl.getGeneration().getReactiveLimits().getMinQ(dl.getGeneration().getTargetP()), 0.01);
    }

    @Test
    public void testXnodeTransformer() {
        ResourceDataSource dataSource = new ResourceDataSource("xNodeTransformer", new ResourceSet("/", "xNodeTransformer.uct"));
        Network network = new UcteImporter().importData(dataSource, null);
        assertEquals(2, network.getBusBreakerView().getBusStream().count());
    }

    @Test
<<<<<<< HEAD
    public void testUnvalidRegulation() {
        ResourceDataSource dataSource = new ResourceDataSource("invalidRegulationNetwork", new ResourceSet("/", "invalidRegulationNetwork.uct"));
        Network network = new UcteImporter().importData(dataSource, null);
    }

    @Test
    public void testUnvalidVoltageReference() {
        ResourceDataSource dataSource = new ResourceDataSource("invalidVoltageReference", new ResourceSet("/", "invalidVoltageReference.uct"));
        Network network = new UcteImporter().importData(dataSource, null);
=======
    public void substationNameInvariance() {
        ResourceDataSource dataSource = new ResourceDataSource("substationName", new ResourceSet("/", "substationName.uct"));

        Network network = new UcteImporter().importData(dataSource, new NetworkFactoryImpl(), null);
        assertEquals(2, network.getSubstationCount());
        assertNotNull(network.getSubstation("F1TEST"));
        assertNotNull(network.getSubstation("FTEST1"));
        assertNull(network.getSubstation("FTESTA"));
        assertNull(network.getSubstation("FTESTB"));
>>>>>>> f4178fc1
    }
}
<|MERGE_RESOLUTION|>--- conflicted
+++ resolved
@@ -186,17 +186,6 @@
     }
 
     @Test
-<<<<<<< HEAD
-    public void testUnvalidRegulation() {
-        ResourceDataSource dataSource = new ResourceDataSource("invalidRegulationNetwork", new ResourceSet("/", "invalidRegulationNetwork.uct"));
-        Network network = new UcteImporter().importData(dataSource, null);
-    }
-
-    @Test
-    public void testUnvalidVoltageReference() {
-        ResourceDataSource dataSource = new ResourceDataSource("invalidVoltageReference", new ResourceSet("/", "invalidVoltageReference.uct"));
-        Network network = new UcteImporter().importData(dataSource, null);
-=======
     public void substationNameInvariance() {
         ResourceDataSource dataSource = new ResourceDataSource("substationName", new ResourceSet("/", "substationName.uct"));
 
@@ -206,6 +195,17 @@
         assertNotNull(network.getSubstation("FTEST1"));
         assertNull(network.getSubstation("FTESTA"));
         assertNull(network.getSubstation("FTESTB"));
->>>>>>> f4178fc1
+    }
+
+    @Test
+    public void testUnvalidRegulation() {
+        ResourceDataSource dataSource = new ResourceDataSource("invalidRegulationNetwork", new ResourceSet("/", "invalidRegulationNetwork.uct"));
+        Network network = new UcteImporter().importData(dataSource, null);
+    }
+
+    @Test
+    public void testUnvalidVoltageReference() {
+        ResourceDataSource dataSource = new ResourceDataSource("invalidVoltageReference", new ResourceSet("/", "invalidVoltageReference.uct"));
+        Network network = new UcteImporter().importData(dataSource, null);
     }
 }
