/**
 * Copyright (c) 2017, RTE (http://www.rte-france.com)
 * This Source Code Form is subject to the terms of the Mozilla Public
 * License, v. 2.0. If a copy of the MPL was not distributed with this
 * file, You can obtain one at http://mozilla.org/MPL/2.0/.
 * SPDX-License-Identifier: MPL-2.0
 */
package com.powsybl.ucte.converter;

import com.google.common.jimfs.Configuration;
import com.google.common.jimfs.Jimfs;
import com.powsybl.commons.PowsyblException;
import com.powsybl.commons.config.InMemoryPlatformConfig;
<<<<<<< HEAD
import com.powsybl.commons.config.MapModuleConfig;
=======
>>>>>>> ed110f35
import com.powsybl.commons.datasource.ReadOnlyDataSource;
import com.powsybl.commons.datasource.ResourceDataSource;
import com.powsybl.commons.datasource.ResourceSet;
import com.powsybl.commons.parameters.Parameter;
import com.powsybl.entsoe.util.EntsoeArea;
import com.powsybl.entsoe.util.EntsoeGeographicalCode;
import com.powsybl.iidm.network.*;
import com.powsybl.iidm.network.impl.NetworkFactoryImpl;
import com.powsybl.ucte.converter.util.UcteConstants;
import org.junit.jupiter.api.Test;

import java.io.IOException;
<<<<<<< HEAD
import java.nio.file.FileSystem;
=======
>>>>>>> ed110f35
import java.util.List;
import java.util.Properties;
import java.util.Set;
import java.util.stream.Collectors;

import static com.powsybl.ucte.converter.UcteImporter.COMBINE_PHASE_ANGLE_REGULATION;
import static org.junit.jupiter.api.Assertions.*;

/**
 * @author Sebastien Murgey {@literal <sebastien.murgey at rte-france.com>}
 */
class UcteImporterTest {

    @Test
    void trimIssueTest() {
        // Import network that could fail because of id conflicts due to trim mechanism
        ReadOnlyDataSource dataSource = new ResourceDataSource("importIssue", new ResourceSet("/", "importIssue.uct"));

        assertDoesNotThrow(() -> new UcteImporter().importData(dataSource, NetworkFactory.findDefault(), null));
    }

    @Test
    void countryAssociationIssueTest() {
        ReadOnlyDataSource dataSource = new ResourceDataSource("countryIssue", new ResourceSet("/", "countryIssue.uct"));

        Network network = new UcteImporter().importData(dataSource, NetworkFactory.findDefault(), null);

        assertEquals(Country.ES, network.getSubstation("EHORTA").getCountry().orElse(null));
        assertEquals(1, network.getSubstation("EHORTA").getVoltageLevelStream().count());
        assertEquals(Country.BE, network.getSubstation("BHORTA").getCountry().orElse(null));
        assertEquals(1, network.getSubstation("BHORTA").getVoltageLevelStream().count());

    }

    @Test
    void germanTsosImport() {
        ReadOnlyDataSource dataSource = new ResourceDataSource("germanTsos", new ResourceSet("/", "germanTsos.uct"));

        Network network = new UcteImporter().importData(dataSource, NetworkFactory.findDefault(), null);

        //Check D4 is correctly parsed
        EntsoeArea ext = network.getSubstation("D4NEUR").getExtension(EntsoeArea.class);
        assertNotNull(ext);
        assertEquals(EntsoeGeographicalCode.D4, ext.getCode());

        //Check that for other countries, no extension is added
        ext = network.getSubstation("BAVLGM").getExtension(EntsoeArea.class);
        assertNull(ext);

        //Check that for "D-nodes", no extension is added
        ext = network.getSubstation("DJA_KA").getExtension(EntsoeArea.class);
        assertNull(ext);

        //Check that for a "D-node" starting with "DE", no extension is added
        ext = network.getSubstation("DEA_KA").getExtension(EntsoeArea.class);
        assertNull(ext);

    }

    @Test
    void elementNameTest() {
        ReadOnlyDataSource dataSource = new ResourceDataSource("elementName", new ResourceSet("/", "elementName.uct"));

        Network network = new UcteImporter().importData(dataSource, NetworkFactory.findDefault(), null);
        // Test Element name Line
        assertEquals("Test Line", network.getLine("F_SU1_12 F_SU2_11 1").getProperty("elementName"));
        // Test Dangling Line element name
        assertEquals("Test DL", network.getDanglingLine("XG__F_21 F_SU1_21 1").getProperty("elementName"));
        // Test Switch element name
        assertEquals("Test Coupler", network.getSwitch("F_SU1_12 F_SU1_11 1").getProperty("elementName"));
        // Test 2WT element name
        assertEquals("Test 2WT 1", network.getBranch("F_SU1_11 F_SU1_21 1").getProperty("elementName"));
        assertEquals("Test 2WT 2", network.getBranch("B_SU1_11 B_SU1_21 1").getProperty("elementName"));
        // Test tie line
        // cannot refer to side of tieline directly cause order of half lines may change
        // at import : due to HashSet iterator on dangling lines ?
        TieLine tieLine1 = network.getTieLineStream()
                .filter(line -> line.getDanglingLine1().getId().contains("XB__F_11 B_SU1_11 1") || line.getDanglingLine2().getId().contains("XB__F_11 B_SU1_11 1")).findAny().orElseThrow();
        String expectedElementName1 = tieLine1.getDanglingLine1().getId().contains("XB__F_11 B_SU1_11 1") ? "Test TL 1/2" : "Test TL 1/1";
        String expectedElementName2 = tieLine1.getDanglingLine2().getId().contains("XB__F_11 B_SU1_11 1") ? "Test TL 1/2" : "Test TL 1/1";
        assertEquals(expectedElementName1, tieLine1.getProperty("elementName_1"));
        assertEquals(expectedElementName2, tieLine1.getProperty("elementName_2"));

        TieLine tieLine2 = network.getTieLineStream()
                .filter(line -> line.getDanglingLine1().getId().contains("XB__F_21 B_SU1_21 1") || line.getDanglingLine2().getId().contains("XB__F_21 B_SU1_21 1")).findAny().orElseThrow();
        expectedElementName1 = tieLine2.getDanglingLine1().getId().contains("XB__F_21 B_SU1_21 1") ? "Test TL 2/2" : "Test TL 2/1";
        expectedElementName2 = tieLine2.getDanglingLine2().getId().contains("XB__F_21 B_SU1_21 1") ? "Test TL 2/2" : "Test TL 2/1";
        assertEquals(expectedElementName1, tieLine2.getProperty("elementName_1"));
        assertEquals(expectedElementName2, tieLine2.getProperty("elementName_2"));
    }

    @Test
    void xnodeMergingIssueTest() {
        ReadOnlyDataSource dataSource = new ResourceDataSource("mergedXnodeIssue", new ResourceSet("/", "mergedXnodeIssue.uct"));

        Network network = new UcteImporter().importData(dataSource, NetworkFactory.findDefault(), null);

        assertEquals(2, network.getVoltageLevelCount());
        assertEquals(1, network.getDanglingLineStream(DanglingLineFilter.UNPAIRED).count());
        assertEquals(1, network.getTieLineCount());
        TieLine l = network.getTieLineStream().findFirst().orElseThrow(IllegalStateException::new);
        assertEquals("ESNODE11 XXNODE11 1 + FRNODE11 XXNODE11 1", l.getId());
        assertTrue(l.getDanglingLine1().getCurrentLimits().isPresent());
        assertTrue(l.getDanglingLine2().getCurrentLimits().isPresent());
    }

    @Test
    void lineAndTransformerSameId() {
        ReadOnlyDataSource dataSource = new ResourceDataSource("sameId", new ResourceSet("/", "sameId.uct"));

        Network network = new UcteImporter().importData(dataSource, NetworkFactory.findDefault(), null);

        assertEquals(0, network.getLineCount());
        assertEquals(1, network.getTwoWindingsTransformerCount());
        assertEquals(1, network.getSwitchStream().count());
    }

    @Test
    void testCouplerToXnodeImport() {
        ReadOnlyDataSource dataSource = new ResourceDataSource("couplerToXnodeExample", new ResourceSet("/", "couplerToXnodeExample.uct"));
        Network network = new UcteImporter().importData(dataSource, NetworkFactory.findDefault(), null);
        assertEquals(1, network.getBusBreakerView().getBusStream().count());
    }

    @Test
    void testEmptyLastCharacterOfLineImport() {
        ResourceDataSource dataSource = new ResourceDataSource("lastCharacterIssue", new ResourceSet("/", "lastCharacterIssue.uct"));
        Network network = new UcteImporter().importData(dataSource, NetworkFactory.findDefault(), null);
        assertEquals(2, network.getBusBreakerView().getBusStream().count());
    }

    @Test
    void testImportLinesDifferentNominalvoltage() {
        ResourceDataSource dataSource = new ResourceDataSource("differentLinesVoltage", new ResourceSet("/", "differentLinesVoltage.uct"));

        NetworkFactory networkFactory = NetworkFactory.findDefault();
        Importer ucteImporter = new UcteImporter();
        IllegalArgumentException e = assertThrows(IllegalArgumentException.class, () -> ucteImporter.importData(dataSource, networkFactory, null));
        assertTrue(e.getMessage().contains("with two different nominal voltages"));
    }

    @Test
    void testVoltageRegulatingXnode() {
        ResourceDataSource dataSource = new ResourceDataSource("frVoltageRegulatingXnode", new ResourceSet("/", "frVoltageRegulatingXnode.uct"));
        Network network = new UcteImporter().importData(dataSource, NetworkFactory.findDefault(), null);
        DanglingLine dl = network.getDanglingLine("FFFFFF13 XXXXXX14 1");
        assertTrue(dl.getGeneration().isVoltageRegulationOn());
        assertEquals(409.08, dl.getGeneration().getTargetV(), 0.01);
        assertEquals(1.0, dl.getGeneration().getTargetP(), 0.01);
        assertEquals(2.0, dl.getGeneration().getMaxP(), 0.01);
        assertEquals(-2.0, dl.getGeneration().getMinP(), 0.01);
        assertEquals(1.0, dl.getGeneration().getReactiveLimits().getMaxQ(dl.getGeneration().getTargetP()), 0.01);
        assertEquals(-1.0, dl.getGeneration().getReactiveLimits().getMinQ(dl.getGeneration().getTargetP()), 0.01);
    }

    @Test
    void testXnodeTransformer() {
        ResourceDataSource dataSource = new ResourceDataSource("xNodeTransformer", new ResourceSet("/", "xNodeTransformer.uct"));
        Network network = new UcteImporter().importData(dataSource, NetworkFactory.findDefault(), null);
        assertEquals(2, network.getBusBreakerView().getBusStream().count());
    }

    @Test
    void substationNameInvariance() {
        ResourceDataSource dataSource = new ResourceDataSource("substationName", new ResourceSet("/", "substationName.uct"));

        Network network = new UcteImporter().importData(dataSource, new NetworkFactoryImpl(), null);
        assertEquals(2, network.getSubstationCount());
        assertNotNull(network.getSubstation("F1TEST"));
        assertNotNull(network.getSubstation("FTEST1"));
        assertNull(network.getSubstation("FTESTA"));
        assertNull(network.getSubstation("FTESTB"));
    }

    @Test
    void testInvalidRegulation() {
        ResourceDataSource dataSource = new ResourceDataSource("invalidRegulationNetwork", new ResourceSet("/", "invalidRegulationNetwork.uct"));
        assertDoesNotThrow(() -> new UcteImporter().importData(dataSource, NetworkFactory.findDefault(), null));
    }

    @Test
    void testInvalidVoltageReference() {
        ResourceDataSource dataSource = new ResourceDataSource("invalidVoltageReference", new ResourceSet("/", "invalidVoltageReference.uct"));
        assertDoesNotThrow(() -> new UcteImporter().importData(dataSource, NetworkFactory.findDefault(), null));
    }

    @Test
    void checkTapPositionsRangeIsExtended() {
        ResourceDataSource dataSource = new ResourceDataSource("tapPositionsRange", new ResourceSet("/", "tapPositionsRange.uct"));
        Network network = new UcteImporter().importData(dataSource, new NetworkFactoryImpl(), null);
        // Ratio tap with negative tap position higher than initial tap's number
        assertEquals(-7, network.getTwoWindingsTransformer("0BBBBB5  0AAAAA2  1").getRatioTapChanger().getLowTapPosition());
        assertEquals(7, network.getTwoWindingsTransformer("0BBBBB5  0AAAAA2  1").getRatioTapChanger().getHighTapPosition());
        // Phase tap with positive tap position higher than initial tap's number
        assertEquals(-9, network.getTwoWindingsTransformer("HDDDDD2  HCCCCC1  1").getPhaseTapChanger().getLowTapPosition());
        assertEquals(9, network.getTwoWindingsTransformer("HDDDDD2  HCCCCC1  1").getPhaseTapChanger().getHighTapPosition());
        // Phase tap with negative tap position equal to initial tap's number
        assertEquals(-8, network.getTwoWindingsTransformer("ZABCD221 ZEFGH221 1").getPhaseTapChanger().getLowTapPosition());
        assertEquals(8, network.getTwoWindingsTransformer("ZABCD221 ZEFGH221 1").getPhaseTapChanger().getHighTapPosition());
    }

    @Test
    void importOfNetworkWithXnodesConnectedToOneClosedLineMustSucceed() {
        ResourceDataSource dataSource = new ResourceDataSource("xnodeOneClosedLine", new ResourceSet("/", "xnodeOneClosedLine.uct"));
        Network network = new UcteImporter().importData(dataSource, new NetworkFactoryImpl(), null);
        assertNotNull(network.getDanglingLine("FFFFFF12 XXXXXX11 1"));
    }

    @Test
    void importOfNetworkWithXnodesConnectedToTwoClosedLineMustSucceed() {
        ResourceDataSource dataSource = new ResourceDataSource("xnodeTwoClosedLine", new ResourceSet("/", "xnodeTwoClosedLine.uct"));
        Network network = new UcteImporter().importData(dataSource, new NetworkFactoryImpl(), null);
        assertNotNull(network.getTieLine("BEBBBB11 XXXXXX11 1 + FFFFFF12 XXXXXX11 1"));
        assertNotNull(network.getDanglingLine("FFFFFF11 XXXXXX11 1"));
        assertNotNull(network.getDanglingLine("BEBBBB12 XXXXXX11 1"));
    }

    @Test
    void importOfNetworkWithXnodesConnectedToMoreThanTwoClosedLineMustFail() {
        ResourceDataSource dataSource = new ResourceDataSource("xnodeThreeClosedLine", new ResourceSet("/", "xnodeTwoClosedLine.uct"));
        NetworkFactory networkFactory = new NetworkFactoryImpl();
        Importer ucteImporter = new UcteImporter();
        assertThrows(UcteException.class, () -> ucteImporter.importData(dataSource, networkFactory, null));
    }

    @Test
    void checkPhaseShifterRegulationMode() {
        ResourceDataSource dataSource = new ResourceDataSource("phaseShifterActivePowerOn", new ResourceSet("/", "phaseShifterActivePowerOn.uct"));
        Network network = new UcteImporter().importData(dataSource, new NetworkFactoryImpl(), null);
        assertSame(PhaseTapChanger.RegulationMode.ACTIVE_POWER_CONTROL, network.getTwoWindingsTransformer("HDDDDD2  HCCCCC1  1").getPhaseTapChanger().getRegulationMode());
        assertSame(PhaseTapChanger.RegulationMode.ACTIVE_POWER_CONTROL, network.getTwoWindingsTransformer("ZABCD221 ZEFGH221 1").getPhaseTapChanger().getRegulationMode());
        assertEquals(0.0, network.getTwoWindingsTransformer("ZABCD221 ZEFGH221 1").getPhaseTapChanger().getTargetDeadband(), 1e-3);
        assertEquals(network.getTwoWindingsTransformer("ZABCD221 ZEFGH221 1").getTerminal1(), network.getTwoWindingsTransformer("ZABCD221 ZEFGH221 1").getPhaseTapChanger().getRegulationTerminal());
        assertEquals(-5.0, network.getTwoWindingsTransformer("ZABCD221 ZEFGH221 1").getPhaseTapChanger().getRegulationValue(), 1e-3);
        assertFalse(network.getTwoWindingsTransformer("ZABCD221 ZEFGH221 1").getPhaseTapChanger().isRegulating());
    }

    @Test
    void ignoreCoupler() {
        ResourceDataSource dataSource = new ResourceDataSource("ignoreCoupler", new ResourceSet("/", "ignoreCoupler.uct"));
        Network network = new UcteImporter().importData(dataSource, new NetworkFactoryImpl(), null);
        assertNull(network.getSwitch("BBBBBB11 BBBBBB11 1"));
    }

    @Test
    void emptyElementName() {
        ResourceDataSource dataSource = new ResourceDataSource("emptyElementName", new ResourceSet("/", "emptyElementName.uct"));
        Network network = new UcteImporter().importData(dataSource, new NetworkFactoryImpl(), null);
        Line l = network.getLine("F_SU1_12 F_SU1_11 1");
        assertNotNull(l);
        assertFalse(l.hasProperty(UcteConstants.ELEMENT_NAME_PROPERTY_KEY));
    }

    @Test
    void combineRtcAndPtc() {
        ResourceDataSource dataSource = new ResourceDataSource("combineRtcAndPtc", new ResourceSet("/", "combineRtcAndPtc.uct"));
        Network network = new UcteImporter().importData(dataSource, new NetworkFactoryImpl(), null);
        assertEquals(1.948, network.getTwoWindingsTransformer("BBE2AA1  BBE3AA1  1").getPhaseTapChanger().getCurrentStep().getAlpha(), 0.001);
        assertEquals(1.0, network.getTwoWindingsTransformer("BBE2AA1  BBE3AA1  1").getPhaseTapChanger().getCurrentStep().getRho(), 0.0000001);

        Properties parameters = new Properties();
        parameters.put("ucte.import.combine-phase-angle-regulation", "true");
        Network network2 = new UcteImporter().importData(dataSource, new NetworkFactoryImpl(), parameters);
        assertEquals(1.92419, network2.getTwoWindingsTransformer("BBE2AA1  BBE3AA1  1").getPhaseTapChanger().getCurrentStep().getAlpha(), 0.001);
        assertEquals(1.00000694, network2.getTwoWindingsTransformer("BBE2AA1  BBE3AA1  1").getPhaseTapChanger().getCurrentStep().getRho(), 0.0000001); // FIXME, symmetrical no impact
    }

    @Test
    void lineBetweenTwoXnodesTest() {
        ReadOnlyDataSource dataSource = new ResourceDataSource("lineBetweenTwoXnodes", new ResourceSet("/", "lineBetweenTwoXnodes.uct"));
        NetworkFactory networkFactory = NetworkFactory.findDefault();
        UcteImporter importer = new UcteImporter();
        PowsyblException e = assertThrows(PowsyblException.class, () -> importer.importData(dataSource, networkFactory, null));
        assertEquals("Line between 2 X-nodes: 'XXNODE11' and 'XXNODE12'", e.getMessage());
    }

    @Test
    void testCreateAreas() {
        ResourceDataSource dataSource = new ResourceDataSource("uxTestGridForMerging", new ResourceSet("/", "uxTestGridForMerging.uct"));
        Properties parameters = new Properties();
        Network network = new UcteImporter().importData(dataSource, new NetworkFactoryImpl(), parameters);
        assertEquals(1, network.getAreaTypeCount());
        assertEquals(List.of("ControlArea"), network.getAreaTypeStream().toList());
        assertEquals(2, network.getAreaCount());
        var frArea = network.getArea("FR");
        var beArea = network.getArea("BE");
        assertNotNull(frArea);
        assertNotNull(beArea);
        assertEquals(2, frArea.getAreaBoundaryStream().count());
        assertNotNull(frArea.getAreaBoundary(network.getDanglingLine("FFFFFF11 XXXXXX11 1").getBoundary()));
        assertNotNull(frArea.getAreaBoundary(network.getDanglingLine("FFFFFF11 XXXXXX12 1").getBoundary()));
        assertEquals(2, beArea.getAreaBoundaryStream().count());
        assertNotNull(beArea.getAreaBoundary(network.getDanglingLine("BBBBBB11 XXXXXX11 1").getBoundary()));
        assertNotNull(beArea.getAreaBoundary(network.getDanglingLine("BBBBBB11 XXXXXX12 1").getBoundary()));
        frArea.getAreaBoundaries().forEach(ab -> assertTrue(ab.isAc()));
        beArea.getAreaBoundaries().forEach(ab -> assertTrue(ab.isAc()));

        assertEquals(Set.of("FFFFFF1"), frArea.getVoltageLevelStream().map(Identifiable::getId).collect(Collectors.toUnmodifiableSet()));
        assertEquals(Set.of("BBBBBB1"), beArea.getVoltageLevelStream().map(Identifiable::getId).collect(Collectors.toUnmodifiableSet()));
    }

    @Test
    void testCreateAreasDcXnode() {
        ResourceDataSource dataSource = new ResourceDataSource("uxTestGridForMerging", new ResourceSet("/", "uxTestGridForMerging.uct"));
        Properties parameters = new Properties();
        parameters.put("ucte.import.areas-dc-xnodes", "XXXXXX11");
        Network network = new UcteImporter().importData(dataSource, new NetworkFactoryImpl(), parameters);
        var frArea = network.getArea("FR");
        var beArea = network.getArea("BE");
        var frDanglingLine1 = network.getDanglingLine("FFFFFF11 XXXXXX11 1");
        var frDanglingLine2 = network.getDanglingLine("FFFFFF11 XXXXXX12 1");
        var beDanglingLine1 = network.getDanglingLine("BBBBBB11 XXXXXX11 1");
        var beDanglingLine2 = network.getDanglingLine("BBBBBB11 XXXXXX12 1");
        assertFalse(frArea.getAreaBoundary(frDanglingLine1.getBoundary()).isAc());
        assertTrue(frArea.getAreaBoundary(frDanglingLine2.getBoundary()).isAc());
        assertFalse(beArea.getAreaBoundary(beDanglingLine1.getBoundary()).isAc());
        assertTrue(beArea.getAreaBoundary(beDanglingLine2.getBoundary()).isAc());
    }

    @Test
    void testDontCreateAreas() {
        ResourceDataSource dataSource = new ResourceDataSource("uxTestGridForMerging", new ResourceSet("/", "uxTestGridForMerging.uct"));
        Properties parameters = new Properties();
        parameters.put("ucte.import.create-areas", "false");
        Network network = new UcteImporter().importData(dataSource, new NetworkFactoryImpl(), parameters);
        assertEquals(0, network.getAreaTypeCount());
        assertEquals(0, network.getAreaCount());
    }

    @Test
<<<<<<< HEAD
    void testModuleConfig() throws IOException {
        try (FileSystem fileSystem = Jimfs.newFileSystem(Configuration.unix())) {
            InMemoryPlatformConfig platformConfig = new InMemoryPlatformConfig(fileSystem);
            MapModuleConfig moduleConfig = platformConfig.createModuleConfig("import-export-parameters-default-value");
            moduleConfig.setStringProperty(COMBINE_PHASE_ANGLE_REGULATION, "true");

            Importer importer = new UcteImporter(platformConfig);
            List<Parameter> parameterList = importer.getParameters();
            assertTrue((boolean) parameterList.get(0).getDefaultValue());
=======
    void testMetaInfos() throws IOException {
        try (var fs = Jimfs.newFileSystem(Configuration.unix())) {
            var importer = new UcteImporter(new InMemoryPlatformConfig(fs));
            assertEquals("UCTE", importer.getFormat());
            assertEquals("UCTE-DEF", importer.getComment());
            assertEquals(List.of("uct", "UCT"), importer.getSupportedExtensions());
>>>>>>> ed110f35
        }
    }
}<|MERGE_RESOLUTION|>--- conflicted
+++ resolved
@@ -11,10 +11,7 @@
 import com.google.common.jimfs.Jimfs;
 import com.powsybl.commons.PowsyblException;
 import com.powsybl.commons.config.InMemoryPlatformConfig;
-<<<<<<< HEAD
 import com.powsybl.commons.config.MapModuleConfig;
-=======
->>>>>>> ed110f35
 import com.powsybl.commons.datasource.ReadOnlyDataSource;
 import com.powsybl.commons.datasource.ResourceDataSource;
 import com.powsybl.commons.datasource.ResourceSet;
@@ -27,10 +24,7 @@
 import org.junit.jupiter.api.Test;
 
 import java.io.IOException;
-<<<<<<< HEAD
 import java.nio.file.FileSystem;
-=======
->>>>>>> ed110f35
 import java.util.List;
 import java.util.Properties;
 import java.util.Set;
@@ -361,24 +355,25 @@
     }
 
     @Test
-<<<<<<< HEAD
-    void testModuleConfig() throws IOException {
-        try (FileSystem fileSystem = Jimfs.newFileSystem(Configuration.unix())) {
-            InMemoryPlatformConfig platformConfig = new InMemoryPlatformConfig(fileSystem);
-            MapModuleConfig moduleConfig = platformConfig.createModuleConfig("import-export-parameters-default-value");
-            moduleConfig.setStringProperty(COMBINE_PHASE_ANGLE_REGULATION, "true");
-
-            Importer importer = new UcteImporter(platformConfig);
-            List<Parameter> parameterList = importer.getParameters();
-            assertTrue((boolean) parameterList.get(0).getDefaultValue());
-=======
     void testMetaInfos() throws IOException {
         try (var fs = Jimfs.newFileSystem(Configuration.unix())) {
             var importer = new UcteImporter(new InMemoryPlatformConfig(fs));
             assertEquals("UCTE", importer.getFormat());
             assertEquals("UCTE-DEF", importer.getComment());
             assertEquals(List.of("uct", "UCT"), importer.getSupportedExtensions());
->>>>>>> ed110f35
         }
     }
+
+    @Test
+    void testModuleConfig() throws IOException {
+        try (FileSystem fileSystem = Jimfs.newFileSystem(Configuration.unix())) {
+            InMemoryPlatformConfig platformConfig = new InMemoryPlatformConfig(fileSystem);
+            MapModuleConfig moduleConfig = platformConfig.createModuleConfig("import-export-parameters-default-value");
+            moduleConfig.setStringProperty(COMBINE_PHASE_ANGLE_REGULATION, "true");
+
+            Importer importer = new UcteImporter(platformConfig);
+            List<Parameter> parameterList = importer.getParameters();
+            assertTrue((boolean) parameterList.get(0).getDefaultValue());
+        }
+    }
 }