/**
 * Copyright (c) 2017, RTE (http://www.rte-france.com)
 * This Source Code Form is subject to the terms of the Mozilla Public
 * License, v. 2.0. If a copy of the MPL was not distributed with this
 * file, You can obtain one at http://mozilla.org/MPL/2.0/.
 */
package com.powsybl.ucte.converter;

import com.powsybl.commons.datasource.ReadOnlyDataSource;
import com.powsybl.commons.datasource.ResourceDataSource;
import com.powsybl.commons.datasource.ResourceSet;
import com.powsybl.entsoe.util.EntsoeArea;
import com.powsybl.entsoe.util.EntsoeGeographicalCode;
import com.powsybl.iidm.network.*;
import com.powsybl.iidm.network.impl.NetworkFactoryImpl;
import com.powsybl.ucte.converter.util.UcteConstants;
import org.junit.jupiter.api.Test;

import java.util.Properties;

import static org.junit.jupiter.api.Assertions.*;

/**
 * @author Sebastien Murgey <sebastien.murgey at rte-france.com>
 */
class UcteImporterTest {

    @Test
    void trimIssueTest() {
        // Import network that could fail because of id conflicts due to trim mechanism
        ReadOnlyDataSource dataSource = new ResourceDataSource("importIssue", new ResourceSet("/", "importIssue.uct"));

        assertDoesNotThrow(() -> new UcteImporter().importData(dataSource, NetworkFactory.findDefault(), null));
    }

    @Test
    void countryAssociationIssueTest() {
        ReadOnlyDataSource dataSource = new ResourceDataSource("countryIssue", new ResourceSet("/", "countryIssue.uct"));

        Network network = new UcteImporter().importData(dataSource, NetworkFactory.findDefault(), null);

        assertEquals(Country.ES, network.getSubstation("EHORTA").getCountry().orElse(null));
        assertEquals(1, network.getSubstation("EHORTA").getVoltageLevelStream().count());
        assertEquals(Country.BE, network.getSubstation("BHORTA").getCountry().orElse(null));
        assertEquals(1, network.getSubstation("BHORTA").getVoltageLevelStream().count());

    }

    @Test
    void germanTsosImport() {
        ReadOnlyDataSource dataSource = new ResourceDataSource("germanTsos", new ResourceSet("/", "germanTsos.uct"));

        Network network = new UcteImporter().importData(dataSource, NetworkFactory.findDefault(), null);

        //Check D4 is correctly parsed
        EntsoeArea ext = network.getSubstation("D4NEUR").getExtension(EntsoeArea.class);
        assertNotNull(ext);
        assertEquals(EntsoeGeographicalCode.D4, ext.getCode());

        //Check that for other countries, no extension is added
        ext = network.getSubstation("BAVLGM").getExtension(EntsoeArea.class);
        assertNull(ext);

        //Check that for "D-nodes", no extension is added
        ext = network.getSubstation("DJA_KA").getExtension(EntsoeArea.class);
        assertNull(ext);

        //Check that for a "D-node" starting with "DE", no extension is added
        ext = network.getSubstation("DEA_KA").getExtension(EntsoeArea.class);
        assertNull(ext);

    }

    @Test
    void elementNameTest() {
        ReadOnlyDataSource dataSource = new ResourceDataSource("elementName", new ResourceSet("/", "elementName.uct"));

        Network network = new UcteImporter().importData(dataSource, NetworkFactory.findDefault(), null);
        // Test Element name Line
        assertEquals("Test Line", network.getLine("F_SU1_12 F_SU2_11 1").getProperty("elementName"));
        // Test Dangling Line element name
        assertEquals("Test DL", network.getDanglingLine("XG__F_21 F_SU1_21 1").getProperty("elementName"));
        // Test Switch element name
        assertEquals("Test Coupler", network.getSwitch("F_SU1_12 F_SU1_11 1").getProperty("elementName"));
        // Test 2WT element name
        assertEquals("Test 2WT 1", network.getBranch("F_SU1_11 F_SU1_21 1").getProperty("elementName"));
        assertEquals("Test 2WT 2", network.getBranch("B_SU1_11 B_SU1_21 1").getProperty("elementName"));
        // Test tie line
        // cannot refer to side of tieline directly cause order of half lines may change
        // at import : due to HashSet iterator on dangling lines ?
        TieLine tieLine1 = network.getTieLineStream()
                .filter(line -> line.getBoundaryLine1().getId().contains("XB__F_11 B_SU1_11 1") || line.getBoundaryLine2().getId().contains("XB__F_11 B_SU1_11 1")).findAny().orElseThrow();
        String expectedElementName1 = tieLine1.getBoundaryLine1().getId().contains("XB__F_11 B_SU1_11 1") ? "Test TL 1/2" : "Test TL 1/1";
        String expectedElementName2 = tieLine1.getBoundaryLine2().getId().contains("XB__F_11 B_SU1_11 1") ? "Test TL 1/2" : "Test TL 1/1";
        assertEquals(expectedElementName1, tieLine1.getProperty("elementName_1"));
        assertEquals(expectedElementName2, tieLine1.getProperty("elementName_2"));

        TieLine tieLine2 = network.getTieLineStream()
                .filter(line -> line.getBoundaryLine1().getId().contains("XB__F_21 B_SU1_21 1") || line.getBoundaryLine2().getId().contains("XB__F_21 B_SU1_21 1")).findAny().orElseThrow();
        expectedElementName1 = tieLine2.getBoundaryLine1().getId().contains("XB__F_21 B_SU1_21 1") ? "Test TL 2/2" : "Test TL 2/1";
        expectedElementName2 = tieLine2.getBoundaryLine2().getId().contains("XB__F_21 B_SU1_21 1") ? "Test TL 2/2" : "Test TL 2/1";
        assertEquals(expectedElementName1, tieLine2.getProperty("elementName_1"));
        assertEquals(expectedElementName2, tieLine2.getProperty("elementName_2"));
    }

    @Test
    void xnodeMergingIssueTest() {
        ReadOnlyDataSource dataSource = new ResourceDataSource("mergedXnodeIssue", new ResourceSet("/", "mergedXnodeIssue.uct"));

        Network network = new UcteImporter().importData(dataSource, NetworkFactory.findDefault(), null);

        assertEquals(2, network.getVoltageLevelCount());
        assertEquals(1, network.getDanglingLineStream(DanglingLineFilter.UNPAIRED).count());
        assertEquals(1, network.getTieLineCount());
        TieLine l = network.getTieLineStream().findFirst().orElseThrow(IllegalStateException::new);
        assertEquals("ESNODE11 XXNODE11 1 + FRNODE11 XXNODE11 1", l.getId());
<<<<<<< HEAD
        MergedXnode mergedXnode = l.getExtension(MergedXnode.class);
        assertNotNull(mergedXnode);
        assertTrue(l.getBoundaryLine1().getCurrentLimits().isPresent());
        assertTrue(l.getBoundaryLine2().getCurrentLimits().isPresent());
=======
        assertTrue(l.getDanglingLine1().getCurrentLimits().isPresent());
        assertTrue(l.getDanglingLine2().getCurrentLimits().isPresent());
>>>>>>> 3ac1b87d
    }

    @Test
    void lineAndTransformerSameId() {
        ReadOnlyDataSource dataSource = new ResourceDataSource("sameId", new ResourceSet("/", "sameId.uct"));

        Network network = new UcteImporter().importData(dataSource, NetworkFactory.findDefault(), null);

        assertEquals(0, network.getLineCount());
        assertEquals(1, network.getTwoWindingsTransformerCount());
        assertEquals(1, network.getSwitchStream().count());
    }

    @Test
    void testCouplerToXnodeImport() {
        ReadOnlyDataSource dataSource = new ResourceDataSource("couplerToXnodeExample", new ResourceSet("/", "couplerToXnodeExample.uct"));
        Network network = new UcteImporter().importData(dataSource, NetworkFactory.findDefault(), null);
        assertEquals(1, network.getBusBreakerView().getBusStream().count());
    }

    @Test
    void testEmptyLastCharacterOfLineImport() {
        ResourceDataSource dataSource = new ResourceDataSource("lastCharacterIssue", new ResourceSet("/", "lastCharacterIssue.uct"));
        Network network = new UcteImporter().importData(dataSource, NetworkFactory.findDefault(), null);
        assertEquals(2, network.getBusBreakerView().getBusStream().count());
    }

    @Test
    void testImportLinesDifferentNominalvoltage() {
        ResourceDataSource dataSource = new ResourceDataSource("differentLinesVoltage", new ResourceSet("/", "differentLinesVoltage.uct"));

        IllegalArgumentException e = assertThrows(IllegalArgumentException.class, () -> new UcteImporter().importData(dataSource, NetworkFactory.findDefault(), null));
        assertTrue(e.getMessage().contains("with two different nominal voltages"));
    }

    @Test
    void testVoltageRegulatingXnode() {
        ResourceDataSource dataSource = new ResourceDataSource("frVoltageRegulatingXnode", new ResourceSet("/", "frVoltageRegulatingXnode.uct"));
        Network network = new UcteImporter().importData(dataSource, NetworkFactory.findDefault(), null);
        BoundaryLine dl = network.getDanglingLine("FFFFFF13 XXXXXX14 1");
        assertTrue(dl.getGeneration().isVoltageRegulationOn());
        assertEquals(409.08, dl.getGeneration().getTargetV(), 0.01);
        assertEquals(1.0, dl.getGeneration().getTargetP(), 0.01);
        assertEquals(2.0, dl.getGeneration().getMaxP(), 0.01);
        assertEquals(-2.0, dl.getGeneration().getMinP(), 0.01);
        assertEquals(1.0, dl.getGeneration().getReactiveLimits().getMaxQ(dl.getGeneration().getTargetP()), 0.01);
        assertEquals(-1.0, dl.getGeneration().getReactiveLimits().getMinQ(dl.getGeneration().getTargetP()), 0.01);
    }

    @Test
    void testXnodeTransformer() {
        ResourceDataSource dataSource = new ResourceDataSource("xNodeTransformer", new ResourceSet("/", "xNodeTransformer.uct"));
        Network network = new UcteImporter().importData(dataSource, NetworkFactory.findDefault(), null);
        assertEquals(2, network.getBusBreakerView().getBusStream().count());
    }

    @Test
    void substationNameInvariance() {
        ResourceDataSource dataSource = new ResourceDataSource("substationName", new ResourceSet("/", "substationName.uct"));

        Network network = new UcteImporter().importData(dataSource, new NetworkFactoryImpl(), null);
        assertEquals(2, network.getSubstationCount());
        assertNotNull(network.getSubstation("F1TEST"));
        assertNotNull(network.getSubstation("FTEST1"));
        assertNull(network.getSubstation("FTESTA"));
        assertNull(network.getSubstation("FTESTB"));
    }

    @Test
    void testInvalidRegulation() {
        ResourceDataSource dataSource = new ResourceDataSource("invalidRegulationNetwork", new ResourceSet("/", "invalidRegulationNetwork.uct"));
        assertDoesNotThrow(() -> new UcteImporter().importData(dataSource, NetworkFactory.findDefault(), null));
    }

    @Test
    void testInvalidVoltageReference() {
        ResourceDataSource dataSource = new ResourceDataSource("invalidVoltageReference", new ResourceSet("/", "invalidVoltageReference.uct"));
        assertDoesNotThrow(() -> new UcteImporter().importData(dataSource, NetworkFactory.findDefault(), null));
    }

    @Test
    void checkTapPositionsRangeIsExtended() {
        ResourceDataSource dataSource = new ResourceDataSource("tapPositionsRange", new ResourceSet("/", "tapPositionsRange.uct"));
        Network network = new UcteImporter().importData(dataSource, new NetworkFactoryImpl(), null);
        // Ratio tap with negative tap position higher than initial tap's number
        assertEquals(-7, network.getTwoWindingsTransformer("0BBBBB5  0AAAAA2  1").getRatioTapChanger().getLowTapPosition());
        assertEquals(7, network.getTwoWindingsTransformer("0BBBBB5  0AAAAA2  1").getRatioTapChanger().getHighTapPosition());
        // Phase tap with positive tap position higher than initial tap's number
        assertEquals(-9, network.getTwoWindingsTransformer("HDDDDD2  HCCCCC1  1").getPhaseTapChanger().getLowTapPosition());
        assertEquals(9, network.getTwoWindingsTransformer("HDDDDD2  HCCCCC1  1").getPhaseTapChanger().getHighTapPosition());
        // Phase tap with negative tap position equal to initial tap's number
        assertEquals(-8, network.getTwoWindingsTransformer("ZABCD221 ZEFGH221 1").getPhaseTapChanger().getLowTapPosition());
        assertEquals(8, network.getTwoWindingsTransformer("ZABCD221 ZEFGH221 1").getPhaseTapChanger().getHighTapPosition());
    }

    @Test
    void importOfNetworkWithXnodesConnectedToOneClosedLineMustSucceed() {
        ResourceDataSource dataSource = new ResourceDataSource("xnodeOneClosedLine", new ResourceSet("/", "xnodeOneClosedLine.uct"));
        Network network = new UcteImporter().importData(dataSource, new NetworkFactoryImpl(), null);
        assertNotNull(network.getDanglingLine("FFFFFF12 XXXXXX11 1"));
    }

    @Test
    void importOfNetworkWithXnodesConnectedToTwoClosedLineMustSucceed() {
        ResourceDataSource dataSource = new ResourceDataSource("xnodeTwoClosedLine", new ResourceSet("/", "xnodeTwoClosedLine.uct"));
        Network network = new UcteImporter().importData(dataSource, new NetworkFactoryImpl(), null);
        assertNotNull(network.getTieLine("BEBBBB11 XXXXXX11 1 + FFFFFF12 XXXXXX11 1"));
        assertNotNull(network.getDanglingLine("FFFFFF11 XXXXXX11 1"));
        assertNotNull(network.getDanglingLine("BEBBBB12 XXXXXX11 1"));
    }

    @Test
    void importOfNetworkWithXnodesConnectedToMoreThanTwoClosedLineMustFail() {
        ResourceDataSource dataSource = new ResourceDataSource("xnodeThreeClosedLine", new ResourceSet("/", "xnodeTwoClosedLine.uct"));
        assertThrows(UcteException.class, () -> new UcteImporter().importData(dataSource, new NetworkFactoryImpl(), null));
    }

    @Test
    void checkPhaseShifterRegulationMode() {
        ResourceDataSource dataSource = new ResourceDataSource("phaseShifterActivePowerOn", new ResourceSet("/", "phaseShifterActivePowerOn.uct"));
        Network network = new UcteImporter().importData(dataSource, new NetworkFactoryImpl(), null);
        assertSame(PhaseTapChanger.RegulationMode.ACTIVE_POWER_CONTROL, network.getTwoWindingsTransformer("HDDDDD2  HCCCCC1  1").getPhaseTapChanger().getRegulationMode());
        assertSame(PhaseTapChanger.RegulationMode.ACTIVE_POWER_CONTROL, network.getTwoWindingsTransformer("ZABCD221 ZEFGH221 1").getPhaseTapChanger().getRegulationMode());
        assertEquals(0.0, network.getTwoWindingsTransformer("ZABCD221 ZEFGH221 1").getPhaseTapChanger().getTargetDeadband(), 1e-3);
        assertEquals(network.getTwoWindingsTransformer("ZABCD221 ZEFGH221 1").getTerminal1(), network.getTwoWindingsTransformer("ZABCD221 ZEFGH221 1").getPhaseTapChanger().getRegulationTerminal());
        assertEquals(-5.0, network.getTwoWindingsTransformer("ZABCD221 ZEFGH221 1").getPhaseTapChanger().getRegulationValue(), 1e-3);
        assertFalse(network.getTwoWindingsTransformer("ZABCD221 ZEFGH221 1").getPhaseTapChanger().isRegulating());
    }

    @Test
    void ignoreCoupler() {
        ResourceDataSource dataSource = new ResourceDataSource("ignoreCoupler", new ResourceSet("/", "ignoreCoupler.uct"));
        Network network = new UcteImporter().importData(dataSource, new NetworkFactoryImpl(), null);
        assertNull(network.getSwitch("BBBBBB11 BBBBBB11 1"));
    }

    @Test
    void emptyElementName() {
        ResourceDataSource dataSource = new ResourceDataSource("emptyElementName", new ResourceSet("/", "emptyElementName.uct"));
        Network network = new UcteImporter().importData(dataSource, new NetworkFactoryImpl(), null);
        Line l = network.getLine("F_SU1_12 F_SU1_11 1");
        assertNotNull(l);
        assertFalse(l.hasProperty(UcteConstants.ELEMENT_NAME_PROPERTY_KEY));
    }

    @Test
    void combineRtcAndPtc() {
        ResourceDataSource dataSource = new ResourceDataSource("combineRtcAndPtc", new ResourceSet("/", "combineRtcAndPtc.uct"));
        Network network = new UcteImporter().importData(dataSource, new NetworkFactoryImpl(), null);
        assertEquals(1.948, network.getTwoWindingsTransformer("BBE2AA1  BBE3AA1  1").getPhaseTapChanger().getCurrentStep().getAlpha(), 0.001);
        assertEquals(1.0, network.getTwoWindingsTransformer("BBE2AA1  BBE3AA1  1").getPhaseTapChanger().getCurrentStep().getRho(), 0.0000001);

        Properties parameters = new Properties();
        parameters.put("ucte.import.combine-phase-angle-regulation", "true");
        Network network2 = new UcteImporter().importData(dataSource, new NetworkFactoryImpl(), parameters);
        assertEquals(1.92419, network2.getTwoWindingsTransformer("BBE2AA1  BBE3AA1  1").getPhaseTapChanger().getCurrentStep().getAlpha(), 0.001);
        assertEquals(1.00000694, network2.getTwoWindingsTransformer("BBE2AA1  BBE3AA1  1").getPhaseTapChanger().getCurrentStep().getRho(), 0.0000001); // FIXME, symmetrical no impact
    }
}
<|MERGE_RESOLUTION|>--- conflicted
+++ resolved
@@ -114,15 +114,8 @@
         assertEquals(1, network.getTieLineCount());
         TieLine l = network.getTieLineStream().findFirst().orElseThrow(IllegalStateException::new);
         assertEquals("ESNODE11 XXNODE11 1 + FRNODE11 XXNODE11 1", l.getId());
-<<<<<<< HEAD
-        MergedXnode mergedXnode = l.getExtension(MergedXnode.class);
-        assertNotNull(mergedXnode);
         assertTrue(l.getBoundaryLine1().getCurrentLimits().isPresent());
         assertTrue(l.getBoundaryLine2().getCurrentLimits().isPresent());
-=======
-        assertTrue(l.getDanglingLine1().getCurrentLimits().isPresent());
-        assertTrue(l.getDanglingLine2().getCurrentLimits().isPresent());
->>>>>>> 3ac1b87d
     }
 
     @Test
