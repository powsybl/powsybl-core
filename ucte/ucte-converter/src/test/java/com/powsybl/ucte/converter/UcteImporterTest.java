--- conflicted
+++ resolved
@@ -178,15 +178,15 @@
     }
 
     @Test
-<<<<<<< HEAD
-    public void testUnvalidRegulation() {
-        ResourceDataSource dataSource = new ResourceDataSource("unvalidRegulationNetwork", new ResourceSet("/", "unvalidRegulationNetwork.uct"));
-        Network network = new UcteImporter().importData(dataSource, null);
-=======
     public void testXnodeTransformer() {
         ResourceDataSource dataSource = new ResourceDataSource("xNodeTransformer", new ResourceSet("/", "xNodeTransformer.uct"));
         Network network = new UcteImporter().importData(dataSource, null);
         assertEquals(2, network.getBusBreakerView().getBusStream().count());
->>>>>>> 7d3dc38c
+    }
+
+    @Test
+    public void testUnvalidRegulation() {
+        ResourceDataSource dataSource = new ResourceDataSource("unvalidRegulationNetwork", new ResourceSet("/", "unvalidRegulationNetwork.uct"));
+        Network network = new UcteImporter().importData(dataSource, null);
     }
 }
