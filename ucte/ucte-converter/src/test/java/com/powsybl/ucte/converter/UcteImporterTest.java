--- conflicted
+++ resolved
@@ -111,15 +111,9 @@
         Network network = new UcteImporter().importData(dataSource, NetworkFactory.findDefault(), null);
 
         assertEquals(2, network.getVoltageLevelCount());
-<<<<<<< HEAD
         assertEquals(1, network.getDanglingLineStream().filter(dl -> !dl.isMerged()).count());
         assertEquals(1, network.getTieLineCount());
-        TieLine l = network.getTieLineStream().findFirst().orElseThrow(AssertionError::new);
-=======
-        assertEquals(1, network.getDanglingLineCount());
-        assertEquals(1, network.getLineCount());
-        Line l = network.getLineStream().findFirst().orElseThrow(IllegalStateException::new);
->>>>>>> 1311f3ac
+        TieLine l = network.getTieLineStream().findFirst().orElseThrow(IllegalStateException::new);
         assertEquals("ESNODE11 XXNODE11 1 + FRNODE11 XXNODE11 1", l.getId());
         MergedXnode mergedXnode = l.getExtension(MergedXnode.class);
         assertNotNull(mergedXnode);
