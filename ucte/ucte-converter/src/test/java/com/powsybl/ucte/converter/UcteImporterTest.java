/**
 * Copyright (c) 2017, RTE (http://www.rte-france.com)
 * This Source Code Form is subject to the terms of the Mozilla Public
 * License, v. 2.0. If a copy of the MPL was not distributed with this
 * file, You can obtain one at http://mozilla.org/MPL/2.0/.
 */
package com.powsybl.ucte.converter;

import com.powsybl.commons.datasource.DataSourceUtil;
import com.powsybl.commons.datasource.ReadOnlyMemDataSource;
<<<<<<< HEAD
import com.powsybl.entsoe.util.EntsoeArea;
import com.powsybl.entsoe.util.EntsoeGeographicalCode;
=======
import com.powsybl.entsoe.util.MergedXnode;
>>>>>>> 32592f85
import com.powsybl.iidm.network.Country;
import com.powsybl.iidm.network.Line;
import com.powsybl.iidm.network.Network;
import org.junit.Test;

import static org.junit.Assert.assertEquals;
import static org.junit.Assert.assertNotNull;
<<<<<<< HEAD
import static org.junit.Assert.assertNull;
=======
>>>>>>> 32592f85

/**
 * @author Sebastien Murgey <sebastien.murgey at rte-france.com>
 */
public class UcteImporterTest {
    @Test
    public void trimIssueTest() {
        // Import network that could fail because of id conflicts due to trim mechanism
        ReadOnlyMemDataSource dataSource = DataSourceUtil.createReadOnlyMemDataSource("importIssue.uct", getClass().getResourceAsStream("/importIssue.uct"));
        new UcteImporter().importData(dataSource, null);
    }

    @Test
    public void countryAssociationIssueTest() {
        ReadOnlyMemDataSource dataSource = DataSourceUtil.createReadOnlyMemDataSource("countryIssue.uct", getClass().getResourceAsStream("/countryIssue.uct"));
        Network network = new UcteImporter().importData(dataSource, null);

        assertEquals(Country.ES, network.getSubstation("EHORTA").getCountry());
        assertEquals(1, network.getSubstation("EHORTA").getVoltageLevelStream().count());
        assertEquals(Country.BE, network.getSubstation("BHORTA").getCountry());
        assertEquals(1, network.getSubstation("BHORTA").getVoltageLevelStream().count());
    }

    @Test
<<<<<<< HEAD
    public void germanTsosImport() throws Exception {
        ReadOnlyMemDataSource dataSource = DataSourceUtil.createReadOnlyMemDataSource("germanTsos.uct", getClass().getResourceAsStream("/germanTsos.uct"));
        Network network = new UcteImporter().importData(dataSource, null);

        //Check D4 is correctly parsed
        EntsoeArea ext = network.getSubstation("D4NEUR").getExtension(EntsoeArea.class);
        assertNotNull(ext);
        assertEquals(EntsoeGeographicalCode.D4, ext.getCode());

        //Check that for other countries, no extension is added
        ext = network.getSubstation("BAVLGM").getExtension(EntsoeArea.class);
        assertNull(ext);

        //Check that for "D-nodes", no extension is added
        ext = network.getSubstation("DJA_KA").getExtension(EntsoeArea.class);
        assertNull(ext);

        //Check that for a "D-node" starting with "DE", no extension is added
        ext = network.getSubstation("DJA_KA").getExtension(EntsoeArea.class);
        assertNull(ext);
=======
    public void xnodeMergingIssueTest() {
        ReadOnlyMemDataSource dataSource = DataSourceUtil.createReadOnlyMemDataSource("mergedXnodeIssue.uct", getClass().getResourceAsStream("/mergedXnodeIssue.uct"));
        Network network = new UcteImporter().importData(dataSource, null);

        assertEquals(2, network.getVoltageLevelCount());
        assertEquals(1, network.getDanglingLineCount());
        assertEquals(1, network.getLineCount());
        Line l = network.getLineStream().findFirst().orElseThrow(AssertionError::new);
        assertEquals("ESNODE11 XXNODE11 1 + FRNODE11 XXNODE11 1", l.getId());
        MergedXnode mergedXnode = l.getExtension(MergedXnode.class);
        assertNotNull(mergedXnode);
>>>>>>> 32592f85
    }
}<|MERGE_RESOLUTION|>--- conflicted
+++ resolved
@@ -8,23 +8,15 @@
 
 import com.powsybl.commons.datasource.DataSourceUtil;
 import com.powsybl.commons.datasource.ReadOnlyMemDataSource;
-<<<<<<< HEAD
 import com.powsybl.entsoe.util.EntsoeArea;
 import com.powsybl.entsoe.util.EntsoeGeographicalCode;
-=======
 import com.powsybl.entsoe.util.MergedXnode;
->>>>>>> 32592f85
 import com.powsybl.iidm.network.Country;
 import com.powsybl.iidm.network.Line;
 import com.powsybl.iidm.network.Network;
 import org.junit.Test;
 
-import static org.junit.Assert.assertEquals;
-import static org.junit.Assert.assertNotNull;
-<<<<<<< HEAD
-import static org.junit.Assert.assertNull;
-=======
->>>>>>> 32592f85
+import static org.junit.Assert.*;
 
 /**
  * @author Sebastien Murgey <sebastien.murgey at rte-france.com>
@@ -49,7 +41,6 @@
     }
 
     @Test
-<<<<<<< HEAD
     public void germanTsosImport() throws Exception {
         ReadOnlyMemDataSource dataSource = DataSourceUtil.createReadOnlyMemDataSource("germanTsos.uct", getClass().getResourceAsStream("/germanTsos.uct"));
         Network network = new UcteImporter().importData(dataSource, null);
@@ -70,7 +61,9 @@
         //Check that for a "D-node" starting with "DE", no extension is added
         ext = network.getSubstation("DJA_KA").getExtension(EntsoeArea.class);
         assertNull(ext);
-=======
+    }
+
+    @Test
     public void xnodeMergingIssueTest() {
         ReadOnlyMemDataSource dataSource = DataSourceUtil.createReadOnlyMemDataSource("mergedXnodeIssue.uct", getClass().getResourceAsStream("/mergedXnodeIssue.uct"));
         Network network = new UcteImporter().importData(dataSource, null);
@@ -82,6 +75,5 @@
         assertEquals("ESNODE11 XXNODE11 1 + FRNODE11 XXNODE11 1", l.getId());
         MergedXnode mergedXnode = l.getExtension(MergedXnode.class);
         assertNotNull(mergedXnode);
->>>>>>> 32592f85
     }
 }