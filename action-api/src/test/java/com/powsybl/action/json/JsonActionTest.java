--- conflicted
+++ resolved
@@ -100,17 +100,10 @@
     }
 
     @Test
-<<<<<<< HEAD
     void wrongActions() throws IOException {
         try (final InputStream inputStream = getClass().getResourceAsStream("/WrongActionFileTest.json")) {
             assertEquals("com.fasterxml.jackson.databind.JsonMappingException: for phase tap changer tap position action relative value field can't be null\n" +
-                " at [Source: (BufferedInputStream); line: 8, column: 3] (through reference chain: java.util.ArrayList[0])", assertThrows(UncheckedIOException.class, () ->
-=======
-    void wrongActions() {
-        final InputStream inputStream = getClass().getResourceAsStream("/WrongActionFileTest.json");
-        assertEquals("com.fasterxml.jackson.databind.JsonMappingException: for phase tap changer tap position action relative value field can't be null\n" +
-            " at [Source: REDACTED (`StreamReadFeature.INCLUDE_SOURCE_IN_LOCATION` disabled); line: 8, column: 3] (through reference chain: java.util.ArrayList[0])", assertThrows(UncheckedIOException.class, () ->
->>>>>>> 6665e3d6
+                " at [Source: REDACTED (`StreamReadFeature.INCLUDE_SOURCE_IN_LOCATION` disabled); line: 8, column: 3] (through reference chain: java.util.ArrayList[0])", assertThrows(UncheckedIOException.class, () ->
                 ActionList.readJsonInputStream(inputStream)).getMessage());
         }
 
