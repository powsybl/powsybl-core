package com.powsybl.action.json;

import com.powsybl.action.*;
import com.powsybl.commons.test.AbstractSerDeTest;
import com.powsybl.commons.test.ComparisonUtils;
import com.powsybl.iidm.network.PhaseTapChanger;
import com.powsybl.iidm.network.StaticVarCompensator;
import com.powsybl.iidm.network.ThreeSides;
import com.powsybl.iidm.network.identifiers.IdBasedNetworkElementIdentifier;
import com.powsybl.iidm.network.identifiers.NetworkElementIdentifier;
import com.powsybl.iidm.network.identifiers.VoltageLevelAndOrderNetworkElementIdentifier;
import org.junit.jupiter.api.Test;

import java.io.*;
import java.util.*;

import static com.powsybl.iidm.network.HvdcLine.ConvertersMode.SIDE_1_RECTIFIER_SIDE_2_INVERTER;
import static org.junit.jupiter.api.Assertions.*;
import static org.junit.jupiter.api.Assertions.assertThrows;

public class JsonActionTest extends AbstractSerDeTest {

    @Test
    void actionRoundTrip() throws IOException {
        List<Action> actions = new ArrayList<>();
        actions.add(new SwitchAction("id1", "switchId1", true));
        actions.add(new MultipleActionsAction("id2", Collections.singletonList(new SwitchAction("id3", "switchId2", true))));
        actions.add(new TerminalsConnectionAction("id3", "lineId3", true)); // both sides.
        actions.add(new TerminalsConnectionAction("id4", "lineId4", false)); // both sides.
        actions.add(new PhaseTapChangerTapPositionAction("id5", "transformerId1", true, 5, ThreeSides.TWO));
        actions.add(new PhaseTapChangerTapPositionAction("id6", "transformerId2", false, 12));
        actions.add(new PhaseTapChangerTapPositionAction("id7", "transformerId3", true, -5, ThreeSides.ONE));
        actions.add(new PhaseTapChangerTapPositionAction("id8", "transformerId3", false, 2, ThreeSides.THREE));
        actions.add(new GeneratorActionBuilder().withId("id9").withGeneratorId("generatorId1").withActivePowerRelativeValue(true).withActivePowerValue(100.0).build());
        actions.add(new GeneratorActionBuilder().withId("id10").withGeneratorId("generatorId2").withVoltageRegulatorOn(true).withTargetV(225.0).build());
        actions.add(new GeneratorActionBuilder().withId("id11").withGeneratorId("generatorId2").withVoltageRegulatorOn(false).withTargetQ(400.0).build());
        actions.add(new LoadActionBuilder().withId("id12").withLoadId("loadId1").withRelativeValue(false).withActivePowerValue(50.0).build());
        actions.add(new LoadActionBuilder().withId("id13").withLoadId("loadId1").withRelativeValue(true).withReactivePowerValue(5.0).build());
        actions.add(new DanglingLineActionBuilder().withId("id17").withDanglingLineId("dlId1").withRelativeValue(true).withReactivePowerValue(5.0).build());
        actions.add(new RatioTapChangerTapPositionAction("id14", "transformerId4", false, 2, ThreeSides.THREE));
        actions.add(new RatioTapChangerTapPositionAction("id15", "transformerId5", true, 1));
        actions.add(RatioTapChangerRegulationAction.activateRegulation("id16", "transformerId5", ThreeSides.THREE));
        actions.add(PhaseTapChangerRegulationAction.activateAndChangeRegulationMode("id17", "transformerId5", ThreeSides.ONE,
                PhaseTapChanger.RegulationMode.ACTIVE_POWER_CONTROL, 10.0));
        actions.add(PhaseTapChangerRegulationAction.deactivateRegulation("id18",
                "transformerId6", ThreeSides.ONE));
        actions.add(PhaseTapChangerRegulationAction.activateAndChangeRegulationMode("id19",
                "transformerId6", ThreeSides.ONE,
                PhaseTapChanger.RegulationMode.ACTIVE_POWER_CONTROL, 15.0));
        actions.add(RatioTapChangerRegulationAction.activateRegulationAndChangeTargetV("id20", "transformerId5", 90.0));
        actions.add(RatioTapChangerRegulationAction.deactivateRegulation("id21", "transformerId5", ThreeSides.THREE));
        actions.add(new HvdcActionBuilder()
                .withId("id22")
                .withHvdcId("hvdc1")
                .withAcEmulationEnabled(false)
                .build());
        actions.add(new HvdcActionBuilder()
                .withId("id23")
                .withHvdcId("hvdc2")
                .withAcEmulationEnabled(true)
                .build());
        actions.add(new HvdcActionBuilder()
                .withId("id24")
                .withHvdcId("hvdc2")
                .withAcEmulationEnabled(true)
                .withDroop(121.0)
                .withP0(42.0)
                .withConverterMode(SIDE_1_RECTIFIER_SIDE_2_INVERTER)
                .withRelativeValue(false)
                .build());
        actions.add(new HvdcActionBuilder()
                .withId("id25")
                .withHvdcId("hvdc1")
                .withAcEmulationEnabled(false)
                .withActivePowerSetpoint(12.0)
                .withRelativeValue(true)
                .build());
        actions.add(new ShuntCompensatorPositionActionBuilder().withId("id22").withShuntCompensatorId("shuntId1").withSectionCount(5).build());
        actions.add(new StaticVarCompensatorActionBuilder().withId("id23")
                .withStaticVarCompensatorId("svc").withRegulationMode(StaticVarCompensator.RegulationMode.VOLTAGE)
                .withVoltageSetpoint(56.0).build());
        actions.add(new StaticVarCompensatorActionBuilder().withId("id24")
                .withStaticVarCompensatorId("svc").withRegulationMode(StaticVarCompensator.RegulationMode.REACTIVE_POWER)
                .withReactivePowerSetpoint(120.0).build());
        actions.add(new TerminalsConnectionAction("id4", "transformerId25", ThreeSides.THREE, true)); // only one side.
        ActionList actionList = new ActionList(actions);
        roundTripTest(actionList, ActionList::writeJsonFile, ActionList::readJsonFile, "/ActionFileTest.json");
    }

    @Test
    void actionsReadV10() {
        ActionList actionList = ActionList.readJsonInputStream(getClass().getResourceAsStream("/ActionFileTestV1.0.json"));
        try (ByteArrayOutputStream bos = new ByteArrayOutputStream()) {
            actionList.writeJsonOutputStream(bos);
            ComparisonUtils.compareTxt(getClass().getResourceAsStream("/ActionFileTest.json"), new ByteArrayInputStream(bos.toByteArray()));
        } catch (Exception e) {
            // Should not happen
            fail();
        }
    }

    @Test
    void wrongActions() throws IOException {
        try (final InputStream inputStream = getClass().getResourceAsStream("/WrongActionFileTest.json")) {
            assertEquals("com.fasterxml.jackson.databind.JsonMappingException: for phase tap changer tap position action relative value field can't be null\n" +
<<<<<<< HEAD
                " at [Source: (BufferedInputStream); line: 8, column: 3] (through reference chain: java.util.ArrayList[0])", assertThrows(UncheckedIOException.class, () ->
=======
                " at [Source: REDACTED (`StreamReadFeature.INCLUDE_SOURCE_IN_LOCATION` disabled); line: 8, column: 3] (through reference chain: java.util.ArrayList[0])", assertThrows(UncheckedIOException.class, () ->
>>>>>>> 1c699008
                ActionList.readJsonInputStream(inputStream)).getMessage());
        }

        try (final InputStream inputStream3 = getClass().getResourceAsStream("/ActionFileTestWrongVersion.json")) {
            assertTrue(assertThrows(UncheckedIOException.class, () -> ActionList
                .readJsonInputStream(inputStream3))
                .getMessage()
                .contains("actions. Tag: value is not valid for version 1.1. Version should be <= 1.0"));
        }
    }

    @Test
    void identifierActionList() throws IOException {
        Map<ActionBuilder, NetworkElementIdentifier> elementIdentifierMap = new HashMap<>();
        elementIdentifierMap.put(new TerminalsConnectionActionBuilder().withId("lineConnectionActionId").withOpen(true).withSide(ThreeSides.ONE),
            new VoltageLevelAndOrderNetworkElementIdentifier("VLHV1", "VLHV2", '1'));
        elementIdentifierMap.put(new SwitchActionBuilder().withId("switchActionId").withOpen(true),
            new IdBasedNetworkElementIdentifier("switch 1 id"));
        IdentifierActionList identifierActionList = new IdentifierActionList(Collections.emptyList(), elementIdentifierMap);
        roundTripTest(identifierActionList, ActionList::writeJsonFile, ActionList::readJsonFile, "/IdentifierActionListTest.json");
    }
}<|MERGE_RESOLUTION|>--- conflicted
+++ resolved
@@ -103,11 +103,7 @@
     void wrongActions() throws IOException {
         try (final InputStream inputStream = getClass().getResourceAsStream("/WrongActionFileTest.json")) {
             assertEquals("com.fasterxml.jackson.databind.JsonMappingException: for phase tap changer tap position action relative value field can't be null\n" +
-<<<<<<< HEAD
-                " at [Source: (BufferedInputStream); line: 8, column: 3] (through reference chain: java.util.ArrayList[0])", assertThrows(UncheckedIOException.class, () ->
-=======
                 " at [Source: REDACTED (`StreamReadFeature.INCLUDE_SOURCE_IN_LOCATION` disabled); line: 8, column: 3] (through reference chain: java.util.ArrayList[0])", assertThrows(UncheckedIOException.class, () ->
->>>>>>> 1c699008
                 ActionList.readJsonInputStream(inputStream)).getMessage());
         }
 
