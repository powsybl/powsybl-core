--- conflicted
+++ resolved
@@ -52,7 +52,6 @@
         return CompletableFuture.completedFuture(new ShortCircuitAnalysisResult(new ArrayList<>(), new ArrayList<>()));
     }
 
-<<<<<<< HEAD
     @Override
     public CompletableFuture<ShortCircuitAnalysisResult> run(Network network, ShortCircuitParameters parameters, ComputationManager computationManager, Reporter reporter) {
         reporter.createSubReporter("MockShortCircuit", "Running mock short circuit");
@@ -60,17 +59,9 @@
     }
 
     public static ShortCircuitAnalysisResult runWithNonEmptyResult() {
-        FaultResult faultResult = new FaultResult("VLGEN", 10);
-        LimitViolation limitViolation = new LimitViolation("VLGEN", LimitViolationType.HIGH_SHORT_CIRCUIT_CURRENT, 0, 0, 0);
-        return new ShortCircuitAnalysisResult(Collections.singletonList(faultResult), Collections.singletonList(limitViolation));
-=======
-    public static ShortCircuitAnalysisResult runAsync(Network network) {
         FeederResult feederResult = new FeederResult("GEN", 5);
         FaultResult faultResult = new FaultResult("VLGEN", 10, Collections.singletonList(feederResult));
         LimitViolation limitViolation = new LimitViolation("VLGEN", LimitViolationType.HIGH_SHORT_CIRCUIT_CURRENT, 0, 0, 0);
-        ShortCircuitAnalysisResult result = new ShortCircuitAnalysisResult(Collections.singletonList(faultResult), Collections.singletonList(limitViolation), Collections.singletonList(feederResult));
-
-        return result;
->>>>>>> 633fa52e
+        return new ShortCircuitAnalysisResult(Collections.singletonList(faultResult), Collections.singletonList(limitViolation), Collections.singletonList(feederResult));
     }
 }