/**
 * Copyright (c) 2021, RTE (http://www.rte-france.com)
 * This Source Code Form is subject to the terms of the Mozilla Public
 * License, v. 2.0. If a copy of the MPL was not distributed with this
 * file, You can obtain one at http://mozilla.org/MPL/2.0/.
 */
package com.powsybl.shortcircuit;

import com.fasterxml.jackson.annotation.JsonIgnore;
import com.fasterxml.jackson.core.JsonGenerator;
import com.fasterxml.jackson.core.JsonParser;
import com.fasterxml.jackson.databind.DeserializationContext;
import com.fasterxml.jackson.databind.ObjectMapper;
import com.fasterxml.jackson.databind.ObjectReader;
import com.fasterxml.jackson.databind.SerializerProvider;
import com.powsybl.commons.PowsyblException;
import com.powsybl.commons.config.PlatformConfig;
import com.powsybl.commons.config.YamlModuleConfigRepository;
import com.powsybl.commons.extensions.AbstractExtension;
import com.powsybl.commons.extensions.ExtensionJsonSerializer;
import com.powsybl.commons.json.JsonUtil;
import com.powsybl.commons.test.AbstractConverterTest;
import com.powsybl.commons.test.ComparisonUtils;
import com.powsybl.shortcircuit.json.JsonShortCircuitParameters;
import org.apache.commons.lang3.Range;
import org.junit.jupiter.api.Test;

import java.io.IOException;
import java.io.InputStream;
import java.nio.file.Files;
import java.nio.file.Path;
import java.util.ArrayList;
import java.util.List;

import static org.junit.jupiter.api.Assertions.*;

/**
 * @author Sylvain Leclerc {@literal <sylvain.leclerc at rte-france.com>}
 */
class ShortCircuitParametersTest extends AbstractConverterTest {

    private static final String DUMMY_EXTENSION_NAME = "dummy-extension";

    public static class DummyExtension extends AbstractExtension<ShortCircuitParameters> {
        double parameterDouble;
        boolean parameterBoolean;
        String parameterString;

        public DummyExtension() {
            super();
        }

        public DummyExtension(DummyExtension another) {
            this.parameterDouble = another.parameterDouble;
            this.parameterBoolean = another.parameterBoolean;
            this.parameterString = another.parameterString;
        }

        /**
         * Return the name of this extension.
         */
        @Override
        public String getName() {
            return "dummy-extension";
        }

        public boolean isParameterBoolean() {
            return this.parameterBoolean;
        }

        public String getParameterString() {
            return this.parameterString;
        }

        double getParameterDouble() {
            return this.parameterDouble;
        }

        void setParameterDouble(double parameterDouble) {
            this.parameterDouble = parameterDouble;
        }

        void setParameterBoolean(boolean parameterBoolean) {
            this.parameterBoolean = parameterBoolean;
        }

        void setParameterString(String parameterString) {
            this.parameterString = parameterString;
        }
    }

    public static class DummySerializer implements ExtensionJsonSerializer<ShortCircuitParameters, DummyExtension> {

        @Override
        public void serialize(DummyExtension extension, JsonGenerator jsonGenerator, SerializerProvider serializerProvider) throws IOException {
            jsonGenerator.writeStartObject();
            jsonGenerator.writeEndObject();
        }

        interface SerializationSpec {

            @JsonIgnore
            String getName();

            @JsonIgnore
            ShortCircuitParameters getExtendable();
        }

        private static ObjectMapper createMapper() {
            return JsonUtil.createObjectMapper()
                    .addMixIn(DummyExtension.class, SerializationSpec.class);
        }

        @Override
        public DummyExtension deserialize(JsonParser jsonParser, DeserializationContext deserializationContext) throws IOException {
            return new DummyExtension();
        }

        @Override
        public DummyExtension deserializeAndUpdate(JsonParser jsonParser, DeserializationContext deserializationContext, DummyExtension parameters) throws IOException {
            ObjectMapper objectMapper = createMapper();
            ObjectReader objectReader = objectMapper.readerForUpdating(parameters);
            DummyExtension updatedParameters = objectReader.readValue(jsonParser, DummyExtension.class);
            return updatedParameters;
        }

        @Override
        public String getExtensionName() {
            return "dummy-extension";
        }

        @Override
        public String getCategoryName() {
            return "shortcircuit-parameters";
        }

        @Override
        public Class<? super DummyExtension> getExtensionClass() {
            return DummyExtension.class;
        }
    }

    @Test
    void testExtensions() {
        ShortCircuitParameters parameters = new ShortCircuitParameters();
        DummyExtension dummyExtension = new DummyExtension();
        parameters.addExtension(DummyExtension.class, dummyExtension);

        assertEquals(1, parameters.getExtensions().size());
        assertTrue(parameters.getExtensions().contains(dummyExtension));
        assertTrue(parameters.getExtensionByName(DUMMY_EXTENSION_NAME) instanceof DummyExtension);
        assertNotNull(parameters.getExtension(DummyExtension.class));
    }

    @Test
    void testNoExtensions() {
        ShortCircuitParameters parameters = new ShortCircuitParameters();

        assertEquals(0, parameters.getExtensions().size());
        assertFalse(parameters.getExtensions().contains(new DummyExtension()));
        assertNull(parameters.getExtensionByName(DUMMY_EXTENSION_NAME));
        assertNull(parameters.getExtension(DummyExtension.class));
    }

    @Test
    void testExtensionFromConfig() {
        ShortCircuitParameters parameters = ShortCircuitParameters.load();

        assertEquals(1, parameters.getExtensions().size());
        assertNotNull(parameters.getExtensionByName(DUMMY_EXTENSION_NAME));
        assertNotNull(parameters.getExtension(DummyExtension.class));
    }

    @Test
    void testStudyType() {
        ShortCircuitParameters parameters = ShortCircuitParameters.load();
        assertEquals(StudyType.TRANSIENT, parameters.getStudyType());
    }

    @Test
    void testWithFeederResult() {
        ShortCircuitParameters parameters = ShortCircuitParameters.load();
        assertTrue(parameters.isWithFeederResult());

        parameters.setWithFeederResult(false);
        assertFalse(parameters.isWithFeederResult());
    }

    @Test
    void testConfigLoader() throws IOException {
        Path cfgDir = Files.createDirectory(fileSystem.getPath("config"));
        Path cfgFile = cfgDir.resolve("config.yml");
        Path voltageDataFile = cfgDir.resolve("voltage-ranges.json");

        Files.copy(getClass().getResourceAsStream("/config.yml"), cfgFile);
        Files.copy(getClass().getResourceAsStream("/voltage-ranges.json"), voltageDataFile);
        PlatformConfig platformConfig = new PlatformConfig(new YamlModuleConfigRepository(cfgFile), cfgDir);
        ShortCircuitParameters parameters = ShortCircuitParameters.load(platformConfig);
        assertFalse(parameters.isWithLimitViolations());
        assertFalse(parameters.isWithVoltageResult());
        assertFalse(parameters.isWithFeederResult());
        assertTrue(parameters.isWithFortescueResult());
        assertEquals(StudyType.SUB_TRANSIENT, parameters.getStudyType());
        assertEquals(50, parameters.getMinVoltageDropProportionalThreshold(), 0.0);
        assertEquals(0.8, parameters.getSubTransientCoefficient());
        assertTrue(parameters.isWithLoads());
        assertTrue(parameters.isWithShuntCompensators());
        assertFalse(parameters.isWithVSCConverterStations());
        assertTrue(parameters.isWithNeutralPosition());
        assertEquals(InitialVoltageProfileMode.CONFIGURED, parameters.getInitialVoltageProfileMode());
        List<VoltageRange> voltageRanges = parameters.getVoltageRanges();
        assertEquals(3, voltageRanges.size());
        assertEquals(1, voltageRanges.get(0).getRangeCoefficient());
        assertEquals(Range.of(380., 420.), voltageRanges.get(0).getRange());
        assertEquals(1.2, voltageRanges.get(1).getRangeCoefficient());
        assertEquals(Range.of(215., 235.), voltageRanges.get(1).getRange());
        assertEquals(1.05, voltageRanges.get(2).getRangeCoefficient());
<<<<<<< HEAD
        assertEquals(Range.of(80., 100.), voltageRanges.get(2).getRange());
=======
        assertEquals(Range.between(80., 100.), voltageRanges.get(2).getRange());
        assertFalse(parameters.isDetailedReport());
>>>>>>> 47ce50a9
    }

    @Test
    void roundTrip() throws IOException {
        ShortCircuitParameters parameters = new ShortCircuitParameters();
        parameters.setWithVoltageResult(false);
        parameters.setWithLimitViolations(false);
        parameters.setStudyType(StudyType.SUB_TRANSIENT);
        parameters.setInitialVoltageProfileMode(InitialVoltageProfileMode.CONFIGURED);
        List<VoltageRange> voltageRanges = new ArrayList<>();
        voltageRanges.add(new VoltageRange(380, 410, 1.05));
        voltageRanges.add(new VoltageRange(0, 225, 1.1));
        voltageRanges.add(new VoltageRange(230, 375, 1.09));
        parameters.setVoltageRanges(voltageRanges);
        roundTripTest(parameters, JsonShortCircuitParameters::write, JsonShortCircuitParameters::read,
                "/ShortCircuitParameters.json");
    }

    @Test
    void writeExtension() throws IOException {
        ShortCircuitParameters parameters = new ShortCircuitParameters();
        parameters.addExtension(DummyExtension.class, new DummyExtension());
        writeTest(parameters, JsonShortCircuitParameters::write,
                ComparisonUtils::compareTxt, "/ShortCircuitParametersWithExtension.json");
    }

    @Test
    void readVersion10() {
        ShortCircuitParameters parameters = JsonShortCircuitParameters
                .read(getClass().getResourceAsStream("/ShortCircuitParametersVersion10.json"));
        assertNotNull(parameters);
        assertFalse(parameters.isWithLimitViolations());
        assertFalse(parameters.isWithVoltageResult());
        assertTrue(parameters.isWithFeederResult());
        assertEquals(StudyType.TRANSIENT, parameters.getStudyType());
        assertEquals(0, parameters.getMinVoltageDropProportionalThreshold(), 0);
        assertEquals(0.7, parameters.getSubTransientCoefficient(), 0);
    }

    @Test
    void readVersion11() {
        ShortCircuitParameters parameters = JsonShortCircuitParameters
                .read(getClass().getResourceAsStream("/ShortCircuitParametersVersion11.json"));
        assertNotNull(parameters);
        assertFalse(parameters.isWithLimitViolations());
        assertFalse(parameters.isWithVoltageResult());
        assertTrue(parameters.isWithFeederResult());
        assertEquals(StudyType.TRANSIENT, parameters.getStudyType());
        assertEquals(0, parameters.getMinVoltageDropProportionalThreshold(), 0);
        assertEquals(0.7, parameters.getSubTransientCoefficient(), 0);
    }

    @Test
    void readVersion12() {
        ShortCircuitParameters parameters = JsonShortCircuitParameters
                .read(getClass().getResourceAsStream("/ShortCircuitParametersVersion12.json"));
        assertNotNull(parameters);
        assertFalse(parameters.isWithLimitViolations());
        assertFalse(parameters.isWithVoltageResult());
        assertTrue(parameters.isWithFeederResult());
        assertEquals(StudyType.SUB_TRANSIENT, parameters.getStudyType());
        assertEquals(0, parameters.getMinVoltageDropProportionalThreshold(), 0);
        assertEquals(0.7, parameters.getSubTransientCoefficient(), 0);
        assertFalse(parameters.isWithLoads());
        assertFalse(parameters.isWithShuntCompensators());
        assertFalse(parameters.isWithVSCConverterStations());
        assertTrue(parameters.isWithNeutralPosition());
        assertEquals(InitialVoltageProfileMode.CONFIGURED, parameters.getInitialVoltageProfileMode());
        List<VoltageRange> voltageRanges = parameters.getVoltageRanges();
        assertEquals(3, voltageRanges.size());
        assertEquals(1.05, voltageRanges.get(0).getRangeCoefficient());
        assertEquals(Range.between(380., 410.), voltageRanges.get(0).getRange());
        assertEquals(1.1, voltageRanges.get(1).getRangeCoefficient());
        assertEquals(Range.between(0., 225.), voltageRanges.get(1).getRange());
        assertEquals(1.09, voltageRanges.get(2).getRangeCoefficient());
        assertEquals(Range.between(230., 375.), voltageRanges.get(2).getRange());
    }

    @Test
    void readVersion13() {
        ShortCircuitParameters parameters = JsonShortCircuitParameters
                .read(getClass().getResourceAsStream("/ShortCircuitParametersVersion13.json"));
        assertNotNull(parameters);
        assertFalse(parameters.isWithLimitViolations());
        assertFalse(parameters.isWithVoltageResult());
        assertTrue(parameters.isWithFeederResult());
        assertEquals(StudyType.SUB_TRANSIENT, parameters.getStudyType());
        assertEquals(0, parameters.getMinVoltageDropProportionalThreshold(), 0);
        assertEquals(0.7, parameters.getSubTransientCoefficient(), 0);
        assertEquals(InitialVoltageProfileMode.NOMINAL, parameters.getInitialVoltageProfileMode());
        assertFalse(parameters.isDetailedReport());
    }

    @Test
    void readExtension() {
        ShortCircuitParameters parameters = JsonShortCircuitParameters.read(getClass().getResourceAsStream("/ShortCircuitParametersExtensionUpdate.json"));
        assertEquals(1, parameters.getExtensions().size());
        assertNotNull(parameters.getExtension(DummyExtension.class));
        assertNotNull(parameters.getExtensionByName("dummy-extension"));
    }

    @Test
    void updateExtensions() {
        ShortCircuitParameters parameters = new ShortCircuitParameters();
        DummyExtension extension = new DummyExtension();
        extension.setParameterBoolean(false);
        extension.setParameterString("test");
        extension.setParameterDouble(2.8);
        DummyExtension oldExtension = new DummyExtension(extension);
        parameters.addExtension(DummyExtension.class, extension);
        JsonShortCircuitParameters.update(parameters, getClass().getResourceAsStream("/ShortCircuitParametersExtensionUpdate.json"));
        DummyExtension updatedExtension = parameters.getExtension(DummyExtension.class);
        assertEquals(oldExtension.isParameterBoolean(), updatedExtension.isParameterBoolean());
        assertEquals(oldExtension.getParameterDouble(), updatedExtension.getParameterDouble(), 0.01);
        assertNotEquals(oldExtension.getParameterString(), updatedExtension.getParameterString());
    }

    @Test
    void readError() throws IOException {
        try (var is = getClass().getResourceAsStream("/ShortCircuitParametersInvalid.json")) {
            IllegalStateException e = assertThrows(IllegalStateException.class, () -> JsonShortCircuitParameters.read(is));
            assertEquals("Unexpected field: unexpected", e.getMessage());
        }
    }

    @Test
    void testConfiguredInitialVoltageProfileMode() {
        VoltageRange coeff = new VoltageRange(380, 410, 1.1);
        assertEquals(380, coeff.getMinimumNominalVoltage());
    }

    @Test
    void testLoadFromConfigButVoltageRangeMissing() throws IOException {
        Path cfgDir = Files.createDirectory(fileSystem.getPath("config"));
        Path cfgFile = cfgDir.resolve("wrongConfig.yml");

        Files.copy(getClass().getResourceAsStream("/wrongConfig.yml"), cfgFile);
        PlatformConfig platformConfig = new PlatformConfig(new YamlModuleConfigRepository(cfgFile), cfgDir);
        assertThrows(PowsyblException.class, () -> ShortCircuitParameters.load(platformConfig));
    }

    @Test
    void testReadButVoltageRangeMissing() {
        InputStream stream = getClass().getResourceAsStream("/ShortCircuitParametersConfiguredWithoutVoltageRanges.json");
        PowsyblException e0 = assertThrows(PowsyblException.class, () -> JsonShortCircuitParameters
                .read(stream));
        assertEquals("Configured initial voltage profile but nominal voltage ranges with associated coefficients are missing.", e0.getMessage());
    }

    @Test
    void testReadButVoltageRangeEmpty() {
        InputStream stream = getClass().getResourceAsStream("/ShortCircuitParametersConfiguredWithEmptyVoltageRanges.json");
        PowsyblException e0 = assertThrows(PowsyblException.class, () -> JsonShortCircuitParameters
                .read(stream));
        assertEquals("Configured initial voltage profile but nominal voltage ranges with associated coefficients are missing.", e0.getMessage());
    }

    @Test
    void testWithOverlappingVoltageRanges() {
        ShortCircuitParameters shortCircuitParameters = new ShortCircuitParameters();
        shortCircuitParameters.setInitialVoltageProfileMode(InitialVoltageProfileMode.CONFIGURED);
        List<VoltageRange> voltageRanges = new ArrayList<>();
        voltageRanges.add(new VoltageRange(100, 400, 1));
        voltageRanges.add(new VoltageRange(200, 300, 1.1));
        PowsyblException e0 = assertThrows(PowsyblException.class, () -> shortCircuitParameters.setVoltageRanges(voltageRanges));
        assertEquals("Voltage ranges for configured initial voltage profile are overlapping", e0.getMessage());
    }

    @Test
    void testWithInvalidCoefficient() {
        PowsyblException e0 = assertThrows(PowsyblException.class, () -> new VoltageRange(100, 199, 10));
        assertEquals("rangeCoefficient 10.0 is out of bounds, should be between 0.8 and 1.2.", e0.getMessage());
        PowsyblException e1 = assertThrows(PowsyblException.class, () -> new VoltageRange(100, 199, 0.2));
        assertEquals("rangeCoefficient 0.2 is out of bounds, should be between 0.8 and 1.2.", e1.getMessage());
    }

    @Test
    void testInvalidSubtransientCoefficient() {
        ShortCircuitParameters parameters = new ShortCircuitParameters();
        PowsyblException e0 = assertThrows(PowsyblException.class, () -> parameters.setSubTransientCoefficient(2.));
        assertEquals("subTransientCoefficient > 1", e0.getMessage());

        PowsyblException e1 = assertThrows(PowsyblException.class, () -> new FaultParameters("id", true, true, true, StudyType.SUB_TRANSIENT,
                0, true, 1.2, true, true, true, true,
                InitialVoltageProfileMode.NOMINAL, null));
        assertEquals("subTransientCoefficient > 1", e1.getMessage());
    }

    @Test
    void testReadWithUnsortedRanges() {
        InputStream stream = getClass().getResourceAsStream("/ShortCircuitParametersWithUnsortedOverlappingVoltageRanges.json");
        PowsyblException e0 = assertThrows(PowsyblException.class, () -> JsonShortCircuitParameters
                .read(stream));
        assertEquals("Voltage ranges for configured initial voltage profile are overlapping", e0.getMessage());
    }
}<|MERGE_RESOLUTION|>--- conflicted
+++ resolved
@@ -215,12 +215,8 @@
         assertEquals(1.2, voltageRanges.get(1).getRangeCoefficient());
         assertEquals(Range.of(215., 235.), voltageRanges.get(1).getRange());
         assertEquals(1.05, voltageRanges.get(2).getRangeCoefficient());
-<<<<<<< HEAD
         assertEquals(Range.of(80., 100.), voltageRanges.get(2).getRange());
-=======
-        assertEquals(Range.between(80., 100.), voltageRanges.get(2).getRange());
         assertFalse(parameters.isDetailedReport());
->>>>>>> 47ce50a9
     }
 
     @Test
@@ -292,11 +288,11 @@
         List<VoltageRange> voltageRanges = parameters.getVoltageRanges();
         assertEquals(3, voltageRanges.size());
         assertEquals(1.05, voltageRanges.get(0).getRangeCoefficient());
-        assertEquals(Range.between(380., 410.), voltageRanges.get(0).getRange());
+        assertEquals(Range.of(380., 410.), voltageRanges.get(0).getRange());
         assertEquals(1.1, voltageRanges.get(1).getRangeCoefficient());
-        assertEquals(Range.between(0., 225.), voltageRanges.get(1).getRange());
+        assertEquals(Range.of(0., 225.), voltageRanges.get(1).getRange());
         assertEquals(1.09, voltageRanges.get(2).getRangeCoefficient());
-        assertEquals(Range.between(230., 375.), voltageRanges.get(2).getRange());
+        assertEquals(Range.of(230., 375.), voltageRanges.get(2).getRange());
     }
 
     @Test
