/**
 * Copyright (c) 2018, All partners of the iTesla project (http://www.itesla-project.eu/consortium)
 * This Source Code Form is subject to the terms of the Mozilla Public
 * License, v. 2.0. If a copy of the MPL was not distributed with this
 * file, You can obtain one at http://mozilla.org/MPL/2.0/.
 * SPDX-License-Identifier: MPL-2.0
 */
package com.powsybl.contingency;

import com.powsybl.commons.extensions.AbstractExtendable;
import com.powsybl.contingency.contingency.list.ContingencyList;
import com.powsybl.iidm.modification.NetworkModification;
import com.powsybl.iidm.modification.NetworkModificationList;
import com.powsybl.iidm.network.*;
import org.slf4j.Logger;
import org.slf4j.LoggerFactory;

import java.util.*;
import java.util.stream.Collectors;

/**
 * @author Geoffroy Jamgotchian {@literal <geoffroy.jamgotchian at rte-france.com>}
 * @author Teofil Calin BANC {@literal <teofil-calin.banc at rte-france.com>}
 * @author Mathieu Bague {@literal <mathieu.bague at rte-france.com>}
 */
public class Contingency extends AbstractExtendable<Contingency> {

    private static final Logger LOGGER = LoggerFactory.getLogger(Contingency.class);

    private final String id;

    private final List<ContingencyElement> elements;

    private final String name;

    public Contingency(String id, String name, List<ContingencyElement> elements) {
        this.id = Objects.requireNonNull(id);
        this.name = name;
        this.elements = new ArrayList<>(Objects.requireNonNull(elements));
    }

    public Contingency(String id, String name, ContingencyElement... elements) {
        this(id, name, Arrays.asList(elements));
    }

    public Contingency(String id, List<ContingencyElement> elements) {
        this(id, null, elements);
    }

    public Contingency(String id, ContingencyElement... elements) {
        this(id, Arrays.asList(elements));
    }

    public String getId() {
        return id;
    }

    public List<ContingencyElement> getElements() {
        return Collections.unmodifiableList(elements);
    }

    @Override
    public int hashCode() {
        return Objects.hash(id, name, elements);
    }

    @Override
    public boolean equals(Object obj) {
        if (obj instanceof Contingency other) {
            return id.equals(other.id) && Objects.equals(name, other.name) && elements.equals(other.elements);
        }
        return false;
    }

    public Optional<String> getName() {
        return Optional.ofNullable(name);
    }

    public void addElement(ContingencyElement element) {
        Objects.requireNonNull(element);
        elements.add(element);
    }

    public void removeElement(ContingencyElement element) {
        Objects.requireNonNull(element);
        elements.remove(element);
    }

    public NetworkModification toModification() {
        return new NetworkModificationList(elements.stream().map(ContingencyElement::toModification).collect(Collectors.toList()));
    }

    public boolean isValid(Network network) {
        Objects.requireNonNull(network);
        boolean valid = true;
        for (ContingencyElement element : elements) {
            valid = switch (element.getType()) {
                case GENERATOR -> checkGeneratorContingency(this, (GeneratorContingency) element, network);
                case STATIC_VAR_COMPENSATOR ->
                    checkStaticVarCompensatorContingency(this, (StaticVarCompensatorContingency) element, network);
                case SHUNT_COMPENSATOR ->
                    checkShuntCompensatorContingency(this, (ShuntCompensatorContingency) element, network);
                case BRANCH -> checkBranchContingency(this, (BranchContingency) element, network);
                case HVDC_LINE -> checkHvdcLineContingency(this, (HvdcLineContingency) element, network);
                case BUSBAR_SECTION -> checkBusbarSectionContingency(this, (BusbarSectionContingency) element, network);
                case DANGLING_LINE -> checkDanglingLineContingency(this, (DanglingLineContingency) element, network);
                case LINE -> checkLineContingency(this, (LineContingency) element, network);
                case TWO_WINDINGS_TRANSFORMER ->
                    checkTwoWindingsTransformerContingency(this, (TwoWindingsTransformerContingency) element, network);
                case THREE_WINDINGS_TRANSFORMER ->
                    checkThreeWindingsTransformerContingency(this, (ThreeWindingsTransformerContingency) element, network);
                case LOAD -> checkLoadContingency(this, (LoadContingency) element, network);
                case BUS -> checkBusContingency(this, (BusContingency) element, network);
                case TIE_LINE -> checkTieLineContingency(this, (TieLineContingency) element, network);
<<<<<<< HEAD
=======
                case BATTERY -> checkBatteryContingency(this, (BatteryContingency) element, network);
>>>>>>> 65a56be5
                default -> throw new IllegalStateException("Unknown contingency element type " + element.getType());
            };
        }
        if (!valid) {
            LOGGER.warn("Contingency '{}' is invalid", id);
        }
        return valid;
    }

    /**
     * Return a list of valid contingencies.
     * @deprecated Use {@link ContingencyList#getValidContingencies(List, Network)} ()} instead.
     */
    @Deprecated(since = "4.0.0")
    public static List<Contingency> checkValidity(List<Contingency> contingencies, Network network) {
        return ContingencyList.getValidContingencies(contingencies, network);
    }

    private static boolean checkGeneratorContingency(Contingency contingency, GeneratorContingency element, Network network) {
        if (network.getGenerator(element.getId()) == null) {
            LOGGER.warn("Generator '{}' of contingency '{}' not found", element.getId(), contingency.getId());
            return false;
        }
        return true;
    }

    private static boolean checkBatteryContingency(Contingency contingency, BatteryContingency element, Network network) {
        if (network.getBattery(element.getId()) == null) {
            LOGGER.warn("Battery '{}' of contingency '{}' not found", element.getId(), contingency.getId());
            return false;
        }
        return true;
    }

    private static boolean checkStaticVarCompensatorContingency(Contingency contingency, StaticVarCompensatorContingency element, Network network) {
        if (network.getStaticVarCompensator(element.getId()) == null) {
            LOGGER.warn("StaticVarCompensator '{}' of contingency '{}' not found", element.getId(), contingency.getId());
            return false;
        }
        return true;
    }

    private static boolean checkShuntCompensatorContingency(Contingency contingency, ShuntCompensatorContingency element, Network network) {
        if (network.getShuntCompensator(element.getId()) == null) {
            LOGGER.warn("ShuntCompensator '{}' of contingency '{}' not found", element.getId(), contingency.getId());
            return false;
        }
        return true;
    }

    private static boolean checkBranchContingency(Contingency contingency, BranchContingency element, Network network) {
        Branch branch = network.getBranch(element.getId());
        if (branch == null
                || element.getVoltageLevelId() != null
                    && !(element.getVoltageLevelId().equals(branch.getTerminal1().getVoltageLevel().getId())
                        || element.getVoltageLevelId().equals(branch.getTerminal2().getVoltageLevel().getId()))) {
            LOGGER.warn("Branch '{}' of contingency '{}' not found", element.getId(), contingency.getId());
            return false;
        }
        return true;
    }

    private static boolean checkLineContingency(Contingency contingency, LineContingency element, Network network) {
        Line line = network.getLine(element.getId());
        if (line == null
                || element.getVoltageLevelId() != null
                    && !(element.getVoltageLevelId().equals(line.getTerminal1().getVoltageLevel().getId())
                        || element.getVoltageLevelId().equals(line.getTerminal2().getVoltageLevel().getId()))) {
            LOGGER.warn("Line '{}' of contingency '{}' not found", element.getId(), contingency.getId());
            return false;
        }
        return true;
    }

    private static boolean checkTwoWindingsTransformerContingency(Contingency contingency, TwoWindingsTransformerContingency element, Network network) {
        TwoWindingsTransformer twt = network.getTwoWindingsTransformer(element.getId());
        if (twt == null
                || element.getVoltageLevelId() != null
                    && !(element.getVoltageLevelId().equals(twt.getTerminal1().getVoltageLevel().getId())
                        || element.getVoltageLevelId().equals(twt.getTerminal2().getVoltageLevel().getId()))) {
            LOGGER.warn("TwoWindingsTransformer '{}' of contingency '{}' not found", element.getId(), contingency.getId());
            return false;
        }
        return true;
    }

    private static boolean checkHvdcLineContingency(Contingency contingency, HvdcLineContingency element, Network network) {
        HvdcLine hvdcLine = network.getHvdcLine(element.getId());
        if (hvdcLine == null
                || element.getVoltageLevelId() != null
                    && !(element.getVoltageLevelId().equals(hvdcLine.getConverterStation1().getTerminal().getVoltageLevel().getId())
                        || element.getVoltageLevelId().equals(hvdcLine.getConverterStation2().getTerminal().getVoltageLevel().getId()))) {
            LOGGER.warn("HVDC line '{}' of contingency '{}' not found", element.getId(), contingency.getId());
            return false;
        }
        return true;
    }

    private static boolean checkBusbarSectionContingency(Contingency contingency, BusbarSectionContingency element, Network network) {
        if (network.getBusbarSection(element.getId()) == null) {
            LOGGER.warn("Busbar section '{}' of contingency '{}' not found", element.getId(), contingency.getId());
            return false;
        }
        return true;
    }

    private static boolean checkDanglingLineContingency(Contingency contingency, DanglingLineContingency element, Network network) {
        if (network.getDanglingLine(element.getId()) == null) {
            LOGGER.warn("Dangling line '{}' of contingency '{}' not found", element.getId(), contingency.getId());
            return false;
        }
        return true;
    }

    private static boolean checkThreeWindingsTransformerContingency(Contingency contingency, ThreeWindingsTransformerContingency element, Network network) {
        if (network.getThreeWindingsTransformer(element.getId()) == null) {
            LOGGER.warn("ThreeWindingsTransformer '{}' of contingency '{}' not found", element.getId(), contingency.getId());
            return false;
        }
        return true;
    }

    private static boolean checkLoadContingency(Contingency contingency, LoadContingency element, Network network) {
        if (network.getLoad(element.getId()) == null) {
            LOGGER.warn("Load '{}' of contingency '{}' not found", element.getId(), contingency.getId());
            return false;
        }
        return true;
    }

    private static boolean checkBusContingency(Contingency contingency, BusContingency element, Network network) {
        if (network.getBusBreakerView().getBus(element.getId()) == null) {
            LOGGER.warn("Bus '{}' of contingency '{}' not found", element.getId(), contingency.getId());
            return false;
        }
        return true;
    }

    private static boolean checkTieLineContingency(Contingency contingency, TieLineContingency element, Network network) {
        TieLine tieLine = network.getTieLine(element.getId());
        if (tieLine == null
                || element.getVoltageLevelId() != null
                    && !(element.getVoltageLevelId().equals(tieLine.getDanglingLine1().getTerminal().getVoltageLevel().getId())
                        || element.getVoltageLevelId().equals(tieLine.getDanglingLine2().getTerminal().getVoltageLevel().getId()))) {
            LOGGER.warn("Tie line '{}' of contingency '{}' not found", element.getId(), contingency.getId());
            return false;
        }
        return true;
    }

    public static ContingencyBuilder builder(String id) {
        return new ContingencyBuilder(id);
    }

    /**
     * Creates a new contingency on the battery whose id is given
     */
    public static Contingency battery(String id) {
        return builder(id).addBattery(id).build();
    }

    /**
     * Creates a new contingency on the branch whose id is given
     */
    public static Contingency branch(String id) {
        return builder(id).addBranch(id).build();
    }

    /**
     * Creates a new contingency on the branch whose id is given, on the side of the given voltage level
     */
    public static Contingency branch(String id, String voltageLevelId) {
        return builder(id).addBranch(id, voltageLevelId).build();
    }

    /**
     * Creates a new contingency on the busbar section whose id is given
     */
    public static Contingency busbarSection(String id) {
        return builder(id).addBusbarSection(id).build();
    }

    /**
     * Creates a new contingency on the generator whose id is given
     */
    public static Contingency generator(String id) {
        return builder(id).addGenerator(id).build();
    }

    /**
     * Creates a new contingency on the hvdc line whose id is given
     */
    public static Contingency hvdcLine(String id) {
        return builder(id).addHvdcLine(id).build();
    }

    /**
     * Creates a new contingency on the hvdc line whose id is given, on the side of the given voltage level
     */
    public static Contingency hvdcLine(String id, String voltageLevelId) {
        return builder(id).addHvdcLine(id, voltageLevelId).build();
    }

    /**
     * Creates a new contingency on the line whose id is given
     */
    public static Contingency line(String id) {
        return builder(id).addLine(id).build();
    }

    /**
     * Creates a new contingency on the line whose id is given, on the side of the given voltage level
     */
    public static Contingency line(String id, String voltageLevelId) {
        return builder(id).addLine(id, voltageLevelId).build();
    }

    /**
     * Creates a new contingency on the tie line whose id is given
     */
    public static Contingency tieLine(String id) {
        return builder(id).addTieLine(id).build();
    }

    /**
     * Creates a new contingency on the tie line whose id is given, on the side of the given voltage level
     */
    public static Contingency tieLine(String id, String voltageLevelId) {
        return builder(id).addTieLine(id, voltageLevelId).build();
    }

    /**
     * Creates a new contingency on the shunt compensator whose id is given
     */
    public static Contingency shuntCompensator(String id) {
        return builder(id).addShuntCompensator(id).build();
    }

    /**
     * Creates a new contingency on the static var compensator whose id is given
     */
    public static Contingency staticVarCompensator(String id) {
        return builder(id).addStaticVarCompensator(id).build();
    }

    /**
     * Creates a new contingency on the two-windings transformer whose id is given
     */
    public static Contingency twoWindingsTransformer(String id) {
        return builder(id).addTwoWindingsTransformer(id).build();
    }

    /**
     * Creates a new contingency on the two-windings transformer whose id is given, on the side of the given voltage level
     */
    public static Contingency twoWindingsTransformer(String id, String voltageLevelId) {
        return builder(id).addTwoWindingsTransformer(id, voltageLevelId).build();
    }

    /**
     * Creates a new contingency on the dangline line whose id is given
     */
    public static Contingency danglingLine(String id) {
        return builder(id).addDanglingLine(id).build();
    }

    /**
     * Creates a new contingency on the three-windings transformer whose id is given
     */
    public static Contingency threeWindingsTransformer(String id) {
        return builder(id).addThreeWindingsTransformer(id).build();
    }

    /**
     * Creates a new contingency on the load whose id is given
     */
    public static Contingency load(String loadId) {
        return builder(loadId).addLoad(loadId).build();
    }

    /**
     * Creates a new contingency on the bus whose id is given
     */
    public static Contingency bus(String busId) {
        return builder(busId).addBus(busId).build();
    }

}<|MERGE_RESOLUTION|>--- conflicted
+++ resolved
@@ -112,10 +112,7 @@
                 case LOAD -> checkLoadContingency(this, (LoadContingency) element, network);
                 case BUS -> checkBusContingency(this, (BusContingency) element, network);
                 case TIE_LINE -> checkTieLineContingency(this, (TieLineContingency) element, network);
-<<<<<<< HEAD
-=======
                 case BATTERY -> checkBatteryContingency(this, (BatteryContingency) element, network);
->>>>>>> 65a56be5
                 default -> throw new IllegalStateException("Unknown contingency element type " + element.getType());
             };
         }
