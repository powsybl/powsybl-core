/**
 * Copyright (c) 2021, RTE (http://www.rte-france.com)
 * This Source Code Form is subject to the terms of the Mozilla Public
 * License, v. 2.0. If a copy of the MPL was not distributed with this
 * file, You can obtain one at http://mozilla.org/MPL/2.0/.
 */

package com.powsybl.contingency;

/**
 * @author Geoffroy Jamgotchian {@literal <geoffroy.jamgotchian at rte-france.com>}
 * @author Etienne Lesot {@literal <etienne.lesot at rte-france.com>}
 *
 * Define for a contingencyContext the type of information asked.
 * It can be a pre-contingency state, a post-contingency state (on a specific contingency (SPECIFIC) or on every contingency (ONLY_CONTINGENCIES)) or both (ALL)
 */

public enum ContingencyContextType {
    /**
     *  Corresponds to all contingencies and pre-contingency situation
     */
    ALL,
    /**
     *  Corresponds to pre-contingency situation
     */
    NONE,
    /**
     *  Corresponds to one contingency whose id is specified in the contingencyContext
     */
    SPECIFIC,
    /**
<<<<<<< HEAD
     *  Corresponds to all contingencies (without the pre-contingency situation)
     */
    ALL_CONTINGENCIES
=======
     *  Corresponds to all contingencies, without the pre-contingency situation
     */
    ONLY_CONTINGENCIES
>>>>>>> 45c375d9
}<|MERGE_RESOLUTION|>--- conflicted
+++ resolved
@@ -29,13 +29,7 @@
      */
     SPECIFIC,
     /**
-<<<<<<< HEAD
      *  Corresponds to all contingencies (without the pre-contingency situation)
      */
-    ALL_CONTINGENCIES
-=======
-     *  Corresponds to all contingencies, without the pre-contingency situation
-     */
     ONLY_CONTINGENCIES
->>>>>>> 45c375d9
 }