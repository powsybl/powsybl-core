/**
 * Copyright (c) 2022, RTE (http://www.rte-france.com)
 * This Source Code Form is subject to the terms of the Mozilla Public
 * License, v. 2.0. If a copy of the MPL was not distributed with this
 * file, You can obtain one at http://mozilla.org/MPL/2.0/.
 * SPDX-License-Identifier: MPL-2.0
 */
package com.powsybl.contingency.json;

import com.fasterxml.jackson.databind.ObjectMapper;
import com.fasterxml.jackson.databind.ObjectWriter;
import com.powsybl.commons.json.JsonUtil;
import com.powsybl.commons.test.AbstractSerDeTest;
import com.powsybl.commons.test.ComparisonUtils;
import com.powsybl.contingency.contingency.list.ContingencyList;
import com.powsybl.contingency.contingency.list.IdentifierContingencyList;
import com.powsybl.iidm.network.IdentifiableType;
import com.powsybl.iidm.network.identifiers.*;
import org.junit.jupiter.api.Test;
import org.junit.jupiter.params.ParameterizedTest;
<<<<<<< HEAD
import org.junit.jupiter.params.provider.MethodSource;
=======
import org.junit.jupiter.params.provider.ValueSource;
>>>>>>> 00cfcfba

import java.io.*;
import java.nio.file.Files;
import java.nio.file.Path;
import java.util.*;
import java.util.stream.Stream;

/**
 * @author Etienne Lesot {@literal <etienne.lesot@rte-france.com>}
 */
class NetworkElementIdentifierContingencyListJsonTest extends AbstractSerDeTest {

    private static final ObjectMapper MAPPER = new ObjectMapper().registerModule(new ContingencyJsonModule());
    private static final ObjectWriter WRITER = MAPPER.writerWithDefaultPrettyPrinter();

    private static IdentifierContingencyList create() {
        List<NetworkElementIdentifier> networkElementIdentifiers = new ArrayList<>();
        networkElementIdentifiers.add(new IdBasedNetworkElementIdentifier("identifier", "contingencyId1"));
        networkElementIdentifiers.add(new IdBasedNetworkElementIdentifier("identifier2"));
        networkElementIdentifiers.add(new VoltageLevelAndOrderNetworkElementIdentifier("vl1",
                "vl2", '1', "contingencyId2"));
        networkElementIdentifiers.add(new NetworkElementIdentifierContingencyList(Collections.singletonList(new
                IdBasedNetworkElementIdentifier("identifier")), "contingencyId3"));
        networkElementIdentifiers.add(new IdWithWildcardsNetworkElementIdentifier("identifier?", "contingencyId4"));
        networkElementIdentifiers.add(new SubstationOrVoltageLevelEquipmentsIdentifier("substationId", Set.of(IdentifiableType.LINE)));
        return new IdentifierContingencyList("list1", networkElementIdentifiers);
    }

    @Test
    void roundTripTest() throws IOException {
        roundTripTest(create(), NetworkElementIdentifierContingencyListJsonTest::write, NetworkElementIdentifierContingencyListJsonTest::readContingencyList,
                "/identifierContingencyList.json");
    }

<<<<<<< HEAD
    private static Stream<String> provideFilePathsForTestClass() {
        return Stream.of(
            "/identifierContingencyListv1_0.json",
            "/identifierContingencyListv1_1.json",
            "/identifierContingencyListv1_2.json"
        );
    }

    @ParameterizedTest
    @MethodSource("provideFilePathsForTestClass")
    void readOldVersions(String filePath) {
        ContingencyList contingencyList = NetworkElementIdentifierContingencyListJsonTest
                .readJsonInputStream(Objects.requireNonNull(getClass()
                        .getResourceAsStream(filePath)));
        try (ByteArrayOutputStream bos = new ByteArrayOutputStream()) {
            WRITER.writeValue(bos, contingencyList);
            ComparisonUtils.assertTxtEquals(getClass().getResourceAsStream("/identifierContingencyListReferenceForLessThan1_3.json"), new ByteArrayInputStream(bos.toByteArray()));
=======
    @ParameterizedTest
    @ValueSource(strings = {"v1_0", "v1_1", "v1_2"})
    void readPreviousVersion(String version) {
        ContingencyList contingencyList = NetworkElementIdentifierContingencyListJsonTest
                .readJsonInputStream(Objects.requireNonNull(getClass()
                        .getResourceAsStream("/identifierContingencyList" + version + ".json")));
        try (ByteArrayOutputStream bos = new ByteArrayOutputStream()) {
            WRITER.writeValue(bos, contingencyList);
            ComparisonUtils.assertTxtEquals(getClass().getResourceAsStream("/identifierContingencyListReferenceForPreviousVersion.json"),
                    new ByteArrayInputStream(bos.toByteArray()));
>>>>>>> 00cfcfba
        } catch (IOException e) {
            throw new RuntimeException(e);
        }
    }

    private static IdentifierContingencyList readContingencyList(Path jsonFile) {
        return read(jsonFile, IdentifierContingencyList.class);
    }

    private static <T> T read(Path jsonFile, Class<T> clazz) {
        Objects.requireNonNull(jsonFile);

        try (InputStream is = Files.newInputStream(jsonFile)) {
            ObjectMapper objectMapper = JsonUtil.createObjectMapper();
            ContingencyJsonModule module = new ContingencyJsonModule();
            objectMapper.registerModule(module);

            return (T) objectMapper.readValue(is, clazz);
        } catch (IOException e) {
            throw new UncheckedIOException(e);
        }
    }

    private static IdentifierContingencyList readJsonInputStream(InputStream is) {
        Objects.requireNonNull(is);
        try {
            return MAPPER.readValue(is, IdentifierContingencyList.class);
        } catch (IOException e) {
            throw new UncheckedIOException(e);
        }
    }

    private static <T> void write(T object, Path jsonFile) {
        Objects.requireNonNull(object);
        Objects.requireNonNull(jsonFile);

        try (OutputStream os = Files.newOutputStream(jsonFile)) {
            ObjectMapper mapper = JsonUtil.createObjectMapper();
            ContingencyJsonModule module = new ContingencyJsonModule();
            mapper.registerModule(module);

            ObjectWriter writer = mapper.writerWithDefaultPrettyPrinter();
            writer.writeValue(os, object);
        } catch (IOException e) {
            throw new UncheckedIOException(e);
        }
    }
}<|MERGE_RESOLUTION|>--- conflicted
+++ resolved
@@ -18,11 +18,8 @@
 import com.powsybl.iidm.network.identifiers.*;
 import org.junit.jupiter.api.Test;
 import org.junit.jupiter.params.ParameterizedTest;
-<<<<<<< HEAD
 import org.junit.jupiter.params.provider.MethodSource;
-=======
 import org.junit.jupiter.params.provider.ValueSource;
->>>>>>> 00cfcfba
 
 import java.io.*;
 import java.nio.file.Files;
@@ -57,27 +54,8 @@
                 "/identifierContingencyList.json");
     }
 
-<<<<<<< HEAD
-    private static Stream<String> provideFilePathsForTestClass() {
-        return Stream.of(
-            "/identifierContingencyListv1_0.json",
-            "/identifierContingencyListv1_1.json",
-            "/identifierContingencyListv1_2.json"
-        );
-    }
-
     @ParameterizedTest
-    @MethodSource("provideFilePathsForTestClass")
-    void readOldVersions(String filePath) {
-        ContingencyList contingencyList = NetworkElementIdentifierContingencyListJsonTest
-                .readJsonInputStream(Objects.requireNonNull(getClass()
-                        .getResourceAsStream(filePath)));
-        try (ByteArrayOutputStream bos = new ByteArrayOutputStream()) {
-            WRITER.writeValue(bos, contingencyList);
-            ComparisonUtils.assertTxtEquals(getClass().getResourceAsStream("/identifierContingencyListReferenceForLessThan1_3.json"), new ByteArrayInputStream(bos.toByteArray()));
-=======
-    @ParameterizedTest
-    @ValueSource(strings = {"v1_0", "v1_1", "v1_2"})
+    @ValueSource(strings = {"v1_0", "v1_1", "v1_2", "v1_3"})
     void readPreviousVersion(String version) {
         ContingencyList contingencyList = NetworkElementIdentifierContingencyListJsonTest
                 .readJsonInputStream(Objects.requireNonNull(getClass()
@@ -86,7 +64,6 @@
             WRITER.writeValue(bos, contingencyList);
             ComparisonUtils.assertTxtEquals(getClass().getResourceAsStream("/identifierContingencyListReferenceForPreviousVersion.json"),
                     new ByteArrayInputStream(bos.toByteArray()));
->>>>>>> 00cfcfba
         } catch (IOException e) {
             throw new RuntimeException(e);
         }
