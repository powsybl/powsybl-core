--- conflicted
+++ resolved
@@ -546,50 +546,6 @@
 
     private void createTransformers2(Network network, MatpowerModel model, Context context) {
         for (TwoWindingsTransformer twt : network.getTwoWindingsTransformers()) {
-<<<<<<< HEAD
-            Terminal t1 = twt.getTerminal1();
-            Terminal t2 = twt.getTerminal2();
-            Bus bus1 = t1.getBusView().getBus();
-            Bus bus2 = t2.getBusView().getBus();
-            if (isExported(bus1, context) && isExported(bus2, context)) {
-                if (!bus1.getId().equals(bus2.getId())) {
-                    VoltageLevel vl1 = t1.getVoltageLevel();
-                    VoltageLevel vl2 = t2.getVoltageLevel();
-                    MBranch mBranch = new MBranch();
-                    mBranch.setFrom(context.mBusesNumbersByIds.get(bus1.getId()));
-                    mBranch.setTo(context.mBusesNumbersByIds.get(bus2.getId()));
-                    mBranch.setStatus(CONNECTED_STATUS);
-                    double r = twt.getR();
-                    double x = twt.getX();
-                    double b = twt.getB();
-                    double rho = (twt.getRatedU2() / vl2.getNominalV()) / (twt.getRatedU1() / vl1.getNominalV());
-                    var rtc = twt.getRatioTapChanger();
-                    if (rtc != null) {
-                        rho *= rtc.getCurrentStep().getRho();
-                        r *= 1 + rtc.getCurrentStep().getR() / 100;
-                        x *= 1 + rtc.getCurrentStep().getX() / 100;
-                        b *= 1 + rtc.getCurrentStep().getB() / 100;
-                    }
-                    var ptc = twt.getPhaseTapChanger();
-                    if (ptc != null) {
-                        mBranch.setPhaseShiftAngle(-ptc.getCurrentStep().getAlpha());
-                        rho *= ptc.getCurrentStep().getRho();
-                        r *= 1 + ptc.getCurrentStep().getR() / 100;
-                        x *= 1 + ptc.getCurrentStep().getX() / 100;
-                        b *= 1 + ptc.getCurrentStep().getB() / 100;
-                    }
-                    mBranch.setRatio(1d / rho);
-                    double zb = vl2.getNominalV() * vl2.getNominalV() / BASE_MVA;
-                    double rpu = r / zb;
-                    double xpu = x / zb;
-                    setBranchRX(twt.getId(), mBranch, rpu, xpu);
-                    mBranch.setB(b * zb);
-                    createLimits(List.of(new FlowsLimitsHolderBranchAdapter(twt, TwoSides.ONE), new FlowsLimitsHolderBranchAdapter(twt, TwoSides.TWO)),
-                            t1.getVoltageLevel(), mBranch);
-                    model.addBranch(mBranch);
-                } else {
-                    LOGGER.warn("Skip branch between connected to same bus '{}' at both sides", bus1.getId());
-=======
             createTransformer(twt, model, context);
         }
     }
@@ -599,7 +555,7 @@
         Terminal t2 = twt.getTerminal2();
         Bus bus1 = t1.getBusView().getBus();
         Bus bus2 = t2.getBusView().getBus();
-        if (isExported(bus1) && isExported(bus2)) {
+        if (isExported(bus1, context) && isExported(bus2, context)) {
             if (!bus1.getId().equals(bus2.getId())) {
                 VoltageLevel vl1 = t1.getVoltageLevel();
                 VoltageLevel vl2 = t2.getVoltageLevel();
@@ -625,7 +581,6 @@
                     r *= 1 + ptc.getCurrentStep().getR() / 100;
                     x *= 1 + ptc.getCurrentStep().getX() / 100;
                     b *= 1 + ptc.getCurrentStep().getB() / 100;
->>>>>>> cfcd1e1b
                 }
                 mBranch.setRatio(1d / rho);
                 double zb = vl2.getNominalV() * vl2.getNominalV() / BASE_MVA;
