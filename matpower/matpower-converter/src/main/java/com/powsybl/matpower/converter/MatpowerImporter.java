/**
 * Copyright (c) 2020, RTE (http://www.rte-france.com)
 * This Source Code Form is subject to the terms of the Mozilla Public
 * License, v. 2.0. If a copy of the MPL was not distributed with this
 * file, You can obtain one at http://mozilla.org/MPL/2.0/.
 */
package com.powsybl.matpower.converter;

import com.google.auto.service.AutoService;
import com.google.common.io.ByteStreams;
import com.powsybl.commons.datasource.DataSource;
import com.powsybl.commons.datasource.ReadOnlyDataSource;
import com.powsybl.iidm.import_.Importer;
import com.powsybl.iidm.network.*;
import com.powsybl.iidm.network.extensions.SlackTerminal;
import com.powsybl.iidm.network.util.ContainersMapping;
import com.powsybl.iidm.parameters.Parameter;
import com.powsybl.iidm.parameters.ParameterDefaultValueConfig;
import com.powsybl.iidm.parameters.ParameterType;
import com.powsybl.matpower.model.*;
import org.joda.time.DateTime;
import org.slf4j.Logger;
import org.slf4j.LoggerFactory;

import java.io.IOException;
import java.io.InputStream;
import java.io.OutputStream;
import java.io.UncheckedIOException;
import java.util.*;

/**
 * @author Christian Biasuzzi <christian.biasuzzi@techrain.eu>
 */
@AutoService(Importer.class)
public class MatpowerImporter implements Importer {

    private static final Logger LOGGER = LoggerFactory.getLogger(MatpowerImporter.class);

    private static final String BUS_PREFIX = "BUS";
    private static final String GENERATOR_PREFIX = "GEN";
    private static final String LINE_PREFIX = "LINE";
    private static final String LOAD_PREFIX = "LOAD";
    private static final String SHUNT_PREFIX = "SHUNT";
    private static final String SUBSTATION_PREFIX = "SUB";
    private static final String TRANSFORMER_PREFIX = "TWT";
    private static final String VOLTAGE_LEVEL_PREFIX = "VL";

    private static final Parameter IGNORE_BASE_VOLTAGE_PARAMETER = new Parameter("matpower.import.ignore-base-voltage",
            ParameterType.BOOLEAN,
            "Ignore base voltage specified in the file",
            Boolean.TRUE);

    private static final class Context {

        private final double baseMva; // base apparent power

        private final boolean ignoreBaseMva;

        private final List<Bus> slackBuses = new ArrayList<>();

        private Context(double baseMva, boolean ignoreBaseMva) {
            this.baseMva = baseMva;
            this.ignoreBaseMva = ignoreBaseMva;
        }

        private boolean isIgnoreBaseMva() {
            return ignoreBaseMva;
        }

        private double getBaseMva() {
            return baseMva;
        }

        private List<Bus> getSlackBuses() {
            return slackBuses;
        }
    }

    private static boolean isLine(MatpowerModel model, MBranch branch) {
        if (branch.getRatio() == 0) {
            return true;
        }
        MBus from = model.getBusByNum(branch.getFrom());
        MBus to = model.getBusByNum(branch.getTo());
        return branch.getRatio() == 1 && from.getBaseVoltage() == to.getBaseVoltage();
    }

    private static boolean isTransformer(MatpowerModel model, MBranch branch) {
        return !isLine(model, branch);
    }

    private static String getId(String prefix, int num) {
        return prefix + "-" + num;
    }

    private static String getId(String prefix, int from, int to) {
        return prefix + "-" + from + "-" + to;
    }

    private static void createBuses(MatpowerModel model, ContainersMapping containerMapping, Network network, Context context) {
        for (MBus mBus : model.getBuses()) {
            String voltageLevelId = containerMapping.getVoltageLevelId(mBus.getNumber());
            String substationId = containerMapping.getSubstationId(voltageLevelId);

            // create substation
            Substation substation = createSubstation(network, substationId);

            // create voltage level
            VoltageLevel voltageLevel = createVoltageLevel(mBus, voltageLevelId, substation, network, context);

            // create bus
            Bus bus = createBus(mBus, voltageLevel);
            if (mBus.getType() == MBus.Type.REF) {
                context.getSlackBuses().add(bus);
            }

            // create voltage limits
            createVoltageLimits(mBus, voltageLevel);

            // create load
            createLoad(mBus, voltageLevel);

            // create shunt compensator
            createShuntCompensator(mBus, voltageLevel, context);

            //create generators
            createGenerators(model, mBus, voltageLevel);
        }
    }

    private static void createVoltageLimits(MBus mBus, VoltageLevel voltageLevel) {
        // as in IIDM, we only have one min and one max voltage level by voltage level we keep only the most severe ones
        if (mBus.getMinimumVoltageMagnitude() != 0) {
            double lowVoltageLimit = mBus.getMinimumVoltageMagnitude() * voltageLevel.getNominalV();
            if (Double.isNaN(voltageLevel.getLowVoltageLimit()) || lowVoltageLimit > voltageLevel.getLowVoltageLimit()) {
                voltageLevel.setLowVoltageLimit(lowVoltageLimit);
            }
        }
        if (mBus.getMaximumVoltageMagnitude() != 0) {
            double highVoltageLimit = mBus.getMaximumVoltageMagnitude() * voltageLevel.getNominalV();
            if (Double.isNaN(voltageLevel.getHighVoltageLimit()) || highVoltageLimit < voltageLevel.getHighVoltageLimit()) {
                voltageLevel.setHighVoltageLimit(highVoltageLimit);
            }
        }
    }

    private static void createGenerators(MatpowerModel model, MBus mBus, VoltageLevel voltageLevel) {
        for (MGen mGen : model.getGeneratorsByBusNum(mBus.getNumber())) {
            String busId = getId(BUS_PREFIX, mGen.getNumber());
            String genId = getId(GENERATOR_PREFIX, mGen.getNumber());
            Generator generator = voltageLevel.newGenerator()
                    .setId(genId)
                    .setEnsureIdUnicity(true)
                    .setConnectableBus(busId)
                    .setBus(isInService(mGen) ? busId : null)
                    .setTargetV(mGen.getVoltageMagnitudeSetpoint() * voltageLevel.getNominalV())
                    .setTargetP(mGen.getRealPowerOutput())
                    .setTargetQ(mGen.getReactivePowerOutput())
                    .setVoltageRegulatorOn(mGen.getVoltageMagnitudeSetpoint() != 0)
                    .setMaxP(mGen.getMaximumRealPowerOutput())
                    .setMinP(mGen.getMinimumRealPowerOutput())
                    .add();

            if ((mGen.getPc1() != 0) || (mGen.getPc2() != 0)) {
                generator.newReactiveCapabilityCurve()
                        .beginPoint()
                        .setP(mGen.getPc1())
                        .setMaxQ(mGen.getQc1Max())
                        .setMinQ(mGen.getQc1Min())
                        .endPoint()
                        .beginPoint()
                        .setP(mGen.getPc2())
                        .setMaxQ(mGen.getQc2Max())
                        .setMinQ(mGen.getQc2Min())
                        .endPoint()
                        .add();
            } else {
                generator.newMinMaxReactiveLimits()
                        .setMinQ(mGen.getMinimumReactivePowerOutput())
                        .setMaxQ(mGen.getMaximumReactivePowerOutput())
                        .add();
            }
            LOGGER.trace("Created generator {}", generator.getId());
        }
    }

    private static Bus createBus(MBus mBus, VoltageLevel voltageLevel) {
        String busId = getId(BUS_PREFIX, mBus.getNumber());
        Bus bus = voltageLevel.getBusBreakerView().newBus()
                .setId(busId)
                .add();
        bus.setV(mBus.getVoltageMagnitude() * voltageLevel.getNominalV())
                .setAngle(mBus.getVoltageAngle());
        LOGGER.trace("Created bus {}", bus.getId());
        return bus;
    }

    private static Substation createSubstation(Network network, String substationId) {
        Substation substation = network.getSubstation(substationId);
        if (substation == null) {
            substation = network.newSubstation()
                    .setId(substationId)
                    .add();
            LOGGER.trace("Created substation {}", substation.getId());
        }
        return substation;
    }

    private static VoltageLevel createVoltageLevel(MBus mBus, String voltageLevelId, Substation substation, Network network, Context context) {
        double nominalV = context.isIgnoreBaseMva() || mBus.getBaseVoltage() == 0 ? 1 : mBus.getBaseVoltage();
        VoltageLevel voltageLevel = network.getVoltageLevel(voltageLevelId);
        if (voltageLevel == null) {
            voltageLevel = substation.newVoltageLevel()
                    .setId(voltageLevelId)
                    .setNominalV(nominalV)
                    .setTopologyKind(TopologyKind.BUS_BREAKER)
                    .add();
            LOGGER.trace("Created voltagelevel {}", voltageLevel.getId());
        }
        return voltageLevel;
    }

    private static void createLoad(MBus mBus, VoltageLevel voltageLevel) {
        if (mBus.getRealPowerDemand() != 0 || mBus.getReactivePowerDemand() != 0) {
            String busId = getId(BUS_PREFIX, mBus.getNumber());
            String loadId = getId(LOAD_PREFIX, mBus.getNumber());
            Load newLoad = voltageLevel.newLoad()
                .setId(loadId)
                .setConnectableBus(busId)
                .setBus(busId)
                .setP0(mBus.getRealPowerDemand())
                .setQ0(mBus.getReactivePowerDemand())
                .add();
            LOGGER.trace("Created load {}", newLoad.getId());
        }
    }

    private static void createShuntCompensator(MBus mBus, VoltageLevel voltageLevel, Context context) {
        if (mBus.getShuntSusceptance() != 0) {
            String busId = getId(BUS_PREFIX, mBus.getNumber());
            String shuntId = getId(SHUNT_PREFIX, mBus.getNumber());
            double zb = voltageLevel.getNominalV() * voltageLevel.getNominalV() / context.getBaseMva();
            ShuntCompensatorAdder adder = voltageLevel.newShuntCompensator()
                    .setId(shuntId)
                    .setConnectableBus(busId)
                    .setBus(busId)
                    .setVoltageRegulatorOn(false)
                    .setSectionCount(1);
            adder.newLinearModel()
                    .setBPerSection(mBus.getShuntSusceptance() / context.getBaseMva() / zb)
                    .setMaximumSectionCount(1)
                    .add();
            ShuntCompensator newShunt = adder.add();
            LOGGER.trace("Created shunt {}", newShunt.getId());
        }
    }

    private static boolean isInService(MBranch branch) {
        return Math.abs(branch.getStatus()) > 0;
    }

    private static boolean isInService(MGen generator) {
        return generator.getStatus() > 0;
    }

    private static void createBranches(MatpowerModel model, ContainersMapping containerMapping, Network network, Context context) {
        for (MBranch mBranch : model.getBranches()) {

            String bus1Id = getId(BUS_PREFIX, mBranch.getFrom());
            String bus2Id = getId(BUS_PREFIX, mBranch.getTo());
            String voltageLevel1Id = containerMapping.getVoltageLevelId(mBranch.getFrom());
            String voltageLevel2Id = containerMapping.getVoltageLevelId(mBranch.getTo());
            VoltageLevel voltageLevel1 = network.getVoltageLevel(voltageLevel1Id);
            VoltageLevel voltageLevel2 = network.getVoltageLevel(voltageLevel2Id);
            double zb = voltageLevel2.getNominalV() * voltageLevel2.getNominalV() / context.getBaseMva();
            boolean isInService = isInService(mBranch);
            String connectedBus1 = isInService ? bus1Id : null;
            String connectedBus2 = isInService ? bus2Id : null;

            Branch<?> branch;
            if (isTransformer(model, mBranch)) {
                TwoWindingsTransformer newTwt = voltageLevel2.getSubstation().map(Substation::newTwoWindingsTransformer).orElseGet(network::newTwoWindingsTransformer)
                        .setId(getId(TRANSFORMER_PREFIX, mBranch.getFrom(), mBranch.getTo()))
                        .setEnsureIdUnicity(true)
                        .setBus1(connectedBus1)
                        .setConnectableBus1(bus1Id)
                        .setVoltageLevel1(voltageLevel1Id)
                        .setBus2(connectedBus2)
                        .setConnectableBus2(bus2Id)
                        .setVoltageLevel2(voltageLevel2Id)
                        .setRatedU1(voltageLevel1.getNominalV() * mBranch.getRatio())
                        .setRatedU2(voltageLevel2.getNominalV())
                        .setR(mBranch.getR() * zb)
                        .setX(mBranch.getX() * zb)
                        .setG(0)
                        .setB(mBranch.getB() / zb)
                        .add();
                if (mBranch.getPhaseShiftAngle() != 0) {
                    newTwt.newPhaseTapChanger()
                            .setTapPosition(0)
                            .beginStep()
                            .setRho(1)
                            .setAlpha(-mBranch.getPhaseShiftAngle())
                            .setR(0)
                            .setX(0)
                            .setG(0)
                            .setB(0)
                            .endStep()
                            .add();
                }
                branch = newTwt;
                LOGGER.trace("Created TwoWindingsTransformer {} {} {}", newTwt.getId(), bus1Id, bus2Id);
            } else {
                branch = network.newLine()
                        .setId(getId(LINE_PREFIX, mBranch.getFrom(), mBranch.getTo()))
                        .setEnsureIdUnicity(true)
                        .setBus1(connectedBus1)
                        .setConnectableBus1(bus1Id)
                        .setVoltageLevel1(voltageLevel1Id)
                        .setBus2(connectedBus2)
                        .setConnectableBus2(bus2Id)
                        .setVoltageLevel2(voltageLevel2Id)
                        .setR(mBranch.getR() * zb)
                        .setX(mBranch.getX() * zb)
                        .setG1(0)
                        .setB1(mBranch.getB() / zb / 2)
                        .setG2(0)
                        .setB2(mBranch.getB() / zb / 2)
                        .add();
                LOGGER.trace("Created line {} {} {}", branch.getId(), bus1Id, bus2Id);
            }
            if (mBranch.getRateA() != 0) {
                // we create the apparent power limit arbitrary on side one
                // there is probably something to fix on IIDM API to not have sided apparent
                // power limits. Apparent power does not depend on voltage so it does not make
                // sens to associate the limit to a branch side.
                ApparentPowerLimitsAdder limitsAdder = branch.newApparentPowerLimits1()
                        .setPermanentLimit(mBranch.getRateA()); // long term rating
                if (mBranch.getRateB() != 0) {
                    limitsAdder.beginTemporaryLimit()
                            .setName("RateB")
                            .setValue(mBranch.getRateB())
                            .setAcceptableDuration(60 * 20) // 20' for short term rating
                            .endTemporaryLimit();
                }
                if (mBranch.getRateC() != 0) {
                    limitsAdder.beginTemporaryLimit()
                            .setName("RateC")
                            .setValue(mBranch.getRateC())
                            .setAcceptableDuration(60) // 1' for emergency rating
                            .endTemporaryLimit();
                }
                limitsAdder.add();
            }
        }
    }

    @Override
    public boolean exists(ReadOnlyDataSource dataSource) {
        try {
            return dataSource.exists(null, MatpowerConstants.EXT);
        } catch (IOException e) {
            throw new UncheckedIOException(e);
        }
    }

    @Override
    public String getComment() {
        return "MATPOWER Format to IIDM converter";
    }

    @Override
    public String getFormat() {
        return MatpowerConstants.FORMAT;
    }

    @Override
    public void copy(ReadOnlyDataSource fromDataSource, DataSource toDataSource) {
        Objects.requireNonNull(fromDataSource);
        Objects.requireNonNull(toDataSource);
        try {
            try (InputStream is = fromDataSource.newInputStream(null, MatpowerConstants.EXT);
                 OutputStream os = toDataSource.newOutputStream(null, MatpowerConstants.EXT, false)) {
                ByteStreams.copy(is, os);
            }
        } catch (IOException e) {
            throw new UncheckedIOException(e);
        }
    }

    @Override
    public List<Parameter> getParameters() {
        return Collections.singletonList(IGNORE_BASE_VOLTAGE_PARAMETER);
    }

    @Override
    public Network importData(ReadOnlyDataSource dataSource, NetworkFactory networkFactory, Properties parameters) {
        Objects.requireNonNull(dataSource);
        Objects.requireNonNull(networkFactory);
        Network network = networkFactory.createNetwork(dataSource.getBaseName(), MatpowerConstants.FORMAT);

        //there is no time & date declared in the MATPOWER file: set a default now()
        network.setCaseDate(DateTime.now());

        try {
            try (InputStream iStream = dataSource.newInputStream(null, MatpowerConstants.EXT)) {

                MatpowerModel model = MatpowerReader.read(iStream, dataSource.getBaseName());
                LOGGER.debug("MATPOWER model '{}'", model.getCaseName());

                ContainersMapping containerMapping = ContainersMapping.create(model.getBuses(), model.getBranches(),
                    MBus::getNumber, MBranch::getFrom, MBranch::getTo, branch -> 0, MBranch::getR, MBranch::getX, branch -> isTransformer(model, branch),
                    busNums -> getId(VOLTAGE_LEVEL_PREFIX, busNums.iterator().next()), substationNum -> getId(SUBSTATION_PREFIX, substationNum));

<<<<<<< HEAD
                boolean ignoreBaseVoltage = ConversionParameters.readBooleanParameter(MatpowerConstants.FORMAT, parameters, IGNORE_BASE_VOLTAGE_PARAMETER,
=======
                boolean ignoreBaseVoltage = Parameter.readBoolean(FORMAT, parameters, IGNORE_BASE_VOLTAGE_PARAMETER,
>>>>>>> 875c8b42
                        ParameterDefaultValueConfig.INSTANCE);

                Context context = new Context(model.getBaseMva(), ignoreBaseVoltage);

                createBuses(model, containerMapping, network, context);

                createBranches(model, containerMapping, network, context);

                for (Bus slackBus : context.getSlackBuses()) {
                    SlackTerminal.attach(slackBus);
                }
            }
        } catch (IOException e) {
            throw new UncheckedIOException(e);
        }

        return network;
    }
}<|MERGE_RESOLUTION|>--- conflicted
+++ resolved
@@ -412,11 +412,7 @@
                     MBus::getNumber, MBranch::getFrom, MBranch::getTo, branch -> 0, MBranch::getR, MBranch::getX, branch -> isTransformer(model, branch),
                     busNums -> getId(VOLTAGE_LEVEL_PREFIX, busNums.iterator().next()), substationNum -> getId(SUBSTATION_PREFIX, substationNum));
 
-<<<<<<< HEAD
-                boolean ignoreBaseVoltage = ConversionParameters.readBooleanParameter(MatpowerConstants.FORMAT, parameters, IGNORE_BASE_VOLTAGE_PARAMETER,
-=======
                 boolean ignoreBaseVoltage = Parameter.readBoolean(FORMAT, parameters, IGNORE_BASE_VOLTAGE_PARAMETER,
->>>>>>> 875c8b42
                         ParameterDefaultValueConfig.INSTANCE);
 
                 Context context = new Context(model.getBaseMva(), ignoreBaseVoltage);
