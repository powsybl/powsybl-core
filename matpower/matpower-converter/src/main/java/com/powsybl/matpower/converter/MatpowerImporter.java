--- conflicted
+++ resolved
@@ -170,13 +170,8 @@
                         .setMaxQ(mGen.getMaximumReactivePowerOutput())
                         .add();
             }
-<<<<<<< HEAD
             LOGGER.trace("Created generator {}", generator.getId());
         });
-=======
-            LOGGER.debug("Created generator {}", generator.getId());
-        }
->>>>>>> 1ad6a529
     }
 
     private static Bus createBus(MBus mBus, VoltageLevel voltageLevel) {
