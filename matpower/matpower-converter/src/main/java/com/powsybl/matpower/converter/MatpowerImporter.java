--- conflicted
+++ resolved
@@ -27,10 +27,7 @@
 import java.io.InputStream;
 import java.io.OutputStream;
 import java.io.UncheckedIOException;
-import java.util.Collections;
-import java.util.List;
-import java.util.Objects;
-import java.util.Properties;
+import java.util.*;
 
 /**
  * @author Christian Biasuzzi <christian.biasuzzi@techrain.eu>
@@ -282,7 +279,6 @@
                         .setG(0)
                         .setB(mBranch.getB() / zb)
                         .add();
-<<<<<<< HEAD
                 if (mBranch.getPhaseShiftAngle() != 0) {
                     newTwt.newPhaseTapChanger()
                             .setTapPosition(0)
@@ -296,10 +292,7 @@
                             .endStep()
                             .add();
                 }
-                LOGGER.debug("Created TwoWindingsTransformer {} {} {}", newTwt.getId(), bus1Id, bus2Id);
-=======
                 LOGGER.trace("Created TwoWindingsTransformer {} {} {}", newTwt.getId(), bus1Id, bus2Id);
->>>>>>> f2a70b08
             } else {
                 Line newLine = network.newLine()
                         .setId(getId(LINE_PREFIX, mBranch.getFrom(), mBranch.getTo()))
