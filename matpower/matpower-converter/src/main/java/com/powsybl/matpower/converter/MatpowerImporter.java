--- conflicted
+++ resolved
@@ -422,7 +422,24 @@
         }
     }
 
-<<<<<<< HEAD
+    // avoid NaN when r and x, both are 0.0
+    private static Complex impedanceToAdmittance(double r, double x) {
+        return r == 0.0 && x == 0.0 ? new Complex(0.0, 0.0) : new Complex(r, x).reciprocal();
+    }
+
+    private static double impedanceToEngineeringUnitsForLine(double impedance, double nominalVoltageAtEnd,
+                                                             double nominalVoltageAtOtherEnd, double sBase) {
+        // this method handles also line with different nominal voltage at ends
+        return impedance * nominalVoltageAtEnd * nominalVoltageAtOtherEnd / sBase;
+    }
+
+    private static double admittanceEndToEngineeringUnitsForLine(double transmissionAdmittance, double shuntAdmittanceAtEnd,
+                                                                 double nominalVoltageAtEnd, double nominalVoltageAtOtherEnd, double sBase) {
+        // this method handles also line with different nominal voltage at ends
+        // note that ytr is already in engineering units
+        return shuntAdmittanceAtEnd * sBase / (nominalVoltageAtEnd * nominalVoltageAtEnd) - (1 - nominalVoltageAtOtherEnd / nominalVoltageAtEnd) * transmissionAdmittance;
+    }
+
     private static void createDcLines(MatpowerModel model, ContainersMapping containerMapping, Network network, Context context) {
         for (MDcLine mDcLine : model.getDcLines()) {
             String id = getId(HVDC_LINE_PREFIX, mDcLine.getFrom(), mDcLine.getTo());
@@ -464,24 +481,6 @@
                     .setMaxP(mDcLine.getPmax())
                     .add();
         }
-=======
-    // avoid NaN when r and x, both are 0.0
-    private static Complex impedanceToAdmittance(double r, double x) {
-        return r == 0.0 && x == 0.0 ? new Complex(0.0, 0.0) : new Complex(r, x).reciprocal();
-    }
-
-    private static double impedanceToEngineeringUnitsForLine(double impedance, double nominalVoltageAtEnd,
-                                                             double nominalVoltageAtOtherEnd, double sBase) {
-        // this method handles also line with different nominal voltage at ends
-        return impedance * nominalVoltageAtEnd * nominalVoltageAtOtherEnd / sBase;
-    }
-
-    private static double admittanceEndToEngineeringUnitsForLine(double transmissionAdmittance, double shuntAdmittanceAtEnd,
-                                                                 double nominalVoltageAtEnd, double nominalVoltageAtOtherEnd, double sBase) {
-        // this method handles also line with different nominal voltage at ends
-        // note that ytr is already in engineering units
-        return shuntAdmittanceAtEnd * sBase / (nominalVoltageAtEnd * nominalVoltageAtEnd) - (1 - nominalVoltageAtOtherEnd / nominalVoltageAtEnd) * transmissionAdmittance;
->>>>>>> ee2d2a81
     }
 
     @Override
