/**
 * Copyright (c) 2023, RTE (http://www.rte-france.com)
 * This Source Code Form is subject to the terms of the Mozilla Public
 * License, v. 2.0. If a copy of the MPL was not distributed with this
 * file, You can obtain one at http://mozilla.org/MPL/2.0/.
 * SPDX-License-Identifier: MPL-2.0
 */
package com.powsybl.matpower.converter;

import com.google.common.jimfs.Configuration;
import com.google.common.jimfs.Jimfs;
<<<<<<< HEAD
import com.powsybl.commons.datasource.DataSourceUtil;
import com.powsybl.iidm.network.Network;
import com.powsybl.iidm.network.NetworkFactory;
import com.powsybl.iidm.network.TwoWindingsTransformer;
=======
import com.powsybl.commons.datasource.FileDataSource;
import com.powsybl.iidm.network.*;
>>>>>>> 2edaa15c
import com.powsybl.iidm.network.test.EurostagTutorialExample1Factory;
import com.powsybl.matpower.model.MatpowerModel;
import com.powsybl.matpower.model.MatpowerModelFactory;
import com.powsybl.matpower.model.MatpowerWriter;
import org.junit.jupiter.api.AfterEach;
import org.junit.jupiter.api.BeforeEach;
import org.junit.jupiter.api.Test;

import java.io.IOException;
import java.nio.file.FileSystem;
import java.nio.file.Path;
import java.util.Properties;

import static org.junit.jupiter.api.Assertions.assertEquals;
import static org.junit.jupiter.api.Assertions.assertTrue;

/**
 * @author Geoffroy Jamgotchian {@literal <geoffroy.jamgotchian at rte-france.com>}
 */
class MatpowerRoundTripTest {

    private FileSystem fileSystem;

    private Path dir;

    @BeforeEach
    void setUp() {
        fileSystem = Jimfs.newFileSystem(Configuration.unix());
        dir = fileSystem.getPath("/work");
    }

    @AfterEach
    void tearDown() throws IOException {
        fileSystem.close();
    }

    private static double calculateRatio(Network network, String id) {
        TwoWindingsTransformer twt = network.getTwoWindingsTransformer(id);
        double ratio = twt.getRatedU2() / twt.getRatedU1();
        if (twt.getRatioTapChanger() != null) {
            ratio *= twt.getRatioTapChanger().getCurrentStep().getRho();
        }
        if (twt.getPhaseTapChanger() != null) {
            ratio *= twt.getPhaseTapChanger().getCurrentStep().getRho();
        }
        return ratio;
    }

    @Test
    void test() {
        Network network = EurostagTutorialExample1Factory.create();
        Properties parameters = new Properties();
        parameters.setProperty("matpower.import.ignore-base-voltage", "false");
        new MatpowerExporter().export(network, parameters, DataSourceUtil.createDataSource(dir, "", "test"));
        Network network2 = new MatpowerImporter().importData(DataSourceUtil.createDataSource(dir, "", "test"), NetworkFactory.findDefault(), parameters);
        assertEquals(calculateRatio(network, "NGEN_NHV1"), calculateRatio(network2, "TWT-1-2"), 1e-16);
        assertEquals(calculateRatio(network, "NHV2_NLOAD"), calculateRatio(network2, "TWT-3-4"), 1e-16);
    }

    @Test
    void testRoundTripDcLines() throws IOException {
        MatpowerModel matpowerModel = MatpowerModelFactory.create9Dcline();
        String caseId = matpowerModel.getCaseName();
        Path matFile = dir.resolve(caseId + ".mat");
        MatpowerWriter.write(matpowerModel, matFile, true);

        var network = new MatpowerImporter().importData(new FileDataSource(dir, caseId), NetworkFactory.findDefault(), null);

        new MatpowerExporter().export(network, null, new FileDataSource(dir, "test"));
        Network network1 = new MatpowerImporter().importData(new FileDataSource(dir, "test"), NetworkFactory.findDefault(), null);

        assertEquals(network.getHvdcLineCount(), network1.getHvdcLineCount());
        assertTrue(network.getHvdcLineStream().allMatch(hvdcLine -> existHvdcLineInTheOtherNetworkAndIsEqual(network1, hvdcLine)));
    }

    private static boolean existHvdcLineInTheOtherNetworkAndIsEqual(Network network1, HvdcLine hvdcLine) {
        HvdcLine hvdcLine1 = network1.getHvdcLine(hvdcLine.getId());
        if (hvdcLine1 == null) {
            return false;
        }
        double tol = 0.0001;
        assertEquals(hvdcLine.getR(), hvdcLine1.getR(), tol);
        assertEquals(hvdcLine.getActivePowerSetpoint(), hvdcLine1.getActivePowerSetpoint(), tol);
        assertEquals(hvdcLine.getMaxP(), hvdcLine1.getMaxP(), tol);
        assertEquals(hvdcLine.getNominalV(), hvdcLine1.getNominalV(), tol);
        assertEquals(hvdcLine.getConvertersMode(), hvdcLine1.getConvertersMode());

        assertTrue(convertersAreEqual(hvdcLine.getConverterStation1(), hvdcLine1.getConverterStation1()));
        assertTrue(convertersAreEqual(hvdcLine.getConverterStation2(), hvdcLine1.getConverterStation2()));

        return true;
    }

    private static boolean convertersAreEqual(HvdcConverterStation<?> hvdcConverterStation, HvdcConverterStation<?> hvdcConverterStation1) {
        assertEquals(HvdcConverterStation.HvdcType.VSC, hvdcConverterStation.getHvdcType());
        assertEquals(HvdcConverterStation.HvdcType.VSC, hvdcConverterStation1.getHvdcType());

        double tol = 0.0001;
        assertEquals(hvdcConverterStation.getLossFactor(), hvdcConverterStation1.getLossFactor(), tol);

        VscConverterStation vscConverterStation = (VscConverterStation) hvdcConverterStation;
        VscConverterStation vscConverterStation1 = (VscConverterStation) hvdcConverterStation1;

        assertEquals(vscConverterStation.getVoltageSetpoint(), vscConverterStation1.getVoltageSetpoint(), tol);
        assertEquals(vscConverterStation.getReactivePowerSetpoint(), vscConverterStation1.getReactivePowerSetpoint(), tol);
        if (vscConverterStation.getReactiveLimits().getKind().equals(ReactiveLimitsKind.MIN_MAX) && vscConverterStation1.getReactiveLimits().getKind().equals(ReactiveLimitsKind.MIN_MAX)) {
            assertEquals(vscConverterStation.getReactiveLimits(MinMaxReactiveLimits.class).getMinQ(), vscConverterStation1.getReactiveLimits(MinMaxReactiveLimits.class).getMinQ(), tol);
            assertEquals(vscConverterStation.getReactiveLimits(MinMaxReactiveLimits.class).getMaxQ(), vscConverterStation1.getReactiveLimits(MinMaxReactiveLimits.class).getMaxQ(), tol);
        }
        return true;
    }
}<|MERGE_RESOLUTION|>--- conflicted
+++ resolved
@@ -9,15 +9,8 @@
 
 import com.google.common.jimfs.Configuration;
 import com.google.common.jimfs.Jimfs;
-<<<<<<< HEAD
 import com.powsybl.commons.datasource.DataSourceUtil;
-import com.powsybl.iidm.network.Network;
-import com.powsybl.iidm.network.NetworkFactory;
-import com.powsybl.iidm.network.TwoWindingsTransformer;
-=======
-import com.powsybl.commons.datasource.FileDataSource;
 import com.powsybl.iidm.network.*;
->>>>>>> 2edaa15c
 import com.powsybl.iidm.network.test.EurostagTutorialExample1Factory;
 import com.powsybl.matpower.model.MatpowerModel;
 import com.powsybl.matpower.model.MatpowerModelFactory;
@@ -71,8 +64,8 @@
         Network network = EurostagTutorialExample1Factory.create();
         Properties parameters = new Properties();
         parameters.setProperty("matpower.import.ignore-base-voltage", "false");
-        new MatpowerExporter().export(network, parameters, DataSourceUtil.createDataSource(dir, "", "test"));
-        Network network2 = new MatpowerImporter().importData(DataSourceUtil.createDataSource(dir, "", "test"), NetworkFactory.findDefault(), parameters);
+        new MatpowerExporter().export(network, parameters, DataSourceUtil.createDataSource(dir, "test.mat"));
+        Network network2 = new MatpowerImporter().importData(DataSourceUtil.createDataSource(dir, "test.mat"), NetworkFactory.findDefault(), parameters);
         assertEquals(calculateRatio(network, "NGEN_NHV1"), calculateRatio(network2, "TWT-1-2"), 1e-16);
         assertEquals(calculateRatio(network, "NHV2_NLOAD"), calculateRatio(network2, "TWT-3-4"), 1e-16);
     }
@@ -81,13 +74,13 @@
     void testRoundTripDcLines() throws IOException {
         MatpowerModel matpowerModel = MatpowerModelFactory.create9Dcline();
         String caseId = matpowerModel.getCaseName();
-        Path matFile = dir.resolve(caseId + ".mat");
-        MatpowerWriter.write(matpowerModel, matFile, true);
+        String inputCaseMatFilename = caseId + ".mat";
+        MatpowerWriter.write(matpowerModel, dir.resolve(inputCaseMatFilename), true);
 
-        var network = new MatpowerImporter().importData(new FileDataSource(dir, caseId), NetworkFactory.findDefault(), null);
+        var network = new MatpowerImporter().importData(DataSourceUtil.createDataSource(dir, inputCaseMatFilename), NetworkFactory.findDefault(), null);
 
-        new MatpowerExporter().export(network, null, new FileDataSource(dir, "test"));
-        Network network1 = new MatpowerImporter().importData(new FileDataSource(dir, "test"), NetworkFactory.findDefault(), null);
+        new MatpowerExporter().export(network, null, DataSourceUtil.createDataSource(dir, "test.mat"));
+        Network network1 = new MatpowerImporter().importData(DataSourceUtil.createDataSource(dir, "test.mat"), NetworkFactory.findDefault(), null);
 
         assertEquals(network.getHvdcLineCount(), network1.getHvdcLineCount());
         assertTrue(network.getHvdcLineStream().allMatch(hvdcLine -> existHvdcLineInTheOtherNetworkAndIsEqual(network1, hvdcLine)));
