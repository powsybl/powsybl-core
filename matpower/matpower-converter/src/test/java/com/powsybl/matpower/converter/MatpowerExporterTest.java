/**
 * Copyright (c) 2022, RTE (http://www.rte-france.com)
 * This Source Code Form is subject to the terms of the Mozilla Public
 * License, v. 2.0. If a copy of the MPL was not distributed with this
 * file, You can obtain one at http://mozilla.org/MPL/2.0/.
 */
package com.powsybl.matpower.converter;

import com.fasterxml.jackson.databind.ObjectMapper;
import com.google.common.io.ByteStreams;
import com.powsybl.cgmes.conformity.CgmesConformity1ModifiedCatalog;
import com.powsybl.commons.config.InMemoryPlatformConfig;
import com.powsybl.commons.config.PlatformConfig;
import com.powsybl.commons.datasource.FileDataSource;
import com.powsybl.commons.datasource.MemDataSource;
import com.powsybl.commons.test.AbstractConverterTest;
import com.powsybl.iidm.network.Line;
import com.powsybl.iidm.network.Network;
import com.powsybl.iidm.network.NetworkFactory;
import com.powsybl.iidm.network.test.EurostagTutorialExample1Factory;
import com.powsybl.iidm.network.test.FourSubstationsNodeBreakerFactory;
import com.powsybl.matpower.model.MatpowerModel;
import com.powsybl.matpower.model.MatpowerModelFactory;
import com.powsybl.matpower.model.MatpowerReader;
import com.powsybl.matpower.model.MatpowerWriter;
import org.junit.jupiter.api.BeforeEach;
import org.junit.jupiter.api.Test;

import java.io.ByteArrayInputStream;
import java.io.IOException;
import java.nio.charset.StandardCharsets;
import java.nio.file.Path;
import java.util.Objects;
import java.util.Properties;

import static org.junit.jupiter.api.Assertions.assertEquals;

/**
 * @author Geoffroy Jamgotchian <geoffroy.jamgotchian at rte-france.com>
 */
class MatpowerExporterTest extends AbstractConverterTest {

    private PlatformConfig platformConfig;

    @Override
    @BeforeEach
    public void setUp() throws IOException {
        super.setUp();
        platformConfig = new InMemoryPlatformConfig(fileSystem);
    }

    private void exportToMatAndCompareTo(Network network, String refJsonFile) throws IOException {
        Properties parameters = new Properties();
        parameters.setProperty(MatpowerExporter.WITH_BUS_NAMES, "true");
        exportToMatAndCompareTo(network, refJsonFile, parameters);
    }

    private void exportToMatAndCompareTo(Network network, String refJsonFile, Properties parameters) throws IOException {
        MemDataSource dataSource = new MemDataSource();
        new MatpowerExporter(platformConfig).export(network, parameters, dataSource);
        byte[] mat = dataSource.getData(null, "mat");
        MatpowerModel model = MatpowerReader.read(new ByteArrayInputStream(mat), network.getId());
        String json = new ObjectMapper()
                .writerWithDefaultPrettyPrinter()
                .writeValueAsString(model);
        assertEquals(new String(ByteStreams.toByteArray(Objects.requireNonNull(MatpowerExporterTest.class.getResourceAsStream(refJsonFile))), StandardCharsets.UTF_8),
                json);
    }

    @Test
    void testEsgTuto1() throws IOException {
        var network = EurostagTutorialExample1Factory.create();
        exportToMatAndCompareTo(network, "/sim1.json");
    }

    @Test
    void testEsgTuto1WithoutBusNames() throws IOException {
        var network = EurostagTutorialExample1Factory.create();
        Properties parameters = new Properties();
        parameters.setProperty(MatpowerExporter.WITH_BUS_NAMES, "false");
        exportToMatAndCompareTo(network, "/sim1-without-bus-names.json", parameters);
    }

    @Test
    void testMicroGridBe() throws IOException {
        Network network = Network.read(CgmesConformity1ModifiedCatalog.microGridBaseCaseBERatioPhaseTapChangerTabular().dataSource());
        exportToMatAndCompareTo(network, "/be.json");
    }

    @Test
    void testWithTieLines() throws IOException {
        var network = EurostagTutorialExample1Factory.createWithTieLine();
        exportToMatAndCompareTo(network, "/sim1-with-tie-lines.json");
    }

    @Test
    void testWithHvdcLines() throws IOException {
        var network = FourSubstationsNodeBreakerFactory.create();
        exportToMatAndCompareTo(network, "/fourSubstationFactory.json");
    }

    @Test
    void testCase30ConsideringBaseVoltage() throws IOException {
        MatpowerModel model = MatpowerModelFactory.create30();
        model.setCaseName("ieee30-considering-base-voltage");
        String caseId = model.getCaseName();
        Path matFile = tmpDir.resolve(caseId + ".mat");
        MatpowerWriter.write(model, matFile, true);

        Properties properties = new Properties();
        properties.put("matpower.import.ignore-base-voltage", false);
        Network network = new MatpowerImporter().importData(new FileDataSource(tmpDir, caseId), NetworkFactory.findDefault(), properties);

        exportToMatAndCompareTo(network, "/ieee30-considering-base-voltage.json");
    }

    @Test
    void testNonRegulatingGenOnPVBus() throws IOException {
        var network = EurostagTutorialExample1Factory.create();
        network.getVoltageLevel("VLGEN").newGenerator()
                .setId("GEN2")
                .setBus("NGEN")
                .setTargetP(10)
                .setTargetQ(5)
                .setMinP(0)
                .setMaxP(1000)
                .setVoltageRegulatorOn(false)
                .add();
        exportToMatAndCompareTo(network, "/sim1-with-non-regulating-gen.json");
    }

    @Test
<<<<<<< HEAD
    void testWithCurrentLimits() throws IOException {
        var network = EurostagTutorialExample1Factory.createWithFixedCurrentLimits();
        exportToMatAndCompareTo(network, "/sim1-with-current-limits.json");
    }

    @Test
    void testWithCurrentLimits2() throws IOException {
        var network = EurostagTutorialExample1Factory.create();
        Line line = network.getLine("NHV1_NHV2_1");
        line.newCurrentLimits1()
                .setPermanentLimit(1000)
                .beginTemporaryLimit()
                    .setName("20'")
                    .setAcceptableDuration(20 * 60)
                    .setValue(1100)
                .endTemporaryLimit()
                .beginTemporaryLimit()
                    .setName("10'")
                    .setAcceptableDuration(10 * 60)
                    .setValue(1200)
                .endTemporaryLimit()
                .beginTemporaryLimit()
                    .setName("1'")
                    .setAcceptableDuration(60)
                    .setValue(1300)
                .endTemporaryLimit()
                .beginTemporaryLimit()
                    .setName("N/A")
                    .setAcceptableDuration(0)
                    .setValue(Double.MAX_VALUE)
                .endTemporaryLimit()
                .add();
        exportToMatAndCompareTo(network, "/sim1-with-current-limits2.json");
    }

    @Test
    void testWithApparentPowerLimits() throws IOException {
        var network = EurostagTutorialExample1Factory.createWithFixedCurrentLimits();
        var l = network.getLine("NHV1_NHV2_1");
        l.newApparentPowerLimits1()
                .setPermanentLimit(1000)
                .beginTemporaryLimit()
                    .setName("1'")
                    .setAcceptableDuration(60)
                    .setValue(1500)
                .endTemporaryLimit()
                .add();
        exportToMatAndCompareTo(network, "/sim1-with-apparent-power-limits.json");
=======
    void testNanTargetQIssue() throws IOException {
        var network = EurostagTutorialExample1Factory.create();
        network.getGenerator("GEN").setTargetQ(Double.NaN);
        exportToMatAndCompareTo(network, "/sim1-with-nan-target-q.json");
>>>>>>> e8ee1329
    }
}<|MERGE_RESOLUTION|>--- conflicted
+++ resolved
@@ -130,7 +130,6 @@
     }
 
     @Test
-<<<<<<< HEAD
     void testWithCurrentLimits() throws IOException {
         var network = EurostagTutorialExample1Factory.createWithFixedCurrentLimits();
         exportToMatAndCompareTo(network, "/sim1-with-current-limits.json");
@@ -179,11 +178,12 @@
                 .endTemporaryLimit()
                 .add();
         exportToMatAndCompareTo(network, "/sim1-with-apparent-power-limits.json");
-=======
+    }
+
+    @Test
     void testNanTargetQIssue() throws IOException {
         var network = EurostagTutorialExample1Factory.create();
         network.getGenerator("GEN").setTargetQ(Double.NaN);
         exportToMatAndCompareTo(network, "/sim1-with-nan-target-q.json");
->>>>>>> e8ee1329
     }
 }