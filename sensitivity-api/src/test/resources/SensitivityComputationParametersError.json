--- conflicted
+++ resolved
@@ -7,10 +7,6 @@
     "transformerVoltageControlOn" : false,
     "phaseShifterRegulationOn" : false,
     "noGeneratorReactiveLimits" : false,
-<<<<<<< HEAD
-    "splitShuntAdmittanceXfmr2" : false
-=======
     "t2wtSplitShuntAdmittance" : false
->>>>>>> 0ff33c9d
   }
 }