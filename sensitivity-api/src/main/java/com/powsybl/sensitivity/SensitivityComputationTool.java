/**
 * Copyright (c) 2018, RTE (http://www.rte-france.com)
 * This Source Code Form is subject to the terms of the Mozilla Public
 * License, v. 2.0. If a copy of the MPL was not distributed with this
 * file, You can obtain one at http://mozilla.org/MPL/2.0/.
 */
package com.powsybl.sensitivity;

import com.google.auto.service.AutoService;
import com.powsybl.commons.PowsyblException;
import com.powsybl.commons.config.ComponentDefaultConfig;
import com.powsybl.commons.config.PlatformConfig;
import com.powsybl.commons.io.table.AsciiTableFormatterFactory;
import com.powsybl.commons.io.table.Column;
import com.powsybl.commons.io.table.TableFormatter;
import com.powsybl.commons.io.table.TableFormatterConfig;
import com.powsybl.commons.io.table.TableFormatterFactory;
import com.powsybl.iidm.import_.ImportConfig;
import com.powsybl.iidm.import_.Importers;
import com.powsybl.iidm.network.Network;
import com.powsybl.tools.Command;
import com.powsybl.tools.Tool;
import com.powsybl.tools.ToolRunningContext;
import com.powsybl.sensitivity.converter.SensitivityComputationResultExporters;
import org.apache.commons.cli.CommandLine;
import org.apache.commons.cli.Option;
import org.apache.commons.cli.Options;
import org.apache.commons.cli.ParseException;

import java.io.IOException;
import java.io.OutputStreamWriter;
import java.io.UncheckedIOException;
import java.io.Writer;
import java.nio.file.Path;

/**
 * @author Sebastien Murgey {@literal <sebastien.murgey at rte-france.com>}
 */
@AutoService(Tool.class)
public class SensitivityComputationTool implements Tool {

    private static final String CASE_FILE_OPTION = "case-file";
    private static final String OUTPUT_FILE_OPTION = "output-file";
    private static final String OUTPUT_FORMAT_OPTION = "output-format";
    private static final String SKIP_POSTPROC_OPTION = "skip-postproc";
    private static final String FACTORS_FILE_OPTION = "factors-file";

    private final PlatformConfig platformConfig;

    public SensitivityComputationTool() {
        this(PlatformConfig.defaultConfig());
    }

    public SensitivityComputationTool(PlatformConfig platformConfig) {
        this.platformConfig = platformConfig;
    }

    @Override
    public Command getCommand() {
        return new Command() {
            @Override
            public String getName() {
                return "sensitivity-computation";
            }

            @Override
            public String getTheme() {
                return "Computation";
            }

            @Override
            public String getDescription() {
                return "Run sensitivity computation";
            }

            @Override
            public Options getOptions() {
                Options options = new Options();
                options.addOption(Option.builder().longOpt(CASE_FILE_OPTION)
                        .desc("the case path")
                        .hasArg()
                        .argName("FILE")
                        .required()
                        .build());
                options.addOption(Option.builder().longOpt(FACTORS_FILE_OPTION)
                        .desc("sensitivity factors input file path")
                        .hasArg()
                        .argName("FILE")
                        .required()
                        .build());
                options.addOption(Option.builder().longOpt(OUTPUT_FILE_OPTION)
                        .desc("sensitivity computation results output path")
                        .hasArg()
                        .argName("FILE")
                        .build());
                options.addOption(Option.builder().longOpt(OUTPUT_FORMAT_OPTION)
                        .desc("the output format " + SensitivityComputationResultExporters.getFormats())
                        .hasArg()
                        .argName("FORMAT")
                        .build());
                options.addOption(Option.builder().longOpt(SKIP_POSTPROC_OPTION)
                        .desc("skip network importer post processors (when configured)")
                        .build());
                return options;
            }

            @Override
            public String getUsageFooter() {
                return null;
            }
        };
    }

    @Override
    public void run(CommandLine line, ToolRunningContext context) throws Exception {
        Path caseFile = context.getFileSystem().getPath(line.getOptionValue(CASE_FILE_OPTION));
        boolean skipPostProc = line.hasOption(SKIP_POSTPROC_OPTION);
        Path outputFile = null;
        String format = null;
        ComponentDefaultConfig defaultConfig = ComponentDefaultConfig.load(platformConfig);

        ImportConfig importConfig = (!skipPostProc) ? ImportConfig.load(platformConfig) : new ImportConfig();
        // process a single network: output-file/output-format options available
        if (line.hasOption(OUTPUT_FILE_OPTION)) {
            outputFile = context.getFileSystem().getPath(line.getOptionValue(OUTPUT_FILE_OPTION));
            if (!line.hasOption(OUTPUT_FORMAT_OPTION)) {
                throw new ParseException("Missing required option: " + OUTPUT_FORMAT_OPTION);
            }
            format = line.getOptionValue(OUTPUT_FORMAT_OPTION);
        }

        Path sensitivityFactorsFile = context.getFileSystem().getPath(line.getOptionValue(FACTORS_FILE_OPTION));

        context.getOutputStream().println("Loading network '" + caseFile + "'");
        Network network = Importers.loadNetwork(caseFile, context.getShortTimeExecutionComputationManager(), importConfig, null);
        if (network == null) {
            throw new PowsyblException("Case '" + caseFile + "' not found");
        }
        SensitivityComputation sensitivityComputation = defaultConfig.newFactoryImpl(SensitivityComputationFactory.class).create(network, context.getShortTimeExecutionComputationManager(), 0);

<<<<<<< HEAD
        SensitivityComputationParameters params = SensitivityComputationParameters.load(platformConfig);
        String workingStateId = network.getStateManager().getWorkingStateId();
=======
        SensitivityComputationParameters params = SensitivityComputationParameters.load();
        String workingStateId = network.getVariantManager().getWorkingVariantId();
>>>>>>> 76584842
        SensitivityFactorsProviderFactory factorsProviderFactory = defaultConfig.newFactoryImpl(SensitivityFactorsProviderFactory.class);
        SensitivityFactorsProvider factorsProvider = factorsProviderFactory.create(sensitivityFactorsFile);
        SensitivityComputationResults result = sensitivityComputation.run(factorsProvider, workingStateId, params).join();


        if (!result.isOk()) {
            context.getErrorStream().println("Initial state divergence");
        } else {
            if (outputFile != null) {
                context.getOutputStream().println("Writing results to '" + outputFile + "'");
                SensitivityComputationResultExporters.export(result, outputFile, format);
            } else {
                // To avoid the closing of System.out
                Writer writer = new OutputStreamWriter(context.getOutputStream());
                printSensitivityComputationResult(result, writer, new AsciiTableFormatterFactory(), TableFormatterConfig.load(platformConfig));
            }
        }
    }

    private void printSensitivityComputationResult(SensitivityComputationResults result, Writer writer, TableFormatterFactory formatterFactory,
                                     TableFormatterConfig formatterConfig) {
        try (TableFormatter formatter = formatterFactory.create(writer,
                "sensitivity computation results",
                formatterConfig,
                new Column("VariableId"),
                new Column("VariableName"),
                new Column("FunctionId"),
                new Column("FunctionName"),
                new Column("VariableRefValue"),
                new Column("FunctionRefValue"),
                new Column("SensitivityValue"))) {
            result.getSensitivityValues().forEach(sensitivityValue -> {
                try {
                    formatter.writeCell(sensitivityValue.getFactor().getVariable().getId());
                    formatter.writeCell(sensitivityValue.getFactor().getVariable().getName());
                    formatter.writeCell(sensitivityValue.getFactor().getFunction().getId());
                    formatter.writeCell(sensitivityValue.getFactor().getFunction().getName());
                    formatter.writeCell(sensitivityValue.getVariableReference());
                    formatter.writeCell(sensitivityValue.getFunctionReference());
                    formatter.writeCell(sensitivityValue.getValue());
                } catch (IOException e) {
                    throw new UncheckedIOException(e);
                }
            });
        } catch (IOException e) {
            throw new UncheckedIOException(e);
        }
    }
}<|MERGE_RESOLUTION|>--- conflicted
+++ resolved
@@ -138,13 +138,9 @@
         }
         SensitivityComputation sensitivityComputation = defaultConfig.newFactoryImpl(SensitivityComputationFactory.class).create(network, context.getShortTimeExecutionComputationManager(), 0);
 
-<<<<<<< HEAD
         SensitivityComputationParameters params = SensitivityComputationParameters.load(platformConfig);
-        String workingStateId = network.getStateManager().getWorkingStateId();
-=======
-        SensitivityComputationParameters params = SensitivityComputationParameters.load();
         String workingStateId = network.getVariantManager().getWorkingVariantId();
->>>>>>> 76584842
+
         SensitivityFactorsProviderFactory factorsProviderFactory = defaultConfig.newFactoryImpl(SensitivityFactorsProviderFactory.class);
         SensitivityFactorsProvider factorsProvider = factorsProviderFactory.create(sensitivityFactorsFile);
         SensitivityComputationResults result = sensitivityComputation.run(factorsProvider, workingStateId, params).join();
