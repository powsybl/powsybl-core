<?xml version="1.0" encoding="UTF-8"?>
<!--

    Copyright (c) 2016, All partners of the iTesla project (http://www.itesla-project.eu/consortium)
    This Source Code Form is subject to the terms of the Mozilla Public
    License, v. 2.0. If a copy of the MPL was not distributed with this
    file, You can obtain one at http://mozilla.org/MPL/2.0/.

-->
<project xmlns="http://maven.apache.org/POM/4.0.0"
         xmlns:xsi="http://www.w3.org/2001/XMLSchema-instance"
         xsi:schemaLocation="http://maven.apache.org/POM/4.0.0 http://maven.apache.org/xsd/maven-4.0.0.xsd">
    <modelVersion>4.0.0</modelVersion>

    <parent>
        <groupId>com.powsybl</groupId>
        <artifactId>powsybl-core</artifactId>
        <version>3.9.0-SNAPSHOT</version>
    </parent>

    <artifactId>powsybl-commons</artifactId>
    <name>Commons</name>
    <description>A set of miscellaneous utility classes</description>

    <build>
        <plugins>
            <plugin>
                <groupId>org.apache.maven.plugins</groupId>
                <artifactId>maven-jar-plugin</artifactId>
                <configuration>
                    <archive>
                        <manifestEntries>
                            <Automatic-Module-Name>com.powsybl.commons</Automatic-Module-Name>
                        </manifestEntries>
                    </archive>
                </configuration>
                <executions>
                    <execution>
                        <goals>
                            <goal>test-jar</goal>
                        </goals>
                    </execution>
                </executions>
            </plugin>
        </plugins>
    </build>

    <dependencies>
        <!-- Compilation dependencies -->
        <dependency>
            <groupId>com.fasterxml.jackson.core</groupId>
            <artifactId>jackson-databind</artifactId>
        </dependency>
        <dependency>
            <groupId>com.google.auto.service</groupId>
            <artifactId>auto-service</artifactId>
        </dependency>
        <dependency>
            <groupId>com.google.guava</groupId>
            <artifactId>guava</artifactId>
        </dependency>
        <dependency>
            <groupId>commons-cli</groupId>
            <artifactId>commons-cli</artifactId>
        </dependency>
        <dependency>
            <groupId>commons-io</groupId>
            <artifactId>commons-io</artifactId>
        </dependency>
        <dependency>
            <groupId>com.univocity</groupId>
            <artifactId>univocity-parsers</artifactId>
        </dependency>
        <dependency>
            <groupId>joda-time</groupId>
            <artifactId>joda-time</artifactId>
        </dependency>
        <dependency>
<<<<<<< HEAD
            <groupId>net.sf.supercsv</groupId>
            <artifactId>super-csv</artifactId>
=======
            <groupId>net.java.truevfs</groupId>
            <artifactId>truevfs-driver-zip</artifactId>
>>>>>>> d75a0b65
        </dependency>
        <dependency>
            <groupId>net.sf.trove4j</groupId>
            <artifactId>trove4j</artifactId>
        </dependency>
        <dependency>
            <groupId>org.apache.commons</groupId>
            <artifactId>commons-compress</artifactId>
        </dependency>
        <dependency>
            <groupId>org.apache.commons</groupId>
            <artifactId>commons-lang3</artifactId>
        </dependency>
        <dependency>
            <groupId>org.slf4j</groupId>
            <artifactId>slf4j-api</artifactId>
        </dependency>
        <dependency>
            <groupId>org.ow2.sirocco</groupId>
            <artifactId>sirocco-text-table-formatter</artifactId>
        </dependency>
        <dependency>
            <groupId>org.yaml</groupId>
            <artifactId>snakeyaml</artifactId>
        </dependency>
        <dependency>
            <groupId>net.java.dev.stax-utils</groupId>
            <artifactId>stax-utils</artifactId>
            <version>${staxutils.version}</version>
        </dependency>

        <!-- Test dependencies -->
        <dependency>
            <groupId>com.google.guava</groupId>
            <artifactId>guava-testlib</artifactId>
            <scope>test</scope>
        </dependency>
        <dependency>
            <groupId>com.google.jimfs</groupId>
            <artifactId>jimfs</artifactId>
            <scope>test</scope>
        </dependency>
        <dependency>
            <groupId>junit</groupId>
            <artifactId>junit</artifactId>
            <scope>test</scope>
        </dependency>
        <dependency>
            <groupId>org.mockito</groupId>
            <artifactId>mockito-core</artifactId>
            <scope>test</scope>
        </dependency>
        <dependency>
            <groupId>org.slf4j</groupId>
            <artifactId>log4j-over-slf4j</artifactId>
            <scope>test</scope>
        </dependency>
        <dependency>
            <groupId>org.slf4j</groupId>
            <artifactId>slf4j-simple</artifactId>
            <scope>test</scope>
        </dependency>
        <dependency>
            <groupId>org.xmlunit</groupId>
            <artifactId>xmlunit-core</artifactId>
            <scope>test</scope>
        </dependency>
    </dependencies>

    <profiles>
        <profile>
            <id>java11+</id>
            <activation>
                <jdk>[11,)</jdk>
            </activation>
            <!-- jaxb is no longer included in java11+ -->
            <dependencies>
                <dependency>
                    <groupId>javax.xml.bind</groupId>
                    <artifactId>jaxb-api</artifactId>
                </dependency>
                <dependency>
                    <groupId>org.glassfish.jaxb</groupId>
                    <artifactId>jaxb-runtime</artifactId>
                </dependency>
            </dependencies>
        </profile>
    </profiles>
</project>
<|MERGE_RESOLUTION|>--- conflicted
+++ resolved
@@ -74,15 +74,6 @@
         <dependency>
             <groupId>joda-time</groupId>
             <artifactId>joda-time</artifactId>
-        </dependency>
-        <dependency>
-<<<<<<< HEAD
-            <groupId>net.sf.supercsv</groupId>
-            <artifactId>super-csv</artifactId>
-=======
-            <groupId>net.java.truevfs</groupId>
-            <artifactId>truevfs-driver-zip</artifactId>
->>>>>>> d75a0b65
         </dependency>
         <dependency>
             <groupId>net.sf.trove4j</groupId>
