--- conflicted
+++ resolved
@@ -43,6 +43,10 @@
         <dependency>
             <groupId>com.fasterxml.jackson.core</groupId>
             <artifactId>jackson-databind</artifactId>
+        </dependency>
+        <dependency>
+            <groupId>com.google.auto.service</groupId>
+            <artifactId>auto-service</artifactId>
         </dependency>
         <dependency>
             <groupId>com.google.guava</groupId>
@@ -100,18 +104,11 @@
 
         <!-- Test dependencies -->
         <dependency>
-<<<<<<< HEAD
-            <groupId>com.google.auto.service</groupId>
-            <artifactId>auto-service</artifactId>
-            <scope>test</scope>
-        </dependency>
-=======
             <groupId>com.powsybl</groupId>
             <artifactId>powsybl-commons-test</artifactId>
             <scope>test</scope>
         </dependency>
 
->>>>>>> 3d941cc0
         <dependency>
             <groupId>com.google.guava</groupId>
             <artifactId>guava-testlib</artifactId>
