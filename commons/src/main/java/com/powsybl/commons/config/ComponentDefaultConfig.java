--- conflicted
+++ resolved
@@ -24,16 +24,11 @@
     }
 
     static ComponentDefaultConfig load(PlatformConfig platformConfig) {
-<<<<<<< HEAD
         return platformConfig.getOptionalModuleConfig(Impl.CONFIG_MODULE_NAME_V_1_1)
                 .map(moduleConfig -> new Impl(new ConfigVersion("1.1"), moduleConfig))
                 .orElseGet(() -> platformConfig.getOptionalModuleConfig(Impl.CONFIG_MODULE_NAME_V_1_0)
                         .map(moduleConfig -> new Impl(new ConfigVersion("1.0"), moduleConfig))
                         .orElse(null));
-
-=======
-        return new Impl(platformConfig.getOptionalModuleConfig("componentDefaultConfig").orElse(null));
->>>>>>> 2b11241e
     }
 
     class Impl implements ComponentDefaultConfig, Versionable {
