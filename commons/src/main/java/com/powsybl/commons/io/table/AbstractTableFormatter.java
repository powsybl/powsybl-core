--- conflicted
+++ resolved
@@ -84,11 +84,7 @@
 
     @Override
     public TableFormatter writeCell(float f, HorizontalAlignment horizontalAlignment) throws IOException {
-<<<<<<< HEAD
-        return writeCell(f, horizontalAlignment, config.getNumberFormat());
-=======
         return write(Float.isNaN(f) ? config.getInvalidString() : String.format(config.getLocale(), "%g", f), horizontalAlignment);
->>>>>>> bddbace7
     }
 
     @Override
@@ -105,11 +101,7 @@
 
     @Override
     public TableFormatter writeCell(double d, HorizontalAlignment horizontalAlignment) throws IOException {
-<<<<<<< HEAD
-        return writeCell(d, horizontalAlignment, config.getNumberFormat());
-=======
         return write(Double.isNaN(d) ? config.getInvalidString() : String.format(config.getLocale(), "%g", d), horizontalAlignment);
->>>>>>> bddbace7
     }
 
     @Override
