--- conflicted
+++ resolved
@@ -24,12 +24,8 @@
 
     @Override
     public ReportNode add() {
-<<<<<<< HEAD
         String messageTemplate = getMessageTemplate(parent.getTreeContext());
-        ReportNodeImpl node = ReportNodeImpl.createChildReportNode(key, messageTemplate, values, parent);
-=======
         ReportNodeImpl node = ReportNodeImpl.createChildReportNode(key, messageTemplate, values, withTimestamp, timestampPattern, parent);
->>>>>>> ac44e446
         parent.addChild(node);
         return node;
     }
