--- conflicted
+++ resolved
@@ -30,15 +30,6 @@
 
     /**
      * Choose which {@link Locale} to use for formatting all the `ReportNode` messages of the tree.
-<<<<<<< HEAD
-     * @return a reference to this object
-     */
-    ReportNodeBuilder withLocale(Locale locale);
-
-    /**
-     * Enable timestamps on build ReportNode and all descendants.
-=======
->>>>>>> ac44e446
      * @return a reference to this object
      */
     ReportNodeBuilder withLocale(Locale locale);
