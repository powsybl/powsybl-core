--- conflicted
+++ resolved
@@ -21,22 +21,11 @@
     private final SortedMap<String, String> dictionary = new TreeMap<>();
     private final Locale locale;
     private final DateTimeFormatter timestampFormatter;
-    private final Locale locale;
 
     public TreeContextImpl() {
         this(ReportConstants.DEFAULT_LOCALE, ReportConstants.DEFAULT_TIMESTAMP_PATTERN);
     }
 
-<<<<<<< HEAD
-    public TreeContextImpl(boolean timestamps) {
-        this(timestamps, ReportConstants.DEFAULT_TIMESTAMP_FORMATTER, ReportConstants.DEFAULT_LOCALE);
-    }
-
-    public TreeContextImpl(boolean timestamps, DateTimeFormatter dateTimeFormatter, Locale locale) {
-        this.timestamps = timestamps;
-        this.timestampFormatter = Objects.requireNonNull(dateTimeFormatter);
-        this.locale = locale;
-=======
     public TreeContextImpl(Locale locale, String timestampPattern) {
         this.locale = Objects.requireNonNullElse(locale, ReportConstants.DEFAULT_LOCALE);
         this.timestampFormatter = createDateTimeFormatter(timestampPattern, locale);
@@ -53,7 +42,6 @@
             return DateTimeFormatter.ofPattern(timestampPattern, ReportConstants.DEFAULT_LOCALE);
         }
         return DateTimeFormatter.ofPattern(timestampPattern, locale);
->>>>>>> ac44e446
     }
 
     @Override
@@ -76,11 +64,6 @@
         otherContext.getDictionary().forEach(this::addDictionaryEntry);
     }
 
-    @Override
-    public Locale getLocale() {
-        return locale;
-    }
-
     public synchronized void addDictionaryEntry(String key, String messageTemplate) {
         dictionary.merge(key, messageTemplate, (prevMsg, newMsg) -> mergeEntries(key, prevMsg, newMsg));
     }
