/**
 * Copyright (c) 2016, RTE (http://www.rte-france.com)
 * This Source Code Form is subject to the terms of the Mozilla Public
 * License, v. 2.0. If a copy of the MPL was not distributed with this
 * file, You can obtain one at http://mozilla.org/MPL/2.0/.
 * SPDX-License-Identifier: MPL-2.0
 */
package com.powsybl.commons.datasource;

import java.io.IOException;
import java.io.InputStream;
import java.util.Set;

/**
 * @author Geoffroy Jamgotchian {@literal <geoffroy.jamgotchian at rte-france.com>}
 */
public interface ReadOnlyDataSource {

    String getBaseName();

<<<<<<< HEAD
    default String getMainExtension() {
        return null;
    }

=======
>>>>>>> 98da936f
    /**
     * Check if a file exists in the datasource. The file name will be constructed as:
     * {@code <basename><suffix>.<ext>}</p>
     * @param suffix Suffix to add to the basename of the datasource
     * @param ext Extension of the file (for example: .iidm, .xml, .txt, etc.)
     * @return true if the file exists, else false
     */
    boolean exists(String suffix, String ext) throws IOException;

    /**
     * Check if a file exists in the datasource.
<<<<<<< HEAD
     * @param fileName Name of the file
=======
     * @param fileName Name of the file (excluding the compression extension)
>>>>>>> 98da936f
     * @return true if the file exists, else false
     */
    boolean exists(String fileName) throws IOException;

    /**
     * Check if the provided extension is the same as the one from the datasource.
     * @param ext Extension to compare to the datasource main extension
     * @return true if the datasource main extension is null, empty or equal to {@code ext}, else false
     */
    boolean isMainExtension(String ext);

    InputStream newInputStream(String suffix, String ext) throws IOException;

    InputStream newInputStream(String fileName) throws IOException;

    /**
     * Returns a set of Strings corresponding to the name of the different files in the datasource.
     * @param regex regex used to identify files in the datasource
     * @return a set of filenames
     * @throws IOException exception thrown during file opening
     */
    Set<String> listNames(String regex) throws IOException;
}<|MERGE_RESOLUTION|>--- conflicted
+++ resolved
@@ -18,13 +18,10 @@
 
     String getBaseName();
 
-<<<<<<< HEAD
     default String getMainExtension() {
         return null;
     }
 
-=======
->>>>>>> 98da936f
     /**
      * Check if a file exists in the datasource. The file name will be constructed as:
      * {@code <basename><suffix>.<ext>}</p>
@@ -36,11 +33,7 @@
 
     /**
      * Check if a file exists in the datasource.
-<<<<<<< HEAD
-     * @param fileName Name of the file
-=======
      * @param fileName Name of the file (excluding the compression extension)
->>>>>>> 98da936f
      * @return true if the file exists, else false
      */
     boolean exists(String fileName) throws IOException;
