/**
 * Copyright (c) 2016, All partners of the iTesla project (http://www.itesla-project.eu/consortium)
 * Copyright (c) 2016, RTE (http://www.rte-france.com)
 * This Source Code Form is subject to the terms of the Mozilla Public
 * License, v. 2.0. If a copy of the MPL was not distributed with this
 * file, You can obtain one at http://mozilla.org/MPL/2.0/.
 * SPDX-License-Identifier: MPL-2.0
 */
package com.powsybl.commons.datasource;

import java.io.IOException;
import java.io.InputStream;
import java.nio.file.Path;
import java.util.HashSet;
import java.util.Set;

/**
 * @author Geoffroy Jamgotchian {@literal <geoffroy.jamgotchian at rte-france.com>}
 */
public class GenericReadOnlyDataSource implements ReadOnlyDataSource {

    private final ReadOnlyDataSource[] dataSources;

<<<<<<< HEAD
    public GenericReadOnlyDataSource(Path directory, String baseName, String dataExtension, boolean allFiles, DataSourceObserver observer) {
        dataSources = new DataSource[] {
            new DirectoryDataSource(directory, baseName, dataExtension, allFiles, observer),
            new ZstdDirectoryDataSource(directory, baseName, dataExtension, allFiles, observer),
            new ZipArchiveDataSource(directory),
            new ZipArchiveDataSource(directory, baseName, dataExtension, observer),
            new XZDirectoryDataSource(directory, baseName, dataExtension, allFiles, observer),
            new GzDirectoryDataSource(directory, baseName, dataExtension, allFiles, observer),
            new Bzip2DirectoryDataSource(directory, baseName, dataExtension, allFiles, observer)
=======
    public GenericReadOnlyDataSource(Path directoryOrFile, String baseName, String dataExtension, DataSourceObserver observer) {
        dataSources = new DataSource[] {
            new DirectoryDataSource(directoryOrFile, baseName, dataExtension, observer),
            new ZstdDirectoryDataSource(directoryOrFile, baseName, dataExtension, observer),
            new ZipArchiveDataSource(directoryOrFile, observer),
            new ZipArchiveDataSource(directoryOrFile, baseName, dataExtension, observer),
            new TarArchiveDataSource(directoryOrFile, observer),
            new XZDirectoryDataSource(directoryOrFile, baseName, dataExtension, observer),
            new GzDirectoryDataSource(directoryOrFile, baseName, dataExtension, observer),
            new Bzip2DirectoryDataSource(directoryOrFile, baseName, dataExtension, observer)
>>>>>>> ed110f35
        };
    }

    /**
     * The data source contains all files inside the given directory.
     */
    public GenericReadOnlyDataSource(Path directory) {
        this(directory, "", null);
    }

    public GenericReadOnlyDataSource(Path directory, String baseName) {
        this(directory, baseName, null);
    }

    public GenericReadOnlyDataSource(Path directory, String baseName, String dataExtension) {
        this(directory, baseName, dataExtension, false);
    }

    public GenericReadOnlyDataSource(Path directory, String baseName, String dataExtension, boolean allFiles) {
        this(directory, baseName, dataExtension, allFiles, null);
    }

    @Override
    public String getBaseName() {
        return dataSources[0].getBaseName();
    }

    @Override
    public String getDataExtension() {
        return dataSources[0].getDataExtension();
    }

    @Override
    public boolean exists(String suffix, String ext) throws IOException {
        for (ReadOnlyDataSource dataSource : dataSources) {
            if (dataSource.exists(suffix, ext)) {
                return true;
            }
        }
        return false;
    }

    @Override
    public boolean isDataExtension(String ext) {
        for (ReadOnlyDataSource dataSource : dataSources) {
            if (dataSource.isDataExtension(ext)) {
                return true;
            }
        }
        return false;
    }

    @Override
    public boolean exists(String fileName) throws IOException {
        for (ReadOnlyDataSource dataSource : dataSources) {
            if (dataSource.exists(fileName)) {
                return true;
            }
        }
        return false;
    }

    @Override
    public InputStream newInputStream(String suffix, String ext) throws IOException {
        for (ReadOnlyDataSource dataSource : dataSources) {
            if (dataSource.exists(suffix, ext)) {
                return dataSource.newInputStream(suffix, ext);
            }
        }
        throw new IOException(DataSourceUtil.getFileName(getBaseName(), suffix, ext) + " not found");
    }

    @Override
    public InputStream newInputStream(String fileName) throws IOException {
        for (ReadOnlyDataSource dataSource : dataSources) {
            if (dataSource.exists(fileName)) {
                return dataSource.newInputStream(fileName);
            }
        }
        throw new IOException(fileName + " not found");
    }

    @Override
    public Set<String> listNames(String regex) throws IOException {
        Set<String> names = new HashSet<>();
        for (ReadOnlyDataSource dataSource : dataSources) {
            try {
                names.addAll(dataSource.listNames(regex));
            } catch (Exception x) {
                // Nothing
            }
        }
        return names;
    }
}<|MERGE_RESOLUTION|>--- conflicted
+++ resolved
@@ -21,28 +21,16 @@
 
     private final ReadOnlyDataSource[] dataSources;
 
-<<<<<<< HEAD
-    public GenericReadOnlyDataSource(Path directory, String baseName, String dataExtension, boolean allFiles, DataSourceObserver observer) {
+    public GenericReadOnlyDataSource(Path directoryOrFile, String baseName, String dataExtension, boolean allFiles, DataSourceObserver observer) {
         dataSources = new DataSource[] {
-            new DirectoryDataSource(directory, baseName, dataExtension, allFiles, observer),
-            new ZstdDirectoryDataSource(directory, baseName, dataExtension, allFiles, observer),
-            new ZipArchiveDataSource(directory),
-            new ZipArchiveDataSource(directory, baseName, dataExtension, observer),
-            new XZDirectoryDataSource(directory, baseName, dataExtension, allFiles, observer),
-            new GzDirectoryDataSource(directory, baseName, dataExtension, allFiles, observer),
-            new Bzip2DirectoryDataSource(directory, baseName, dataExtension, allFiles, observer)
-=======
-    public GenericReadOnlyDataSource(Path directoryOrFile, String baseName, String dataExtension, DataSourceObserver observer) {
-        dataSources = new DataSource[] {
-            new DirectoryDataSource(directoryOrFile, baseName, dataExtension, observer),
-            new ZstdDirectoryDataSource(directoryOrFile, baseName, dataExtension, observer),
+            new DirectoryDataSource(directoryOrFile, baseName, dataExtension, allFiles, observer),
+            new ZstdDirectoryDataSource(directoryOrFile, baseName, dataExtension, allFiles, observer),
             new ZipArchiveDataSource(directoryOrFile, observer),
             new ZipArchiveDataSource(directoryOrFile, baseName, dataExtension, observer),
             new TarArchiveDataSource(directoryOrFile, observer),
-            new XZDirectoryDataSource(directoryOrFile, baseName, dataExtension, observer),
-            new GzDirectoryDataSource(directoryOrFile, baseName, dataExtension, observer),
-            new Bzip2DirectoryDataSource(directoryOrFile, baseName, dataExtension, observer)
->>>>>>> ed110f35
+            new XZDirectoryDataSource(directoryOrFile, baseName, dataExtension, allFiles, observer),
+            new GzDirectoryDataSource(directoryOrFile, baseName, dataExtension, allFiles, observer),
+            new Bzip2DirectoryDataSource(directoryOrFile, baseName, dataExtension, allFiles, observer)
         };
     }
 
