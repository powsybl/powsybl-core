--- conflicted
+++ resolved
@@ -84,13 +84,10 @@
             noRequirementIfSetpointOutsidePowerBounds = config.getBooleanProperty("no-requirement-if-setpoint-outside-power-bounds", NO_REQUIREMENT_IF_SETPOINT_OUTSIDE_POWERS_BOUNDS);
             structuralRatioLineOn = config.getBooleanProperty("structural_ratio_line_on", STRUCTURAL_RATIO_LINE_ON);
         }
-<<<<<<< HEAD
-        return new ValidationConfig(threshold, verbose, loadFlowFactory, tableFormatterFactory, epsilonX, applyReactanceCorrection, validationOutputWriter, loadFlowParameter,
-                                    okMissingValues, noRequirementIfReactiveBoundInversion, compareResults, checkMainComponentOnly, noRequirementIfSetpointOutsidePowerBounds, structuralRatioLineOn);
-=======
-        return new ValidationConfig(threshold, verbose, loadFlowName, tableFormatterFactory, epsilonX, applyReactanceCorrection, validationOutputWriter, loadFlowParameter,
-                                    okMissingValues, noRequirementIfReactiveBoundInversion, compareResults, checkMainComponentOnly, noRequirementIfSetpointOutsidePowerBounds);
->>>>>>> 91f7b7d7
+        return new ValidationConfig(threshold, verbose, loadFlowName, tableFormatterFactory, epsilonX,
+            applyReactanceCorrection, validationOutputWriter, loadFlowParameter,
+            okMissingValues, noRequirementIfReactiveBoundInversion, compareResults, checkMainComponentOnly,
+            noRequirementIfSetpointOutsidePowerBounds, structuralRatioLineOn);
     }
 
     public ValidationConfig(double threshold, boolean verbose, String loadFlowName,
