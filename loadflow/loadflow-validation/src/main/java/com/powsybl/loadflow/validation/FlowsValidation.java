--- conflicted
+++ resolved
@@ -157,11 +157,7 @@
             phaseAngleClock = phaseAngleClockExtension.getPhaseAngleClock();
         }
 
-<<<<<<< HEAD
-        BranchData branch = new BranchData(twt, phaseAngleClock, config.getEpsilonX(), config.applyReactanceCorrection(), config.getLoadFlowParameters().isSplitShuntAdmittanceXfmr2());
-=======
         BranchData branch = new BranchData(twt, phaseAngleClock, config.getEpsilonX(), config.applyReactanceCorrection(), config.getLoadFlowParameters().isT2wtSplitShuntAdmittance());
->>>>>>> 0ff33c9d
         return checkFlows(branch, config, flowsWriter);
     }
 
