--- conflicted
+++ resolved
@@ -398,17 +398,11 @@
                                             new Column("u1"),
                                             new Column("u2"),
                                             new Column("u3"),
-<<<<<<< HEAD
-                                            new Column(THETA1),
-                                            new Column(THETA2),
-                                            new Column(THETA3),
-=======
                                             new Column("starU"),
                                             new Column(THETA1),
                                             new Column(THETA2),
                                             new Column(THETA3),
                                             new Column("starTheta"),
->>>>>>> a21eac73
                                             new Column("g"),
                                             new Column("b"),
                                             new Column("r1"),
@@ -447,17 +441,11 @@
                                                 new Column("u1" + POST_COMPUTATION_SUFFIX),
                                                 new Column("u2" + POST_COMPUTATION_SUFFIX),
                                                 new Column("u3" + POST_COMPUTATION_SUFFIX),
-<<<<<<< HEAD
-                                                new Column(THETA1 + POST_COMPUTATION_SUFFIX),
-                                                new Column(THETA2 + POST_COMPUTATION_SUFFIX),
-                                                new Column(THETA3 + POST_COMPUTATION_SUFFIX),
-=======
                                                 new Column("starU" + POST_COMPUTATION_SUFFIX),
                                                 new Column(THETA1 + POST_COMPUTATION_SUFFIX),
                                                 new Column(THETA2 + POST_COMPUTATION_SUFFIX),
                                                 new Column(THETA3 + POST_COMPUTATION_SUFFIX),
                                                 new Column("starTheta" + POST_COMPUTATION_SUFFIX),
->>>>>>> a21eac73
                                                 new Column("g" + POST_COMPUTATION_SUFFIX),
                                                 new Column("b" + POST_COMPUTATION_SUFFIX),
                                                 new Column("r1" + POST_COMPUTATION_SUFFIX),
@@ -785,17 +773,11 @@
                         formatter.writeCell(twtData.getU(ThreeWindingsTransformer.Side.ONE))
                                  .writeCell(twtData.getU(ThreeWindingsTransformer.Side.TWO))
                                  .writeCell(twtData.getU(ThreeWindingsTransformer.Side.THREE))
-<<<<<<< HEAD
-                                 .writeCell(twtData.getTheta(ThreeWindingsTransformer.Side.ONE))
-                                 .writeCell(twtData.getTheta(ThreeWindingsTransformer.Side.TWO))
-                                 .writeCell(twtData.getTheta(ThreeWindingsTransformer.Side.THREE))
-=======
                                  .writeCell(twtData.getStarU())
                                  .writeCell(twtData.getTheta(ThreeWindingsTransformer.Side.ONE))
                                  .writeCell(twtData.getTheta(ThreeWindingsTransformer.Side.TWO))
                                  .writeCell(twtData.getTheta(ThreeWindingsTransformer.Side.THREE))
                                  .writeCell(twtData.getStarTheta())
->>>>>>> a21eac73
                                  .writeCell(twtData.getG())
                                  .writeCell(twtData.getB())
                                  .writeCell(twtData.getR(ThreeWindingsTransformer.Side.ONE))
@@ -814,11 +796,7 @@
                                  .writeCell(twtData.isMainComponent(ThreeWindingsTransformer.Side.TWO))
                                  .writeCell(twtData.isMainComponent(ThreeWindingsTransformer.Side.THREE))
                                  .writeCell(getValidated(validated)) :
-<<<<<<< HEAD
-                        formatter.writeEmptyCells(24);
-=======
                         formatter.writeEmptyCells(26);
->>>>>>> a21eac73
         }
         return formatter;
     }
