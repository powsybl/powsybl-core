--- conflicted
+++ resolved
@@ -7,14 +7,6 @@
  */
 package com.powsybl.loadflow.validation;
 
-<<<<<<< HEAD
-import java.io.Writer;
-import java.lang.reflect.InvocationTargetException;
-import java.util.Objects;
-
-import com.powsybl.commons.PowsyblException;
-=======
->>>>>>> 5bef72fa
 import com.powsybl.commons.config.ConfigurationException;
 import com.powsybl.loadflow.validation.io.ValidationWriter;
 import com.powsybl.loadflow.validation.io.ValidationWriterFactory;
@@ -45,8 +37,6 @@
             return factory.create(id, config.getTableFormatterFactory(), writer, config.isVerbose(), validationType, config.isCompareResults());
         } catch (InstantiationException | IllegalAccessException | InvocationTargetException | NoSuchMethodException e) {
             throw new ConfigurationException(e);
-        } catch (InvocationTargetException | NoSuchMethodException e) {
-            throw new PowsyblException(e);
         }
     }
 
