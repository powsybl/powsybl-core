--- conflicted
+++ resolved
@@ -257,27 +257,12 @@
             write(twtId, THETA2, found, getTwtSideValue(found, twtData2, ThreeWindingsTransformer.Side.TWO, TwtData::getTheta), writeValues, getTwtSideValue(writeValues, twtData1, ThreeWindingsTransformer.Side.TWO, TwtData::getTheta));
             write(twtId, THETA3, found, getTwtSideValue(found, twtData2, ThreeWindingsTransformer.Side.THREE, TwtData::getTheta), writeValues, getTwtSideValue(writeValues, twtData1, ThreeWindingsTransformer.Side.THREE, TwtData::getTheta));
             write(twtId, "starTheta", found, getTwtValue(found, twtData2, TwtData::getStarTheta), writeValues, getTwtValue(writeValues, twtData1, TwtData::getStarTheta));
-<<<<<<< HEAD
-            write(twtId, "g11", found, getTwtSideValue(found, twtData2, ThreeWindingsTransformer.Side.ONE, TwtData::getG1), writeValues, getTwtSideValue(writeValues, twtData1, ThreeWindingsTransformer.Side.ONE, TwtData::getG1));
-            write(twtId, "b11", found, getTwtSideValue(found, twtData2, ThreeWindingsTransformer.Side.ONE, TwtData::getB1), writeValues, getTwtSideValue(writeValues, twtData1, ThreeWindingsTransformer.Side.ONE, TwtData::getB1));
-            write(twtId, "g12", found, getTwtSideValue(found, twtData2, ThreeWindingsTransformer.Side.ONE, TwtData::getG2), writeValues, getTwtSideValue(writeValues, twtData1, ThreeWindingsTransformer.Side.ONE, TwtData::getG2));
-            write(twtId, "b12", found, getTwtSideValue(found, twtData2, ThreeWindingsTransformer.Side.ONE, TwtData::getB2), writeValues, getTwtSideValue(writeValues, twtData1, ThreeWindingsTransformer.Side.ONE, TwtData::getB2));
-            write(twtId, "g21", found, getTwtSideValue(found, twtData2, ThreeWindingsTransformer.Side.TWO, TwtData::getG1), writeValues, getTwtSideValue(writeValues, twtData1, ThreeWindingsTransformer.Side.TWO, TwtData::getG1));
-            write(twtId, "b21", found, getTwtSideValue(found, twtData2, ThreeWindingsTransformer.Side.TWO, TwtData::getB1), writeValues, getTwtSideValue(writeValues, twtData1, ThreeWindingsTransformer.Side.TWO, TwtData::getB1));
-            write(twtId, "g22", found, getTwtSideValue(found, twtData2, ThreeWindingsTransformer.Side.TWO, TwtData::getG2), writeValues, getTwtSideValue(writeValues, twtData1, ThreeWindingsTransformer.Side.TWO, TwtData::getG2));
-            write(twtId, "b22", found, getTwtSideValue(found, twtData2, ThreeWindingsTransformer.Side.TWO, TwtData::getB2), writeValues, getTwtSideValue(writeValues, twtData1, ThreeWindingsTransformer.Side.TWO, TwtData::getB2));
-            write(twtId, "g31", found, getTwtSideValue(found, twtData2, ThreeWindingsTransformer.Side.THREE, TwtData::getG1), writeValues, getTwtSideValue(writeValues, twtData1, ThreeWindingsTransformer.Side.THREE, TwtData::getG1));
-            write(twtId, "b31", found, getTwtSideValue(found, twtData2, ThreeWindingsTransformer.Side.THREE, TwtData::getB1), writeValues, getTwtSideValue(writeValues, twtData1, ThreeWindingsTransformer.Side.THREE, TwtData::getB1));
-            write(twtId, "g32", found, getTwtSideValue(found, twtData2, ThreeWindingsTransformer.Side.THREE, TwtData::getG2), writeValues, getTwtSideValue(writeValues, twtData1, ThreeWindingsTransformer.Side.THREE, TwtData::getG2));
-            write(twtId, "b32", found, getTwtSideValue(found, twtData2, ThreeWindingsTransformer.Side.THREE, TwtData::getB2), writeValues, getTwtSideValue(writeValues, twtData1, ThreeWindingsTransformer.Side.THREE, TwtData::getB2));
-=======
             write(twtId, "g1", found, getTwtValue(found, twtData2, TwtData::getG1), writeValues, getTwtValue(writeValues, twtData1, TwtData::getG1));
             write(twtId, "b1", found, getTwtValue(found, twtData2, TwtData::getB1), writeValues, getTwtValue(writeValues, twtData1, TwtData::getB1));
             write(twtId, "g2", found, getTwtValue(found, twtData2, TwtData::getG2), writeValues, getTwtValue(writeValues, twtData1, TwtData::getG2));
             write(twtId, "b2", found, getTwtValue(found, twtData2, TwtData::getB2), writeValues, getTwtValue(writeValues, twtData1, TwtData::getB2));
             write(twtId, "g3", found, getTwtValue(found, twtData2, TwtData::getG3), writeValues, getTwtValue(writeValues, twtData1, TwtData::getG3));
             write(twtId, "b3", found, getTwtValue(found, twtData2, TwtData::getB3), writeValues, getTwtValue(writeValues, twtData1, TwtData::getB3));
->>>>>>> c579ee81
             write(twtId, "r1", found, getTwtSideValue(found, twtData2, ThreeWindingsTransformer.Side.ONE, TwtData::getR), writeValues, getTwtSideValue(writeValues, twtData1, ThreeWindingsTransformer.Side.ONE, TwtData::getR));
             write(twtId, "r2", found, getTwtSideValue(found, twtData2, ThreeWindingsTransformer.Side.TWO, TwtData::getR), writeValues, getTwtSideValue(writeValues, twtData1, ThreeWindingsTransformer.Side.TWO, TwtData::getR));
             write(twtId, "r3", found, getTwtSideValue(found, twtData2, ThreeWindingsTransformer.Side.THREE, TwtData::getR), writeValues, getTwtSideValue(writeValues, twtData1, ThreeWindingsTransformer.Side.THREE, TwtData::getR));
