--- conflicted
+++ resolved
@@ -11,10 +11,7 @@
 import com.powsybl.computation.ComputationManager;
 import com.powsybl.iidm.network.Network;
 import com.powsybl.iidm.network.VariantManagerConstants;
-<<<<<<< HEAD
-=======
 import com.powsybl.loadflow.LoadFlow;
->>>>>>> f20284ee
 import com.powsybl.loadflow.LoadFlowParameters;
 import com.powsybl.loadflow.LoadFlowResult;
 
@@ -39,13 +36,9 @@
         Objects.requireNonNull(computationManager);
 
         LoadFlowParameters parameters = LoadFlowParameters.load();
-<<<<<<< HEAD
-        LoadFlowResult result = ValidationConfig.load().findLoadFlow().run(network, VariantManagerConstants.INITIAL_VARIANT_ID, computationManager, parameters);
-=======
         String loadFlowName = ValidationConfig.load().getLoadFlowName().orElse(null);
         LoadFlowResult result = LoadFlow.find(loadFlowName)
                                         .run(network, VariantManagerConstants.INITIAL_VARIANT_ID, computationManager, parameters);
->>>>>>> f20284ee
         if (!result.isOk()) {
             throw new PowsyblException("Loadflow on network " + network.getId() + " does not converge");
         }
