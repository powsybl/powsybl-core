--- conflicted
+++ resolved
@@ -244,14 +244,9 @@
     private void runLoadflow(Network network, ValidationConfig config, ToolRunningContext context) {
         context.getOutputStream().println("Running loadflow on network " + network.getId());
         LoadFlowParameters parameters = LoadFlowParameters.load();
-<<<<<<< HEAD
-        LoadFlow loadFlow = config.findLoadFlow();
-        loadFlow.runAsync(network, VariantManagerConstants.INITIAL_VARIANT_ID, context.getShortTimeExecutionComputationManager(), parameters)
-=======
         String loadFlowName = config.getLoadFlowName().orElse(null);
         LoadFlow.find(loadFlowName)
                 .runAsync(network, VariantManagerConstants.INITIAL_VARIANT_ID, context.getShortTimeExecutionComputationManager(), parameters)
->>>>>>> f20284ee
                 .thenAccept(loadFlowResult -> {
                     if (!loadFlowResult.isOk()) {
                         throw new PowsyblException("Loadflow on network " + network.getId() + " does not converge");
