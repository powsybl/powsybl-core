--- conflicted
+++ resolved
@@ -7,20 +7,6 @@
  */
 package com.powsybl.loadflow.validation.io;
 
-<<<<<<< HEAD
-import java.io.IOException;
-import java.io.Writer;
-import java.lang.reflect.InvocationTargetException;
-import java.util.HashMap;
-import java.util.Map;
-import java.util.Objects;
-
-import com.powsybl.commons.PowsyblException;
-import org.slf4j.Logger;
-import org.slf4j.LoggerFactory;
-
-=======
->>>>>>> 1c699008
 import com.powsybl.commons.io.table.Column;
 import com.powsybl.commons.io.table.TableFormatter;
 import com.powsybl.commons.io.table.TableFormatterConfig;
@@ -90,8 +76,6 @@
             return factory.create(writer, id + " " + validationType + " check", formatterConfig, getColumns());
         } catch (InstantiationException | IllegalAccessException | InvocationTargetException | NoSuchMethodException e) {
             throw new IllegalArgumentException(e);
-        } catch (InvocationTargetException | NoSuchMethodException e) {
-            throw new PowsyblException(e);
         }
     }
 
