/**
 * Copyright (c) 2016-2018, RTE (http://www.rte-france.com)
 * This Source Code Form is subject to the terms of the Mozilla Public
 * License, v. 2.0. If a copy of the MPL was not distributed with this
 * file, You can obtain one at http://mozilla.org/MPL/2.0/.
 */
package com.powsybl.loadflow.validation;

import com.powsybl.iidm.network.*;
import com.powsybl.iidm.network.Terminal.BusView;
import com.powsybl.iidm.network.util.BranchData;
import com.powsybl.loadflow.LoadFlowParameters;
import com.powsybl.loadflow.validation.io.ValidationWriter;
import org.apache.commons.io.output.NullWriter;
import org.junit.Before;
import org.junit.Test;
import org.mockito.Mockito;

import java.io.IOException;
import java.io.PrintWriter;
import java.util.stream.Stream;

import static org.junit.Assert.assertFalse;
import static org.junit.Assert.assertTrue;

/**
 * @author Geoffroy Jamgotchian <geoffroy.jamgotchian at rte-france.com>
 */
public class FlowsValidationTest extends AbstractValidationTest {

    private final double r = 0.04;
    private final double x = 0.423;
    private final double g1 = 0.0;
    private final double g2 = 0.0;
    private final double b1 = 0.0;
    private final double b2 = 0.0;
    private final double rho1 = 1;
    private final double rho2 = 11.249999728;
    private final double alpha1 = 0.0;
    private final double alpha2 = 0.0;
    private final double u1 = 236.80258178710938;
    private final double ratedU1 = 225.0;
    private final double u2 = 21.04814910888672;
    private final double ratedU2 = 20.0;
    private final double theta1 = 0.1257718437996544;
    private final double theta2 = 0.12547118123496284;
    private final boolean connected1 = true;
    private final boolean connected2 = true;
    private final boolean mainComponent1 = true;
    private final boolean mainComponent2 = true;

    private Bus bus1;
    private Bus bus2;
    private Terminal terminal1;
    private Terminal terminal2;
    private Line line1;
    private RatioTapChanger ratioTapChanger;
    private TwoWindingsTransformer transformer1;

    private ValidationConfig looseConfigSpecificCompatibility;
    private ValidationConfig strictConfigSpecificCompatibility;

    @Before
    public void setUp() throws IOException {
        super.setUp();

        double p1 = 39.5056;
        double q1 = -3.72344;
        double p2 = -39.5122;
        double q2 = 3.7746;

        bus1 = Mockito.mock(Bus.class);
        Mockito.when(bus1.getV()).thenReturn(u1);
        Mockito.when(bus1.getAngle()).thenReturn(Math.toDegrees(theta1));
        Mockito.when(bus1.isInMainConnectedComponent()).thenReturn(true);

        bus2 = Mockito.mock(Bus.class);
        Mockito.when(bus2.getV()).thenReturn(u1);
        Mockito.when(bus2.getAngle()).thenReturn(Math.toDegrees(theta2));
        Mockito.when(bus2.isInMainConnectedComponent()).thenReturn(true);

        BusView busView1 = Mockito.mock(BusView.class);
        Mockito.when(busView1.getBus()).thenReturn(bus1);

        BusView busView2 = Mockito.mock(BusView.class);
        Mockito.when(busView2.getBus()).thenReturn(bus2);

        terminal1 = Mockito.mock(Terminal.class);
        Mockito.when(terminal1.getP()).thenReturn(p1);
        Mockito.when(terminal1.getQ()).thenReturn(q1);
        Mockito.when(terminal1.getBusView()).thenReturn(busView1);

        terminal2 = Mockito.mock(Terminal.class);
        Mockito.when(terminal2.getP()).thenReturn(p2);
        Mockito.when(terminal2.getQ()).thenReturn(q2);
        Mockito.when(terminal2.getBusView()).thenReturn(busView2);

        line1 = Mockito.mock(Line.class);
        Mockito.when(line1.getId()).thenReturn("line1");
        Mockito.when(line1.getTerminal1()).thenReturn(terminal1);
        Mockito.when(line1.getTerminal2()).thenReturn(terminal2);
        Mockito.when(line1.getR()).thenReturn(r);
        Mockito.when(line1.getX()).thenReturn(x);
        Mockito.when(line1.getG1()).thenReturn(g1);
        Mockito.when(line1.getG2()).thenReturn(g2);
        Mockito.when(line1.getB1()).thenReturn(b1);
        Mockito.when(line1.getB2()).thenReturn(b2);

        RatioTapChangerStep step = Mockito.mock(RatioTapChangerStep.class);
        Mockito.when(step.getR()).thenReturn(r);
        Mockito.when(step.getX()).thenReturn(x);
        Mockito.when(step.getG()).thenReturn(g1);
        Mockito.when(step.getB()).thenReturn(b1);
        Mockito.when(step.getRho()).thenReturn(rho2);

        ratioTapChanger = Mockito.mock(RatioTapChanger.class);
        Mockito.when(ratioTapChanger.getCurrentStep()).thenReturn(step);

        transformer1 = Mockito.mock(TwoWindingsTransformer.class);
        Mockito.when(transformer1.getId()).thenReturn("transformer1");
        Mockito.when(transformer1.getTerminal1()).thenReturn(terminal1);
        Mockito.when(transformer1.getTerminal2()).thenReturn(terminal2);
        Mockito.when(transformer1.getR()).thenReturn(r * (1 - r / 100));
        Mockito.when(transformer1.getX()).thenReturn(x * (1 - x / 100));
        Mockito.when(transformer1.getG()).thenReturn(g1 * (1 - g1 / 100));
        Mockito.when(transformer1.getB()).thenReturn(b1 * 2 * (1 - b1 / 100));
        Mockito.when(transformer1.getRatioTapChanger()).thenReturn(ratioTapChanger);
        Mockito.when(transformer1.getRatedU1()).thenReturn(ratedU1);
        Mockito.when(transformer1.getRatedU2()).thenReturn(ratedU2);

        looseConfigSpecificCompatibility = new ValidationConfig(0.1, true, "LoadFlowMock", ValidationConfig.TABLE_FORMATTER_FACTORY_DEFAULT,
                ValidationConfig.EPSILON_X_DEFAULT, ValidationConfig.APPLY_REACTANCE_CORRECTION_DEFAULT,
<<<<<<< HEAD
                ValidationOutputWriter.CSV_MULTILINE, new LoadFlowParameters().setSplitShuntAdmittanceXfmr2(true), ValidationConfig.OK_MISSING_VALUES_DEFAULT,
=======
                ValidationOutputWriter.CSV_MULTILINE, new LoadFlowParameters().setT2wtSplitShuntAdmittance(true), ValidationConfig.OK_MISSING_VALUES_DEFAULT,
>>>>>>> 0ff33c9d
                ValidationConfig.NO_REQUIREMENT_IF_REACTIVE_BOUND_INVERSION_DEFAULT, ValidationConfig.COMPARE_RESULTS_DEFAULT, ValidationConfig.CHECK_MAIN_COMPONENT_ONLY_DEFAULT,
                ValidationConfig.NO_REQUIREMENT_IF_SETPOINT_OUTSIDE_POWERS_BOUNDS);
        strictConfigSpecificCompatibility = new ValidationConfig(0.01, false, "LoadFlowMock", ValidationConfig.TABLE_FORMATTER_FACTORY_DEFAULT,
                ValidationConfig.EPSILON_X_DEFAULT, ValidationConfig.APPLY_REACTANCE_CORRECTION_DEFAULT,
<<<<<<< HEAD
                ValidationOutputWriter.CSV_MULTILINE, new LoadFlowParameters().setSplitShuntAdmittanceXfmr2(true), ValidationConfig.OK_MISSING_VALUES_DEFAULT,
=======
                ValidationOutputWriter.CSV_MULTILINE, new LoadFlowParameters().setT2wtSplitShuntAdmittance(true), ValidationConfig.OK_MISSING_VALUES_DEFAULT,
>>>>>>> 0ff33c9d
                ValidationConfig.NO_REQUIREMENT_IF_REACTIVE_BOUND_INVERSION_DEFAULT, ValidationConfig.COMPARE_RESULTS_DEFAULT, ValidationConfig.CHECK_MAIN_COMPONENT_ONLY_DEFAULT,
                ValidationConfig.NO_REQUIREMENT_IF_SETPOINT_OUTSIDE_POWERS_BOUNDS);
    }

    @Test
    public void checkFlows() {
        double p1 = 40.0744;
        double q1 = 2.3124743;
        double p2 = -40.073254;
        double q2 = -2.3003194;

        assertTrue(FlowsValidation.INSTANCE.checkFlows(new BranchData("test", r, x, rho1, rho2, u1, u2, theta1, theta2, alpha1, alpha2, g1, g2, b1, b2, p1, q1, p2, q2, connected1, connected2,
                                              mainComponent1, mainComponent2, looseConfig.getEpsilonX(), looseConfig.applyReactanceCorrection()), looseConfig, NullWriter.NULL_WRITER));
        assertFalse(FlowsValidation.INSTANCE.checkFlows(new BranchData("test", r, x, rho1, rho2, u1, u2, theta1, theta2, alpha1, alpha2, g1, g2, b1, b2, p1, q1, p2, q2, connected1, connected2,
                                               mainComponent1, mainComponent2, strictConfig.getEpsilonX(), strictConfig.applyReactanceCorrection()), strictConfig, NullWriter.NULL_WRITER));

        double r = 0.04 / (rho2 * rho2);
        double x = 0.423 / (rho2 * rho2);
        double rho1 = 1 / rho2;
        double rho2 = 1;

        assertTrue(FlowsValidation.INSTANCE.checkFlows(new BranchData("test", r, x, rho1, rho2, u1, u2, theta1, theta2, alpha1, alpha2, g1, g2, b1, b2, p1, q1, p2, q2, connected1, connected2,
                                              mainComponent1, mainComponent2, looseConfig.getEpsilonX(), looseConfig.applyReactanceCorrection()), looseConfig, NullWriter.NULL_WRITER));
        assertFalse(FlowsValidation.INSTANCE.checkFlows(new BranchData("test", r, x, rho1, rho2, u1, u2, theta1, theta2, alpha1, alpha2, g1, g2, b1, b2, p1, q1, p2, q2, connected1, connected2,
                                               mainComponent1, mainComponent2, strictConfig.getEpsilonX(), strictConfig.applyReactanceCorrection()), strictConfig, NullWriter.NULL_WRITER));

        // check disconnected on one end
        assertTrue(FlowsValidation.INSTANCE.checkFlows(new BranchData("test", r, x, rho1, rho2, Double.NaN, u2, Double.NaN, theta2, alpha1, alpha2, g1, g2, b1, b2, Double.NaN, Double.NaN, 0f, 0f, false, connected2,
                                            mainComponent1, mainComponent2, looseConfig.getEpsilonX(), looseConfig.applyReactanceCorrection()), looseConfig, new PrintWriter(System.err)));
        assertFalse(FlowsValidation.INSTANCE.checkFlows(new BranchData("test", r, x, rho1, rho2, Double.NaN, u2, Double.NaN, theta2, alpha1, alpha2, g1, g2, b1, b2, Double.NaN, Double.NaN, 0.2f, 0f, false, connected2,
                                               mainComponent1, mainComponent2, looseConfig.getEpsilonX(), looseConfig.applyReactanceCorrection()), looseConfig, NullWriter.NULL_WRITER));

        // check disconnected on both end
        assertTrue(FlowsValidation.INSTANCE.checkFlows(new BranchData("test", r, x, rho1, rho2, Double.NaN, Double.NaN, Double.NaN, Double.NaN, alpha1, alpha2, g1, g2, b1, b2, Float.NaN, Float.NaN, Float.NaN, Float.NaN,
                                              false, false, mainComponent1, mainComponent2, looseConfig.getEpsilonX(), looseConfig.applyReactanceCorrection()), looseConfig, NullWriter.NULL_WRITER));
        assertFalse(FlowsValidation.INSTANCE.checkFlows(new BranchData("test", r, x, rho1, rho2, Double.NaN, Double.NaN, Double.NaN, Double.NaN, alpha1, alpha2, g1, g2, b1, b2, p1, q2, Double.NaN, Double.NaN,
                                              false, false, mainComponent1, mainComponent2, looseConfig.getEpsilonX(), looseConfig.applyReactanceCorrection()), looseConfig, NullWriter.NULL_WRITER));
        assertFalse(FlowsValidation.INSTANCE.checkFlows(new BranchData("test", r, x, rho1, rho2, Double.NaN, Double.NaN, Double.NaN, Double.NaN, alpha1, alpha2, g1, g2, b1, b2, Double.NaN, Double.NaN, p2, q2,
                                              false, false, mainComponent1, mainComponent2, looseConfig.getEpsilonX(), looseConfig.applyReactanceCorrection()), looseConfig, NullWriter.NULL_WRITER));

        // check with NaN values
        assertFalse(FlowsValidation.INSTANCE.checkFlows(new BranchData("test", r, x, Double.NaN, rho2, u1, u2, theta1, theta2, alpha1, alpha2, g1, g2, b1, b2, p1, q1, p2, q2, connected1, connected2,
                                               mainComponent1, mainComponent2, looseConfig.getEpsilonX(), looseConfig.applyReactanceCorrection()), looseConfig, NullWriter.NULL_WRITER));
        looseConfig.setOkMissingValues(true);
        assertTrue(FlowsValidation.INSTANCE.checkFlows(new BranchData("test", r, x, Double.NaN, rho2, u1, u2, theta1, theta2, alpha1, alpha2, g1, g2, b1, b2, p1, q1, p2, q2, connected1, connected2,
                                              mainComponent1, mainComponent2, looseConfig.getEpsilonX(), looseConfig.applyReactanceCorrection()), looseConfig, NullWriter.NULL_WRITER));
        looseConfig.setOkMissingValues(false);
    }

    @Test
    public void checkLineFlows() {
        assertTrue(FlowsValidation.INSTANCE.checkFlows(line1, looseConfig, NullWriter.NULL_WRITER));
        assertFalse(FlowsValidation.INSTANCE.checkFlows(line1, strictConfig, NullWriter.NULL_WRITER));
        Mockito.when(bus1.isInMainConnectedComponent()).thenReturn(false);
        Mockito.when(bus2.isInMainConnectedComponent()).thenReturn(false);
        assertTrue(FlowsValidation.INSTANCE.checkFlows(line1, strictConfig, NullWriter.NULL_WRITER));
    }

    @Test
    public void checkTransformerFlows() {
        assertTrue(FlowsValidation.INSTANCE.checkFlows(transformer1, looseConfig, NullWriter.NULL_WRITER));
        assertFalse(FlowsValidation.INSTANCE.checkFlows(transformer1, strictConfig, NullWriter.NULL_WRITER));
        Mockito.when(bus1.isInMainConnectedComponent()).thenReturn(false);
        Mockito.when(bus2.isInMainConnectedComponent()).thenReturn(false);
        assertTrue(FlowsValidation.INSTANCE.checkFlows(transformer1, strictConfig, NullWriter.NULL_WRITER));
    }

    @Test
    public void checkTransformerFlowsSpecificCompatibility() {
        assertTrue(FlowsValidation.INSTANCE.checkFlows(transformer1, looseConfigSpecificCompatibility, NullWriter.NULL_WRITER));
        assertFalse(FlowsValidation.INSTANCE.checkFlows(transformer1, strictConfigSpecificCompatibility, NullWriter.NULL_WRITER));
    }

    @Test
    public void checkNetworkFlows() throws IOException {
        Line line2 = Mockito.mock(Line.class);
        Mockito.when(line2.getId()).thenReturn("line2");
        Mockito.when(line2.getTerminal1()).thenReturn(terminal1);
        Mockito.when(line2.getTerminal2()).thenReturn(terminal2);
        Mockito.when(line2.getR()).thenReturn(r);
        Mockito.when(line2.getX()).thenReturn(x);
        Mockito.when(line2.getG1()).thenReturn(g1);
        Mockito.when(line2.getG2()).thenReturn(g2);
        Mockito.when(line2.getB1()).thenReturn(b1);
        Mockito.when(line2.getB2()).thenReturn(b2);

        TwoWindingsTransformer transformer2 = Mockito.mock(TwoWindingsTransformer.class);
        Mockito.when(transformer2.getId()).thenReturn("transformer2");
        Mockito.when(transformer2.getTerminal1()).thenReturn(terminal1);
        Mockito.when(transformer2.getTerminal2()).thenReturn(terminal2);
        Mockito.when(transformer2.getR()).thenReturn(r * (1 - r / 100));
        Mockito.when(transformer2.getX()).thenReturn(x * (1 - x / 100));
        Mockito.when(transformer2.getG()).thenReturn(g1 * (1 - g1 / 100));
        Mockito.when(transformer2.getB()).thenReturn(b1 * 2 * (1 - b1 / 100));
        Mockito.when(transformer2.getRatioTapChanger()).thenReturn(ratioTapChanger);
        Mockito.when(transformer2.getRatedU1()).thenReturn(ratedU1);
        Mockito.when(transformer2.getRatedU2()).thenReturn(ratedU2);

        assertTrue(FlowsValidation.INSTANCE.checkFlows(transformer2, looseConfig, NullWriter.NULL_WRITER));
        assertFalse(FlowsValidation.INSTANCE.checkFlows(transformer2, strictConfig, NullWriter.NULL_WRITER));

        Network network = Mockito.mock(Network.class);
        Mockito.when(network.getId()).thenReturn("network");
        Mockito.when(network.getLineStream()).thenAnswer(dummy -> Stream.of(line2, line1));
        Mockito.when(network.getTwoWindingsTransformerStream()).thenAnswer(dummy -> Stream.of(transformer2, transformer1));

        assertTrue(FlowsValidation.INSTANCE.checkFlows(network, looseConfig, data));
        assertFalse(FlowsValidation.INSTANCE.checkFlows(network, strictConfig, data));

        assertTrue(ValidationType.FLOWS.check(network, looseConfig, tmpDir));
        assertFalse(ValidationType.FLOWS.check(network, strictConfig, tmpDir));

        ValidationWriter validationWriter = ValidationUtils.createValidationWriter(network.getId(), looseConfig, NullWriter.NULL_WRITER, ValidationType.FLOWS);
        assertTrue(ValidationType.FLOWS.check(network, looseConfig, validationWriter));
    }
}<|MERGE_RESOLUTION|>--- conflicted
+++ resolved
@@ -130,20 +130,12 @@
 
         looseConfigSpecificCompatibility = new ValidationConfig(0.1, true, "LoadFlowMock", ValidationConfig.TABLE_FORMATTER_FACTORY_DEFAULT,
                 ValidationConfig.EPSILON_X_DEFAULT, ValidationConfig.APPLY_REACTANCE_CORRECTION_DEFAULT,
-<<<<<<< HEAD
-                ValidationOutputWriter.CSV_MULTILINE, new LoadFlowParameters().setSplitShuntAdmittanceXfmr2(true), ValidationConfig.OK_MISSING_VALUES_DEFAULT,
-=======
                 ValidationOutputWriter.CSV_MULTILINE, new LoadFlowParameters().setT2wtSplitShuntAdmittance(true), ValidationConfig.OK_MISSING_VALUES_DEFAULT,
->>>>>>> 0ff33c9d
                 ValidationConfig.NO_REQUIREMENT_IF_REACTIVE_BOUND_INVERSION_DEFAULT, ValidationConfig.COMPARE_RESULTS_DEFAULT, ValidationConfig.CHECK_MAIN_COMPONENT_ONLY_DEFAULT,
                 ValidationConfig.NO_REQUIREMENT_IF_SETPOINT_OUTSIDE_POWERS_BOUNDS);
         strictConfigSpecificCompatibility = new ValidationConfig(0.01, false, "LoadFlowMock", ValidationConfig.TABLE_FORMATTER_FACTORY_DEFAULT,
                 ValidationConfig.EPSILON_X_DEFAULT, ValidationConfig.APPLY_REACTANCE_CORRECTION_DEFAULT,
-<<<<<<< HEAD
-                ValidationOutputWriter.CSV_MULTILINE, new LoadFlowParameters().setSplitShuntAdmittanceXfmr2(true), ValidationConfig.OK_MISSING_VALUES_DEFAULT,
-=======
                 ValidationOutputWriter.CSV_MULTILINE, new LoadFlowParameters().setT2wtSplitShuntAdmittance(true), ValidationConfig.OK_MISSING_VALUES_DEFAULT,
->>>>>>> 0ff33c9d
                 ValidationConfig.NO_REQUIREMENT_IF_REACTIVE_BOUND_INVERSION_DEFAULT, ValidationConfig.COMPARE_RESULTS_DEFAULT, ValidationConfig.CHECK_MAIN_COMPONENT_ONLY_DEFAULT,
                 ValidationConfig.NO_REQUIREMENT_IF_SETPOINT_OUTSIDE_POWERS_BOUNDS);
     }
