--- conflicted
+++ resolved
@@ -85,135 +85,73 @@
     @Test
     void checkSvcsValues() {
         // active power should be equal to 0
-<<<<<<< HEAD
-        assertTrue(StaticVarCompensatorsValidation.INSTANCE.checkSVCs("test", p, q, v, v, nominalV, reactivePowerSetpoint, voltageSetpoint, regulationMode, regulating, bMin, bMax, connected, mainComponent, strictConfig, NullWriter.NULL_WRITER));
+        assertTrue(StaticVarCompensatorsValidation.INSTANCE.checkSVCs("test", p, q, v, v, nominalV, reactivePowerSetpoint, voltageSetpoint, regulationMode, regulating, bMin, bMax, connected, mainComponent, strictConfig, NullWriter.INSTANCE));
         p = -39.8;
-        assertFalse(StaticVarCompensatorsValidation.INSTANCE.checkSVCs("test", p, q, v, v, nominalV, reactivePowerSetpoint, voltageSetpoint, regulationMode, regulating, bMin, bMax, connected, mainComponent, strictConfig, NullWriter.NULL_WRITER));
+        assertFalse(StaticVarCompensatorsValidation.INSTANCE.checkSVCs("test", p, q, v, v, nominalV, reactivePowerSetpoint, voltageSetpoint, regulationMode, regulating, bMin, bMax, connected, mainComponent, strictConfig, NullWriter.INSTANCE));
         p = -0.01;
-        assertTrue(StaticVarCompensatorsValidation.INSTANCE.checkSVCs("test", p, q, v, v, nominalV, reactivePowerSetpoint, voltageSetpoint, regulationMode, regulating, bMin, bMax, connected, mainComponent, strictConfig, NullWriter.NULL_WRITER));
+        assertTrue(StaticVarCompensatorsValidation.INSTANCE.checkSVCs("test", p, q, v, v, nominalV, reactivePowerSetpoint, voltageSetpoint, regulationMode, regulating, bMin, bMax, connected, mainComponent, strictConfig, NullWriter.INSTANCE));
 
         // if regulating = false then reactive power should be equal to 0
         regulating = false;
-        assertFalse(StaticVarCompensatorsValidation.INSTANCE.checkSVCs("test", p, q, v, v, nominalV, reactivePowerSetpoint, voltageSetpoint, regulationMode, regulating, bMin, bMax, connected, mainComponent, strictConfig, NullWriter.NULL_WRITER));
-=======
-        assertTrue(StaticVarCompensatorsValidation.INSTANCE.checkSVCs("test", p, q, v, v, nominalV, reactivePowerSetpoint, voltageSetpoint, regulationMode, bMin, bMax, connected, mainComponent, strictConfig, NullWriter.INSTANCE));
-        p = -39.8;
-        assertFalse(StaticVarCompensatorsValidation.INSTANCE.checkSVCs("test", p, q, v, v, nominalV, reactivePowerSetpoint, voltageSetpoint, regulationMode, bMin, bMax, connected, mainComponent, strictConfig, NullWriter.INSTANCE));
-        p = -0.01;
-        assertTrue(StaticVarCompensatorsValidation.INSTANCE.checkSVCs("test", p, q, v, v, nominalV, reactivePowerSetpoint, voltageSetpoint, regulationMode, bMin, bMax, connected, mainComponent, strictConfig, NullWriter.INSTANCE));
-
-        // if regulationMode = OFF then reactive power should be equal to 0
-        regulationMode = RegulationMode.OFF;
-        assertFalse(StaticVarCompensatorsValidation.INSTANCE.checkSVCs("test", p, q, v, v, nominalV, reactivePowerSetpoint, voltageSetpoint, regulationMode, bMin, bMax, connected, mainComponent, strictConfig, NullWriter.INSTANCE));
->>>>>>> fc272ca4
+        assertFalse(StaticVarCompensatorsValidation.INSTANCE.checkSVCs("test", p, q, v, v, nominalV, reactivePowerSetpoint, voltageSetpoint, regulationMode, regulating, bMin, bMax, connected, mainComponent, strictConfig, NullWriter.INSTANCE));
 
         regulating = true;
         //  if regulationMode = REACTIVE_POWER if the setpoint is in [Qmin=bMin*V*V, Qmax=bMax*V*V] then then reactive power should be equal to setpoint
         regulationMode = RegulationMode.REACTIVE_POWER;
-<<<<<<< HEAD
-        assertTrue(StaticVarCompensatorsValidation.INSTANCE.checkSVCs("test", p, q, v, v, nominalV, reactivePowerSetpoint, voltageSetpoint, regulationMode, regulating, bMin, bMax, connected, mainComponent, strictConfig, NullWriter.NULL_WRITER));
+        assertTrue(StaticVarCompensatorsValidation.INSTANCE.checkSVCs("test", p, q, v, v, nominalV, reactivePowerSetpoint, voltageSetpoint, regulationMode, regulating, bMin, bMax, connected, mainComponent, strictConfig, NullWriter.INSTANCE));
         q = 3.7;
-        assertFalse(StaticVarCompensatorsValidation.INSTANCE.checkSVCs("test", p, q, v, v, nominalV, reactivePowerSetpoint, voltageSetpoint, regulationMode, regulating, bMin, bMax, connected, mainComponent, strictConfig, NullWriter.NULL_WRITER));
-        assertTrue(StaticVarCompensatorsValidation.INSTANCE.checkSVCs("test", p, q, v, v, nominalV, reactivePowerSetpoint, voltageSetpoint, regulationMode, regulating, bMin, bMax, connected, mainComponent, looseConfig, NullWriter.NULL_WRITER));
+        assertFalse(StaticVarCompensatorsValidation.INSTANCE.checkSVCs("test", p, q, v, v, nominalV, reactivePowerSetpoint, voltageSetpoint, regulationMode, regulating, bMin, bMax, connected, mainComponent, strictConfig, NullWriter.INSTANCE));
+        assertTrue(StaticVarCompensatorsValidation.INSTANCE.checkSVCs("test", p, q, v, v, nominalV, reactivePowerSetpoint, voltageSetpoint, regulationMode, regulating, bMin, bMax, connected, mainComponent, looseConfig, NullWriter.INSTANCE));
 
         // check with NaN values
-        assertFalse(StaticVarCompensatorsValidation.INSTANCE.checkSVCs("test", p, q, v, v, nominalV, Float.NaN, voltageSetpoint, regulationMode, regulating, bMin, bMax, connected, mainComponent, looseConfig, NullWriter.NULL_WRITER));
-        assertFalse(StaticVarCompensatorsValidation.INSTANCE.checkSVCs("test", p, q, v, v, nominalV, reactivePowerSetpoint, voltageSetpoint, regulationMode, regulating, Float.NaN, bMax, connected, mainComponent, looseConfig, NullWriter.NULL_WRITER));
+        assertFalse(StaticVarCompensatorsValidation.INSTANCE.checkSVCs("test", p, q, v, v, nominalV, Float.NaN, voltageSetpoint, regulationMode, regulating, bMin, bMax, connected, mainComponent, looseConfig, NullWriter.INSTANCE));
+        assertFalse(StaticVarCompensatorsValidation.INSTANCE.checkSVCs("test", p, q, v, v, nominalV, reactivePowerSetpoint, voltageSetpoint, regulationMode, regulating, Float.NaN, bMax, connected, mainComponent, looseConfig, NullWriter.INSTANCE));
         looseConfig.setOkMissingValues(true);
-        assertTrue(StaticVarCompensatorsValidation.INSTANCE.checkSVCs("test", p, q, v, v, nominalV, Float.NaN, voltageSetpoint, regulationMode, regulating, bMin, bMax, connected, mainComponent, looseConfig, NullWriter.NULL_WRITER));
-        assertTrue(StaticVarCompensatorsValidation.INSTANCE.checkSVCs("test", p, q, v, v, nominalV, reactivePowerSetpoint, voltageSetpoint, regulationMode, regulating, Float.NaN, bMax, connected, mainComponent, looseConfig, NullWriter.NULL_WRITER));
-=======
-        assertTrue(StaticVarCompensatorsValidation.INSTANCE.checkSVCs("test", p, q, v, v, nominalV, reactivePowerSetpoint, voltageSetpoint, regulationMode, bMin, bMax, connected, mainComponent, strictConfig, NullWriter.INSTANCE));
-        q = 3.7;
-        assertFalse(StaticVarCompensatorsValidation.INSTANCE.checkSVCs("test", p, q, v, v, nominalV, reactivePowerSetpoint, voltageSetpoint, regulationMode, bMin, bMax, connected, mainComponent, strictConfig, NullWriter.INSTANCE));
-        assertTrue(StaticVarCompensatorsValidation.INSTANCE.checkSVCs("test", p, q, v, v, nominalV, reactivePowerSetpoint, voltageSetpoint, regulationMode, bMin, bMax, connected, mainComponent, looseConfig, NullWriter.INSTANCE));
-
-        // check with NaN values
-        assertFalse(StaticVarCompensatorsValidation.INSTANCE.checkSVCs("test", p, q, v, v, nominalV, Float.NaN, voltageSetpoint, regulationMode, bMin, bMax, connected, mainComponent, looseConfig, NullWriter.INSTANCE));
-        assertFalse(StaticVarCompensatorsValidation.INSTANCE.checkSVCs("test", p, q, v, v, nominalV, reactivePowerSetpoint, voltageSetpoint, regulationMode, Float.NaN, bMax, connected, mainComponent, looseConfig, NullWriter.INSTANCE));
-        looseConfig.setOkMissingValues(true);
-        assertTrue(StaticVarCompensatorsValidation.INSTANCE.checkSVCs("test", p, q, v, v, nominalV, Float.NaN, voltageSetpoint, regulationMode, bMin, bMax, connected, mainComponent, looseConfig, NullWriter.INSTANCE));
-        assertTrue(StaticVarCompensatorsValidation.INSTANCE.checkSVCs("test", p, q, v, v, nominalV, reactivePowerSetpoint, voltageSetpoint, regulationMode, Float.NaN, bMax, connected, mainComponent, looseConfig, NullWriter.INSTANCE));
->>>>>>> fc272ca4
+        assertTrue(StaticVarCompensatorsValidation.INSTANCE.checkSVCs("test", p, q, v, v, nominalV, Float.NaN, voltageSetpoint, regulationMode, regulating, bMin, bMax, connected, mainComponent, looseConfig, NullWriter.INSTANCE));
+        assertTrue(StaticVarCompensatorsValidation.INSTANCE.checkSVCs("test", p, q, v, v, nominalV, reactivePowerSetpoint, voltageSetpoint, regulationMode, regulating, Float.NaN, bMax, connected, mainComponent, looseConfig, NullWriter.INSTANCE));
         looseConfig.setOkMissingValues(false);
 
         // if regulationMode = VOLTAGE then either V at the connected bus is equal to voltageSetpoint and q is bounded within [-Qmax=bMax*V*V, -Qmin=bMin*V*V]
         regulating = true;
         regulationMode = RegulationMode.VOLTAGE;
-<<<<<<< HEAD
-        assertTrue(StaticVarCompensatorsValidation.INSTANCE.checkSVCs("test", p, q, v, v, nominalV, reactivePowerSetpoint, voltageSetpoint, regulationMode, regulating, bMin, bMax, connected, mainComponent, strictConfig, NullWriter.NULL_WRITER));
+        assertTrue(StaticVarCompensatorsValidation.INSTANCE.checkSVCs("test", p, q, v, v, nominalV, reactivePowerSetpoint, voltageSetpoint, regulationMode, regulating, bMin, bMax, connected, mainComponent, strictConfig, NullWriter.INSTANCE));
         v = 400;
-        assertFalse(StaticVarCompensatorsValidation.INSTANCE.checkSVCs("test", p, q, v, v, nominalV, reactivePowerSetpoint, voltageSetpoint, regulationMode, regulating, bMin, bMax, connected, mainComponent, strictConfig, NullWriter.NULL_WRITER));
+        assertFalse(StaticVarCompensatorsValidation.INSTANCE.checkSVCs("test", p, q, v, v, nominalV, reactivePowerSetpoint, voltageSetpoint, regulationMode, regulating, bMin, bMax, connected, mainComponent, strictConfig, NullWriter.INSTANCE));
         v = 380;
         q = 1445;
-        assertFalse(StaticVarCompensatorsValidation.INSTANCE.checkSVCs("test", p, q, v, v, nominalV, reactivePowerSetpoint, voltageSetpoint, regulationMode, regulating, bMin, bMax, connected, mainComponent, strictConfig, NullWriter.NULL_WRITER));
+        assertFalse(StaticVarCompensatorsValidation.INSTANCE.checkSVCs("test", p, q, v, v, nominalV, reactivePowerSetpoint, voltageSetpoint, regulationMode, regulating, bMin, bMax, connected, mainComponent, strictConfig, NullWriter.INSTANCE));
 
         // check with NaN values
         q = 3.7;
-        assertFalse(StaticVarCompensatorsValidation.INSTANCE.checkSVCs("test", p, q, v, v, nominalV, reactivePowerSetpoint, voltageSetpoint, regulationMode, regulating, Float.NaN, bMax, connected, mainComponent, strictConfig, NullWriter.NULL_WRITER));
-        assertFalse(StaticVarCompensatorsValidation.INSTANCE.checkSVCs("test", p, q, v, v, nominalV, reactivePowerSetpoint, voltageSetpoint, regulationMode, regulating, bMin, Float.NaN, connected, mainComponent, strictConfig, NullWriter.NULL_WRITER));
-        assertFalse(StaticVarCompensatorsValidation.INSTANCE.checkSVCs("test", p, q, v, v, nominalV, reactivePowerSetpoint, Float.NaN, regulationMode, regulating, bMin, bMax, connected, mainComponent, strictConfig, NullWriter.NULL_WRITER));
+        assertFalse(StaticVarCompensatorsValidation.INSTANCE.checkSVCs("test", p, q, v, v, nominalV, reactivePowerSetpoint, voltageSetpoint, regulationMode, regulating, Float.NaN, bMax, connected, mainComponent, strictConfig, NullWriter.INSTANCE));
+        assertFalse(StaticVarCompensatorsValidation.INSTANCE.checkSVCs("test", p, q, v, v, nominalV, reactivePowerSetpoint, voltageSetpoint, regulationMode, regulating, bMin, Float.NaN, connected, mainComponent, strictConfig, NullWriter.INSTANCE));
+        assertFalse(StaticVarCompensatorsValidation.INSTANCE.checkSVCs("test", p, q, v, v, nominalV, reactivePowerSetpoint, Float.NaN, regulationMode, regulating, bMin, bMax, connected, mainComponent, strictConfig, NullWriter.INSTANCE));
         strictConfig.setOkMissingValues(true);
-        assertTrue(StaticVarCompensatorsValidation.INSTANCE.checkSVCs("test", p, q, v, v, nominalV, reactivePowerSetpoint, voltageSetpoint, regulationMode, regulating, Float.NaN, bMax, connected, mainComponent, strictConfig, NullWriter.NULL_WRITER));
-        assertTrue(StaticVarCompensatorsValidation.INSTANCE.checkSVCs("test", p, q, v, v, nominalV, reactivePowerSetpoint, voltageSetpoint, regulationMode, regulating, bMin, Float.NaN, connected, mainComponent, strictConfig, NullWriter.NULL_WRITER));
-        assertTrue(StaticVarCompensatorsValidation.INSTANCE.checkSVCs("test", p, q, v, v, nominalV, reactivePowerSetpoint, Float.NaN, regulationMode, regulating, bMin, bMax, connected, mainComponent, strictConfig, NullWriter.NULL_WRITER));
-=======
-        assertTrue(StaticVarCompensatorsValidation.INSTANCE.checkSVCs("test", p, q, v, v, nominalV, reactivePowerSetpoint, voltageSetpoint, regulationMode, bMin, bMax, connected, mainComponent, strictConfig, NullWriter.INSTANCE));
-        v = 400;
-        assertFalse(StaticVarCompensatorsValidation.INSTANCE.checkSVCs("test", p, q, v, v, nominalV, reactivePowerSetpoint, voltageSetpoint, regulationMode, bMin, bMax, connected, mainComponent, strictConfig, NullWriter.INSTANCE));
-        v = 380;
-        q = 1445;
-        assertFalse(StaticVarCompensatorsValidation.INSTANCE.checkSVCs("test", p, q, v, v, nominalV, reactivePowerSetpoint, voltageSetpoint, regulationMode, bMin, bMax, connected, mainComponent, strictConfig, NullWriter.INSTANCE));
-
-        // check with NaN values
-        q = 3.7;
-        assertFalse(StaticVarCompensatorsValidation.INSTANCE.checkSVCs("test", p, q, v, v, nominalV, reactivePowerSetpoint, voltageSetpoint, regulationMode, Float.NaN, bMax, connected, mainComponent, strictConfig, NullWriter.INSTANCE));
-        assertFalse(StaticVarCompensatorsValidation.INSTANCE.checkSVCs("test", p, q, v, v, nominalV, reactivePowerSetpoint, voltageSetpoint, regulationMode, bMin, Float.NaN, connected, mainComponent, strictConfig, NullWriter.INSTANCE));
-        assertFalse(StaticVarCompensatorsValidation.INSTANCE.checkSVCs("test", p, q, v, v, nominalV, reactivePowerSetpoint, Float.NaN, regulationMode, bMin, bMax, connected, mainComponent, strictConfig, NullWriter.INSTANCE));
-        strictConfig.setOkMissingValues(true);
-        assertTrue(StaticVarCompensatorsValidation.INSTANCE.checkSVCs("test", p, q, v, v, nominalV, reactivePowerSetpoint, voltageSetpoint, regulationMode, Float.NaN, bMax, connected, mainComponent, strictConfig, NullWriter.INSTANCE));
-        assertTrue(StaticVarCompensatorsValidation.INSTANCE.checkSVCs("test", p, q, v, v, nominalV, reactivePowerSetpoint, voltageSetpoint, regulationMode, bMin, Float.NaN, connected, mainComponent, strictConfig, NullWriter.INSTANCE));
-        assertTrue(StaticVarCompensatorsValidation.INSTANCE.checkSVCs("test", p, q, v, v, nominalV, reactivePowerSetpoint, Float.NaN, regulationMode, bMin, bMax, connected, mainComponent, strictConfig, NullWriter.INSTANCE));
->>>>>>> fc272ca4
+        assertTrue(StaticVarCompensatorsValidation.INSTANCE.checkSVCs("test", p, q, v, v, nominalV, reactivePowerSetpoint, voltageSetpoint, regulationMode, regulating, Float.NaN, bMax, connected, mainComponent, strictConfig, NullWriter.INSTANCE));
+        assertTrue(StaticVarCompensatorsValidation.INSTANCE.checkSVCs("test", p, q, v, v, nominalV, reactivePowerSetpoint, voltageSetpoint, regulationMode, regulating, bMin, Float.NaN, connected, mainComponent, strictConfig, NullWriter.INSTANCE));
+        assertTrue(StaticVarCompensatorsValidation.INSTANCE.checkSVCs("test", p, q, v, v, nominalV, reactivePowerSetpoint, Float.NaN, regulationMode, regulating, bMin, bMax, connected, mainComponent, strictConfig, NullWriter.INSTANCE));
         strictConfig.setOkMissingValues(false);
 
         // if regulationMode = VOLTAGE then either q is equal to -bMin * V * V and V is lower than voltageSetpoint
         q = 1296;
         v = 360;
         nominalV = 360;
-<<<<<<< HEAD
-        assertTrue(StaticVarCompensatorsValidation.INSTANCE.checkSVCs("test", p, q, v, v, nominalV, reactivePowerSetpoint, voltageSetpoint, regulationMode, regulating, bMin, bMax, connected, mainComponent, strictConfig, NullWriter.NULL_WRITER));
+        assertTrue(StaticVarCompensatorsValidation.INSTANCE.checkSVCs("test", p, q, v, v, nominalV, reactivePowerSetpoint, voltageSetpoint, regulationMode, regulating, bMin, bMax, connected, mainComponent, strictConfig, NullWriter.INSTANCE));
         v = 340;
         nominalV = 340;
-        assertFalse(StaticVarCompensatorsValidation.INSTANCE.checkSVCs("test", p, q, v, v, nominalV, reactivePowerSetpoint, voltageSetpoint, regulationMode, regulating, bMin, bMax, connected, mainComponent, strictConfig, NullWriter.NULL_WRITER));
-=======
-        assertTrue(StaticVarCompensatorsValidation.INSTANCE.checkSVCs("test", p, q, v, v, nominalV, reactivePowerSetpoint, voltageSetpoint, regulationMode, bMin, bMax, connected, mainComponent, strictConfig, NullWriter.INSTANCE));
-        v = 340;
-        nominalV = 340;
-        assertFalse(StaticVarCompensatorsValidation.INSTANCE.checkSVCs("test", p, q, v, v, nominalV, reactivePowerSetpoint, voltageSetpoint, regulationMode, bMin, bMax, connected, mainComponent, strictConfig, NullWriter.INSTANCE));
->>>>>>> fc272ca4
+        assertFalse(StaticVarCompensatorsValidation.INSTANCE.checkSVCs("test", p, q, v, v, nominalV, reactivePowerSetpoint, voltageSetpoint, regulationMode, regulating, bMin, bMax, connected, mainComponent, strictConfig, NullWriter.INSTANCE));
 
         // if regulationMode = VOLTAGE then either q is equal to -bMax * V * V and V is higher than voltageSetpoint
         q = -16000;
         v = 400;
         nominalV = 400;
-<<<<<<< HEAD
-        assertTrue(StaticVarCompensatorsValidation.INSTANCE.checkSVCs("test", p, q, v, v, nominalV, reactivePowerSetpoint, voltageSetpoint, regulationMode, regulating, bMin, bMax, connected, mainComponent, strictConfig, NullWriter.NULL_WRITER));
+        assertTrue(StaticVarCompensatorsValidation.INSTANCE.checkSVCs("test", p, q, v, v, nominalV, reactivePowerSetpoint, voltageSetpoint, regulationMode, regulating, bMin, bMax, connected, mainComponent, strictConfig, NullWriter.INSTANCE));
         v = 420;
         nominalV = 420;
-        assertFalse(StaticVarCompensatorsValidation.INSTANCE.checkSVCs("test", p, q, v, v, nominalV, reactivePowerSetpoint, voltageSetpoint, regulationMode, regulating, bMin, bMax, connected, mainComponent, strictConfig, NullWriter.NULL_WRITER));
+        assertFalse(StaticVarCompensatorsValidation.INSTANCE.checkSVCs("test", p, q, v, v, nominalV, reactivePowerSetpoint, voltageSetpoint, regulationMode, regulating, bMin, bMax, connected, mainComponent, strictConfig, NullWriter.INSTANCE));
         // check main component
         mainComponent = false;
-        assertTrue(StaticVarCompensatorsValidation.INSTANCE.checkSVCs("test", p, q, v, v, nominalV, reactivePowerSetpoint, voltageSetpoint, regulationMode, regulating, bMin, bMax, connected, mainComponent, strictConfig, NullWriter.NULL_WRITER));
-=======
-        assertTrue(StaticVarCompensatorsValidation.INSTANCE.checkSVCs("test", p, q, v, v, nominalV, reactivePowerSetpoint, voltageSetpoint, regulationMode, bMin, bMax, connected, mainComponent, strictConfig, NullWriter.INSTANCE));
-        v = 420;
-        nominalV = 420;
-        assertFalse(StaticVarCompensatorsValidation.INSTANCE.checkSVCs("test", p, q, v, v, nominalV, reactivePowerSetpoint, voltageSetpoint, regulationMode, bMin, bMax, connected, mainComponent, strictConfig, NullWriter.INSTANCE));
-        // check main component
-        mainComponent = false;
-        assertTrue(StaticVarCompensatorsValidation.INSTANCE.checkSVCs("test", p, q, v, v, nominalV, reactivePowerSetpoint, voltageSetpoint, regulationMode, bMin, bMax, connected, mainComponent, strictConfig, NullWriter.INSTANCE));
->>>>>>> fc272ca4
+        assertTrue(StaticVarCompensatorsValidation.INSTANCE.checkSVCs("test", p, q, v, v, nominalV, reactivePowerSetpoint, voltageSetpoint, regulationMode, regulating, bMin, bMax, connected, mainComponent, strictConfig, NullWriter.INSTANCE));
         mainComponent = true;
 
         // a validation error should be detected if there is both a voltage and a target but no p or q
@@ -221,15 +159,9 @@
         nominalV = 380;
         p = Float.NaN;
         q = Float.NaN;
-<<<<<<< HEAD
-        assertFalse(StaticVarCompensatorsValidation.INSTANCE.checkSVCs("test", p, q, v, v, nominalV, reactivePowerSetpoint, voltageSetpoint, regulationMode, regulating, bMin, bMax, connected, mainComponent, strictConfig, NullWriter.NULL_WRITER));
+        assertFalse(StaticVarCompensatorsValidation.INSTANCE.checkSVCs("test", p, q, v, v, nominalV, reactivePowerSetpoint, voltageSetpoint, regulationMode, regulating, bMin, bMax, connected, mainComponent, strictConfig, NullWriter.INSTANCE));
         reactivePowerSetpoint = 0;
-        assertTrue(StaticVarCompensatorsValidation.INSTANCE.checkSVCs("test", p, q, v, v, nominalV, reactivePowerSetpoint, voltageSetpoint, regulationMode, regulating, bMin, bMax, connected, mainComponent, strictConfig, NullWriter.NULL_WRITER));
-=======
-        assertFalse(StaticVarCompensatorsValidation.INSTANCE.checkSVCs("test", p, q, v, v, nominalV, reactivePowerSetpoint, voltageSetpoint, regulationMode, bMin, bMax, connected, mainComponent, strictConfig, NullWriter.INSTANCE));
-        reactivePowerSetpoint = 0;
-        assertTrue(StaticVarCompensatorsValidation.INSTANCE.checkSVCs("test", p, q, v, v, nominalV, reactivePowerSetpoint, voltageSetpoint, regulationMode, bMin, bMax, connected, mainComponent, strictConfig, NullWriter.INSTANCE));
->>>>>>> fc272ca4
+        assertTrue(StaticVarCompensatorsValidation.INSTANCE.checkSVCs("test", p, q, v, v, nominalV, reactivePowerSetpoint, voltageSetpoint, regulationMode, regulating, bMin, bMax, connected, mainComponent, strictConfig, NullWriter.INSTANCE));
     }
 
     @Test
