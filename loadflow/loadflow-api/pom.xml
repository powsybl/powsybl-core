<?xml version="1.0" encoding="UTF-8"?>
<!--

    Copyright (c) 2016, All partners of the iTesla project (http://www.itesla-project.eu/consortium)
    This Source Code Form is subject to the terms of the Mozilla Public
    License, v. 2.0. If a copy of the MPL was not distributed with this
    file, You can obtain one at http://mozilla.org/MPL/2.0/.

-->
<project xmlns="http://maven.apache.org/POM/4.0.0"
         xmlns:xsi="http://www.w3.org/2001/XMLSchema-instance"
         xsi:schemaLocation="http://maven.apache.org/POM/4.0.0 http://maven.apache.org/xsd/maven-4.0.0.xsd">
    <modelVersion>4.0.0</modelVersion>

    <parent>
        <groupId>com.powsybl</groupId>
        <artifactId>powsybl-loadflow</artifactId>
        <version>3.0.0-SNAPSHOT</version>
    </parent>

    <artifactId>powsybl-loadflow-api</artifactId>
    <name>Load-flow API</name>
    <description>An API and a tool to run load-flow computations</description>

    <build>
        <plugins>
            <plugin>
                <groupId>org.apache.maven.plugins</groupId>
                <artifactId>maven-jar-plugin</artifactId>
                <configuration>
                    <archive>
                        <manifestEntries>
                            <Automatic-Module-Name>com.powsybl.loadflow.api</Automatic-Module-Name>
                        </manifestEntries>
                    </archive>
                </configuration>
            </plugin>
            <plugin>
                <groupId>org.codehaus.gmavenplus</groupId>
                <artifactId>gmavenplus-plugin</artifactId>
            </plugin>
        </plugins>
    </build>

    <dependencies>
        <!-- Compilation dependencies -->
        <dependency>
            <groupId>com.fasterxml.jackson.core</groupId>
            <artifactId>jackson-databind</artifactId>
        </dependency>
        <dependency>
            <groupId>${project.groupId}</groupId>
            <artifactId>powsybl-computation</artifactId>
            <version>${project.version}</version>
        </dependency>
        <dependency>
            <groupId>${project.groupId}</groupId>
            <artifactId>powsybl-iidm-api</artifactId>
            <version>${project.version}</version>
        </dependency>
        <dependency>
            <groupId>${project.groupId}</groupId>
            <artifactId>powsybl-iidm-converter-api</artifactId>
            <version>${project.version}</version>
        </dependency>
        <dependency>
            <groupId>${project.groupId}</groupId>
            <artifactId>powsybl-script-extension</artifactId>
            <version>${project.version}</version>
        </dependency>

        <!-- Test dependencies -->
        <dependency>
            <groupId>com.google.jimfs</groupId>
            <artifactId>jimfs</artifactId>
            <scope>test</scope>
        </dependency>
        <dependency>
            <groupId>junit</groupId>
            <artifactId>junit</artifactId>
            <scope>test</scope>
        </dependency>
        <dependency>
            <groupId>org.mockito</groupId>
            <artifactId>mockito-all</artifactId>
            <scope>test</scope>
        </dependency>
        <dependency>
            <groupId>org.slf4j</groupId>
            <artifactId>slf4j-simple</artifactId>
            <scope>test</scope>
        </dependency>
        <dependency>
            <groupId>${project.groupId}</groupId>
            <artifactId>powsybl-commons</artifactId>
            <version>${project.version}</version>
            <type>test-jar</type>
            <scope>test</scope>
        </dependency>
<<<<<<< HEAD
=======
        <dependency>
            <groupId>${project.groupId}</groupId>
            <artifactId>powsybl-config-test</artifactId>
            <version>${project.version}</version>
            <scope>test</scope>
        </dependency>
        <dependency>
            <groupId>${project.groupId}</groupId>
            <artifactId>powsybl-scripting</artifactId>
            <version>${project.version}</version>
            <type>test-jar</type>
            <scope>test</scope>
        </dependency>
>>>>>>> 7a8da77f
    </dependencies>

</project>
<|MERGE_RESOLUTION|>--- conflicted
+++ resolved
@@ -97,22 +97,12 @@
             <type>test-jar</type>
             <scope>test</scope>
         </dependency>
-<<<<<<< HEAD
-=======
         <dependency>
             <groupId>${project.groupId}</groupId>
             <artifactId>powsybl-config-test</artifactId>
             <version>${project.version}</version>
             <scope>test</scope>
         </dependency>
-        <dependency>
-            <groupId>${project.groupId}</groupId>
-            <artifactId>powsybl-scripting</artifactId>
-            <version>${project.version}</version>
-            <type>test-jar</type>
-            <scope>test</scope>
-        </dependency>
->>>>>>> 7a8da77f
     </dependencies>
 
 </project>
