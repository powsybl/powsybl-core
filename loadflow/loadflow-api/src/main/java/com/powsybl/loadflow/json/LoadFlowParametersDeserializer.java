/**
 * Copyright (c) 2018, All partners of the iTesla project (http://www.itesla-project.eu/consortium)
 * This Source Code Form is subject to the terms of the Mozilla Public
 * License, v. 2.0. If a copy of the MPL was not distributed with this
 * file, You can obtain one at http://mozilla.org/MPL/2.0/.
 */
package com.powsybl.loadflow.json;

import com.fasterxml.jackson.core.JsonParser;
import com.fasterxml.jackson.core.JsonToken;
import com.fasterxml.jackson.databind.DeserializationContext;
import com.fasterxml.jackson.databind.deser.std.StdDeserializer;
import com.powsybl.commons.extensions.Extension;
import com.powsybl.commons.json.JsonUtil;
import com.powsybl.loadflow.LoadFlowParameters;
import com.powsybl.loadflow.LoadFlowParameters.VoltageInitMode;

import java.io.IOException;
import java.util.Collections;
import java.util.List;

/**
 * @author Sylvain Leclerc <sylvain.leclerc at rte-france.com>
 */
public class LoadFlowParametersDeserializer extends StdDeserializer<LoadFlowParameters> {

    static final String CONTEXT_NAME = "LoadFlowParameters";
    static final String REFERENCE_VERSION = "1.0";

    LoadFlowParametersDeserializer() {
        super(LoadFlowParameters.class);
    }

    @Override
    public LoadFlowParameters deserialize(JsonParser parser, DeserializationContext deserializationContext) throws IOException {
        return deserialize(parser, deserializationContext, new LoadFlowParameters());
    }

    @Override
    public LoadFlowParameters deserialize(JsonParser parser, DeserializationContext deserializationContext, LoadFlowParameters parameters) throws IOException {

        String version = null;
        List<Extension<LoadFlowParameters>> extensions = Collections.emptyList();
        while (parser.nextToken() != JsonToken.END_OBJECT) {
            switch (parser.getCurrentName()) {

                case "version":
                    parser.nextToken();
                    version = parser.getValueAsString();
                    break;

                case "voltageInitMode":
                    parser.nextToken();
                    parameters.setVoltageInitMode(parser.readValueAs(VoltageInitMode.class));
                    break;

                case "transformerVoltageControlOn":
                    parser.nextToken();
                    parameters.setTransformerVoltageControlOn(parser.readValueAs(Boolean.class));
                    break;

                case "noGeneratorReactiveLimits":
                    parser.nextToken();
                    parameters.setNoGeneratorReactiveLimits(parser.readValueAs(Boolean.class));
                    break;

                case "phaseShifterRegulationOn":
                    parser.nextToken();
                    parameters.setPhaseShifterRegulationOn(parser.readValueAs(Boolean.class));
                    break;

<<<<<<< HEAD
                case "splitShuntAdmittanceXfmr2":
                    parser.nextToken();
                    parameters.setSplitShuntAdmittanceXfmr2(parser.readValueAs(Boolean.class));
=======
                case "specificCompatibility":
                    JsonUtil.assertLessThanOrEqualToReferenceVersion(CONTEXT_NAME, "Tag: specificCompatibility", version, REFERENCE_VERSION);
                    parser.nextToken();
                    parameters.setT2wtSplitShuntAdmittance(parser.readValueAs(Boolean.class));
                    break;

                case "t2wtSplitShuntAdmittance":
                    JsonUtil.assertGreaterThanReferenceVersion(CONTEXT_NAME, "Tag: t2wtSplitShuntAdmittance", version, REFERENCE_VERSION);
                    parser.nextToken();
                    parameters.setT2wtSplitShuntAdmittance(parser.readValueAs(Boolean.class));
>>>>>>> 0ff33c9d
                    break;

                case "extensions":
                    parser.nextToken();
                    extensions = JsonUtil.readExtensions(parser, deserializationContext, JsonLoadFlowParameters.getExtensionSerializers());
                    break;

                default:
                    throw new AssertionError("Unexpected field: " + parser.getCurrentName());
            }
        }

        JsonLoadFlowParameters.getExtensionSerializers().addExtensions(parameters, extensions);

        return parameters;
    }
}<|MERGE_RESOLUTION|>--- conflicted
+++ resolved
@@ -69,11 +69,6 @@
                     parameters.setPhaseShifterRegulationOn(parser.readValueAs(Boolean.class));
                     break;
 
-<<<<<<< HEAD
-                case "splitShuntAdmittanceXfmr2":
-                    parser.nextToken();
-                    parameters.setSplitShuntAdmittanceXfmr2(parser.readValueAs(Boolean.class));
-=======
                 case "specificCompatibility":
                     JsonUtil.assertLessThanOrEqualToReferenceVersion(CONTEXT_NAME, "Tag: specificCompatibility", version, REFERENCE_VERSION);
                     parser.nextToken();
@@ -84,7 +79,6 @@
                     JsonUtil.assertGreaterThanReferenceVersion(CONTEXT_NAME, "Tag: t2wtSplitShuntAdmittance", version, REFERENCE_VERSION);
                     parser.nextToken();
                     parameters.setT2wtSplitShuntAdmittance(parser.readValueAs(Boolean.class));
->>>>>>> 0ff33c9d
                     break;
 
                 case "extensions":
