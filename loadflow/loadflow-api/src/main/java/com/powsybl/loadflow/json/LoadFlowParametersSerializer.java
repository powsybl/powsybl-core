/**
 * Copyright (c) 2018, All partners of the iTesla project (http://www.itesla-project.eu/consortium)
 * This Source Code Form is subject to the terms of the Mozilla Public
 * License, v. 2.0. If a copy of the MPL was not distributed with this
 * file, You can obtain one at http://mozilla.org/MPL/2.0/.
 */
package com.powsybl.loadflow.json;

import com.fasterxml.jackson.core.JsonGenerator;
import com.fasterxml.jackson.databind.SerializerProvider;
import com.fasterxml.jackson.databind.ser.std.StdSerializer;
import com.powsybl.commons.json.JsonUtil;
import com.powsybl.iidm.network.Country;
import com.powsybl.loadflow.LoadFlowParameters;

import java.io.IOException;

/**
 * @author Sylvain Leclerc <sylvain.leclerc at rte-france.com>
 */
public class LoadFlowParametersSerializer extends StdSerializer<LoadFlowParameters> {

    LoadFlowParametersSerializer() {
        super(LoadFlowParameters.class);
    }

    @Override
    public void serialize(LoadFlowParameters parameters, JsonGenerator jsonGenerator, SerializerProvider serializerProvider) throws IOException {

        jsonGenerator.writeStartObject();

        jsonGenerator.writeStringField("version", LoadFlowParameters.VERSION);
        jsonGenerator.writeStringField("voltageInitMode", parameters.getVoltageInitMode().name());
        jsonGenerator.writeBooleanField("transformerVoltageControlOn", parameters.isTransformerVoltageControlOn());
        jsonGenerator.writeBooleanField("phaseShifterRegulationOn", parameters.isPhaseShifterRegulationOn());
        jsonGenerator.writeBooleanField("noGeneratorReactiveLimits", parameters.isNoGeneratorReactiveLimits());
        jsonGenerator.writeBooleanField("twtSplitShuntAdmittance", parameters.isTwtSplitShuntAdmittance());
        jsonGenerator.writeBooleanField("shuntCompensatorVoltageControlOn", parameters.isShuntCompensatorVoltageControlOn());
        jsonGenerator.writeBooleanField("readSlackBus", parameters.isReadSlackBus());
        jsonGenerator.writeBooleanField("writeSlackBus", parameters.isWriteSlackBus());
        jsonGenerator.writeBooleanField("dc", parameters.isDc());
        jsonGenerator.writeBooleanField("distributedSlack", parameters.isDistributedSlack());
        jsonGenerator.writeStringField("balanceType", parameters.getBalanceType().name());
        jsonGenerator.writeBooleanField("dcUseTransformerRatio", parameters.isDcUseTransformerRatio());
        jsonGenerator.writeArrayFieldStart("countriesToBalance");
        for (Country arg : parameters.getCountriesToBalance()) {
            jsonGenerator.writeString(arg.name());
        }
        jsonGenerator.writeEndArray();
        jsonGenerator.writeStringField("connectedComponentMode", parameters.getConnectedComponentMode().name());
<<<<<<< HEAD
        JsonUtil.writeExtensions(parameters, jsonGenerator, serializerProvider, JsonLoadFlowParameters.getExtensionSerializers()::get);
=======
        jsonGenerator.writeBooleanField("hvdcAcEmulation", parameters.isHvdcAcEmulation());

        JsonUtil.writeExtensions(parameters, jsonGenerator, serializerProvider, JsonLoadFlowParameters.getExtensionSerializers());
>>>>>>> 34b93f06

        jsonGenerator.writeEndObject();
    }
}<|MERGE_RESOLUTION|>--- conflicted
+++ resolved
@@ -48,13 +48,9 @@
         }
         jsonGenerator.writeEndArray();
         jsonGenerator.writeStringField("connectedComponentMode", parameters.getConnectedComponentMode().name());
-<<<<<<< HEAD
-        JsonUtil.writeExtensions(parameters, jsonGenerator, serializerProvider, JsonLoadFlowParameters.getExtensionSerializers()::get);
-=======
         jsonGenerator.writeBooleanField("hvdcAcEmulation", parameters.isHvdcAcEmulation());
 
-        JsonUtil.writeExtensions(parameters, jsonGenerator, serializerProvider, JsonLoadFlowParameters.getExtensionSerializers());
->>>>>>> 34b93f06
+        JsonUtil.writeExtensions(parameters, jsonGenerator, serializerProvider, JsonLoadFlowParameters.getExtensionSerializers()::get);
 
         jsonGenerator.writeEndObject();
     }
