/**
 * Copyright (c) 2016, All partners of the iTesla project (http://www.itesla-project.eu/consortium)
 * This Source Code Form is subject to the terms of the Mozilla Public
 * License, v. 2.0. If a copy of the MPL was not distributed with this
 * file, You can obtain one at http://mozilla.org/MPL/2.0/.
 */
package com.powsybl.loadflow;

import com.google.common.base.Supplier;
import com.google.common.base.Suppliers;
import com.powsybl.commons.PowsyblException;
import com.powsybl.commons.Versionable;
import com.powsybl.commons.config.PlatformConfig;
import com.powsybl.commons.util.ServiceLoaderCache;
import com.powsybl.computation.ComputationManager;
import com.powsybl.computation.local.LocalComputationManager;
import com.powsybl.iidm.network.Network;

import java.util.List;
import java.util.Objects;
import java.util.concurrent.CompletableFuture;

/**
 * LoadFlow main API. It is a utility class (so with only static methods) used as an entry point for running
 * a loadflow allowing to choose either a specific find implementation or just to rely on default one.
 *
 * @author Geoffroy Jamgotchian <geoffroy.jamgotchian at rte-france.com>
 */
<<<<<<< HEAD
public class LoadFlow implements Versionable {

    private static final Supplier<List<LoadFlowProvider>> PROVIDERS_SUPPLIERS
            = Suppliers.memoize(() -> new ServiceLoaderCache<>(LoadFlowProvider.class).getServices());

    private final LoadFlowProvider provider;

    public LoadFlow(LoadFlowProvider provider) {
        this.provider = Objects.requireNonNull(provider);
    }

    public static LoadFlow find(String name) {
        return find(name, PROVIDERS_SUPPLIERS.get());
    }

    public static LoadFlow find(String name, List<LoadFlowProvider> providers) {
        Objects.requireNonNull(name);
        Objects.requireNonNull(providers);

        LoadFlowProvider provider = providers.stream()
                .filter(p -> p.getName().equals(name))
                .findFirst()
                .orElseThrow(() -> new PowsyblException("Loadflow '" + name + "' not found"));

        return new LoadFlow(provider);
    }

    public static LoadFlow findDefault() {
        return findDefault(PlatformConfig.defaultConfig());
    }

    public static LoadFlow findDefault(PlatformConfig platformConfig) {
        return findDefault(PROVIDERS_SUPPLIERS.get(), platformConfig);
    }

    static LoadFlow findDefault(List<LoadFlowProvider> providers, PlatformConfig platformConfig) {
=======
public final class LoadFlow {

    private LoadFlow() {
    }

    private static final Supplier<List<LoadFlowProvider>> PROVIDERS_SUPPLIERS
            = Suppliers.memoize(() -> new ServiceLoaderCache<>(LoadFlowProvider.class).getServices());

    /**
     * A loadflow runner is responsible for providing convenient methods on top of {@link LoadFlowProvider}:
     * several variants of synchronous and asynchronous run with default parameters.
     */
    public static class Runner implements Versionable {

        private final LoadFlowProvider provider;

        Runner(LoadFlowProvider provider) {
            this.provider = Objects.requireNonNull(provider);
        }

        public CompletableFuture<LoadFlowResult> runAsync(Network network, String workingStateId, ComputationManager computationManager, LoadFlowParameters parameters) {
            Objects.requireNonNull(workingStateId);
            Objects.requireNonNull(parameters);
            return provider.run(network, computationManager, workingStateId, parameters);
        }

        public CompletableFuture<LoadFlowResult> runAsync(Network network, ComputationManager computationManager, LoadFlowParameters parameters) {
            return runAsync(network, network.getVariantManager().getWorkingVariantId(), computationManager, parameters);
        }

        public CompletableFuture<LoadFlowResult> runAsync(Network network, LoadFlowParameters parameters) {
            return runAsync(network, LocalComputationManager.getDefault(), parameters);
        }

        public CompletableFuture<LoadFlowResult> runAsync(Network network) {
            return runAsync(network, LoadFlowParameters.load());
        }

        public LoadFlowResult run(Network network, String workingStateId, ComputationManager computationManager, LoadFlowParameters parameters) {
            Objects.requireNonNull(workingStateId);
            Objects.requireNonNull(parameters);
            return provider.run(network, computationManager, workingStateId, parameters).join();
        }

        public LoadFlowResult run(Network network, ComputationManager computationManager, LoadFlowParameters parameters) {
            return run(network, network.getVariantManager().getWorkingVariantId(), computationManager, parameters);
        }

        public LoadFlowResult run(Network network, LoadFlowParameters parameters) {
            return run(network, LocalComputationManager.getDefault(), parameters);
        }

        public LoadFlowResult run(Network network) {
            return run(network, LoadFlowParameters.load());
        }

        @Override
        public String getName() {
            return provider.getName();
        }

        @Override
        public String getVersion() {
            return provider.getVersion();
        }
    }

    /**
     * Get a runner for loadflow implementation named {@code name}. In the case of a null {@code name}, default
     * implementation is used.
     *
     * @param name name of the load flow implementation, null if we want to use default one
     * @return a runner for loadflow implementation named {@code name}
     */
    public static Runner find(String name) {
        return find(name, PROVIDERS_SUPPLIERS.get(), PlatformConfig.defaultConfig());
    }

    /**
     * Get a runner for default loadflow implementation.
     *
     * @throws PowsyblException in case we cannot find a default implementation
     * @return a runner for default loadflow implementation
     */
    public static Runner find() {
        return find(null);
    }

    /**
     * A variant of {@link LoadFlow#find(String)} intended to be used for unit testing that allow passing
     * an explicit provider list instead of relying on service loader and an explicit {@link PlatformConfig}
     * instead of global one.
     *
     * @param name name of the load flow implementation, null if we want to use default one
     * @param providers loadflow provider list
     * @param platformConfig platform config to look for default loadflow implementation name
     * @return a runner for loadflow implementation named {@code name}
     */
    public static Runner find(String name, List<LoadFlowProvider> providers, PlatformConfig platformConfig) {
>>>>>>> f20284ee
        Objects.requireNonNull(providers);
        Objects.requireNonNull(platformConfig);

        if (providers.isEmpty()) {
            throw new PowsyblException("No loadflow providers found");
        }
<<<<<<< HEAD
        String name = platformConfig.getOptionalModuleConfig("load-flow")
                .flatMap(mc -> mc.getOptionalStringProperty("default"))
                .orElse(null);
        if (providers.size() == 1) {
            LoadFlowProvider provider = providers.get(0);
            if (name != null && !provider.getName().equals(name)) {
                throw new PowsyblException("Loadflow '" + name + "' not found");
            }
            return new LoadFlow(provider);
        } else {
            // try to find a loadflow config to known which implementation has to be chosen
            if (name == null) {
                throw new PowsyblException("Loadflow configuration not found");
            }
            return find(name, providers);
        }
    }

    public CompletableFuture<LoadFlowResult> runAsync(Network network, String workingStateId, ComputationManager computationManager, LoadFlowParameters parameters) {
        Objects.requireNonNull(workingStateId);
        Objects.requireNonNull(parameters);
        return provider.run(network, computationManager, workingStateId, parameters);
    }

    public CompletableFuture<LoadFlowResult> runAsync(Network network, ComputationManager computationManager, LoadFlowParameters parameters) {
        return runAsync(network, network.getVariantManager().getWorkingVariantId(), computationManager, parameters);
    }

    public CompletableFuture<LoadFlowResult> runAsync(Network network, LoadFlowParameters parameters) {
        return runAsync(network, LocalComputationManager.getDefault(), parameters);
    }

    public CompletableFuture<LoadFlowResult> runAsync(Network network) {
        return runAsync(network, LoadFlowParameters.load());
    }

    public LoadFlowResult run(Network network, String workingStateId, ComputationManager computationManager, LoadFlowParameters parameters) {
        Objects.requireNonNull(workingStateId);
        Objects.requireNonNull(parameters);
        return provider.run(network, computationManager, workingStateId, parameters).join();
    }

    public LoadFlowResult run(Network network, ComputationManager computationManager, LoadFlowParameters parameters) {
        return run(network, network.getVariantManager().getWorkingVariantId(), computationManager, parameters);
    }

    public LoadFlowResult run(Network network, LoadFlowParameters parameters) {
        return run(network, LocalComputationManager.getDefault(), parameters);
    }

    public LoadFlowResult run(Network network) {
        return run(network, LoadFlowParameters.load());
    }

    @Override
    public String getName() {
        return provider.getName();
    }

    @Override
    public String getVersion() {
        return provider.getVersion();
=======

        // if no loadflow implementation name is provided through the API we look for information
        // in platform configuration
        String loadFlowName = name != null ? name : platformConfig.getOptionalModuleConfig("load-flow")
                                                                  .flatMap(mc -> mc.getOptionalStringProperty("default"))
                                                                  .orElse(null);
        LoadFlowProvider provider;
        if (providers.size() == 1 && loadFlowName == null) {
            // no information to select the implementation but only one provider, so we can use it by default
            // (that is be the most common use case)
            provider = providers.get(0);
        } else {
            if (providers.size() > 1 && loadFlowName == null) {
                // several providers and no information to select which one to choose, we can only throw
                // an exception
                throw new PowsyblException("Loadflow configuration not found");
            }
            provider = providers.stream()
                    .filter(p -> p.getName().equals(loadFlowName))
                    .findFirst()
                    .orElseThrow(() -> new PowsyblException("Loadflow '" + loadFlowName + "' not found"));
        }

        return new Runner(provider);
    }

    public static CompletableFuture<LoadFlowResult> runAsync(Network network, String workingStateId, ComputationManager computationManager, LoadFlowParameters parameters) {
        return find().runAsync(network, workingStateId, computationManager, parameters);
    }

    public static CompletableFuture<LoadFlowResult> runAsync(Network network, ComputationManager computationManager, LoadFlowParameters parameters) {
        return find().runAsync(network, computationManager, parameters);
    }

    public static CompletableFuture<LoadFlowResult> runAsync(Network network, LoadFlowParameters parameters) {
        return find().runAsync(network, parameters);
    }

    public static CompletableFuture<LoadFlowResult> runAsync(Network network) {
        return find().runAsync(network);
    }

    public static LoadFlowResult run(Network network, String workingStateId, ComputationManager computationManager, LoadFlowParameters parameters) {
        return find().run(network, workingStateId, computationManager, parameters);
    }

    public static LoadFlowResult run(Network network, ComputationManager computationManager, LoadFlowParameters parameters) {
        return find().run(network, computationManager, parameters);
    }

    public static LoadFlowResult run(Network network, LoadFlowParameters parameters) {
        return find().run(network, parameters);
    }

    public static LoadFlowResult run(Network network) {
        return find().run(network);
>>>>>>> f20284ee
    }
}<|MERGE_RESOLUTION|>--- conflicted
+++ resolved
@@ -26,44 +26,6 @@
  *
  * @author Geoffroy Jamgotchian <geoffroy.jamgotchian at rte-france.com>
  */
-<<<<<<< HEAD
-public class LoadFlow implements Versionable {
-
-    private static final Supplier<List<LoadFlowProvider>> PROVIDERS_SUPPLIERS
-            = Suppliers.memoize(() -> new ServiceLoaderCache<>(LoadFlowProvider.class).getServices());
-
-    private final LoadFlowProvider provider;
-
-    public LoadFlow(LoadFlowProvider provider) {
-        this.provider = Objects.requireNonNull(provider);
-    }
-
-    public static LoadFlow find(String name) {
-        return find(name, PROVIDERS_SUPPLIERS.get());
-    }
-
-    public static LoadFlow find(String name, List<LoadFlowProvider> providers) {
-        Objects.requireNonNull(name);
-        Objects.requireNonNull(providers);
-
-        LoadFlowProvider provider = providers.stream()
-                .filter(p -> p.getName().equals(name))
-                .findFirst()
-                .orElseThrow(() -> new PowsyblException("Loadflow '" + name + "' not found"));
-
-        return new LoadFlow(provider);
-    }
-
-    public static LoadFlow findDefault() {
-        return findDefault(PlatformConfig.defaultConfig());
-    }
-
-    public static LoadFlow findDefault(PlatformConfig platformConfig) {
-        return findDefault(PROVIDERS_SUPPLIERS.get(), platformConfig);
-    }
-
-    static LoadFlow findDefault(List<LoadFlowProvider> providers, PlatformConfig platformConfig) {
-=======
 public final class LoadFlow {
 
     private LoadFlow() {
@@ -163,77 +125,12 @@
      * @return a runner for loadflow implementation named {@code name}
      */
     public static Runner find(String name, List<LoadFlowProvider> providers, PlatformConfig platformConfig) {
->>>>>>> f20284ee
         Objects.requireNonNull(providers);
         Objects.requireNonNull(platformConfig);
 
         if (providers.isEmpty()) {
             throw new PowsyblException("No loadflow providers found");
         }
-<<<<<<< HEAD
-        String name = platformConfig.getOptionalModuleConfig("load-flow")
-                .flatMap(mc -> mc.getOptionalStringProperty("default"))
-                .orElse(null);
-        if (providers.size() == 1) {
-            LoadFlowProvider provider = providers.get(0);
-            if (name != null && !provider.getName().equals(name)) {
-                throw new PowsyblException("Loadflow '" + name + "' not found");
-            }
-            return new LoadFlow(provider);
-        } else {
-            // try to find a loadflow config to known which implementation has to be chosen
-            if (name == null) {
-                throw new PowsyblException("Loadflow configuration not found");
-            }
-            return find(name, providers);
-        }
-    }
-
-    public CompletableFuture<LoadFlowResult> runAsync(Network network, String workingStateId, ComputationManager computationManager, LoadFlowParameters parameters) {
-        Objects.requireNonNull(workingStateId);
-        Objects.requireNonNull(parameters);
-        return provider.run(network, computationManager, workingStateId, parameters);
-    }
-
-    public CompletableFuture<LoadFlowResult> runAsync(Network network, ComputationManager computationManager, LoadFlowParameters parameters) {
-        return runAsync(network, network.getVariantManager().getWorkingVariantId(), computationManager, parameters);
-    }
-
-    public CompletableFuture<LoadFlowResult> runAsync(Network network, LoadFlowParameters parameters) {
-        return runAsync(network, LocalComputationManager.getDefault(), parameters);
-    }
-
-    public CompletableFuture<LoadFlowResult> runAsync(Network network) {
-        return runAsync(network, LoadFlowParameters.load());
-    }
-
-    public LoadFlowResult run(Network network, String workingStateId, ComputationManager computationManager, LoadFlowParameters parameters) {
-        Objects.requireNonNull(workingStateId);
-        Objects.requireNonNull(parameters);
-        return provider.run(network, computationManager, workingStateId, parameters).join();
-    }
-
-    public LoadFlowResult run(Network network, ComputationManager computationManager, LoadFlowParameters parameters) {
-        return run(network, network.getVariantManager().getWorkingVariantId(), computationManager, parameters);
-    }
-
-    public LoadFlowResult run(Network network, LoadFlowParameters parameters) {
-        return run(network, LocalComputationManager.getDefault(), parameters);
-    }
-
-    public LoadFlowResult run(Network network) {
-        return run(network, LoadFlowParameters.load());
-    }
-
-    @Override
-    public String getName() {
-        return provider.getName();
-    }
-
-    @Override
-    public String getVersion() {
-        return provider.getVersion();
-=======
 
         // if no loadflow implementation name is provided through the API we look for information
         // in platform configuration
@@ -290,6 +187,5 @@
 
     public static LoadFlowResult run(Network network) {
         return find().run(network);
->>>>>>> f20284ee
     }
 }