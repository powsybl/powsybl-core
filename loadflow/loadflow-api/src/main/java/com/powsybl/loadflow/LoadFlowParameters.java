--- conflicted
+++ resolved
@@ -70,14 +70,8 @@
     public static final boolean DEFAULT_DC_USE_TRANSFORMER_RATIO_DEFAULT = true;
     public static final Set<Country> DEFAULT_COUNTRIES_TO_BALANCE = EnumSet.noneOf(Country.class);
     public static final ConnectedComponentMode DEFAULT_CONNECTED_COMPONENT_MODE = ConnectedComponentMode.MAIN;
-<<<<<<< HEAD
+    public static final boolean DEFAULT_HVDC_AC_EMULATION_ON = true;
     List<LoadFlowProvider> providers = new ServiceLoaderCache<>(LoadFlowProvider.class).getServices();
-=======
-    public static final boolean DEFAULT_HVDC_AC_EMULATION_ON = true;
-
-    private static final Supplier<ExtensionProviders<ConfigLoader>> SUPPLIER =
-            Suppliers.memoize(() -> ExtensionProviders.createProvider(ConfigLoader.class, "loadflow-parameters"));
->>>>>>> 34b93f06
 
     /**
      * Loads parameters from the default platform configuration.
