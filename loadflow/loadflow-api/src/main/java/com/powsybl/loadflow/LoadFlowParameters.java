--- conflicted
+++ resolved
@@ -45,12 +45,7 @@
     public static final boolean DEFAULT_TRANSFORMER_VOLTAGE_CONTROL_ON = false;
     public static final boolean DEFAULT_NO_GENERATOR_REACTIVE_LIMITS = false;
     public static final boolean DEFAULT_PHASE_SHIFTER_REGULATION_ON = false;
-<<<<<<< HEAD
     public static final boolean DEFAULT_SPLIT_SHUNT_ADMITTANCE_XFMR2 = false;
-    public static final boolean DEFAULT_SPLIT_SHUNT_ADMITTANCE_XFMR3 = false;
-=======
-    public static final boolean DEFAULT_SPECIFIC_COMPATIBILITY = false;
->>>>>>> 23248f34
 
     private static final Supplier<ExtensionProviders<ConfigLoader>> SUPPLIER =
             Suppliers.memoize(() -> ExtensionProviders.createProvider(ConfigLoader.class, "loadflow-parameters"));
@@ -88,12 +83,7 @@
                     parameters.setTransformerVoltageControlOn(config.getBooleanProperty("transformerVoltageControlOn", DEFAULT_TRANSFORMER_VOLTAGE_CONTROL_ON));
                     parameters.setNoGeneratorReactiveLimits(config.getBooleanProperty("noGeneratorReactiveLimits", DEFAULT_NO_GENERATOR_REACTIVE_LIMITS));
                     parameters.setPhaseShifterRegulationOn(config.getBooleanProperty("phaseShifterRegulationOn", DEFAULT_PHASE_SHIFTER_REGULATION_ON));
-<<<<<<< HEAD
                     parameters.setSplitShuntAdmittanceXfmr2(config.getBooleanProperty("splitShuntAdmittanceXfmr2", DEFAULT_SPLIT_SHUNT_ADMITTANCE_XFMR2));
-                    parameters.setSplitShuntAdmittanceXfmr3(config.getBooleanProperty("splitShuntAdmittanceXfmr3", DEFAULT_SPLIT_SHUNT_ADMITTANCE_XFMR3));
-=======
-                    parameters.setSpecificCompatibility(config.getBooleanProperty("specificCompatibility", DEFAULT_SPECIFIC_COMPATIBILITY));
->>>>>>> 23248f34
                 });
     }
 
