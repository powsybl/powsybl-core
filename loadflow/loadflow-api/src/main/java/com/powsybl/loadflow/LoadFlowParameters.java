/**
 * Copyright (c) 2016, All partners of the iTesla project (http://www.itesla-project.eu/consortium)
 * This Source Code Form is subject to the terms of the Mozilla Public
 * License, v. 2.0. If a copy of the MPL was not distributed with this
 * file, You can obtain one at http://mozilla.org/MPL/2.0/.
 */
package com.powsybl.loadflow;

import com.fasterxml.jackson.core.util.ByteArrayBuilder;
import com.google.common.base.Supplier;
import com.google.common.base.Suppliers;
import com.google.common.collect.ImmutableMap;
import com.powsybl.commons.PowsyblException;
import com.powsybl.commons.config.PlatformConfig;
import com.powsybl.commons.extensions.AbstractExtendable;
import com.powsybl.commons.extensions.Extension;
import com.powsybl.commons.extensions.ExtensionConfigLoader;
import com.powsybl.commons.extensions.ExtensionProviders;
import com.powsybl.loadflow.json.JsonLoadFlowParameters;

import java.io.ByteArrayInputStream;
import java.io.IOException;
import java.io.UncheckedIOException;
import java.util.Map;
import java.util.Objects;

/**
 * Parameters for loadflow computation.
 * Extensions may be added, for instance for implementation-specific parameters.
 *
 * @author Geoffroy Jamgotchian <geoffroy.jamgotchian at rte-france.com>
 */
public class LoadFlowParameters extends AbstractExtendable<LoadFlowParameters> {

    /**
     * A configuration loader interface for the LoadFlowParameters extensions loaded from the platform configuration
     * @param <E> The extension class
     */
    public interface ConfigLoader<E extends Extension<LoadFlowParameters>> extends ExtensionConfigLoader<LoadFlowParameters, E> {
    }

    public enum VoltageInitMode {
        UNIFORM_VALUES, // v=1pu, theta=0
        PREVIOUS_VALUES,
        DC_VALUES // preprocessing to compute DC angles
    }

    // VERSION = 1.0 specificCompatibility
    public static final String VERSION = "1.1";

    public static final VoltageInitMode DEFAULT_VOLTAGE_INIT_MODE = VoltageInitMode.UNIFORM_VALUES;
    public static final boolean DEFAULT_TRANSFORMER_VOLTAGE_CONTROL_ON = false;
    public static final boolean DEFAULT_NO_GENERATOR_REACTIVE_LIMITS = false;
    public static final boolean DEFAULT_PHASE_SHIFTER_REGULATION_ON = false;
    public static final boolean DEFAULT_T2WT_SPLIT_SHUNT_ADMITTANCE = false;

    private static final Supplier<ExtensionProviders<ConfigLoader>> SUPPLIER =
            Suppliers.memoize(() -> ExtensionProviders.createProvider(ConfigLoader.class, "loadflow-parameters"));

    /**
     * Loads parameters from the default platform configuration.
     */
    public static LoadFlowParameters load() {
        return load(PlatformConfig.defaultConfig());
    }

    /**
     * Load parameters from a provided platform configuration.
     */
    public static LoadFlowParameters load(PlatformConfig platformConfig) {
        LoadFlowParameters parameters = new LoadFlowParameters();
        load(parameters, platformConfig);

        parameters.loadExtensions(platformConfig);

        return parameters;
    }

    protected static void load(LoadFlowParameters parameters) {
        load(parameters, PlatformConfig.defaultConfig());
    }

    protected static void load(LoadFlowParameters parameters, PlatformConfig platformConfig) {
        Objects.requireNonNull(parameters);
        Objects.requireNonNull(platformConfig);

        platformConfig.getOptionalModuleConfig("load-flow-default-parameters")
                .ifPresent(config -> {
                    parameters.setVoltageInitMode(config.getEnumProperty("voltageInitMode", VoltageInitMode.class, DEFAULT_VOLTAGE_INIT_MODE));
                    parameters.setTransformerVoltageControlOn(config.getBooleanProperty("transformerVoltageControlOn", DEFAULT_TRANSFORMER_VOLTAGE_CONTROL_ON));
                    parameters.setNoGeneratorReactiveLimits(config.getBooleanProperty("noGeneratorReactiveLimits", DEFAULT_NO_GENERATOR_REACTIVE_LIMITS));
                    parameters.setPhaseShifterRegulationOn(config.getBooleanProperty("phaseShifterRegulationOn", DEFAULT_PHASE_SHIFTER_REGULATION_ON));
                    // keep old tag name "specificCompatibility" for compatibility
                    parameters.setT2wtSplitShuntAdmittance(config.getBooleanProperty("t2wtSplitShuntAdmittance", config.getBooleanProperty("specificCompatibility", DEFAULT_T2WT_SPLIT_SHUNT_ADMITTANCE)));
                });
    }

    private VoltageInitMode voltageInitMode;

    private boolean transformerVoltageControlOn;

    private boolean noGeneratorReactiveLimits;

    private boolean phaseShifterRegulationOn;

    private boolean t2wtSplitShuntAdmittance;

    public LoadFlowParameters(VoltageInitMode voltageInitMode, boolean transformerVoltageControlOn,
                              boolean noGeneratorReactiveLimits, boolean phaseShifterRegulationOn, boolean t2wtSplitShuntAdmittance) {
        this.voltageInitMode = voltageInitMode;
        this.transformerVoltageControlOn = transformerVoltageControlOn;
        this.noGeneratorReactiveLimits = noGeneratorReactiveLimits;
        this.phaseShifterRegulationOn = phaseShifterRegulationOn;
        this.t2wtSplitShuntAdmittance = t2wtSplitShuntAdmittance;
    }

    public LoadFlowParameters(VoltageInitMode voltageInitMode, boolean transformerVoltageControlOn) {
        this(voltageInitMode, transformerVoltageControlOn, DEFAULT_NO_GENERATOR_REACTIVE_LIMITS, DEFAULT_PHASE_SHIFTER_REGULATION_ON, DEFAULT_T2WT_SPLIT_SHUNT_ADMITTANCE);
    }

    public LoadFlowParameters(VoltageInitMode voltageInitMode) {
        this(voltageInitMode, DEFAULT_TRANSFORMER_VOLTAGE_CONTROL_ON, DEFAULT_NO_GENERATOR_REACTIVE_LIMITS, DEFAULT_PHASE_SHIFTER_REGULATION_ON, DEFAULT_T2WT_SPLIT_SHUNT_ADMITTANCE);
    }

    public LoadFlowParameters() {
        this(DEFAULT_VOLTAGE_INIT_MODE, DEFAULT_TRANSFORMER_VOLTAGE_CONTROL_ON, DEFAULT_NO_GENERATOR_REACTIVE_LIMITS, DEFAULT_PHASE_SHIFTER_REGULATION_ON, DEFAULT_T2WT_SPLIT_SHUNT_ADMITTANCE);
    }

<<<<<<< HEAD
    protected LoadFlowParameters(LoadFlowParameters other) {
        Objects.requireNonNull(other);
        voltageInitMode = other.voltageInitMode;
        transformerVoltageControlOn = other.transformerVoltageControlOn;
        noGeneratorReactiveLimits = other.noGeneratorReactiveLimits;
        phaseShifterRegulationOn = other.phaseShifterRegulationOn;
        t2wtSplitShuntAdmittance = other.t2wtSplitShuntAdmittance;
    }

=======
>>>>>>> 8a1d80d2
    public VoltageInitMode getVoltageInitMode() {
        return voltageInitMode;
    }

    public LoadFlowParameters setVoltageInitMode(VoltageInitMode voltageInitMode) {
        this.voltageInitMode = Objects.requireNonNull(voltageInitMode);
        return this;
    }

    public boolean isTransformerVoltageControlOn() {
        return transformerVoltageControlOn;
    }

    public LoadFlowParameters setTransformerVoltageControlOn(boolean transformerVoltageControlOn) {
        this.transformerVoltageControlOn = transformerVoltageControlOn;
        return this;
    }

    public boolean isNoGeneratorReactiveLimits() {
        return noGeneratorReactiveLimits;
    }

    public LoadFlowParameters setNoGeneratorReactiveLimits(boolean noGeneratorReactiveLimits) {
        this.noGeneratorReactiveLimits = noGeneratorReactiveLimits;
        return this;
    }

    public boolean isPhaseShifterRegulationOn() {
        return phaseShifterRegulationOn;
    }

    public LoadFlowParameters setPhaseShifterRegulationOn(boolean phaseShifterRegulationOn) {
        this.phaseShifterRegulationOn = phaseShifterRegulationOn;
        return this;
    }

    /**
     * @deprecated Use {@link #isT2wtSplitShuntAdmittance} instead.
     */
    @Deprecated
    public boolean isSpecificCompatibility() {
        return isT2wtSplitShuntAdmittance();
    }

    public boolean isT2wtSplitShuntAdmittance() {
        return t2wtSplitShuntAdmittance;
    }

    /**
     * @deprecated Use {@link #setT2wtSplitShuntAdmittance} instead.
     */
    @Deprecated
    public LoadFlowParameters setSpecificCompatibility(boolean t2wtSplitShuntAdmittance) {
        return setT2wtSplitShuntAdmittance(t2wtSplitShuntAdmittance);
    }

    public LoadFlowParameters setT2wtSplitShuntAdmittance(boolean t2wtSplitShuntAdmittance) {
        this.t2wtSplitShuntAdmittance = t2wtSplitShuntAdmittance;
        return this;
    }

    protected Map<String, Object> toMap() {
        return ImmutableMap.of("voltageInitMode", voltageInitMode,
                "transformerVoltageControlOn", transformerVoltageControlOn,
                "noGeneratorReactiveLimits", noGeneratorReactiveLimits,
                "phaseShifterRegulationOn", phaseShifterRegulationOn,
                "t2wtSplitShuntAdmittance", t2wtSplitShuntAdmittance);
    }

    /**
     * This copy methods uses json serializer mechanism to rebuild all extensions in the this parameters.
     * If an extension's serializer not found via {@code @AutoService}, the extension would be lost in copied.
     * @return a new copied instance and with original's extensions found based-on json serializer.
     */
    public LoadFlowParameters copy() {
        byte[] bytes = writeInMemory();
        try (ByteArrayInputStream bais = new ByteArrayInputStream(bytes)) {
            return JsonLoadFlowParameters.read(bais);
        } catch (IOException e) {
            throw new UncheckedIOException(e);
        }
    }

    private byte[] writeInMemory() {
        try (ByteArrayBuilder byteArrayBuilder = new ByteArrayBuilder()) {
            JsonLoadFlowParameters.write(this, byteArrayBuilder);
            return byteArrayBuilder.toByteArray();
        }
    }

    @Override
    public String toString() {
        return toMap().toString();
    }

    private void loadExtensions(PlatformConfig platformConfig) {
        for (ExtensionConfigLoader provider : SUPPLIER.get().getProviders()) {
            addExtension(provider.getExtensionClass(), provider.load(platformConfig));
        }
    }

    public static void assertLessThanOrEqualToReferenceVersion(String tag, String version, String referenceVersion) {
        if (version.compareTo(referenceVersion) > 0) {
            String exception = String.format(
                "LoadflowParameters. Tag: %s is not only valid for LoadflowParameters version %s. LoadFlowParameters version should be <= %s %n",
                tag, version, referenceVersion);
            throw new PowsyblException(exception);
        }
    }

    public static void assertGreaterThanReferenceVersion(String tag, String version, String referenceVersion) {
        if (version.compareTo(referenceVersion) <= 0) {
            String exception = String.format(
                "LoadflowParameters. Tag: %s is not only valid for LoadflowParameters version %s. LoadFlowParameters version should be > %s %n",
                tag, version, referenceVersion);
            throw new PowsyblException(exception);
        }
    }
}<|MERGE_RESOLUTION|>--- conflicted
+++ resolved
@@ -126,7 +126,6 @@
         this(DEFAULT_VOLTAGE_INIT_MODE, DEFAULT_TRANSFORMER_VOLTAGE_CONTROL_ON, DEFAULT_NO_GENERATOR_REACTIVE_LIMITS, DEFAULT_PHASE_SHIFTER_REGULATION_ON, DEFAULT_T2WT_SPLIT_SHUNT_ADMITTANCE);
     }
 
-<<<<<<< HEAD
     protected LoadFlowParameters(LoadFlowParameters other) {
         Objects.requireNonNull(other);
         voltageInitMode = other.voltageInitMode;
@@ -136,8 +135,6 @@
         t2wtSplitShuntAdmittance = other.t2wtSplitShuntAdmittance;
     }
 
-=======
->>>>>>> 8a1d80d2
     public VoltageInitMode getVoltageInitMode() {
         return voltageInitMode;
     }
