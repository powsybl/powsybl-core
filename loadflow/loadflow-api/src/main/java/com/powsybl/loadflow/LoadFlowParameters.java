--- conflicted
+++ resolved
@@ -402,7 +402,6 @@
         return this;
     }
 
-<<<<<<< HEAD
     public double getDcPowerFactor() {
         return dcPowerFactor;
     }
@@ -415,13 +414,8 @@
         return this;
     }
 
-    protected Map<String, Object> toMap() {
-        ImmutableMap.Builder<String, Object> immutableMapBuilder = ImmutableMap.builder();
-        immutableMapBuilder
-=======
     public Map<String, Object> toMap() {
         return ImmutableMap.<String, Object>builder()
->>>>>>> 692f2e58
                 .put("voltageInitMode", voltageInitMode)
                 .put("transformerVoltageControlOn", transformerVoltageControlOn)
                 .put("useReactiveLimits", useReactiveLimits)
@@ -437,12 +431,8 @@
                 .put("countriesToBalance", countriesToBalance)
                 .put("computedConnectedComponentScope", connectedComponentMode)
                 .put("hvdcAcEmulation", hvdcAcEmulation)
-<<<<<<< HEAD
                 .put("dcPowerFactor", dcPowerFactor);
-        return immutableMapBuilder.build();
-=======
                 .build();
->>>>>>> 692f2e58
     }
 
     /**
