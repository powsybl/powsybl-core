--- conflicted
+++ resolved
@@ -129,13 +129,8 @@
         LoadFlowParameters parameters = new LoadFlowParameters();
         LoadFlowParameters.load(parameters, platformConfig);
         checkValues(parameters, voltageInitMode, transformerVoltageControlOn,
-<<<<<<< HEAD
-                noGeneratorReactiveLimits, phaseShifterRegulationOn, twtSplitShuntAdmittance, simulShunt, readSlackBus, writeSlackBus,
-                dc, distributedSlack, balanceType, dcUseTransformerRatio, countriesToBalance, computedConnectedComponent);
-=======
                     noGeneratorReactiveLimits, phaseShifterRegulationOn, twtSplitShuntAdmittance, simulShunt, readSlackBus, writeSlackBus,
                     dc, distributedSlack, balanceType, dcUseTransformerRatio, countriesToBalance, computedConnectedComponent, hvdcAcEmulation);
->>>>>>> 34b93f06
     }
 
     @Test
@@ -274,13 +269,8 @@
                 .setHvdcAcEmulation(hvdcAcEmulation);
 
         checkValues(parameters, voltageInitMode, transformerVoltageControlOn, noGeneratorReactiveLimits,
-<<<<<<< HEAD
-                phaseShifterRegulationOn, twtSplitShuntAdmittance, simulShunt, readSlackBus, writeSlackBus,
-                dc, distributedSlack, balanceType, dcUseTransformerRatio, countriesToBalance, computedConnectedComponent);
-=======
                     phaseShifterRegulationOn, twtSplitShuntAdmittance, simulShunt, readSlackBus, writeSlackBus,
                     dc, distributedSlack, balanceType, dcUseTransformerRatio, countriesToBalance, computedConnectedComponent, hvdcAcEmulation);
->>>>>>> 34b93f06
     }
 
     @Test
@@ -301,13 +291,8 @@
         LoadFlowParameters.ConnectedComponentMode computedConnectedComponent = LoadFlowParameters.ConnectedComponentMode.MAIN;
         boolean hvdcAcEmulation = true;
         LoadFlowParameters parameters = new LoadFlowParameters(voltageInitMode, transformerVoltageControlOn,
-<<<<<<< HEAD
-                noGeneratorReactiveLimits, phaseShifterRegulationOn, twtSplitShuntAdmittance, simulShunt, readSlackBus, writeSlackBus,
-                dc, distributedSlack, balanceType, dcUseTransformerRatio, countriesToBalance, computedConnectedComponent);
-=======
                                                                noGeneratorReactiveLimits, phaseShifterRegulationOn, twtSplitShuntAdmittance, simulShunt, readSlackBus, writeSlackBus,
                                                                dc, distributedSlack, balanceType, dcUseTransformerRatio, countriesToBalance, computedConnectedComponent, hvdcAcEmulation);
->>>>>>> 34b93f06
         LoadFlowParameters parametersCloned = parameters.copy();
         checkValues(parametersCloned, parameters.getVoltageInitMode(), parameters.isTransformerVoltageControlOn(),
                 parameters.isNoGeneratorReactiveLimits(), parameters.isPhaseShifterRegulationOn(), parameters.isTwtSplitShuntAdmittance(),
