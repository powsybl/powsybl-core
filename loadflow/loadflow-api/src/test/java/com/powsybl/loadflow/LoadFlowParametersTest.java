--- conflicted
+++ resolved
@@ -49,20 +49,12 @@
 
     private void checkValues(LoadFlowParameters parameters, LoadFlowParameters.VoltageInitMode voltageInitMode,
                              boolean transformerVoltageControlOn, boolean noGeneratorReactiveLimits,
-<<<<<<< HEAD
-                             boolean phaseShifterRegulationOn, boolean splitShuntAdmittance) {
-=======
                              boolean phaseShifterRegulationOn, boolean t2wtSplitShuntAdmittance) {
->>>>>>> 0ff33c9d
         assertEquals(parameters.getVoltageInitMode(), voltageInitMode);
         assertEquals(parameters.isTransformerVoltageControlOn(), transformerVoltageControlOn);
         assertEquals(parameters.isPhaseShifterRegulationOn(), phaseShifterRegulationOn);
         assertEquals(parameters.isNoGeneratorReactiveLimits(), noGeneratorReactiveLimits);
-<<<<<<< HEAD
-        assertEquals(parameters.isSplitShuntAdmittanceXfmr2(), splitShuntAdmittance);
-=======
         assertEquals(parameters.isT2wtSplitShuntAdmittance(), t2wtSplitShuntAdmittance);
->>>>>>> 0ff33c9d
     }
 
     @Test
@@ -73,11 +65,7 @@
                 LoadFlowParameters.DEFAULT_TRANSFORMER_VOLTAGE_CONTROL_ON,
                 LoadFlowParameters.DEFAULT_NO_GENERATOR_REACTIVE_LIMITS,
                 LoadFlowParameters.DEFAULT_PHASE_SHIFTER_REGULATION_ON,
-<<<<<<< HEAD
-                LoadFlowParameters.DEFAULT_SPLIT_SHUNT_ADMITTANCE_XFMR2);
-=======
                 LoadFlowParameters.DEFAULT_T2WT_SPLIT_SHUNT_ADMITTANCE);
->>>>>>> 0ff33c9d
     }
 
     @Test
@@ -85,11 +73,7 @@
         boolean transformerVoltageControlOn = true;
         boolean noGeneratorReactiveLimits = true;
         boolean phaseShifterRegulationOn = true;
-<<<<<<< HEAD
-        boolean splitShuntAdmittanceXfmr2 = true;
-=======
         boolean t2wtSplitShuntAdmittance = true;
->>>>>>> 0ff33c9d
         LoadFlowParameters.VoltageInitMode voltageInitMode = LoadFlowParameters.VoltageInitMode.UNIFORM_VALUES;
 
         MapModuleConfig moduleConfig = platformConfig.createModuleConfig("load-flow-default-parameters");
@@ -97,19 +81,11 @@
         moduleConfig.setStringProperty("transformerVoltageControlOn", Boolean.toString(transformerVoltageControlOn));
         moduleConfig.setStringProperty("noGeneratorReactiveLimits", Boolean.toString(noGeneratorReactiveLimits));
         moduleConfig.setStringProperty("phaseShifterRegulationOn", Boolean.toString(phaseShifterRegulationOn));
-<<<<<<< HEAD
-        moduleConfig.setStringProperty("splitShuntAdmittanceXfmr2", Boolean.toString(splitShuntAdmittanceXfmr2));
-        LoadFlowParameters parameters = new LoadFlowParameters();
-        LoadFlowParameters.load(parameters, platformConfig);
-        checkValues(parameters, voltageInitMode, transformerVoltageControlOn,
-                noGeneratorReactiveLimits, phaseShifterRegulationOn, splitShuntAdmittanceXfmr2);
-=======
         moduleConfig.setStringProperty("t2wtSplitShuntAdmittance", Boolean.toString(t2wtSplitShuntAdmittance));
         LoadFlowParameters parameters = new LoadFlowParameters();
         LoadFlowParameters.load(parameters, platformConfig);
         checkValues(parameters, voltageInitMode, transformerVoltageControlOn,
                 noGeneratorReactiveLimits, phaseShifterRegulationOn, t2wtSplitShuntAdmittance);
->>>>>>> 0ff33c9d
     }
 
     @Test
@@ -121,9 +97,6 @@
         LoadFlowParameters.load(parameters, platformConfig);
         checkValues(parameters, LoadFlowParameters.DEFAULT_VOLTAGE_INIT_MODE,
                 transformerVoltageControlOn, LoadFlowParameters.DEFAULT_NO_GENERATOR_REACTIVE_LIMITS,
-<<<<<<< HEAD
-                LoadFlowParameters.DEFAULT_PHASE_SHIFTER_REGULATION_ON, LoadFlowParameters.DEFAULT_SPLIT_SHUNT_ADMITTANCE_XFMR2);
-=======
                 LoadFlowParameters.DEFAULT_PHASE_SHIFTER_REGULATION_ON, LoadFlowParameters.DEFAULT_T2WT_SPLIT_SHUNT_ADMITTANCE);
     }
 
@@ -134,7 +107,6 @@
         checkValues(parameters, LoadFlowParameters.DEFAULT_VOLTAGE_INIT_MODE,
             LoadFlowParameters.DEFAULT_TRANSFORMER_VOLTAGE_CONTROL_ON, LoadFlowParameters.DEFAULT_NO_GENERATOR_REACTIVE_LIMITS,
                 LoadFlowParameters.DEFAULT_PHASE_SHIFTER_REGULATION_ON, LoadFlowParameters.DEFAULT_T2WT_SPLIT_SHUNT_ADMITTANCE);
->>>>>>> 0ff33c9d
     }
 
     @Test
@@ -142,10 +114,6 @@
         LoadFlowParameters.VoltageInitMode voltageInitMode = LoadFlowParameters.VoltageInitMode.DC_VALUES;
         LoadFlowParameters parameters = new LoadFlowParameters(voltageInitMode);
         checkValues(parameters, voltageInitMode, LoadFlowParameters.DEFAULT_TRANSFORMER_VOLTAGE_CONTROL_ON,
-<<<<<<< HEAD
-                LoadFlowParameters.DEFAULT_NO_GENERATOR_REACTIVE_LIMITS,
-                LoadFlowParameters.DEFAULT_PHASE_SHIFTER_REGULATION_ON, LoadFlowParameters.DEFAULT_SPLIT_SHUNT_ADMITTANCE_XFMR2);
-=======
             LoadFlowParameters.DEFAULT_NO_GENERATOR_REACTIVE_LIMITS,
             LoadFlowParameters.DEFAULT_PHASE_SHIFTER_REGULATION_ON, LoadFlowParameters.DEFAULT_T2WT_SPLIT_SHUNT_ADMITTANCE);
     }
@@ -173,7 +141,6 @@
             LoadFlowParameters.DEFAULT_NO_GENERATOR_REACTIVE_LIMITS,
             LoadFlowParameters.DEFAULT_PHASE_SHIFTER_REGULATION_ON,
             LoadFlowParameters.DEFAULT_T2WT_SPLIT_SHUNT_ADMITTANCE);
->>>>>>> 0ff33c9d
     }
 
     @Test
@@ -181,11 +148,7 @@
         boolean transformerVoltageControlOn = true;
         boolean noGeneratorReactiveLimits = true;
         boolean phaseShifterRegulationOn = true;
-<<<<<<< HEAD
-        boolean splitShuntAdmittanceXfmr2 = true;
-=======
         boolean t2wtSplitShuntAdmittance = true;
->>>>>>> 0ff33c9d
         LoadFlowParameters.VoltageInitMode voltageInitMode = LoadFlowParameters.VoltageInitMode.DC_VALUES;
 
         LoadFlowParameters parameters = new LoadFlowParameters();
@@ -194,17 +157,10 @@
         parameters.setPhaseShifterRegulationOn(phaseShifterRegulationOn);
         parameters.setTransformerVoltageControlOn(transformerVoltageControlOn);
         parameters.setVoltageInitMode(voltageInitMode);
-<<<<<<< HEAD
-        parameters.setSplitShuntAdmittanceXfmr2(splitShuntAdmittanceXfmr2);
-
-        checkValues(parameters, voltageInitMode, transformerVoltageControlOn, noGeneratorReactiveLimits,
-                phaseShifterRegulationOn, splitShuntAdmittanceXfmr2);
-=======
         parameters.setT2wtSplitShuntAdmittance(t2wtSplitShuntAdmittance);
 
         checkValues(parameters, voltageInitMode, transformerVoltageControlOn, noGeneratorReactiveLimits,
                 phaseShifterRegulationOn, t2wtSplitShuntAdmittance);
->>>>>>> 0ff33c9d
     }
 
     @Test
@@ -212,15 +168,6 @@
         boolean transformerVoltageControlOn = true;
         boolean noGeneratorReactiveLimits = true;
         boolean phaseShifterRegulationOn = true;
-<<<<<<< HEAD
-        boolean splitShuntAdmittanceXfmr2 = true;
-        LoadFlowParameters.VoltageInitMode voltageInitMode = LoadFlowParameters.VoltageInitMode.UNIFORM_VALUES;
-        LoadFlowParameters parameters = new LoadFlowParameters(voltageInitMode, transformerVoltageControlOn,
-                noGeneratorReactiveLimits, phaseShifterRegulationOn, splitShuntAdmittanceXfmr2);
-        LoadFlowParameters parametersCloned = parameters.copy();
-        checkValues(parametersCloned, parameters.getVoltageInitMode(), parameters.isTransformerVoltageControlOn(),
-                parameters.isNoGeneratorReactiveLimits(), parameters.isPhaseShifterRegulationOn(), parameters.isSplitShuntAdmittanceXfmr2());
-=======
         boolean t2wtSplitShuntAdmittance = true;
         LoadFlowParameters.VoltageInitMode voltageInitMode = LoadFlowParameters.VoltageInitMode.UNIFORM_VALUES;
         LoadFlowParameters parameters = new LoadFlowParameters(voltageInitMode, transformerVoltageControlOn,
@@ -228,7 +175,6 @@
         LoadFlowParameters parametersCloned = parameters.copy();
         checkValues(parametersCloned, parameters.getVoltageInitMode(), parameters.isTransformerVoltageControlOn(),
                 parameters.isNoGeneratorReactiveLimits(), parameters.isPhaseShifterRegulationOn(), parameters.isT2wtSplitShuntAdmittance());
->>>>>>> 0ff33c9d
     }
 
     @Test
