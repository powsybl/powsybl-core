--- conflicted
+++ resolved
@@ -14,17 +14,13 @@
 import com.powsybl.loadflow.LoadFlowResultImpl;
 import org.junit.jupiter.api.Test;
 
+import java.io.IOException;
 import java.io.StringWriter;
 import java.util.Collections;
 import java.util.List;
 import java.util.Locale;
 
-<<<<<<< HEAD
-import static com.powsybl.commons.test.ComparisonUtils.compareTxt;
-import static org.junit.jupiter.api.Assertions.fail;
-=======
 import static com.powsybl.commons.test.ComparisonUtils.assertTxtEquals;
->>>>>>> 415d9d46
 
 /**
  *
@@ -33,7 +29,7 @@
 class RunLoadFlowToolTest extends AbstractSerDeTest {
 
     @Test
-    void printLoadFlowResultTest() {
+    void printLoadFlowResultTest() throws IOException {
         LoadFlowResult result = new LoadFlowResultImpl(true, Collections.emptyMap(), "",
                 List.of(
                     new LoadFlowResultImpl.ComponentResultImpl(0, 0,
@@ -53,13 +49,7 @@
         try (StringWriter writer = new StringWriter()) {
             RunLoadFlowTool.printLoadFlowResult(result, writer, new AsciiTableFormatterFactory(), new TableFormatterConfig(Locale.US, "inv"));
             writer.flush();
-<<<<<<< HEAD
-            compareTxt(getClass().getResourceAsStream("/LoadFlowResultResult.txt"), writer.toString());
-        } catch (Exception e) {
-            fail(e);
-=======
             assertTxtEquals(getClass().getResourceAsStream("/LoadFlowResultResult.txt"), writer.toString());
->>>>>>> 415d9d46
         }
     }
 }