{
  "version" : "1.1",
  "voltageInitMode" : "UNIFORM_VALUES",
  "transformerVoltageControlOn" : false,
  "phaseShifterRegulationOn" : false,
  "noGeneratorReactiveLimits" : false,
<<<<<<< HEAD
  "splitShuntAdmittanceXfmr2" : false,
=======
  "t2wtSplitShuntAdmittance" : false,
>>>>>>> 0ff33c9d
  "extensions" : {
    "dummy-extension" : { }
  }
}<|MERGE_RESOLUTION|>--- conflicted
+++ resolved
@@ -4,11 +4,7 @@
   "transformerVoltageControlOn" : false,
   "phaseShifterRegulationOn" : false,
   "noGeneratorReactiveLimits" : false,
-<<<<<<< HEAD
-  "splitShuntAdmittanceXfmr2" : false,
-=======
   "t2wtSplitShuntAdmittance" : false,
->>>>>>> 0ff33c9d
   "extensions" : {
     "dummy-extension" : { }
   }
