/**
 * Copyright (c) 2018, RTE (http://www.rte-france.com)
 * This Source Code Form is subject to the terms of the Mozilla Public
 * License, v. 2.0. If a copy of the MPL was not distributed with this
 * file, You can obtain one at http://mozilla.org/MPL/2.0/.
 */
package com.powsybl.loadflow.resultscompletion;

import java.util.Objects;

import org.slf4j.Logger;
import org.slf4j.LoggerFactory;

import com.google.auto.service.AutoService;
import com.powsybl.computation.ComputationManager;
import com.powsybl.iidm.network.Branch.Side;
import com.powsybl.iidm.network.extensions.ThreeWindingsTransformerPhaseAngleClock;
import com.powsybl.iidm.network.extensions.TwoWindingsTransformerPhaseAngleClock;
import com.powsybl.iidm.network.Bus;
import com.powsybl.iidm.network.Line;
import com.powsybl.iidm.network.Network;
import com.powsybl.iidm.network.Terminal;
import com.powsybl.iidm.network.ThreeWindingsTransformer;
import com.powsybl.iidm.network.util.BranchData;
import com.powsybl.iidm.network.util.TwtData;
import com.powsybl.loadflow.LoadFlowParameters;
import com.powsybl.loadflow.resultscompletion.z0flows.Z0FlowsCompletion;
import com.powsybl.loadflow.resultscompletion.z0flows.Z0LineChecker;
import com.powsybl.loadflow.validation.CandidateComputation;

/**
 *
 * @author Massimo Ferraro <massimo.ferraro@techrain.eu>
 */
@AutoService(CandidateComputation.class)
public class LoadFlowResultsCompletion implements CandidateComputation {

    public static final String NAME = "loadflowResultsCompletion";
    private static final Logger LOGGER = LoggerFactory.getLogger(LoadFlowResultsCompletion.class);

    private final LoadFlowResultsCompletionParameters parameters;
    private final LoadFlowParameters lfParameters;

    public LoadFlowResultsCompletion(LoadFlowResultsCompletionParameters parameters, LoadFlowParameters lfParameters) {
        this.parameters = Objects.requireNonNull(parameters);
        this.lfParameters = Objects.requireNonNull(lfParameters);
        // A line is considered Z0 (null impedance) if and only if
        // it is connected at both ends and the voltage at end buses are the same
        this.z0checker = (Line l) -> {
<<<<<<< HEAD
            if (!l.getTerminal1().isConnected()) {
                return false;
            }
            if (!l.getTerminal2().isConnected()) {
=======
            if (!l.getTerminal1().isConnected() || !l.getTerminal2().isConnected()) {
>>>>>>> b171fd06
                return false;
            }
            Bus b1 = l.getTerminal1().getBusView().getBus();
            Bus b2 = l.getTerminal2().getBusView().getBus();
            Objects.requireNonNull(b1);
            Objects.requireNonNull(b2);
            double threshold = parameters.getZ0ThresholdDiffVoltageAngle();
            boolean r = Math.abs(b1.getV() - b2.getV()) < threshold
                    && Math.abs(b1.getAngle() - b2.getAngle()) < threshold;
            if (r) {
                LOGGER.debug("Line Z0 {} ({}) dV = {}, dA = {}", l.getName(), l.getId(), Math.abs(b1.getV() - b2.getV()), Math.abs(b1.getAngle() - b2.getAngle()));
            }
            return r;
        };
    }

    public LoadFlowResultsCompletion() {
        this(LoadFlowResultsCompletionParameters.load(), LoadFlowParameters.load());
    }

    public Z0LineChecker z0checker() {
        return z0checker;
    }

    @Override
    public String getName() {
        return NAME;
    }

    @Override
    public void run(Network network, ComputationManager computationManager) {
        Objects.requireNonNull(network);
        LOGGER.info("Running {} on network {}, variant {}", getName(), network.getId(), network.getVariantManager().getWorkingVariantId());
        LOGGER.info("LoadFlowResultsCompletionParameters={}", parameters);
        LOGGER.info("LoadFlowParameters={}", lfParameters);

        network.getLineStream()
            // Do not try to compute flows on loops
            .filter(l -> l.getTerminal1().getBusView().getBus() != l.getTerminal2().getBusView().getBus())
            .forEach(line -> {
                BranchData lineData = new BranchData(line,
                                                     parameters.getEpsilonX(),
                                                     parameters.isApplyReactanceCorrection());
                completeTerminalData(line.getTerminal(Side.ONE), Side.ONE, lineData);
                completeTerminalData(line.getTerminal(Side.TWO), Side.TWO, lineData);
            });

        network.getTwoWindingsTransformerStream().forEach(twt -> {
            int phaseAngleClock = 0;
            TwoWindingsTransformerPhaseAngleClock phaseAngleClockExtension = twt.getExtension(TwoWindingsTransformerPhaseAngleClock.class);
            if (phaseAngleClockExtension != null) {
                phaseAngleClock = phaseAngleClockExtension.getPhaseAngleClock();
            }

            BranchData twtData = new BranchData(twt,
                                                phaseAngleClock,
                                                parameters.getEpsilonX(),
                                                parameters.isApplyReactanceCorrection(),
                                                lfParameters.isSplitShuntAdmittanceXfmr2());
            completeTerminalData(twt.getTerminal(Side.ONE), Side.ONE, twtData);
            completeTerminalData(twt.getTerminal(Side.TWO), Side.TWO, twtData);
        });

        network.getShuntCompensatorStream().forEach(sh -> {
            Terminal terminal = sh.getTerminal();
            if (terminal.isConnected()
                    && Double.isNaN(terminal.getQ())
                    && terminal.getBusView().getBus() != null
                    && terminal.getBusView().getBus().isInMainConnectedComponent()) {
                double v = terminal.getBusView().getBus().getV();
                double q = -sh.getCurrentB() * v * v;
                LOGGER.debug("Shunt {}, setting q = {}", sh, q);
                terminal.setQ(q);
            }
        });

        network.getThreeWindingsTransformerStream().forEach(twt -> {
            int phaseAngleClock2 = 0;
            int phaseAngleClock3 = 0;
            ThreeWindingsTransformerPhaseAngleClock phaseAngleClockExtension = twt.getExtension(ThreeWindingsTransformerPhaseAngleClock.class);
            if (phaseAngleClockExtension != null) {
                phaseAngleClock2 = phaseAngleClockExtension.getPhaseAngleClockLeg2();
                phaseAngleClock3 = phaseAngleClockExtension.getPhaseAngleClockLeg3();
            }

            TwtData twtData = new TwtData(twt,
                                          phaseAngleClock2,
                                          phaseAngleClock3,
                                          parameters.getEpsilonX(),
                                          parameters.isApplyReactanceCorrection());
            completeTerminalData(twt.getLeg1().getTerminal(), ThreeWindingsTransformer.Side.ONE, twtData);
            completeTerminalData(twt.getLeg2().getTerminal(), ThreeWindingsTransformer.Side.TWO, twtData);
            completeTerminalData(twt.getLeg3().getTerminal(), ThreeWindingsTransformer.Side.THREE, twtData);
        });

        Z0FlowsCompletion z0FlowsCompletion = new Z0FlowsCompletion(network, z0checker);
        z0FlowsCompletion.complete();
    }

    private void completeTerminalData(Terminal terminal, Side side, BranchData branchData) {
        if (terminal.isConnected() && terminal.getBusView().getBus() != null && terminal.getBusView().getBus().isInMainConnectedComponent()) {
            if (Double.isNaN(terminal.getP())) {
                LOGGER.debug("Branch {}, Side {}: setting p = {}", branchData.getId(), side, branchData.getComputedP(side));
                terminal.setP(branchData.getComputedP(side));
            }
            if (Double.isNaN(terminal.getQ())) {
                LOGGER.debug("Branch {}, Side {}: setting q = {}", branchData.getId(), side, branchData.getComputedQ(side));
                terminal.setQ(branchData.getComputedQ(side));
            }
        }
    }

    private void completeTerminalData(Terminal terminal, ThreeWindingsTransformer.Side side, TwtData twtData) {
        if (terminal.isConnected() && terminal.getBusView().getBus() != null && terminal.getBusView().getBus().isInMainConnectedComponent()) {
            if (Double.isNaN(terminal.getP())) {
                LOGGER.debug("Twt {}, Side {}: setting p = {}", twtData.getId(), side, twtData.getComputedP(side));
                terminal.setP(twtData.getComputedP(side));
            }
            if (Double.isNaN(terminal.getQ())) {
                LOGGER.debug("Twt {}, Side {}: setting q = {}", twtData.getId(), side, twtData.getComputedQ(side));
                terminal.setQ(twtData.getComputedQ(side));
            }
        }
    }

    private final Z0LineChecker z0checker;
}<|MERGE_RESOLUTION|>--- conflicted
+++ resolved
@@ -47,14 +47,7 @@
         // A line is considered Z0 (null impedance) if and only if
         // it is connected at both ends and the voltage at end buses are the same
         this.z0checker = (Line l) -> {
-<<<<<<< HEAD
-            if (!l.getTerminal1().isConnected()) {
-                return false;
-            }
-            if (!l.getTerminal2().isConnected()) {
-=======
             if (!l.getTerminal1().isConnected() || !l.getTerminal2().isConnected()) {
->>>>>>> b171fd06
                 return false;
             }
             Bus b1 = l.getTerminal1().getBusView().getBus();
