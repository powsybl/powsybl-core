/**
 * Copyright (c) 2018, RTE (http://www.rte-france.com)
 * This Source Code Form is subject to the terms of the Mozilla Public
 * License, v. 2.0. If a copy of the MPL was not distributed with this
 * file, You can obtain one at http://mozilla.org/MPL/2.0/.
 */
package com.powsybl.loadflow.resultscompletion;

import com.powsybl.iidm.network.Branch.Side;
import com.powsybl.iidm.network.*;
import com.powsybl.iidm.network.Terminal.BusView;

import static org.junit.Assert.assertEquals;

import java.util.stream.Stream;

import org.junit.Before;
import org.mockito.ArgumentCaptor;
import org.mockito.Matchers;
import org.mockito.Mockito;

import com.powsybl.iidm.network.Bus;
import com.powsybl.iidm.network.Line;
import com.powsybl.iidm.network.Network;
import com.powsybl.iidm.network.RatioTapChanger;
import com.powsybl.iidm.network.RatioTapChangerStep;
import com.powsybl.iidm.network.ShuntCompensator;
import com.powsybl.iidm.network.Terminal;
import com.powsybl.iidm.network.ThreeWindingsTransformer;
import com.powsybl.iidm.network.ThreeWindingsTransformer.Leg1;
import com.powsybl.iidm.network.ThreeWindingsTransformer.Leg2or3;
import com.powsybl.iidm.network.TwoWindingsTransformer;

/**
 *
 * @author Massimo Ferraro <massimo.ferraro@techrain.eu>
 */
public abstract class AbstractLoadFlowResultsCompletionTest {

    protected String                   lineId  = "line";
    protected double                   lineP1  = -42.051187;
    protected double                   lineQ1  = -19.516002;
    protected double                   lineP2  = 42.0684589;
    protected double                   lineQ2  = 18.8650876;
    protected Terminal                 lineTerminal1;
    protected Terminal                 lineTerminal2;
    protected Line                     line;

    protected String                   twtId   = "twt";
    protected double                   twtP1   = 436.548434;
    protected double                   twtQ1   = 43.472170;
    protected double                   twtP2   = -436.4087165;
    protected double                   twtQ2   = 11.837290;
    protected Terminal                 twtTerminal1;
    protected Terminal                 twtTerminal2;
    protected TwoWindingsTransformer   transformer;

    protected String                   shuntId = "shunt";
    protected double                   shuntQ  = -21.2566;
    protected Terminal                 shuntTerminal;
    protected ShuntCompensator         shunt;

    protected String                   twt3wId = "twt3w";
    protected double                   leg1P   = 99.218431;
    protected double                   leg1Q   = 3.304328;
    protected double                   leg2P   = -216.19819;
    protected double                   leg2Q   = -85.368180;
    protected double                   leg3P   = 118;
    protected double                   leg3Q   = 92.612077;
    protected Terminal                 leg1Terminal;
    protected Terminal                 leg2Terminal;
    protected Terminal                 leg3Terminal;
    protected ThreeWindingsTransformer twt3w;

    protected Network                  network;

    @Before
    public void setUp() {
        Bus lineBus1 = Mockito.mock(Bus.class);
        Mockito.when(lineBus1.getV()).thenReturn(225.105);
        Mockito.when(lineBus1.getAngle()).thenReturn(Math.toDegrees(0.0765428));
        Mockito.when(lineBus1.isInMainConnectedComponent()).thenReturn(true);

        Bus lineBus2 = Mockito.mock(Bus.class);
        Mockito.when(lineBus2.getV()).thenReturn(225.392);
        Mockito.when(lineBus2.getAngle()).thenReturn(Math.toDegrees(0.0784353));
        Mockito.when(lineBus2.isInMainConnectedComponent()).thenReturn(true);

        BusView lineBusView1 = Mockito.mock(BusView.class);
        Mockito.when(lineBusView1.getBus()).thenReturn(lineBus1);

        BusView lineBusView2 = Mockito.mock(BusView.class);
        Mockito.when(lineBusView2.getBus()).thenReturn(lineBus2);

        lineTerminal1 = Mockito.mock(Terminal.class);
        Mockito.when(lineTerminal1.isConnected()).thenReturn(true);
        Mockito.when(lineTerminal1.getP()).thenReturn(lineP1);
        Mockito.when(lineTerminal1.getQ()).thenReturn(lineQ1);
        Mockito.when(lineTerminal1.getBusView()).thenReturn(lineBusView1);

        lineTerminal2 = Mockito.mock(Terminal.class);
        Mockito.when(lineTerminal2.isConnected()).thenReturn(true);
        Mockito.when(lineTerminal2.getP()).thenReturn(lineP2);
        Mockito.when(lineTerminal2.getQ()).thenReturn(lineQ2);
        Mockito.when(lineTerminal2.getBusView()).thenReturn(lineBusView2);

        line = Mockito.mock(Line.class);
        Mockito.when(line.getId()).thenReturn(lineId);
        Mockito.when(line.getTerminal1()).thenReturn(lineTerminal1);
        Mockito.when(line.getTerminal2()).thenReturn(lineTerminal2);
        Mockito.when(line.getTerminal(Side.ONE)).thenReturn(lineTerminal1);
        Mockito.when(line.getTerminal(Side.TWO)).thenReturn(lineTerminal2);
        Mockito.when(line.getR()).thenReturn(0.409999);
        Mockito.when(line.getX()).thenReturn(2.47000);
        Mockito.when(line.getG1()).thenReturn(0.0);
        Mockito.when(line.getG2()).thenReturn(0.0);
        Mockito.when(line.getB1()).thenReturn(7.44000e-06);
        Mockito.when(line.getB2()).thenReturn(7.44000e-06);

        Mockito.when(lineBus1.getLineStream()).thenAnswer(dummy -> Stream.of(line));
        Mockito.when(lineBus2.getLineStream()).thenAnswer(dummy -> Stream.of(line));

        Bus twtBus1 = Mockito.mock(Bus.class);
        Mockito.when(twtBus1.getV()).thenReturn(408.266);
        Mockito.when(twtBus1.getAngle()).thenReturn(Math.toDegrees(-0.1662));
        Mockito.when(twtBus1.isInMainConnectedComponent()).thenReturn(true);

        Bus twtBus2 = Mockito.mock(Bus.class);
        Mockito.when(twtBus2.getV()).thenReturn(406.276);
        Mockito.when(twtBus2.getAngle()).thenReturn(Math.toDegrees(-0.292572));
        Mockito.when(twtBus2.isInMainConnectedComponent()).thenReturn(true);

        BusView twtBusView1 = Mockito.mock(BusView.class);
        Mockito.when(twtBusView1.getBus()).thenReturn(twtBus1);
        Mockito.when(twtBus1.getLineStream()).thenAnswer(dummy -> Stream.empty());

        BusView twtBusView2 = Mockito.mock(BusView.class);
        Mockito.when(twtBusView2.getBus()).thenReturn(twtBus2);
        Mockito.when(twtBus2.getLineStream()).thenAnswer(dummy -> Stream.empty());

        twtTerminal1 = Mockito.mock(Terminal.class);
        Mockito.when(twtTerminal1.isConnected()).thenReturn(true);
        Mockito.when(twtTerminal1.getP()).thenReturn(twtP1);
        Mockito.when(twtTerminal1.getQ()).thenReturn(twtQ1);
        Mockito.when(twtTerminal1.getBusView()).thenReturn(twtBusView1);

        twtTerminal2 = Mockito.mock(Terminal.class);
        Mockito.when(twtTerminal2.isConnected()).thenReturn(true);
        Mockito.when(twtTerminal2.getP()).thenReturn(twtP2);
        Mockito.when(twtTerminal2.getQ()).thenReturn(twtQ2);
        Mockito.when(twtTerminal2.getBusView()).thenReturn(twtBusView2);

        RatioTapChangerStep step = Mockito.mock(RatioTapChangerStep.class);
        Mockito.when(step.getR()).thenReturn(0.0);
        Mockito.when(step.getX()).thenReturn(0.0);
        Mockito.when(step.getG()).thenReturn(0.0);
        Mockito.when(step.getB()).thenReturn(0.0);
        Mockito.when(step.getRho()).thenReturn(1.0);

        RatioTapChanger ratioTapChanger = Mockito.mock(RatioTapChanger.class);
        Mockito.when(ratioTapChanger.getCurrentStep()).thenReturn(step);

        transformer = Mockito.mock(TwoWindingsTransformer.class);
        Mockito.when(transformer.getId()).thenReturn(twtId);
        Mockito.when(transformer.getTerminal1()).thenReturn(twtTerminal1);
        Mockito.when(transformer.getTerminal2()).thenReturn(twtTerminal2);
        Mockito.when(transformer.getTerminal(Side.ONE)).thenReturn(twtTerminal1);
        Mockito.when(transformer.getTerminal(Side.TWO)).thenReturn(twtTerminal2);
        Mockito.when(transformer.getR()).thenReturn(0.121);
        Mockito.when(transformer.getX()).thenReturn(47.9);
        Mockito.when(transformer.getG()).thenReturn(0.0);
        Mockito.when(transformer.getB()).thenReturn(0.0);
        Mockito.when(transformer.getRatioTapChanger()).thenReturn(ratioTapChanger);
        Mockito.when(transformer.getRatedU1()).thenReturn(380.0);
        Mockito.when(transformer.getRatedU2()).thenReturn(380.0);

        Bus shuntBus = Mockito.mock(Bus.class);
        Mockito.when(shuntBus.getV()).thenReturn(14.5965);
        Mockito.when(shuntBus.getAngle()).thenReturn(Math.toDegrees(0));
        Mockito.when(shuntBus.isInMainConnectedComponent()).thenReturn(true);
        Mockito.when(shuntBus.getLineStream()).thenAnswer(dummy -> Stream.empty());

        BusView shuntBusView = Mockito.mock(BusView.class);
        Mockito.when(shuntBusView.getBus()).thenReturn(shuntBus);

        shuntTerminal = Mockito.mock(Terminal.class);
        Mockito.when(shuntTerminal.isConnected()).thenReturn(true);
        Mockito.when(shuntTerminal.getP()).thenReturn(0.0);
        Mockito.when(shuntTerminal.getQ()).thenReturn(shuntQ);
        Mockito.when(shuntTerminal.getBusView()).thenReturn(shuntBusView);

        shunt = Mockito.mock(ShuntCompensator.class);
        Mockito.when(shunt.getId()).thenReturn(shuntId);
        Mockito.when(shunt.getTerminal()).thenReturn(shuntTerminal);
        Mockito.when(shunt.getCurrentB()).thenReturn(0.099769);

        Bus leg1Bus = Mockito.mock(Bus.class);
        Mockito.when(leg1Bus.getV()).thenReturn(412.989001);
        Mockito.when(leg1Bus.getAngle()).thenReturn(-6.78071);
        Mockito.when(leg1Bus.isInMainConnectedComponent()).thenReturn(true);
        Mockito.when(leg1Bus.getLineStream()).thenAnswer(dummy -> Stream.empty());

        BusView leg1BusView = Mockito.mock(BusView.class);
        Mockito.when(leg1BusView.getBus()).thenReturn(leg1Bus);

        leg1Terminal = Mockito.mock(Terminal.class);
        Mockito.when(leg1Terminal.isConnected()).thenReturn(true);
        Mockito.when(leg1Terminal.getP()).thenReturn(leg1P);
        Mockito.when(leg1Terminal.getQ()).thenReturn(leg1Q);
        Mockito.when(leg1Terminal.getBusView()).thenReturn(leg1BusView);

        Leg1 leg1 = Mockito.mock(Leg1.class);
        Mockito.when(leg1.getR()).thenReturn(0.898462);
        Mockito.when(leg1.getX()).thenReturn(17.204128);
        Mockito.when(leg1.getRatedU()).thenReturn(400.0);
        Mockito.when(leg1.getB()).thenReturn(2.4375E-6);
        Mockito.when(leg1.getG()).thenReturn(0d);
        Mockito.when(leg1.getTerminal()).thenReturn(leg1Terminal);

        Bus leg2Bus = Mockito.mock(Bus.class);
        Mockito.when(leg2Bus.getV()).thenReturn(224.315268);
        Mockito.when(leg2Bus.getAngle()).thenReturn(-8.77012);
        Mockito.when(leg2Bus.isInMainConnectedComponent()).thenReturn(true);
        Mockito.when(leg2Bus.getLineStream()).thenAnswer(dummy -> Stream.empty());

        BusView leg2BusView = Mockito.mock(BusView.class);
        Mockito.when(leg2BusView.getBus()).thenReturn(leg2Bus);

        leg2Terminal = Mockito.mock(Terminal.class);
        Mockito.when(leg2Terminal.isConnected()).thenReturn(true);
        Mockito.when(leg2Terminal.getP()).thenReturn(leg2P);
        Mockito.when(leg2Terminal.getQ()).thenReturn(leg2Q);
        Mockito.when(leg2Terminal.getBusView()).thenReturn(leg2BusView);

        Leg2or3 leg2 = Mockito.mock(Leg2or3.class);
        Mockito.when(leg2.getR()).thenReturn(1.070770247933884);
        Mockito.when(leg2.getX()).thenReturn(19.6664);
        Mockito.when(leg2.getRatedU()).thenReturn(220.0);
        Mockito.when(leg2.getTerminal()).thenReturn(leg2Terminal);

        Bus leg3Bus = Mockito.mock(Bus.class);
        Mockito.when(leg3Bus.getV()).thenReturn(21.987);
        Mockito.when(leg3Bus.getAngle()).thenReturn(-6.6508);
        Mockito.when(leg3Bus.isInMainConnectedComponent()).thenReturn(true);
        Mockito.when(leg3Bus.getLineStream()).thenAnswer(dummy -> Stream.empty());

        BusView leg3BusView = Mockito.mock(BusView.class);
        Mockito.when(leg3BusView.getBus()).thenReturn(leg3Bus);

        leg3Terminal = Mockito.mock(Terminal.class);
        Mockito.when(leg3Terminal.isConnected()).thenReturn(true);
        Mockito.when(leg3Terminal.getP()).thenReturn(leg3P);
        Mockito.when(leg3Terminal.getQ()).thenReturn(leg3Q);
        Mockito.when(leg3Terminal.getBusView()).thenReturn(leg3BusView);

        Leg2or3 leg3 = Mockito.mock(Leg2or3.class);
        Mockito.when(leg3.getR()).thenReturn(4.837006802721089);
        Mockito.when(leg3.getX()).thenReturn(21.76072562358277);
        Mockito.when(leg3.getRatedU()).thenReturn(21.0);
        Mockito.when(leg3.getTerminal()).thenReturn(leg3Terminal);

        twt3w = Mockito.mock(ThreeWindingsTransformer.class);
        Mockito.when(twt3w.getId()).thenReturn(twt3wId);
        Mockito.when(twt3w.getLeg1()).thenReturn(leg1);
        Mockito.when(twt3w.getLeg2()).thenReturn(leg2);
        Mockito.when(twt3w.getLeg3()).thenReturn(leg3);

        Network.BusView busView = Mockito.mock(Network.BusView.class);
        Mockito.when(busView.getBusStream()).thenAnswer(dummy -> Stream.of(lineBus1, lineBus2,
                twtBus1, twtBus2, shuntBus, leg1Bus, leg2Bus, leg3Bus));

<<<<<<< HEAD
        StateManager stateManager = Mockito.mock(StateManager.class);
        Mockito.when(stateManager.getWorkingStateId())
                .thenReturn(StateManagerConstants.INITIAL_STATE_ID);

        network = Mockito.mock(Network.class);
        Mockito.when(network.getId()).thenReturn("network");
        Mockito.when(network.getBusView()).thenReturn(busView);
        Mockito.when(network.getStateManager()).thenReturn(stateManager);
=======
        VariantManager variantManager = Mockito.mock(VariantManager.class);
        Mockito.when(variantManager.getWorkingVariantId()).thenReturn(VariantManagerConstants.INITIAL_VARIANT_ID);


        network = Mockito.mock(Network.class);
        Mockito.when(network.getId()).thenReturn("network");
        Mockito.when(network.getVariantManager()).thenReturn(variantManager);
>>>>>>> 76584842
        Mockito.when(network.getLineStream()).thenAnswer(dummy -> Stream.of(line));
        Mockito.when(network.getTwoWindingsTransformerStream())
                .thenAnswer(dummy -> Stream.of(transformer));
        Mockito.when(network.getShuntCompensatorStream()).thenAnswer(dummy -> Stream.of(shunt));
        Mockito.when(network.getThreeWindingsTransformerStream())
                .thenAnswer(dummy -> Stream.of(twt3w));
    }

    protected void setNanValues() {
        Mockito.when(lineTerminal1.getP()).thenReturn(Double.NaN);
        Mockito.when(lineTerminal1.getQ()).thenReturn(Double.NaN);

        Mockito.when(twtTerminal1.getP()).thenReturn(Double.NaN);
        Mockito.when(twtTerminal1.getQ()).thenReturn(Double.NaN);

        Mockito.when(shuntTerminal.getQ()).thenReturn(Double.NaN);

        Mockito.when(leg1Terminal.getP()).thenReturn(Double.NaN);
        Mockito.when(leg1Terminal.getQ()).thenReturn(Double.NaN);
        Mockito.when(leg3Terminal.getP()).thenReturn(Double.NaN);
        Mockito.when(leg3Terminal.getQ()).thenReturn(Double.NaN);
    }

    protected void checkResultsCompletion() {
        ArgumentCaptor<Double> setterCaptor = ArgumentCaptor.forClass(Double.class);

        Mockito.verify(lineTerminal1, Mockito.times(1)).setP(setterCaptor.capture());
        assertEquals(lineP1, setterCaptor.getValue(), 0.0001);
        Mockito.verify(lineTerminal1, Mockito.times(1)).setQ(setterCaptor.capture());
        assertEquals(lineQ1, setterCaptor.getValue(), 0.0001);
        Mockito.verify(lineTerminal2, Mockito.times(0)).setP(Matchers.anyDouble());
        Mockito.verify(lineTerminal2, Mockito.times(0)).setQ(Matchers.anyDouble());

        Mockito.verify(twtTerminal1, Mockito.times(1)).setP(setterCaptor.capture());
        assertEquals(twtP1, setterCaptor.getValue(), 0.0001);
        Mockito.verify(twtTerminal1, Mockito.times(1)).setQ(setterCaptor.capture());
        assertEquals(twtQ1, setterCaptor.getValue(), 0.0001);
        Mockito.verify(twtTerminal2, Mockito.times(0)).setP(Matchers.anyDouble());
        Mockito.verify(twtTerminal2, Mockito.times(0)).setQ(Matchers.anyDouble());

        Mockito.verify(shuntTerminal, Mockito.times(1)).setQ(setterCaptor.capture());
        assertEquals(shuntQ, setterCaptor.getValue(), 0.0001);

        Mockito.verify(leg1Terminal, Mockito.times(1)).setP(setterCaptor.capture());
        assertEquals(leg1P, setterCaptor.getValue(), 0.3);
        Mockito.verify(leg1Terminal, Mockito.times(1)).setQ(setterCaptor.capture());
        assertEquals(leg1Q, setterCaptor.getValue(), 0.3);
        Mockito.verify(leg2Terminal, Mockito.times(0)).setP(Matchers.anyDouble());
        Mockito.verify(leg2Terminal, Mockito.times(0)).setQ(Matchers.anyDouble());
        Mockito.verify(leg3Terminal, Mockito.times(1)).setP(setterCaptor.capture());
        assertEquals(leg3P, setterCaptor.getValue(), 0.3);
        Mockito.verify(leg3Terminal, Mockito.times(1)).setQ(setterCaptor.capture());
        assertEquals(leg3Q, setterCaptor.getValue(), 0.3);
    }

}<|MERGE_RESOLUTION|>--- conflicted
+++ resolved
@@ -269,24 +269,12 @@
         Mockito.when(busView.getBusStream()).thenAnswer(dummy -> Stream.of(lineBus1, lineBus2,
                 twtBus1, twtBus2, shuntBus, leg1Bus, leg2Bus, leg3Bus));
 
-<<<<<<< HEAD
-        StateManager stateManager = Mockito.mock(StateManager.class);
-        Mockito.when(stateManager.getWorkingStateId())
-                .thenReturn(StateManagerConstants.INITIAL_STATE_ID);
-
-        network = Mockito.mock(Network.class);
-        Mockito.when(network.getId()).thenReturn("network");
-        Mockito.when(network.getBusView()).thenReturn(busView);
-        Mockito.when(network.getStateManager()).thenReturn(stateManager);
-=======
         VariantManager variantManager = Mockito.mock(VariantManager.class);
         Mockito.when(variantManager.getWorkingVariantId()).thenReturn(VariantManagerConstants.INITIAL_VARIANT_ID);
-
 
         network = Mockito.mock(Network.class);
         Mockito.when(network.getId()).thenReturn("network");
         Mockito.when(network.getVariantManager()).thenReturn(variantManager);
->>>>>>> 76584842
         Mockito.when(network.getLineStream()).thenAnswer(dummy -> Stream.of(line));
         Mockito.when(network.getTwoWindingsTransformerStream())
                 .thenAnswer(dummy -> Stream.of(transformer));
