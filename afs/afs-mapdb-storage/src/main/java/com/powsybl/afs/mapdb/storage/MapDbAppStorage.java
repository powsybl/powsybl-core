--- conflicted
+++ resolved
@@ -590,11 +590,7 @@
         Map<String, List<C>> getTimeSeriesData(String nodeId, Set<String> timeSeriesNames, int version, ConcurrentMap<TimeSeriesChunkKey, C> map) {
         UUID nodeUuid = checkNodeId(nodeId);
         Objects.requireNonNull(timeSeriesNames);
-<<<<<<< HEAD
-        TimeSeriesTable.checkVersion(version);
-=======
         TimeSeriesVersions.check(version);
->>>>>>> 80c66012
         Objects.requireNonNull(map);
         Map<String, List<C>> timeSeriesData = new HashMap<>();
         for (String timeSeriesName : timeSeriesNames) {
@@ -615,11 +611,7 @@
                                                                                         List<C> chunks,
                                                                                         ConcurrentMap<TimeSeriesChunkKey, C> map) {
         UUID nodeUuid = checkNodeId(nodeId);
-<<<<<<< HEAD
-        TimeSeriesTable.checkVersion(version);
-=======
         TimeSeriesVersions.check(version);
->>>>>>> 80c66012
         Objects.requireNonNull(timeSeriesName);
         Objects.requireNonNull(chunks);
         Objects.requireNonNull(map);
