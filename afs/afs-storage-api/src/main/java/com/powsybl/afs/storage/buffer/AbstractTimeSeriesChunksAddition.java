--- conflicted
+++ resolved
@@ -8,11 +8,7 @@
 
 import com.powsybl.timeseries.AbstractPoint;
 import com.powsybl.timeseries.DataChunk;
-<<<<<<< HEAD
-import com.powsybl.timeseries.TimeSeriesTable;
-=======
 import com.powsybl.timeseries.TimeSeriesVersions;
->>>>>>> 80c66012
 
 import java.util.List;
 import java.util.Objects;
@@ -30,11 +26,7 @@
 
     protected AbstractTimeSeriesChunksAddition(String nodeId, int version, String timeSeriesName, List<T> chunks) {
         super(nodeId);
-<<<<<<< HEAD
-        this.version = TimeSeriesTable.checkVersion(version);
-=======
         this.version = TimeSeriesVersions.check(version);
->>>>>>> 80c66012
         this.timeSeriesName = Objects.requireNonNull(timeSeriesName);
         this.chunks = checkChunks(chunks);
     }
