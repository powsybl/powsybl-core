/**
 * Copyright (c) 2017, RTE (http://www.rte-france.com)
 * This Source Code Form is subject to the terms of the Mozilla Public
 * License, v. 2.0. If a copy of the MPL was not distributed with this
 * file, You can obtain one at http://mozilla.org/MPL/2.0/.
 */
package com.powsybl.afs.storage;

import com.powsybl.timeseries.*;

import java.io.InputStream;
import java.io.OutputStream;
import java.util.List;
import java.util.Map;
import java.util.Optional;
import java.util.Set;

/**
 *
 * A storage which maintains data for an application file system. This is a low level object,
 * and should not be used by users of the AFS API, but only when extending the AFS API
 * with a new storage implementation or new file types for example.
 *
 * <p>
 * An AppStorage implements low level methods to walk through a filesystem and to write and read data from this filesystem.
 * It relies on nodes uniquely identified by and ID.
 *
 * @author Geoffroy Jamgotchian <geoffroy.jamgotchian at rte-france.com>
 */
public interface AppStorage extends AutoCloseable {

    String getFileSystemName();

    boolean isRemote();

    /**
     * Returns the root node of the tree, creating it if it does not exist.
     */
    NodeInfo createRootNodeIfNotExists(String name, String nodePseudoClass);

    /**
     * Creates a new node in the tree under a parent node. Returns {@code NodeInfo} corresponding to the newly created node.
     */
    NodeInfo createNode(String parentNodeId, String name, String nodePseudoClass, String description, int version, NodeGenericMetadata genericMetadata);

    boolean isWritable(String nodeId);

    /**
     * Gets NodeInfo object for the node with ID {@code nodeId}.
     */
    NodeInfo getNodeInfo(String nodeId);

    void setDescription(String nodeId, String description);

    void updateModificationTime(String nodeId);

    /**
     * Gets {@code NodeInfo} for child nodes of the node with ID {@code nodeId}.
     */
    List<NodeInfo> getChildNodes(String nodeId);

    /**
     * Gets {@code NodeInfo} for child node with name {@code name} of the node with ID {@code nodeId}, empty if such a node does not exist.
     */
    Optional<NodeInfo> getChildNode(String nodeId, String name);

    /**
     * Gets {@code NodeInfo} for parent node of the node with ID {@code nodeId}, empty if such a node does not exist.
     */
    Optional<NodeInfo> getParentNode(String nodeId);

    /**
     * Sets new parent node for the node with ID {@code nodeId}.
     */
    void setParentNode(String nodeId, String newParentNodeId);

    /**
     * Deletes the node with ID {@code nodeId}.
     */
    String deleteNode(String nodeId);

    /**
<<<<<<< HEAD
     * Rename the node
     */
    default void renameNode(String nodeId, String name) {

=======
     * Rename the node with ID {@code nodeId}
     */
    default void renameNode(String nodeId, String name) {
        throw new UnsupportedOperationException("To implement");
>>>>>>> 63aa2634
    }

    /**
     * Reads data associated to the node with ID {@code nodeId}. A node may have several data blobs associated to it,
     * with different names. The parameters {@code name} specifies which of those data is requested.
     */
    Optional<InputStream> readBinaryData(String nodeId, String name);

    /**
     * Returns an {@code OutputStream} to write data associated to the node with ID {@code nodeId}.
     * A node may have several data blobs associated to it, with different names.
     */
    OutputStream writeBinaryData(String nodeId, String name);

    /**
     * Returns {@code true} if data named {@code name} associated with the node with ID {@code nodeId} exists.
     */
    boolean dataExists(String nodeId, String name);

    /**
     * Returns the lists of names of data associated to the node with ID {@code nodeId}.
     */
    Set<String> getDataNames(String nodeId);

    /**
     * Removes the data blob named {@code name} associated with the node with ID {@code nodeId}.
     */
    boolean removeData(String nodeId, String name);

    /**
     * Creates a time series associated with node with ID {@code nodeId}.
     */
    void createTimeSeries(String nodeId, TimeSeriesMetadata metadata);

    /**
     * Returns names of all time series associated with node with ID {@code nodeId}.
     */
    Set<String> getTimeSeriesNames(String nodeId);

    /**
     * Returns {@code true} if a time series named {@code timeSeriesName} associated with the node with ID {@code nodeId} exists.
     */
    boolean timeSeriesExists(String nodeId, String timeSeriesName);

    /**
     * Returns metadata of time series associated with node with ID {@code nodeId} and with name in {@code timeSeriesNames}.
     */
    List<TimeSeriesMetadata> getTimeSeriesMetadata(String nodeId, Set<String> timeSeriesNames);

    /**
     * Gets versions of time series data associated with node with ID {@code nodeId}.
     */
    Set<Integer> getTimeSeriesDataVersions(String nodeId);

    /**
     * Gets versions of data for the time series with name {@code timeSeriesName} associated with node with ID {@code nodeId}.
     */
    Set<Integer> getTimeSeriesDataVersions(String nodeId, String timeSeriesName);

    /**
     * Gets data (double) for the time series with names {@code timeSeriesNames} associated with node with ID {@code nodeId}.
     */
    Map<String, List<DoubleArrayChunk>> getDoubleTimeSeriesData(String nodeId, Set<String> timeSeriesNames, int version);

    /**
     * Adds data (double) to the time series with names {@code timeSeriesNames} associated with node with ID {@code nodeId}.
     */
    void addDoubleTimeSeriesData(String nodeId, int version, String timeSeriesName, List<DoubleArrayChunk> chunks);

    /**
     * Gets data (string) for the time series with names {@code timeSeriesNames} associated with node with ID {@code nodeId}.
     */
    Map<String, List<StringArrayChunk>> getStringTimeSeriesData(String nodeId, Set<String> timeSeriesNames, int version);

    /**
     * Adds data (string) to the time series with names {@code timeSeriesNames} associated with node with ID {@code nodeId}.
     */
    void addStringTimeSeriesData(String nodeId, int version, String timeSeriesName, List<StringArrayChunk> chunks);

    /**
     * Deletes time series associated with node with ID {@code nodeId}
     */
    void clearTimeSeries(String nodeId);

    /**
     * Adds a dependency from node with ID {@code nodeId} to node with ID {@code toNodeId}.
     * The dependency will be associated with the specified {@code name}.
     */
    void addDependency(String nodeId, String name, String toNodeId);

    /**
     * Gets {@code NodeInfo} objects for dependencies of node with ID {@code nodeId}, and associated to the dependency name {@code name}.
     */
    Set<NodeInfo> getDependencies(String nodeId, String name);

    /**
     * Gets all dependencies ({@code NodeDependency} objects) of node with ID {@code nodeId}.
     */
    Set<NodeDependency> getDependencies(String nodeId);

    /**
     * Gets {@code NodeInfo} objects of nodes which depend on the node with ID {@code nodeId}.
     */
    Set<NodeInfo> getBackwardDependencies(String nodeId);

    /**
     * Removes a dependency named {@code name} from node with ID {@code nodeId} to node with ID {@code toNodeId}.
     */
    void removeDependency(String nodeId, String name, String toNodeId);

    /**
     * Flush any changes to underlying storage.
     */
    void flush();

    /**
     * Check if storage is closed.
     */
    boolean isClosed();

    /**
     * Closes any resource associated with this storage.
     */
    @Override
    void close();
}<|MERGE_RESOLUTION|>--- conflicted
+++ resolved
@@ -80,17 +80,10 @@
     String deleteNode(String nodeId);
 
     /**
-<<<<<<< HEAD
-     * Rename the node
-     */
-    default void renameNode(String nodeId, String name) {
-
-=======
      * Rename the node with ID {@code nodeId}
      */
     default void renameNode(String nodeId, String name) {
         throw new UnsupportedOperationException("To implement");
->>>>>>> 63aa2634
     }
 
     /**
