/**
 * Copyright (c) 2017, RTE (http://www.rte-france.com)
 * This Source Code Form is subject to the terms of the Mozilla Public
 * License, v. 2.0. If a copy of the MPL was not distributed with this
 * file, You can obtain one at http://mozilla.org/MPL/2.0/.
 */
package com.powsybl.afs.storage;

import com.powsybl.commons.PowsyblException;
import com.powsybl.timeseries.*;

import java.io.InputStream;
import java.io.OutputStream;
import java.util.*;

/**
 *
 * A storage which maintains data for an application file system. This is a low level object,
 * and should not be used by users of the AFS API, but only when extending the AFS API
 * with a new storage implementation or new file types for example.
 *
 * <p>
 * An AppStorage implements low level methods to walk through a filesystem and to write and read data from this filesystem.
 * It relies on nodes uniquely identified by and ID.
 *
 *
 * @author Geoffroy Jamgotchian <geoffroy.jamgotchian at rte-france.com>
 */
public interface AppStorage extends AutoCloseable {

    String getFileSystemName();

    boolean isRemote();

    /**
     * Returns the root node of the tree, creating it if it does not exist.
     */
    NodeInfo createRootNodeIfNotExists(String name, String nodePseudoClass);

    /**
     * Creates a new node in the tree under a parent node. Returns {@code NodeInfo} corresponding to the newly created node.
     * The new node is by default inconsistent, {@link #setConsistent(String nodeId)} method should explicitly be called to set it consistent.
     */
    NodeInfo createNode(String parentNodeId, String name, String nodePseudoClass, String description, int version, NodeGenericMetadata genericMetadata);

    boolean isWritable(String nodeId);

    /**
     * Return true if the node with ID {@code nodeId} is consistent, otherwise it returns false .
     */
    default boolean isConsistent(String nodeId) {
        throw new PowsyblException("Not implemented");
    }

    /**
     * Gets NodeInfo object for the node with ID {@code nodeId}.
     */
    NodeInfo getNodeInfo(String nodeId);

    void setDescription(String nodeId, String description);

<<<<<<< HEAD
=======
    /**
     * mark the node with ID {@code nodeId} as consistent node.
     */
>>>>>>> cc7341fb
    default void setConsistent(String nodeId) {
        throw new PowsyblException("Not implemented");
    }

    void updateModificationTime(String nodeId);

    /**
     * Gets {@code NodeInfo} for consistent child nodes of the node with ID {@code nodeId}.
     */
    List<NodeInfo> getChildNodes(String nodeId);

    /**
<<<<<<< HEAD
     * Gets {@code NodeInfo} for consistent child nodes of the node with ID {@code nodeId}.
     */
    default List<NodeInfo> getInconsistentNodes(String nodeId) {
=======
     * Gets {@code NodeInfo} for all inconsistent nodes.
     */
    default List<NodeInfo> getInconsistentNodes() {
>>>>>>> cc7341fb
        return Collections.emptyList();
    }

    /**
     * Gets {@code NodeInfo} for child node with name {@code name} of the node with ID {@code nodeId}, empty if such a node does not exist or node is inconsistent.
     */
    Optional<NodeInfo> getChildNode(String nodeId, String name);

    /**
     * Gets {@code NodeInfo} for parent node of the node with ID {@code nodeId}, empty if such a node does not exist or inconsistent.
     */
    Optional<NodeInfo> getParentNode(String nodeId);

    /**
     * Sets new parent node for the node with ID {@code nodeId}.
     */
    void setParentNode(String nodeId, String newParentNodeId);

    /**
     * Deletes the node with ID {@code nodeId}.
     */
    String deleteNode(String nodeId);

    /**
     * Rename the node with ID {@code nodeId}
     */
    default void renameNode(String nodeId, String name) {
        throw new UnsupportedOperationException("To implement");
    }

    /**
     * Reads data associated to the node with ID {@code nodeId}. A node may have several data blobs associated to it,
     * with different names. The parameters {@code name} specifies which of those data is requested.
     */
    Optional<InputStream> readBinaryData(String nodeId, String name);

    /**
     * Returns an {@code OutputStream} to write data associated to the node with ID {@code nodeId}.
     * A node may have several data blobs associated to it, with different names.
     */
    OutputStream writeBinaryData(String nodeId, String name);

    /**
     * Returns {@code true} if data named {@code name} associated with the node with ID {@code nodeId} exists.
     */
    boolean dataExists(String nodeId, String name);

    /**
     * Returns the lists of names of data associated to the node with ID {@code nodeId}.
     */
    Set<String> getDataNames(String nodeId);

    /**
     * Removes the data blob named {@code name} associated with the node with ID {@code nodeId}.
     */
    boolean removeData(String nodeId, String name);

    /**
     * Creates a time series associated with node with ID {@code nodeId}.
     */
    void createTimeSeries(String nodeId, TimeSeriesMetadata metadata);

    /**
     * Returns names of all time series associated with node with ID {@code nodeId}.
     */
    Set<String> getTimeSeriesNames(String nodeId);

    /**
     * Returns {@code true} if a time series named {@code timeSeriesName} associated with the node with ID {@code nodeId} exists.
     */
    boolean timeSeriesExists(String nodeId, String timeSeriesName);

    /**
     * Returns metadata of time series associated with node with ID {@code nodeId} and with name in {@code timeSeriesNames}.
     */
    List<TimeSeriesMetadata> getTimeSeriesMetadata(String nodeId, Set<String> timeSeriesNames);

    /**
     * Gets versions of time series data associated with node with ID {@code nodeId}.
     */
    Set<Integer> getTimeSeriesDataVersions(String nodeId);

    /**
     * Gets versions of data for the time series with name {@code timeSeriesName} associated with node with ID {@code nodeId}.
     */
    Set<Integer> getTimeSeriesDataVersions(String nodeId, String timeSeriesName);

    /**
     * Gets data (double) for the time series with names {@code timeSeriesNames} associated with node with ID {@code nodeId}.
     */
    Map<String, List<DoubleDataChunk>> getDoubleTimeSeriesData(String nodeId, Set<String> timeSeriesNames, int version);

    /**
     * Adds data (double) to the time series with names {@code timeSeriesNames} associated with node with ID {@code nodeId}.
     */
    void addDoubleTimeSeriesData(String nodeId, int version, String timeSeriesName, List<DoubleDataChunk> chunks);

    /**
     * Gets data (string) for the time series with names {@code timeSeriesNames} associated with node with ID {@code nodeId}.
     */
    Map<String, List<StringDataChunk>> getStringTimeSeriesData(String nodeId, Set<String> timeSeriesNames, int version);

    /**
     * Adds data (string) to the time series with names {@code timeSeriesNames} associated with node with ID {@code nodeId}.
     */
    void addStringTimeSeriesData(String nodeId, int version, String timeSeriesName, List<StringDataChunk> chunks);

    /**
     * Deletes time series associated with node with ID {@code nodeId}
     */
    void clearTimeSeries(String nodeId);

    /**
     * Adds a dependency from node with ID {@code nodeId} to node with ID {@code toNodeId}.
     * The dependency will be associated with the specified {@code name}.
     */
    void addDependency(String nodeId, String name, String toNodeId);

    /**
     * Gets {@code NodeInfo} objects for dependencies of node with ID {@code nodeId}, and associated to the dependency name {@code name}.
     */
    Set<NodeInfo> getDependencies(String nodeId, String name);

    /**
     * Gets all dependencies ({@code NodeDependency} objects) of node with ID {@code nodeId}.
     */
    Set<NodeDependency> getDependencies(String nodeId);

    /**
     * Gets {@code NodeInfo} objects of nodes which depend on the node with ID {@code nodeId}.
     */
    Set<NodeInfo> getBackwardDependencies(String nodeId);

    /**
     * Removes a dependency named {@code name} from node with ID {@code nodeId} to node with ID {@code toNodeId}.
     */
    void removeDependency(String nodeId, String name, String toNodeId);

    /**
     * Flush any changes to underlying storage.
     */
    void flush();

    /**
     * Check if storage is closed.
     */
    boolean isClosed();

    /**
     * Closes any resource associated with this storage.
     */
    @Override
    void close();
}<|MERGE_RESOLUTION|>--- conflicted
+++ resolved
@@ -59,12 +59,9 @@
 
     void setDescription(String nodeId, String description);
 
-<<<<<<< HEAD
-=======
     /**
      * mark the node with ID {@code nodeId} as consistent node.
      */
->>>>>>> cc7341fb
     default void setConsistent(String nodeId) {
         throw new PowsyblException("Not implemented");
     }
@@ -77,15 +74,9 @@
     List<NodeInfo> getChildNodes(String nodeId);
 
     /**
-<<<<<<< HEAD
-     * Gets {@code NodeInfo} for consistent child nodes of the node with ID {@code nodeId}.
-     */
-    default List<NodeInfo> getInconsistentNodes(String nodeId) {
-=======
      * Gets {@code NodeInfo} for all inconsistent nodes.
      */
     default List<NodeInfo> getInconsistentNodes() {
->>>>>>> cc7341fb
         return Collections.emptyList();
     }
 
