/**
 * Copyright (c) 2017, RTE (http://www.rte-france.com)
 * This Source Code Form is subject to the terms of the Mozilla Public
 * License, v. 2.0. If a copy of the MPL was not distributed with this
 * file, You can obtain one at http://mozilla.org/MPL/2.0/.
 */
package com.powsybl.afs.storage;

import com.google.common.collect.ImmutableList;
import com.google.common.collect.ImmutableMap;
import com.google.common.collect.ImmutableSet;
import com.google.common.collect.Sets;
import com.google.common.io.ByteStreams;
import com.powsybl.afs.storage.events.*;
import com.powsybl.commons.datasource.DataSource;
import com.powsybl.timeseries.*;
import org.junit.After;
import org.junit.Before;
import org.junit.Test;
import org.threeten.extra.Interval;

import java.io.*;
import java.nio.charset.StandardCharsets;
import java.time.Duration;
import java.util.Arrays;
import java.util.Collections;
import java.util.List;
import java.util.Map;
import java.util.concurrent.BlockingQueue;
import java.util.concurrent.LinkedBlockingQueue;
import java.util.stream.Collectors;

import static org.junit.Assert.*;

/**
 * @author Geoffroy Jamgotchian <geoffroy.jamgotchian at rte-france.com>
 */
public abstract class AbstractAppStorageTest {

    static final String FOLDER_PSEUDO_CLASS = "folder";
    static final String DATA_FILE_CLASS = "data";

<<<<<<< HEAD
    private AppStorage storage;
=======
    protected ListenableAppStorage storage;
>>>>>>> 443df656

    private BlockingQueue<NodeEvent> eventStack;

    private AppStorageListener l = eventList -> eventStack.addAll(eventList.getEvents());

    protected abstract AppStorage createStorage();

    @Before
    public void setUp() throws Exception {
        eventStack = new LinkedBlockingQueue<>();
        this.storage = createStorage();
        this.storage.getEventsBus().addListener(l);
    }

    @After
    public void tearDown() {
        storage.close();
    }

    private void assertEventStack(NodeEvent... events) throws InterruptedException {
        for (NodeEvent event : events) {
            assertEquals(event, eventStack.take());
        }

        // assert all events have been checked
        assertTrue(eventStack.isEmpty());
    }

    private void discardEvents(int count) throws InterruptedException {
        for (int i = 0; i < count; i++) {
            eventStack.take();
        }
    }

    @Test
    public void test() throws IOException, InterruptedException {
        // 1) create root folder
        NodeInfo rootFolderInfo = storage.createRootNodeIfNotExists(storage.getFileSystemName(), FOLDER_PSEUDO_CLASS);
        storage.flush();

        assertTrue(storage.isConsistent(rootFolderInfo.getId()));

        // check event
        assertEventStack(new NodeCreated(rootFolderInfo.getId(), null));

        assertNotNull(rootFolderInfo);

        // assert root folder is writable
        assertTrue(storage.isWritable(rootFolderInfo.getId()));

        // assert root folder parent is null
        assertFalse(storage.getParentNode(rootFolderInfo.getId()).isPresent());

        // check root folder name and pseudo class is correct
        assertEquals(storage.getFileSystemName(), storage.getNodeInfo(rootFolderInfo.getId()).getName());
        assertEquals(FOLDER_PSEUDO_CLASS, storage.getNodeInfo(rootFolderInfo.getId()).getPseudoClass());

        // assert root folder is empty
        assertTrue(storage.getChildNodes(rootFolderInfo.getId()).isEmpty());

        // 2) create a test folder
        NodeInfo testFolderInfo = storage.createNode(rootFolderInfo.getId(), "test", FOLDER_PSEUDO_CLASS, "", 0,
                new NodeGenericMetadata().setString("k", "v"));
        storage.flush();

        assertFalse(storage.isConsistent(testFolderInfo.getId()));
        assertEquals(1, storage.getInconsistentNodes().size());
        assertEquals(testFolderInfo.getId(), storage.getInconsistentNodes().get(0).getId());

        storage.setConsistent(testFolderInfo.getId());
        storage.flush();

        assertTrue(storage.isConsistent(testFolderInfo.getId()));
        assertTrue(storage.getInconsistentNodes().isEmpty());

        // check event
        assertEventStack(new NodeCreated(testFolderInfo.getId(), rootFolderInfo.getId()), new NodeConsistent(testFolderInfo.getId()));

        // assert parent of test folder is root folder
        assertEquals(rootFolderInfo, storage.getParentNode(testFolderInfo.getId()).orElseThrow(AssertionError::new));

        // check test folder infos are corrects
        assertEquals(testFolderInfo.getId(), storage.getNodeInfo(testFolderInfo.getId()).getId());
        assertEquals("test", storage.getNodeInfo(testFolderInfo.getId()).getName());
        assertEquals(FOLDER_PSEUDO_CLASS, storage.getNodeInfo(testFolderInfo.getId()).getPseudoClass());
        assertEquals(0, storage.getNodeInfo(testFolderInfo.getId()).getVersion());
        assertEquals(Collections.singletonMap("k", "v"), storage.getNodeInfo(testFolderInfo.getId()).getGenericMetadata().getStrings());
        assertTrue(storage.getNodeInfo(testFolderInfo.getId()).getGenericMetadata().getDoubles().isEmpty());
        assertTrue(storage.getNodeInfo(testFolderInfo.getId()).getGenericMetadata().getInts().isEmpty());
        assertTrue(storage.getNodeInfo(testFolderInfo.getId()).getGenericMetadata().getBooleans().isEmpty());
        assertEquals("", storage.getNodeInfo(testFolderInfo.getId()).getDescription());
        assertTrue(storage.getNodeInfo(testFolderInfo.getId()).getCreationTime() > 0);
        assertTrue(storage.getNodeInfo(testFolderInfo.getId()).getModificationTime() > 0);

        // check test folder is empty
        assertTrue(storage.getChildNodes(testFolderInfo.getId()).isEmpty());

        // check root folder has one child (test folder)
        assertEquals(1, storage.getChildNodes(rootFolderInfo.getId()).size());
        assertEquals(testFolderInfo, storage.getChildNodes(rootFolderInfo.getId()).get(0));
        assertTrue(storage.getChildNode(rootFolderInfo.getId(), "test").isPresent());
        assertEquals(testFolderInfo, storage.getChildNode(rootFolderInfo.getId(), "test").orElseThrow(AssertionError::new));

        // check getChildNode return null if child does not exist
        assertFalse(storage.getChildNode(rootFolderInfo.getId(), "???").isPresent());

        // 3) check description initial value and update
        assertEquals("", testFolderInfo.getDescription());
        storage.setDescription(testFolderInfo.getId(), "hello");
        storage.flush();

        // check event
        assertEventStack(new NodeDescriptionUpdated(testFolderInfo.getId(), "hello"));

        assertEquals("hello", storage.getNodeInfo(testFolderInfo.getId()).getDescription());

        // 4) check modifiation time update
        long oldModificationTime = testFolderInfo.getModificationTime();
        storage.updateModificationTime(testFolderInfo.getId());
        storage.flush();
        assertTrue(storage.getNodeInfo(testFolderInfo.getId()).getModificationTime() >= oldModificationTime);

        // 5) create 2 data nodes in test folder
        NodeInfo testDataInfo = storage.createNode(testFolderInfo.getId(), "data", DATA_FILE_CLASS, "", 0, new NodeGenericMetadata());
        NodeInfo testData2Info = storage.createNode(testFolderInfo.getId(), "data2", DATA_FILE_CLASS, "", 0,
                new NodeGenericMetadata().setString("s1", "v1")
                                         .setDouble("d1", 1d)
                                         .setInt("i1", 2)
                                         .setBoolean("b1", false));
        NodeInfo testData3Info = storage.createNode(testFolderInfo.getId(), "data3", DATA_FILE_CLASS, "", 0, new NodeGenericMetadata());

        storage.setConsistent(testDataInfo.getId());
        storage.setConsistent(testData2Info.getId());
        storage.setConsistent(testData3Info.getId());
        storage.flush();

        // check events
        assertEventStack(new NodeCreated(testDataInfo.getId(), testFolderInfo.getId()),
                     new NodeCreated(testData2Info.getId(), testFolderInfo.getId()),
                     new NodeCreated(testData3Info.getId(), testFolderInfo.getId()),
                     new NodeConsistent(testDataInfo.getId()),
                     new NodeConsistent(testData2Info.getId()),
                     new NodeConsistent(testData3Info.getId()));

        // check info are correctly stored even with metadata
        assertEquals(testData2Info, storage.getNodeInfo(testData2Info.getId()));

        // check test folder has 3 children
        assertEquals(3, storage.getChildNodes(testFolderInfo.getId()).size());

        // check data nodes initial dependency state
        assertTrue(storage.getDependencies(testDataInfo.getId()).isEmpty());
        assertTrue(storage.getDependencies(testData2Info.getId()).isEmpty());
        assertTrue(storage.getBackwardDependencies(testDataInfo.getId()).isEmpty());
        assertTrue(storage.getBackwardDependencies(testData2Info.getId()).isEmpty());

        // 5b) create named data items in test folder
        DataSource ds1 = new AppStorageDataSource(storage, testFolderInfo.getId(), testFolderInfo.getName());
        try (Writer writer = new OutputStreamWriter(storage.writeBinaryData(testFolderInfo.getId(), "testData1"), StandardCharsets.UTF_8)) {
            writer.write("Content for testData1");
        } catch (IOException e) {
            throw new UncheckedIOException(e);
        }
        try (Writer writer = new OutputStreamWriter(storage.writeBinaryData(testFolderInfo.getId(), "testData2"), StandardCharsets.UTF_8)) {
            writer.write("Content for testData2");
        } catch (IOException e) {
            throw new UncheckedIOException(e);
        }
        try (Writer writer = new OutputStreamWriter(storage.writeBinaryData(testFolderInfo.getId(), "dataTest3"), StandardCharsets.UTF_8)) {
            writer.write("Content for dataTest3");
        } catch (IOException e) {
            throw new UncheckedIOException(e);
        }
        storage.flush();

        // check events
        assertEventStack(new NodeDataUpdated(testFolderInfo.getId(), "testData1"),
                new NodeDataUpdated(testFolderInfo.getId(), "testData2"),
                new NodeDataUpdated(testFolderInfo.getId(), "dataTest3"));

        // check data names
        assertEquals(ImmutableSet.of("testData2", "testData1", "dataTest3"), storage.getDataNames(testFolderInfo.getId()));

        // check data names seen from data source
        assertEquals(ImmutableSet.of("testData2", "testData1"), ds1.listNames("^testD.*"));

        // check children names (not data names)
        List<String> expectedChildrenNames = ImmutableList.of("data", "data2", "data3");
        List<String> actualChildrenNames = storage.getChildNodes(testFolderInfo.getId()).stream()
                .map(n -> n.getName()).collect(Collectors.toList());
        assertEquals(expectedChildrenNames, actualChildrenNames);

        // 6) create a dependency between data node and data node 2
        storage.addDependency(testDataInfo.getId(), "mylink", testData2Info.getId());
        storage.flush();

        // check event
        assertEventStack(new DependencyAdded(testDataInfo.getId(), "mylink"),
                         new BackwardDependencyAdded(testData2Info.getId(), "mylink"));

        // check dependency state
        assertEquals(ImmutableSet.of(new NodeDependency("mylink", testData2Info)), storage.getDependencies(testDataInfo.getId()));
        assertEquals(ImmutableSet.of(testDataInfo), storage.getBackwardDependencies(testData2Info.getId()));
        assertEquals(ImmutableSet.of(testData2Info), storage.getDependencies(testDataInfo.getId(), "mylink"));
        assertTrue(storage.getDependencies(testDataInfo.getId(), "mylink2").isEmpty());

        // 7) add then add a second dependency
        storage.addDependency(testDataInfo.getId(), "mylink2", testData2Info.getId());
        storage.flush();

        // check event
        assertEventStack(new DependencyAdded(testDataInfo.getId(), "mylink2"),
                         new BackwardDependencyAdded(testData2Info.getId(), "mylink2"));

        assertEquals(ImmutableSet.of(new NodeDependency("mylink", testData2Info), new NodeDependency("mylink2", testData2Info)), storage.getDependencies(testDataInfo.getId()));
        assertEquals(ImmutableSet.of(testDataInfo), storage.getBackwardDependencies(testData2Info.getId()));
        assertEquals(ImmutableSet.of(testData2Info), storage.getDependencies(testDataInfo.getId(), "mylink"));

        storage.removeDependency(testDataInfo.getId(), "mylink2", testData2Info.getId());
        storage.flush();

        // check event
        assertEventStack(new DependencyRemoved(testDataInfo.getId(), "mylink2"),
                         new BackwardDependencyRemoved(testData2Info.getId(), "mylink2"));

        assertEquals(ImmutableSet.of(new NodeDependency("mylink", testData2Info)), storage.getDependencies(testDataInfo.getId()));
        assertEquals(ImmutableSet.of(testDataInfo), storage.getBackwardDependencies(testData2Info.getId()));
        assertEquals(ImmutableSet.of(testData2Info), storage.getDependencies(testDataInfo.getId(), "mylink"));

        // 8) delete data node
        assertEquals(testFolderInfo.getId(), storage.deleteNode(testDataInfo.getId()));
        storage.flush();

        // check event
        assertEventStack(new NodeRemoved(testDataInfo.getId(), testFolderInfo.getId()));

        // check test folder children have been correctly updated
        assertEquals(2, storage.getChildNodes(testFolderInfo.getId()).size());

        // check data node 2 backward dependency has been correctly updated
        assertTrue(storage.getBackwardDependencies(testData2Info.getId()).isEmpty());

        // 9) check data node 2 metadata value
        assertEquals(ImmutableMap.of("s1", "v1"), testData2Info.getGenericMetadata().getStrings());
        assertEquals(ImmutableMap.of("d1", 1d), testData2Info.getGenericMetadata().getDoubles());
        assertEquals(ImmutableMap.of("i1", 2), testData2Info.getGenericMetadata().getInts());
        assertEquals(ImmutableMap.of("b1", false), testData2Info.getGenericMetadata().getBooleans());

        // 10) check data node 2 binary data write
        try (OutputStream os = storage.writeBinaryData(testData2Info.getId(), "blob")) {
            os.write("word2".getBytes(StandardCharsets.UTF_8));
        }
        storage.flush();

        // check event
        assertEventStack(new NodeDataUpdated(testData2Info.getId(), "blob"));

        try (InputStream is = storage.readBinaryData(testData2Info.getId(), "blob").orElseThrow(AssertionError::new)) {
            assertEquals("word2", new String(ByteStreams.toByteArray(is), StandardCharsets.UTF_8));

        }
        assertTrue(storage.dataExists(testData2Info.getId(), "blob"));
        assertFalse(storage.dataExists(testData2Info.getId(), "blob2"));
        assertEquals(ImmutableSet.of("blob"), storage.getDataNames(testData2Info.getId()));

        // 10 bis) check data remove
        assertFalse(storage.removeData(testData2Info.getId(), "blob2"));
        assertTrue(storage.removeData(testData2Info.getId(), "blob"));
        storage.flush();

        // check event
        assertEventStack(new NodeDataRemoved(testData2Info.getId(), "blob"));

        assertTrue(storage.getDataNames(testData2Info.getId()).isEmpty());
        assertFalse(storage.readBinaryData(testData2Info.getId(), "blob").isPresent());

        // 11) check data source using pattern api
        DataSource ds = new AppStorageDataSource(storage, testData2Info.getId(), testData2Info.getName());
        assertEquals(testData2Info.getName(), ds.getBaseName());
        assertFalse(ds.exists(null, "ext"));
        try (OutputStream os = ds.newOutputStream(null, "ext", false)) {
            os.write("word1".getBytes(StandardCharsets.UTF_8));
        }
        storage.flush();

        // check event
        assertEventStack(new NodeDataUpdated(testData2Info.getId(), "DATA_SOURCE_SUFFIX_EXT____ext"));

        assertTrue(ds.exists(null, "ext"));
        try (InputStream ignored = ds.newInputStream(null, "ext2")) {
            fail();
        } catch (Exception ignored) {
        }
        try (InputStream is = ds.newInputStream(null, "ext")) {
            assertEquals("word1", new String(ByteStreams.toByteArray(is), StandardCharsets.UTF_8));
        }

        assertFalse(ds.exists("file1"));

        // 12) check data source using file name api
        try (OutputStream os = ds.newOutputStream("file1", false)) {
            os.write("word1".getBytes(StandardCharsets.UTF_8));
        }
        storage.flush();

        // check event
        assertEventStack(new NodeDataUpdated(testData2Info.getId(), "DATA_SOURCE_FILE_NAME__file1"));

        assertTrue(ds.exists("file1"));
        try (InputStream ignored = ds.newInputStream("file2")) {
            fail();
        } catch (Exception ignored) {
        }
        try (InputStream is = ds.newInputStream("file1")) {
            assertEquals("word1", new String(ByteStreams.toByteArray(is), StandardCharsets.UTF_8));
        }

        // 13) create double time series
        TimeSeriesMetadata metadata1 = new TimeSeriesMetadata("ts1",
                                                              TimeSeriesDataType.DOUBLE,
                                                              ImmutableMap.of("var1", "value1"),
                                                              RegularTimeSeriesIndex.create(Interval.parse("2015-01-01T00:00:00Z/2015-01-01T01:15:00Z"),
                                                                                            Duration.ofMinutes(15)));
        storage.createTimeSeries(testData2Info.getId(), metadata1);
        storage.flush();

        // check event
        assertEventStack(new TimeSeriesCreated(testData2Info.getId(), "ts1"));

        // check double time series query
        assertEquals(Sets.newHashSet("ts1"), storage.getTimeSeriesNames(testData2Info.getId()));
        assertTrue(storage.timeSeriesExists(testData2Info.getId(), "ts1"));
        assertFalse(storage.timeSeriesExists(testData2Info.getId(), "ts9"));
        assertFalse(storage.timeSeriesExists(testData3Info.getId(), "ts1"));
        List<TimeSeriesMetadata> metadataList = storage.getTimeSeriesMetadata(testData2Info.getId(), Sets.newHashSet("ts1"));
        assertEquals(1, metadataList.size());
        assertEquals(metadata1, metadataList.get(0));
        assertTrue(storage.getTimeSeriesMetadata(testData3Info.getId(), Sets.newHashSet("ts1")).isEmpty());

        // 14) add data to double time series
        storage.addDoubleTimeSeriesData(testData2Info.getId(), 0, "ts1", Arrays.asList(new UncompressedDoubleDataChunk(2, new double[] {1d, 2d}),
                                                                                       new UncompressedDoubleDataChunk(5, new double[] {3d})));
        storage.flush();

        // check event
        assertEventStack(new TimeSeriesDataUpdated(testData2Info.getId(), "ts1"));

        // check versions
        assertEquals(ImmutableSet.of(0), storage.getTimeSeriesDataVersions(testData2Info.getId()));
        assertEquals(ImmutableSet.of(0), storage.getTimeSeriesDataVersions(testData2Info.getId(), "ts1"));

        // check double time series data query
        Map<String, List<DoubleDataChunk>> doubleTimeSeriesData = storage.getDoubleTimeSeriesData(testData2Info.getId(), Sets.newHashSet("ts1"), 0);
        assertEquals(1, doubleTimeSeriesData.size());
        assertEquals(Arrays.asList(new UncompressedDoubleDataChunk(2, new double[] {1d, 2d}),
                                   new UncompressedDoubleDataChunk(5, new double[] {3d})),
                     doubleTimeSeriesData.get("ts1"));
        assertTrue(storage.getDoubleTimeSeriesData(testData3Info.getId(), Sets.newHashSet("ts1"), 0).isEmpty());

        // 15) create a second string time series
        TimeSeriesMetadata metadata2 = new TimeSeriesMetadata("ts2",
                                                              TimeSeriesDataType.STRING,
                                                              ImmutableMap.of(),
                                                              RegularTimeSeriesIndex.create(Interval.parse("2015-01-01T00:00:00Z/2015-01-01T01:15:00Z"),
                                                                                            Duration.ofMinutes(15)));
        storage.createTimeSeries(testData2Info.getId(), metadata2);
        storage.flush();

        // check event
        assertEventStack(new TimeSeriesCreated(testData2Info.getId(), "ts2"));

        // check string time series query
        assertEquals(Sets.newHashSet("ts1", "ts2"), storage.getTimeSeriesNames(testData2Info.getId()));
        metadataList = storage.getTimeSeriesMetadata(testData2Info.getId(), Sets.newHashSet("ts1"));
        assertEquals(1, metadataList.size());

        // 16) add data to double time series
        storage.addStringTimeSeriesData(testData2Info.getId(), 0, "ts2", Arrays.asList(new UncompressedStringDataChunk(2, new String[] {"a", "b"}),
                                                                                       new UncompressedStringDataChunk(5, new String[] {"c"})));
        storage.flush();

        // check event
        assertEventStack(new TimeSeriesDataUpdated(testData2Info.getId(), "ts2"));

        // check string time series data query
        Map<String, List<StringDataChunk>> stringTimeSeriesData = storage.getStringTimeSeriesData(testData2Info.getId(), Sets.newHashSet("ts2"), 0);
        assertEquals(1, stringTimeSeriesData.size());
        assertEquals(Arrays.asList(new UncompressedStringDataChunk(2, new String[] {"a", "b"}),
                                   new UncompressedStringDataChunk(5, new String[] {"c"})),
                     stringTimeSeriesData.get("ts2"));

        // 17) clear time series
        storage.clearTimeSeries(testData2Info.getId());
        storage.flush();

        // check event
        assertEventStack(new TimeSeriesCleared(testData2Info.getId()));

        // check there is no more time series
        assertTrue(storage.getTimeSeriesNames(testData2Info.getId()).isEmpty());

        // 18) change parent test
        NodeInfo folder1Info = storage.createNode(rootFolderInfo.getId(), "test1", FOLDER_PSEUDO_CLASS, "", 0, new NodeGenericMetadata());
        NodeInfo folder2Info = storage.createNode(rootFolderInfo.getId(), "test2", FOLDER_PSEUDO_CLASS, "", 0, new NodeGenericMetadata());
        storage.setConsistent(folder1Info.getId());
        storage.setConsistent(folder2Info.getId());
        storage.flush();

        discardEvents(4);

        // create a file in folder 1
        NodeInfo fileInfo = storage.createNode(folder1Info.getId(), "file", "file-type", "", 0, new NodeGenericMetadata());
        storage.setConsistent(fileInfo.getId());
        storage.flush();

        discardEvents(2);

        // check parent folder
        assertEquals(folder1Info, storage.getParentNode(fileInfo.getId()).orElseThrow(AssertionError::new));

        // change parent to folder 2
        storage.setParentNode(fileInfo.getId(), folder2Info.getId());
        storage.flush();

        // check event
        assertEventStack(new ParentChanged(fileInfo.getId()));

        // check parent folder change
        assertEquals(folder2Info, storage.getParentNode(fileInfo.getId()).orElseThrow(AssertionError::new));

        // 18) delete node test

        // create root node and 2 folders
        NodeInfo folder3Info = storage.createNode(rootFolderInfo.getId(), "test3", FOLDER_PSEUDO_CLASS, "", 0, new NodeGenericMetadata());
        NodeInfo folder4Info = storage.createNode(rootFolderInfo.getId(), "test4", FOLDER_PSEUDO_CLASS, "", 0, new NodeGenericMetadata());
        storage.setConsistent(folder3Info.getId());
        storage.setConsistent(folder4Info.getId());
        storage.flush();

        discardEvents(2);

        storage.addDependency(folder3Info.getId(), "dep", folder4Info.getId());
        storage.addDependency(folder3Info.getId(), "dep2", folder4Info.getId());
        storage.flush();

        discardEvents(2);

        assertEquals(Collections.singleton(folder4Info), storage.getDependencies(folder3Info.getId(), "dep"));
        assertEquals(Collections.singleton(folder4Info), storage.getDependencies(folder3Info.getId(), "dep2"));

        storage.deleteNode(folder4Info.getId());

        assertTrue(storage.getDependencies(folder3Info.getId(), "dep").isEmpty());
        assertTrue(storage.getDependencies(folder3Info.getId(), "dep2").isEmpty());

        // 19) rename node test
        NodeInfo folder5Info = storage.createNode(rootFolderInfo.getId(), "test5", FOLDER_PSEUDO_CLASS, "", 0, new NodeGenericMetadata());
        storage.setConsistent(folder5Info.getId());
        NodeInfo folder51Info = storage.createNode(folder5Info.getId(), "child_of_test5", FOLDER_PSEUDO_CLASS, "", 0, new NodeGenericMetadata());
        NodeInfo folder52Info = storage.createNode(folder5Info.getId(), "another_child_of_test5", FOLDER_PSEUDO_CLASS, "", 0, new NodeGenericMetadata());
        storage.setConsistent(folder51Info.getId());
        storage.setConsistent(folder52Info.getId());
        storage.flush();

        String newName = "newtest5";

        storage.renameNode(folder5Info.getId(), newName);
        storage.flush();
        folder5Info = storage.getNodeInfo(folder5Info.getId());
        assertEquals(newName, folder5Info.getName());
        assertEquals(2, storage.getChildNodes(folder5Info.getId()).size());
        assertTrue(storage.getChildNode(folder5Info.getId(), "child_of_test5").isPresent());
        assertTrue(storage.getChildNode(folder5Info.getId(), "another_child_of_test5").isPresent());

        NodeInfo folder6Info = storage.createNode(rootFolderInfo.getId(), "test6", FOLDER_PSEUDO_CLASS, "", 0, new NodeGenericMetadata());
        storage.setConsistent(folder6Info.getId());
        try {
            storage.renameNode(folder6Info.getId(), null);
            fail();
        } catch (Exception ignored) {
        }

        NodeInfo folder7Info = storage.createNode(rootFolderInfo.getId(), "test7", FOLDER_PSEUDO_CLASS, "", 0, new NodeGenericMetadata());
        storage.setConsistent(folder7Info.getId());
        try {
            storage.renameNode(folder7Info.getId(), "");
            fail();
        } catch (Exception ignored) {
        }

        // 19 check that eventsBus is not null
        assertNotNull(storage.getEventsBus());

        storage.getEventsBus().pushEvent(new NodeCreated("test", "test"), "test useful for RemoteStorage event push");
    }
}<|MERGE_RESOLUTION|>--- conflicted
+++ resolved
@@ -40,11 +40,7 @@
     static final String FOLDER_PSEUDO_CLASS = "folder";
     static final String DATA_FILE_CLASS = "data";
 
-<<<<<<< HEAD
-    private AppStorage storage;
-=======
-    protected ListenableAppStorage storage;
->>>>>>> 443df656
+    protected AppStorage storage;
 
     private BlockingQueue<NodeEvent> eventStack;
 
