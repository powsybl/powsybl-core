/**
 * Copyright (c) 2017, RTE (http://www.rte-france.com)
 * This Source Code Form is subject to the terms of the Mozilla Public
 * License, v. 2.0. If a copy of the MPL was not distributed with this
 * file, You can obtain one at http://mozilla.org/MPL/2.0/.
 */
package com.powsybl.afs.ext.base;

import com.google.common.cache.Cache;
import com.google.common.cache.CacheBuilder;
import com.google.common.util.concurrent.UncheckedExecutionException;
import com.powsybl.afs.ProjectFile;
import com.powsybl.afs.storage.NodeId;
import com.powsybl.commons.datasource.ReadOnlyDataSource;
import com.powsybl.iidm.import_.Importer;
import com.powsybl.iidm.network.Network;
import com.powsybl.iidm.network.NetworkFactory;
import groovy.json.JsonOutput;
import org.slf4j.Logger;
import org.slf4j.LoggerFactory;

import java.util.Objects;
import java.util.Properties;
import java.util.concurrent.ExecutionException;
import java.util.concurrent.TimeUnit;

/**
 * @author Geoffroy Jamgotchian <geoffroy.jamgotchian at rte-france.com>
 */
public class LocalNetworkService implements NetworkService {

    private static final Logger LOGGER = LoggerFactory.getLogger(LocalNetworkService.class);

    private final class ModifiedNetwork {

        private final Network network;

        private final ScriptError scriptError;

        private final String scriptOutput;

        private ModifiedNetwork(Network network, ScriptError scriptError, String scriptOutput) {
            this.network = Objects.requireNonNull(network);
            this.scriptError = scriptError;
            this.scriptOutput = Objects.requireNonNull(scriptOutput);
        }

        private Network getNetwork() {
            return network;
        }

        private ScriptError getScriptError() {
            return scriptError;
        }

        private String getScriptOutput() {
            return scriptOutput;
        }
    }

    private final Cache<NodeId, ModifiedNetwork> networkCache;

    public LocalNetworkService() {
        networkCache = CacheBuilder.newBuilder()
                .maximumSize(50)
                .expireAfterAccess(1, TimeUnit.HOURS)
                .removalListener(notification -> LOGGER.info("Network of project case {} removed ({})", notification.getKey(), notification.getCause()))
                .build();
    }

    private ModifiedNetwork loadNetworkFromImportedCase(ImportedCase importedCase) {
        LOGGER.info("Loading network of project case {}", importedCase.getId());

        Importer importer = importedCase.getImporter();
        ReadOnlyDataSource dataSource = importedCase.getDataSource();
        Properties parameters = importedCase.getParameters();
        Network network = importer.importData(dataSource, parameters);
        return new ModifiedNetwork(network, null, "");
    }

    private ModifiedNetwork applyScript(Network network, String previousScriptOutput, ModificationScript script) {
        ScriptResult result = ScriptUtils.runScript(network, script.getScriptType(), script.readScript());
<<<<<<< HEAD
        if (result.getError()  == null) {
=======
        if (result.getError() == null) {
>>>>>>> 1f15a00e
            return new ModifiedNetwork(network, null, previousScriptOutput + result.getOutput());
        } else {
            // return an empty network
            return new ModifiedNetwork(NetworkFactory.create("error", ""), result.getError(), result.getOutput());
        }
    }

    private ModifiedNetwork loadNetworkFromVirtualCase(VirtualCase virtualCase) {
        ProjectCase baseCase = virtualCase.getCase();

<<<<<<< HEAD
        // getNetwork network
=======
>>>>>>> 1f15a00e
        ModifiedNetwork modifiedNetwork = loadNetworkFromProjectCase(baseCase);

        if (modifiedNetwork.getScriptError() != null) {
            return modifiedNetwork;
        }

<<<<<<< HEAD
        // getNetwork script
        ModificationScript script = virtualCase.getScript();

        // apply script
=======
        ModificationScript script = virtualCase.getScript();

>>>>>>> 1f15a00e
        LOGGER.info("Applying script to network of project case " + virtualCase.getId());

        return applyScript(modifiedNetwork.getNetwork(), modifiedNetwork.getScriptOutput(), script);
    }

    private ModifiedNetwork loadNetworkFromProjectCase(ProjectCase projectCase) {
        if (projectCase instanceof ImportedCase) {
            return loadNetworkFromImportedCase((ImportedCase) projectCase);
        } else if (projectCase instanceof VirtualCase) {
            return loadNetworkFromVirtualCase((VirtualCase) projectCase);
        } else {
            throw new AssertionError("ProjectCase implementation " + projectCase.getClass().getName() + " not supported");
        }
    }

    private <T extends ProjectFile & ProjectCase> ModifiedNetwork loadNetwork(T projectCase) {
        Objects.requireNonNull(projectCase);
        try {
            return networkCache.get(projectCase.getId(), () -> loadNetworkFromProjectCase(projectCase));
        } catch (ExecutionException e) {
            throw new UncheckedExecutionException(e);
        }
    }

    @Override
    public <T extends ProjectFile & ProjectCase> String queryNetwork(T projectCase, String groovyScript) {
        Objects.requireNonNull(projectCase);
        Objects.requireNonNull(groovyScript);
        ScriptResult result = ScriptUtils.runScript(getNetwork(projectCase), ScriptType.GROOVY, groovyScript);
        String json = null;
        if (result.getError() == null) {
            if (result.getValue() != null) {
                json = JsonOutput.toJson(result.getValue());
            }
        } else {
            LOGGER.error("Network query error {}", result.getError());
        }
        return json;
    }

    @Override
    public <T extends ProjectFile & ProjectCase> Network getNetwork(T projectCase) {
        return loadNetwork(projectCase).getNetwork();
    }

    @Override
    public <T extends ProjectFile & ProjectCase> ScriptError getScriptError(T projectCase) {
        return loadNetwork(projectCase).getScriptError();
    }

    @Override
    public <T extends ProjectFile & ProjectCase> String getScriptOutput(T projectCase) {
        return loadNetwork(projectCase).getScriptOutput();
    }

    @Override
    public <T extends ProjectFile & ProjectCase> void invalidateCache(T projectCase) {
        Objects.requireNonNull(projectCase);
        networkCache.invalidate(projectCase.getId());
    }
}<|MERGE_RESOLUTION|>--- conflicted
+++ resolved
@@ -80,11 +80,7 @@
 
     private ModifiedNetwork applyScript(Network network, String previousScriptOutput, ModificationScript script) {
         ScriptResult result = ScriptUtils.runScript(network, script.getScriptType(), script.readScript());
-<<<<<<< HEAD
-        if (result.getError()  == null) {
-=======
         if (result.getError() == null) {
->>>>>>> 1f15a00e
             return new ModifiedNetwork(network, null, previousScriptOutput + result.getOutput());
         } else {
             // return an empty network
@@ -95,25 +91,14 @@
     private ModifiedNetwork loadNetworkFromVirtualCase(VirtualCase virtualCase) {
         ProjectCase baseCase = virtualCase.getCase();
 
-<<<<<<< HEAD
-        // getNetwork network
-=======
->>>>>>> 1f15a00e
         ModifiedNetwork modifiedNetwork = loadNetworkFromProjectCase(baseCase);
 
         if (modifiedNetwork.getScriptError() != null) {
             return modifiedNetwork;
         }
 
-<<<<<<< HEAD
-        // getNetwork script
         ModificationScript script = virtualCase.getScript();
 
-        // apply script
-=======
-        ModificationScript script = virtualCase.getScript();
-
->>>>>>> 1f15a00e
         LOGGER.info("Applying script to network of project case " + virtualCase.getId());
 
         return applyScript(modifiedNetwork.getNetwork(), modifiedNetwork.getScriptOutput(), script);
