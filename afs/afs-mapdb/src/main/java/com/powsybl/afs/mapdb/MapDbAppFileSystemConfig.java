--- conflicted
+++ resolved
@@ -8,10 +8,7 @@
 
 import com.powsybl.afs.AfsException;
 import com.powsybl.afs.storage.AbstractAppFileSystemConfig;
-<<<<<<< HEAD
 import com.powsybl.commons.Versionable;
-=======
->>>>>>> 2b11241e
 import com.powsybl.commons.config.PlatformConfig;
 import com.powsybl.commons.config.ConfigVersion;
 
@@ -40,26 +37,17 @@
     }
 
     public static List<MapDbAppFileSystemConfig> load(PlatformConfig platformConfig) {
-
-<<<<<<< HEAD
         return platformConfig.getOptionalModuleConfig(CONFIG_MODULE_NAME)
-=======
-        return platformConfig.getOptionalModuleConfig("mapdb-app-file-system")
->>>>>>> 2b11241e
                 .map(moduleConfig -> {
                     List<MapDbAppFileSystemConfig> configs = new ArrayList<>();
+                    String version = moduleConfig.getOptionalStringProperty("version").orElse(DEFAULT_CONFIG_VERSION);
                     if (moduleConfig.hasProperty("drive-name")
                             && moduleConfig.hasProperty("db-file")) {
                         String driveName = moduleConfig.getStringProperty("drive-name");
                         boolean remotelyAccessible = moduleConfig.getBooleanProperty("remotely-accessible", DEFAULT_REMOTELY_ACCESSIBLE);
                         Path rootDir = moduleConfig.getPathProperty("db-file");
-<<<<<<< HEAD
-                        configs.add(moduleConfig.getOptionalStringProperty("version")
-                                .map(v -> new MapDbAppFileSystemConfig(new ConfigVersion(v), driveName, remotelyAccessible, rootDir))
-                                .orElseGet(() -> new MapDbAppFileSystemConfig(driveName, remotelyAccessible, rootDir)));
-=======
-                        configs.add(new MapDbAppFileSystemConfig(driveName, remotelyAccessible, rootDir));
->>>>>>> 2b11241e
+                        configs.add(new MapDbAppFileSystemConfig(new ConfigVersion(version), driveName, remotelyAccessible, rootDir));
+
                     }
                     int maxAdditionalDriveCount = moduleConfig.getIntProperty("max-additional-drive-count", 0);
                     for (int i = 0; i < maxAdditionalDriveCount; i++) {
@@ -68,22 +56,12 @@
                             String driveName = moduleConfig.getStringProperty("drive-name-" + i);
                             boolean remotelyAccessible = moduleConfig.getBooleanProperty("remotely-accessible-" + i, DEFAULT_REMOTELY_ACCESSIBLE);
                             Path rootDir = moduleConfig.getPathProperty("db-file-" + i);
-<<<<<<< HEAD
-                            configs.add(moduleConfig.getOptionalStringProperty("version")
-                                    .map(v -> new MapDbAppFileSystemConfig(new ConfigVersion(v), driveName, remotelyAccessible, rootDir))
-                                    .orElseGet(() -> new MapDbAppFileSystemConfig(driveName, remotelyAccessible, rootDir)));
-                        }
-                    }
-                    return configs;
-                }).orElseGet(ArrayList::new);
-=======
-                            configs.add(new MapDbAppFileSystemConfig(driveName, remotelyAccessible, rootDir));
+                            configs.add(new MapDbAppFileSystemConfig(new ConfigVersion(version), driveName, remotelyAccessible, rootDir));
                         }
                     }
                     return configs;
                 })
                 .orElse(Collections.emptyList());
->>>>>>> 2b11241e
     }
 
     private static Path checkDbFile(Path dbFile) {
