<?xml version="1.0" encoding="UTF-8"?>
<!--

    Copyright (c) 2018, RTE (http://www.rte-france.com)
    This Source Code Form is subject to the terms of the Mozilla Public
    License, v. 2.0. If a copy of the MPL was not distributed with this
    file, You can obtain one at http://mozilla.org/MPL/2.0/.

-->
<project xmlns="http://maven.apache.org/POM/4.0.0" xmlns:xsi="http://www.w3.org/2001/XMLSchema-instance" xsi:schemaLocation="http://maven.apache.org/POM/4.0.0 http://maven.apache.org/xsd/maven-4.0.0.xsd">
    <modelVersion>4.0.0</modelVersion>

    <parent>
        <groupId>com.powsybl</groupId>
        <artifactId>powsybl-afs-ws</artifactId>
<<<<<<< HEAD
        <version>2.1.0-repas-SNAPSHOT</version>
=======
        <version>1.1.0-repas-SNAPSHOT</version>
>>>>>>> ffc85825
    </parent>

    <artifactId>powsybl-afs-ws-client</artifactId>
    <name>AFS WS client</name>
    <description>AFS WS client</description>

    <dependencies>
        <!-- Compilation dependencies -->
        <dependency>
            <groupId>com.google.auto.service</groupId>
            <artifactId>auto-service</artifactId>
        </dependency>
        <dependency>
            <groupId>${project.groupId}</groupId>
            <artifactId>powsybl-afs-core</artifactId>
            <version>${project.version}</version>
        </dependency>
        <dependency>
            <groupId>${project.groupId}</groupId>
            <artifactId>powsybl-afs-storage-api</artifactId>
            <version>${project.version}</version>
        </dependency>
        <dependency>
            <groupId>${project.groupId}</groupId>
            <artifactId>powsybl-afs-ws-storage</artifactId>
            <version>${project.version}</version>
        </dependency>
        <dependency>
            <groupId>${project.groupId}</groupId>
            <artifactId>powsybl-computation</artifactId>
            <version>${project.version}</version>
        </dependency>

        <!-- Test dependencies -->
        <dependency>
            <groupId>junit</groupId>
            <artifactId>junit</artifactId>
            <scope>test</scope>
        </dependency>
        <dependency>
            <groupId>org.slf4j</groupId>
            <artifactId>slf4j-simple</artifactId>
            <scope>test</scope>
        </dependency>

    </dependencies>
</project><|MERGE_RESOLUTION|>--- conflicted
+++ resolved
@@ -7,17 +7,15 @@
     file, You can obtain one at http://mozilla.org/MPL/2.0/.
 
 -->
-<project xmlns="http://maven.apache.org/POM/4.0.0" xmlns:xsi="http://www.w3.org/2001/XMLSchema-instance" xsi:schemaLocation="http://maven.apache.org/POM/4.0.0 http://maven.apache.org/xsd/maven-4.0.0.xsd">
+<project xmlns="http://maven.apache.org/POM/4.0.0"
+         xmlns:xsi="http://www.w3.org/2001/XMLSchema-instance"
+         xsi:schemaLocation="http://maven.apache.org/POM/4.0.0 http://maven.apache.org/xsd/maven-4.0.0.xsd">
     <modelVersion>4.0.0</modelVersion>
 
     <parent>
         <groupId>com.powsybl</groupId>
         <artifactId>powsybl-afs-ws</artifactId>
-<<<<<<< HEAD
         <version>2.1.0-repas-SNAPSHOT</version>
-=======
-        <version>1.1.0-repas-SNAPSHOT</version>
->>>>>>> ffc85825
     </parent>
 
     <artifactId>powsybl-afs-ws-client</artifactId>
