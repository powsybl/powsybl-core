--- conflicted
+++ resolved
@@ -6,10 +6,7 @@
  */
 package com.powsybl.afs.ws.server.utils;
 
-<<<<<<< HEAD
 import com.powsybl.commons.Versionable;
-=======
->>>>>>> 2b11241e
 import com.powsybl.commons.config.PlatformConfig;
 import com.powsybl.commons.config.ConfigVersion;
 
@@ -42,33 +39,19 @@
 
     public static SecurityConfig load(PlatformConfig platformConfig) {
         Objects.requireNonNull(platformConfig);
-<<<<<<< HEAD
         return platformConfig.getOptionalModuleConfig(CONFIG_MODULE_NAME)
-                .map(config ->
-                        config.getOptionalStringProperty("version")
-                                .map(v -> new SecurityConfig(new ConfigVersion(v), config.getOptionalLongProperty("token-validity")
-                                        .orElse(DEFAULT_TOKEN_VALIDITY),
-                                        config.getOptionalBooleanProperty("skip-token-validity-check")
-                                                .orElse(DEFAULT_SKIP_TOKEN_VALIDITY_CHECK)))
-                                .orElseGet(() -> new SecurityConfig(config.getOptionalLongProperty("token-validity")
-                                        .orElse(DEFAULT_TOKEN_VALIDITY),
-                                        config.getOptionalBooleanProperty("skip-token-validity-check")
-                                                .orElse(DEFAULT_SKIP_TOKEN_VALIDITY_CHECK))))
-                .orElseGet(() -> new SecurityConfig(DEFAULT_TOKEN_VALIDITY, DEFAULT_SKIP_TOKEN_VALIDITY_CHECK));
-=======
-
-        return platformConfig.getOptionalModuleConfig("security")
                 .map(securityConfig -> {
+                    String version = securityConfig.getOptionalStringProperty("version")
+                            .orElse(DEFAULT_CONFIG_VERSION);
                     long tokenValidity = securityConfig.getOptionalLongProperty("token-validity")
                             .orElse(DEFAULT_TOKEN_VALIDITY);
                     boolean skipTokenValidityCheck = securityConfig.getOptionalBooleanProperty("skip-token-validity-check")
                             .orElse(DEFAULT_SKIP_TOKEN_VALIDITY_CHECK);
-                    return new SecurityConfig(tokenValidity, skipTokenValidityCheck);
+                    return new SecurityConfig(new ConfigVersion(version), tokenValidity, skipTokenValidityCheck);
                 })
                 .orElseGet(() ->
                         new SecurityConfig(DEFAULT_TOKEN_VALIDITY, DEFAULT_SKIP_TOKEN_VALIDITY_CHECK)
                 );
->>>>>>> 2b11241e
     }
 
     public SecurityConfig(long tokenValidity, boolean skipTokenValidityCheck) {
