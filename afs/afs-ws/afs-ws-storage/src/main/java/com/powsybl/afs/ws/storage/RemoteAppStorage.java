/**
 * Copyright (c) 2018, RTE (http://www.rte-france.com)
 * This Source Code Form is subject to the terms of the Mozilla Public
 * License, v. 2.0. If a copy of the MPL was not distributed with this
 * file, You can obtain one at http://mozilla.org/MPL/2.0/.
 */
package com.powsybl.afs.ws.storage;

import com.google.common.io.ByteStreams;
import com.google.common.util.concurrent.UncheckedExecutionException;
import com.powsybl.afs.storage.AppStorage;
import com.powsybl.afs.storage.NodeDependency;
import com.powsybl.afs.storage.NodeGenericMetadata;
import com.powsybl.afs.storage.NodeInfo;
import com.powsybl.afs.storage.buffer.StorageChangeBuffer;
import com.powsybl.afs.ws.client.utils.ClientUtils;
import com.powsybl.afs.ws.utils.AfsRestApi;
import com.powsybl.afs.ws.utils.JsonProvider;
import com.powsybl.afs.ws.utils.gzip.ReaderInterceptorGzip;
import com.powsybl.afs.ws.utils.gzip.WriterInterceptorGzipCli;
import com.powsybl.commons.exceptions.UncheckedInterruptedException;
import com.powsybl.commons.io.ForwardingInputStream;
import com.powsybl.commons.io.ForwardingOutputStream;
import com.powsybl.timeseries.DoubleDataChunk;
import com.powsybl.timeseries.StringDataChunk;
import com.powsybl.timeseries.TimeSeriesMetadata;
<<<<<<< HEAD
import com.powsybl.timeseries.TimeSeriesTable;
=======
import com.powsybl.timeseries.TimeSeriesVersions;
>>>>>>> 80c66012
import org.slf4j.Logger;
import org.slf4j.LoggerFactory;

import javax.ws.rs.client.AsyncInvoker;
import javax.ws.rs.client.Client;
import javax.ws.rs.client.Entity;
import javax.ws.rs.client.WebTarget;
import javax.ws.rs.core.*;
import java.io.*;
import java.net.URI;
import java.util.*;
import java.util.concurrent.ExecutionException;
import java.util.concurrent.Future;

import static com.powsybl.afs.ws.client.utils.ClientUtils.*;

/**
 * @author Ali Tahanout <ali.tahanout at rte-france.com>
 * @author Geoffroy Jamgotchian <geoffroy.jamgotchian at rte-france.com>
 */
public class RemoteAppStorage implements AppStorage {

    private static final Logger LOGGER = LoggerFactory.getLogger(RemoteAppStorage.class);

    private static final int BUFFER_MAXIMUM_CHANGE = 1000;
    private static final long BUFFER_MAXIMUM_SIZE = Math.round(Math.pow(2, 20)); // 1Mo
    private static final String FILE_SYSTEM_NAME = "fileSystemName";
    private static final String NODE_ID = "nodeId";
    private static final String VERSION = "version";
    private static final String NODE_DATA_PATH = "fileSystems/{fileSystemName}/nodes/{nodeId}/data/{name}";

    private final Client client;

    private final WebTarget webTarget;

    private final String fileSystemName;

    private final StorageChangeBuffer changeBuffer;

    private String token;

    private boolean closed = false;

    public RemoteAppStorage(String fileSystemName, URI baseUri) {
        this(fileSystemName, baseUri, "");
    }

    public RemoteAppStorage(String fileSystemName, URI baseUri, String token) {
        this.fileSystemName = Objects.requireNonNull(fileSystemName);
        this.token = token;

        client = createClient();

        webTarget = getWebTarget(client, baseUri)
                          .register(WriterInterceptorGzipCli.class)
                          .register(ReaderInterceptorGzip.class);

        changeBuffer = new StorageChangeBuffer(changeSet -> {
            LOGGER.debug("flush(fileSystemName={}, size={})", fileSystemName, changeSet.getChanges().size());

            Response response = webTarget.path("fileSystems/{fileSystemName}/flush")
                    .resolveTemplate(FILE_SYSTEM_NAME, fileSystemName)
                    .request()
                    .header(HttpHeaders.AUTHORIZATION, token)
                    .header(HttpHeaders.CONTENT_ENCODING, "gzip")
                    .acceptEncoding("gzip")
                    .post(Entity.json(changeSet));
            try {
                checkOk(response);
            } finally {
                response.close();
            }
        }, BUFFER_MAXIMUM_CHANGE, BUFFER_MAXIMUM_SIZE);
    }

    static Client createClient() {
        return ClientUtils.createClient()
                .register(new JsonProvider());
    }

    static WebTarget getWebTarget(Client client, URI baseUri) {
        return client.target(baseUri)
                .path("rest")
                .path(AfsRestApi.RESOURCE_ROOT)
                .path(AfsRestApi.VERSION);
    }

    @Override
    public String getFileSystemName() {
        return fileSystemName;
    }

    @Override
    public boolean isRemote() {
        return true;
    }

    public static List<String> getFileSystemNames(URI baseUri, String token) {
        Client client = createClient();
        try {
            Response response = getWebTarget(client, baseUri)
                    .path("fileSystems")
                    .request(MediaType.APPLICATION_JSON)
                    .header(HttpHeaders.AUTHORIZATION, token)
                    .get();
            try {
                List<String> fileSystemNames = response.readEntity(new GenericType<List<String>>() {
                });
                LOGGER.info("File systems {} found at {}", fileSystemNames, baseUri);
                return fileSystemNames;
            } finally {
                response.close();
            }
        } finally {
            client.close();
        }
    }

    @Override
    public NodeInfo createRootNodeIfNotExists(String name, String nodePseudoClass) {
        Objects.requireNonNull(name);
        Objects.requireNonNull(nodePseudoClass);
        LOGGER.debug("createRootNodeIfNotExists(fileSystemName={}, name={}, nodePseudoClass={})",
                fileSystemName, name, nodePseudoClass);

        Response response = webTarget.path("fileSystems/{fileSystemName}/rootNode")
                .resolveTemplate(FILE_SYSTEM_NAME, fileSystemName)
                .queryParam("nodeName", name)
                .queryParam("nodePseudoClass", nodePseudoClass)
                .request(MediaType.APPLICATION_JSON)
                .header(HttpHeaders.AUTHORIZATION, token)
                .put(Entity.text(""));
        try {
            return readEntityIfOk(response, NodeInfo.class);
        } finally {
            response.close();
        }
    }

    @Override
    public boolean isWritable(String nodeId) {
        Objects.requireNonNull(nodeId);

        LOGGER.debug("isWritable(fileSystemName={}, nodeId={})", fileSystemName, nodeId);

        Response response = webTarget.path("fileSystems/{fileSystemName}/nodes/{nodeId}/writable")
                .resolveTemplate(FILE_SYSTEM_NAME, fileSystemName)
                .resolveTemplate(NODE_ID, nodeId)
                .request(MediaType.TEXT_PLAIN)
                .header(HttpHeaders.AUTHORIZATION, token)
                .get();
        try {
            return readEntityIfOk(response, Boolean.class);
        } finally {
            response.close();
        }
    }

    @Override
    public void setDescription(String nodeId, String description) {
        Objects.requireNonNull(nodeId);
        Objects.requireNonNull(description);

        // flush buffer to keep change order
        changeBuffer.flush();

        LOGGER.debug("setDescription(fileSystemName={}, nodeId={}, description={})", fileSystemName, nodeId, description);

        Response response = webTarget.path("fileSystems/{fileSystemName}/nodes/{nodeId}/description")
                .resolveTemplate(FILE_SYSTEM_NAME, fileSystemName)
                .resolveTemplate(NODE_ID, nodeId)
                .request()
                .header(HttpHeaders.AUTHORIZATION, token)
                .header(HttpHeaders.CONTENT_ENCODING, "gzip")
                .acceptEncoding("gzip")
                .put(Entity.text(description));
        try {
            checkOk(response);
        } finally {
            response.close();
        }
    }

    @Override
    public void renameNode(String nodeId, String name) {
        Objects.requireNonNull(nodeId);
        Objects.requireNonNull(name);

        // flush buffer to keep change order
        changeBuffer.flush();

        LOGGER.debug("renameNode(fileSystemName={}, nodeId={}, name={})", fileSystemName, nodeId, name);

        Response response = webTarget.path("fileSystems/{fileSystemName}/nodes/{nodeId}/name")
                .resolveTemplate(FILE_SYSTEM_NAME, fileSystemName)
                .resolveTemplate(NODE_ID, nodeId)
                .request()
                .header(HttpHeaders.AUTHORIZATION, token)
                .header(HttpHeaders.CONTENT_ENCODING, "gzip")
                .acceptEncoding("gzip")
                .put(Entity.text(name));
        try {
            checkOk(response);
        } finally {
            response.close();
        }
    }

    @Override
    public void updateModificationTime(String nodeId) {
        Objects.requireNonNull(nodeId);

        // flush buffer to keep change order
        changeBuffer.flush();

        LOGGER.debug("updateModificationTime(fileSystemName={}, nodeId={})", fileSystemName, nodeId);

        Response response = webTarget.path("fileSystems/{fileSystemName}/nodes/{nodeId}/modificationTime")
                .resolveTemplate(FILE_SYSTEM_NAME, fileSystemName)
                .resolveTemplate(NODE_ID, nodeId)
                .request()
                .header(HttpHeaders.AUTHORIZATION, token)
                .header(HttpHeaders.CONTENT_ENCODING, "gzip")
                .acceptEncoding("gzip")
                .put(Entity.text(""));
        try {
            checkOk(response);
        } finally {
            response.close();
        }
    }

    @Override
    public NodeInfo createNode(String parentNodeId, String name, String nodePseudoClass, String description, int version,
                               NodeGenericMetadata genericMetadata) {
        Objects.requireNonNull(parentNodeId);
        Objects.requireNonNull(name);
        Objects.requireNonNull(nodePseudoClass);
        Objects.requireNonNull(description);
        Objects.requireNonNull(genericMetadata);

        // flush buffer to keep change order
        changeBuffer.flush();

        LOGGER.debug("createNode(fileSystemName={}, parentNodeId={}, name={}, nodePseudoClass={}, description={}, version={}, genericMetadata={})",
                fileSystemName, parentNodeId, name, nodePseudoClass, description, version, genericMetadata);

        Response response = webTarget.path("fileSystems/{fileSystemName}/nodes/{nodeId}/children/{childName}")
                .resolveTemplate(FILE_SYSTEM_NAME, fileSystemName)
                .resolveTemplate(NODE_ID, parentNodeId)
                .resolveTemplate("childName", name)
                .queryParam("nodePseudoClass", nodePseudoClass)
                .queryParam("description", description)
                .queryParam(VERSION, version)
                .request(MediaType.APPLICATION_JSON)
                .header(HttpHeaders.AUTHORIZATION, token)
                .header(HttpHeaders.CONTENT_ENCODING, "gzip")
                .acceptEncoding("gzip")
                .post(Entity.json(genericMetadata));
        try {
            return readEntityIfOk(response, NodeInfo.class);
        } finally {
            response.close();
        }
    }

    @Override
    public List<NodeInfo> getChildNodes(String nodeId) {
        Objects.requireNonNull(nodeId);

        LOGGER.debug("getChildNodes(fileSystemName={}, nodeId={})", fileSystemName, nodeId);

        Response response = webTarget.path("fileSystems/{fileSystemName}/nodes/{nodeId}/children")
                .resolveTemplate(FILE_SYSTEM_NAME, fileSystemName)
                .resolveTemplate(NODE_ID, nodeId)
                .request(MediaType.APPLICATION_JSON)
                .header(HttpHeaders.AUTHORIZATION, token)
                .get();
        try {
            return readEntityIfOk(response, new GenericType<List<NodeInfo>>() {
            });
        } finally {
            response.close();
        }
    }

    @Override
    public Optional<NodeInfo> getChildNode(String nodeId, String name) {
        Objects.requireNonNull(nodeId);
        Objects.requireNonNull(name);

        LOGGER.debug("getChildNode(fileSystemName={}, nodeId={}, name={})", fileSystemName, nodeId, name);

        Response response = webTarget.path("fileSystems/{fileSystemName}/nodes/{nodeId}/children/{childName}")
                .resolveTemplate(FILE_SYSTEM_NAME, fileSystemName)
                .resolveTemplate(NODE_ID, nodeId)
                .resolveTemplate("childName", name)
                .request(MediaType.APPLICATION_JSON)
                .header(HttpHeaders.AUTHORIZATION, token)
                .get();
        try {
            return readOptionalEntityIfOk(response, NodeInfo.class);
        } finally {
            response.close();
        }
    }

    @Override
    public Optional<NodeInfo> getParentNode(String nodeId) {
        Objects.requireNonNull(nodeId);

        LOGGER.debug("getParentNode(fileSystemName={}, nodeId={})", fileSystemName, nodeId);

        Response response = webTarget.path("fileSystems/{fileSystemName}/nodes/{nodeId}/parent")
                .resolveTemplate(FILE_SYSTEM_NAME, fileSystemName)
                .resolveTemplate(NODE_ID, nodeId)
                .request(MediaType.APPLICATION_JSON)
                .header(HttpHeaders.AUTHORIZATION, token)
                .get();
        try {
            return readOptionalEntityIfOk(response, NodeInfo.class);
        } finally {
            response.close();
        }
    }

    @Override
    public void setParentNode(String nodeId, String newParentNodeId) {
        Objects.requireNonNull(nodeId);
        Objects.requireNonNull(newParentNodeId);

        // flush buffer to keep change order
        changeBuffer.flush();

        LOGGER.debug("setParentNode(fileSystemName={}, nodeId={}, newParentNodeId={})", fileSystemName, nodeId, newParentNodeId);

        Response response = webTarget.path("fileSystems/{fileSystemName}/nodes/{nodeId}/parent")
                .resolveTemplate(FILE_SYSTEM_NAME, fileSystemName)
                .resolveTemplate(NODE_ID, nodeId)
                .request()
                .header(HttpHeaders.AUTHORIZATION, token)
                .header(HttpHeaders.CONTENT_ENCODING, "gzip")
                .acceptEncoding("gzip")
                .put(Entity.text(newParentNodeId));
        try {
            checkOk(response);
        } finally {
            response.close();
        }
    }

    @Override
    public String deleteNode(String nodeId) {
        Objects.requireNonNull(nodeId);

        // flush buffer to keep change order
        changeBuffer.flush();

        LOGGER.debug("deleteNode(fileSystemName={}, nodeId={})", fileSystemName, nodeId);

        Response response = webTarget.path("fileSystems/{fileSystemName}/nodes/{nodeId}")
                .resolveTemplate(FILE_SYSTEM_NAME, fileSystemName)
                .resolveTemplate(NODE_ID, nodeId)
                .request()
                .header(HttpHeaders.AUTHORIZATION, token)
                .delete();
        try {
            return readEntityIfOk(response, String.class);
        } finally {
            response.close();
        }
    }

    private static class OutputStreamPutRequest extends ForwardingOutputStream<PipedOutputStream> {

        private final Future<Response> response;

        public OutputStreamPutRequest(AsyncInvoker asyncInvoker) {
            super(new PipedOutputStream());
            Objects.requireNonNull(asyncInvoker);

            PipedInputStream pis;
            try {
                pis = new PipedInputStream(os);
            } catch (IOException e) {
                throw new UncheckedIOException(e);
            }

            StreamingOutput output = os -> ByteStreams.copy(pis, os);

            response = asyncInvoker.put(Entity.entity(output, MediaType.APPLICATION_OCTET_STREAM));
        }

        @Override
        public void close() throws IOException {
            super.close();

            // check the request status after the stream is closed
            try {
                checkOk(response.get());
            } catch (ExecutionException e) {
                throw new UncheckedExecutionException(e);
            } catch (InterruptedException e) {
                Thread.currentThread().interrupt();
                throw new UncheckedInterruptedException(e);
            }
        }
    }

    @Override
    public Optional<InputStream> readBinaryData(String nodeId, String name) {
        Objects.requireNonNull(nodeId);
        Objects.requireNonNull(name);

        LOGGER.debug("readBinaryData(fileSystemName={}, nodeId={}, name={})", fileSystemName, nodeId, name);

        Response response = webTarget.path(NODE_DATA_PATH)
                .resolveTemplate(FILE_SYSTEM_NAME, fileSystemName)
                .resolveTemplate(NODE_ID, nodeId)
                .resolveTemplate("name", name)
                .request(MediaType.APPLICATION_OCTET_STREAM)
                .header(HttpHeaders.AUTHORIZATION, token)
                .get();
        return readOptionalEntityIfOk(response, InputStream.class)
                .map(is -> new ForwardingInputStream<InputStream>(is) {
                    @Override
                    public void close() throws IOException {
                        super.close();

                        response.close();
                    }
                });
    }

    @Override
    public OutputStream writeBinaryData(String nodeId, String name) {
        Objects.requireNonNull(nodeId);
        Objects.requireNonNull(name);

        // flush buffer to keep change order
        changeBuffer.flush();

        LOGGER.debug("writeBinaryData(fileSystemName={}, nodeId={}, name={})", fileSystemName, nodeId, name);

        AsyncInvoker asyncInvoker = webTarget.path(NODE_DATA_PATH)
                .resolveTemplate(FILE_SYSTEM_NAME, fileSystemName)
                .resolveTemplate(NODE_ID, nodeId)
                .resolveTemplate("name", name)
                .request()
                .header(HttpHeaders.AUTHORIZATION, token)
                .header(HttpHeaders.CONTENT_ENCODING, "gzip")
                .acceptEncoding("gzip")
                .async();

        return new OutputStreamPutRequest(asyncInvoker);
    }

    @Override
    public boolean dataExists(String nodeId, String name) {
        Objects.requireNonNull(nodeId);
        Objects.requireNonNull(name);

        LOGGER.debug("dataExists(fileSystemName={}, nodeId={}, name={})", fileSystemName, nodeId, name);

        Response response = webTarget.path(NODE_DATA_PATH)
                .resolveTemplate(FILE_SYSTEM_NAME, fileSystemName)
                .resolveTemplate(NODE_ID, nodeId)
                .resolveTemplate("name", name)
                .request(MediaType.TEXT_PLAIN)
                .header(HttpHeaders.AUTHORIZATION, token)
                .get();
        try {
            return readEntityIfOk(response, Boolean.class);
        } finally {
            response.close();
        }
    }

    @Override
    public Set<String> getDataNames(String nodeId) {
        Objects.requireNonNull(nodeId);

        LOGGER.debug("getDataNames(fileSystemName={}, nodeId={})", fileSystemName, nodeId);

        Response response = webTarget.path("fileSystems/{fileSystemName}/nodes/{nodeId}/data")
                .resolveTemplate(FILE_SYSTEM_NAME, fileSystemName)
                .resolveTemplate(NODE_ID, nodeId)
                .request(MediaType.APPLICATION_JSON)
                .header(HttpHeaders.AUTHORIZATION, token)
                .get();
        try {
            return readEntityIfOk(response, new GenericType<Set<String>>() {
            });
        } finally {
            response.close();
        }
    }

    @Override
    public boolean removeData(String nodeId, String name) {
        Objects.requireNonNull(nodeId);
        Objects.requireNonNull(name);

        LOGGER.debug("removeData(fileSystemName={}, nodeId={}, name={})", fileSystemName, nodeId, name);

        Response response = webTarget.path(NODE_DATA_PATH)
                .resolveTemplate(FILE_SYSTEM_NAME, fileSystemName)
                .resolveTemplate(NODE_ID, nodeId)
                .resolveTemplate("name", name)
                .request(MediaType.TEXT_PLAIN)
                .header(HttpHeaders.AUTHORIZATION, token)
                .delete();
        try {
            return readEntityIfOk(response, Boolean.class);
        } finally {
            response.close();
        }
    }

    @Override
    public void addDependency(String nodeId, String name, String toNodeId) {
        Objects.requireNonNull(nodeId);
        Objects.requireNonNull(name);
        Objects.requireNonNull(toNodeId);

        // flush buffer to keep change order
        changeBuffer.flush();

        LOGGER.debug("addDependency(fileSystemName={}, nodeId={}, name={}, toNodeId={})", fileSystemName, nodeId, name, toNodeId);

        Response response = webTarget.path("fileSystems/{fileSystemName}/nodes/{nodeId}/dependencies/{name}/{toNodeId}")
                .resolveTemplate(FILE_SYSTEM_NAME, fileSystemName)
                .resolveTemplate(NODE_ID, nodeId)
                .resolveTemplate("name", name)
                .resolveTemplate("toNodeId", toNodeId)
                .request()
                .header(HttpHeaders.AUTHORIZATION, token)
                .header(HttpHeaders.CONTENT_ENCODING, "gzip")
                .acceptEncoding("gzip")
                .put(Entity.text(""));
        try {
            checkOk(response);
        } finally {
            response.close();
        }
    }

    @Override
    public Set<NodeInfo> getDependencies(String nodeId, String name) {
        Objects.requireNonNull(nodeId);
        Objects.requireNonNull(name);

        LOGGER.debug("getDependencies(fileSystemName={}, nodeId={}, name={})", fileSystemName, nodeId, name);

        Response response = webTarget.path("fileSystems/{fileSystemName}/nodes/{nodeId}/dependencies/{name}")
                .resolveTemplate(FILE_SYSTEM_NAME, fileSystemName)
                .resolveTemplate(NODE_ID, nodeId)
                .resolveTemplate("name", name)
                .request(MediaType.APPLICATION_JSON)
                .header(HttpHeaders.AUTHORIZATION, token)
                .get();
        try {
            return readEntityIfOk(response, new GenericType<Set<NodeInfo>>() {
            });
        } finally {
            response.close();
        }
    }

    @Override
    public Set<NodeDependency> getDependencies(String nodeId) {
        Objects.requireNonNull(nodeId);

        LOGGER.debug("getDependencies(fileSystemName={}, nodeId={})", fileSystemName, nodeId);

        Response response = webTarget.path("fileSystems/{fileSystemName}/nodes/{nodeId}/dependencies")
                .resolveTemplate(FILE_SYSTEM_NAME, fileSystemName)
                .resolveTemplate(NODE_ID, nodeId)
                .request(MediaType.APPLICATION_JSON)
                .header(HttpHeaders.AUTHORIZATION, token)
                .get();
        try {
            return readEntityIfOk(response, new GenericType<Set<NodeDependency>>() {
            });
        } finally {
            response.close();
        }
    }

    @Override
    public Set<NodeInfo> getBackwardDependencies(String nodeId) {
        Objects.requireNonNull(nodeId);

        LOGGER.debug("getBackwardDependencies(fileSystemName={}, nodeId={})", fileSystemName, nodeId);

        Response response = webTarget.path("fileSystems/{fileSystemName}/nodes/{nodeId}/backwardDependencies")
                .resolveTemplate(FILE_SYSTEM_NAME, fileSystemName)
                .resolveTemplate(NODE_ID, nodeId)
                .request(MediaType.APPLICATION_JSON)
                .header(HttpHeaders.AUTHORIZATION, token)
                .get();
        try {
            return readEntityIfOk(response, new GenericType<Set<NodeInfo>>() {
            });
        } finally {
            response.close();
        }
    }

    @Override
    public void removeDependency(String nodeId, String name, String toNodeId) {
        Objects.requireNonNull(nodeId);
        Objects.requireNonNull(name);
        Objects.requireNonNull(toNodeId);

        // flush buffer to keep change order
        changeBuffer.flush();

        LOGGER.debug("removeDependency(fileSystemName={}, nodeId={}, name={}, toNodeId={})", fileSystemName, nodeId, name, toNodeId);

        Response response = webTarget.path("fileSystems/{fileSystemName}/nodes/{nodeId}/dependencies/{name}/{toNodeId}")
                .resolveTemplate(FILE_SYSTEM_NAME, fileSystemName)
                .resolveTemplate(NODE_ID, nodeId)
                .resolveTemplate("name", name)
                .resolveTemplate("toNodeId", toNodeId)
                .request()
                .header(HttpHeaders.AUTHORIZATION, token)
                .delete();
        try {
            checkOk(response);
        } finally {
            response.close();
        }
    }

    @Override
    public void createTimeSeries(String nodeId, TimeSeriesMetadata metadata) {
        Objects.requireNonNull(nodeId);
        Objects.requireNonNull(metadata);

        LOGGER.debug("createTimeSeries(fileSystemName={}, nodeId={}, metadata={}) [BUFFERED]", fileSystemName, nodeId, metadata);

        changeBuffer.createTimeSeries(nodeId, metadata);
    }

    @Override
    public Set<String> getTimeSeriesNames(String nodeId) {
        Objects.requireNonNull(nodeId);

        LOGGER.debug("getTimeSeriesNames(fileSystemName={}, nodeId={})", fileSystemName, nodeId);

        Response response = webTarget.path("fileSystems/{fileSystemName}/nodes/{nodeId}/timeSeries/name")
                .resolveTemplate(FILE_SYSTEM_NAME, fileSystemName)
                .resolveTemplate(NODE_ID, nodeId)
                .request()
                .header(HttpHeaders.AUTHORIZATION, token)
                .get();
        try {
            return readEntityIfOk(response, new GenericType<Set<String>>() {
            });
        } finally {
            response.close();
        }
    }

    @Override
    public boolean timeSeriesExists(String nodeId, String timeSeriesName) {
        Objects.requireNonNull(nodeId);
        Objects.requireNonNull(timeSeriesName);

        LOGGER.debug("timeSeriesExists(fileSystemName={}, nodeId={}, timeSeriesName={})", fileSystemName, nodeId, timeSeriesName);

        Response response = webTarget.path("fileSystems/{fileSystemName}/nodes/{nodeId}/timeSeries/{timeSeriesName}")
                .resolveTemplate(FILE_SYSTEM_NAME, fileSystemName)
                .resolveTemplate(NODE_ID, nodeId)
                .resolveTemplate("timeSeriesName", timeSeriesName)
                .request(MediaType.TEXT_PLAIN_TYPE)
                .header(HttpHeaders.AUTHORIZATION, token)
                .get();
        try {
            return readEntityIfOk(response, Boolean.class);
        } finally {
            response.close();
        }
    }

    @Override
    public List<TimeSeriesMetadata> getTimeSeriesMetadata(String nodeId, Set<String> timeSeriesNames) {
        Objects.requireNonNull(nodeId);
        Objects.requireNonNull(timeSeriesNames);

        if (LOGGER.isDebugEnabled()) {
            LOGGER.debug("getTimeSeriesMetadata(fileSystemName={}, nodeId={}, timeSeriesNames={})", fileSystemName, nodeId, timeSeriesNames);
        }

        Response response = webTarget.path("fileSystems/{fileSystemName}/nodes/{nodeId}/timeSeries/metadata")
                .resolveTemplate(FILE_SYSTEM_NAME, fileSystemName)
                .resolveTemplate(NODE_ID, nodeId)
                .request()
                .header(HttpHeaders.AUTHORIZATION, token)
                .post(Entity.json(timeSeriesNames));
        try {
            return readEntityIfOk(response, new GenericType<List<TimeSeriesMetadata>>() {
            });
        } finally {
            response.close();
        }
    }

    @Override
    public Set<Integer> getTimeSeriesDataVersions(String nodeId) {
        Objects.requireNonNull(nodeId);

        LOGGER.debug("getTimeSeriesDataVersions(fileSystemName={}, nodeId={})", fileSystemName, nodeId);

        Response response = webTarget.path("fileSystems/{fileSystemName}/nodes/{nodeId}/timeSeries/versions")
                .resolveTemplate(FILE_SYSTEM_NAME, fileSystemName)
                .resolveTemplate(NODE_ID, nodeId)
                .request()
                .header(HttpHeaders.AUTHORIZATION, token)
                .get();
        try {
            return readEntityIfOk(response, new GenericType<Set<Integer>>() {
            });
        } finally {
            response.close();
        }
    }

    @Override
    public Set<Integer> getTimeSeriesDataVersions(String nodeId, String timeSeriesName) {
        Objects.requireNonNull(nodeId);
        Objects.requireNonNull(timeSeriesName);

        LOGGER.debug("getTimeSeriesDataVersions(fileSystemName={}, nodeId={}, timeSeriesNames={})", fileSystemName, nodeId, timeSeriesName);

        Response response = webTarget.path("fileSystems/{fileSystemName}/nodes/{nodeId}/timeSeries/{timeSeriesName}/versions")
                .resolveTemplate(FILE_SYSTEM_NAME, fileSystemName)
                .resolveTemplate(NODE_ID, nodeId)
                .resolveTemplate("timeSeriesName", timeSeriesName)
                .request()
                .header(HttpHeaders.AUTHORIZATION, token)
                .get();
        try {
            return readEntityIfOk(response, new GenericType<Set<Integer>>() {
            });
        } finally {
            response.close();
        }
    }

    @Override
    public void addDoubleTimeSeriesData(String nodeId, int version, String timeSeriesName, List<DoubleDataChunk> chunks) {
        Objects.requireNonNull(nodeId);
<<<<<<< HEAD
        TimeSeriesTable.checkVersion(version);
=======
        TimeSeriesVersions.check(version);
>>>>>>> 80c66012
        Objects.requireNonNull(timeSeriesName);
        Objects.requireNonNull(chunks);

        if (LOGGER.isDebugEnabled()) {
            LOGGER.debug("addDoubleTimeSeriesData(fileSystemName={}, nodeId={}, version={}, timeSeriesName={}, chunks={}) [BUFFERED]",
                    fileSystemName, nodeId, version, timeSeriesName, chunks);
        }

        changeBuffer.addDoubleTimeSeriesData(nodeId, version, timeSeriesName, chunks);
    }

    @Override
    public Map<String, List<DoubleDataChunk>> getDoubleTimeSeriesData(String nodeId, Set<String> timeSeriesNames, int version) {
        Objects.requireNonNull(nodeId);
        Objects.requireNonNull(timeSeriesNames);
<<<<<<< HEAD
        TimeSeriesTable.checkVersion(version);
=======
        TimeSeriesVersions.check(version);
>>>>>>> 80c66012

        if (LOGGER.isDebugEnabled()) {
            LOGGER.debug("getDoubleTimeSeriesData(fileSystemName={}, nodeId={}, timeSeriesNames={}, version={})",
                    fileSystemName, nodeId, timeSeriesNames, version);
        }

        Response response = webTarget.path("fileSystems/{fileSystemName}/nodes/{nodeId}/timeSeries/double/{version}")
                .resolveTemplate(FILE_SYSTEM_NAME, fileSystemName)
                .resolveTemplate(NODE_ID, nodeId)
                .resolveTemplate(VERSION, version)
                .request()
                .header(HttpHeaders.AUTHORIZATION, token)
                .post(Entity.json(timeSeriesNames));
        try {
            return readEntityIfOk(response, new GenericType<Map<String, List<DoubleDataChunk>>>() {
            });
        } finally {
            response.close();
        }
    }

    @Override
    public void addStringTimeSeriesData(String nodeId, int version, String timeSeriesName, List<StringDataChunk> chunks) {
        Objects.requireNonNull(nodeId);
<<<<<<< HEAD
        TimeSeriesTable.checkVersion(version);
=======
        TimeSeriesVersions.check(version);
>>>>>>> 80c66012
        Objects.requireNonNull(timeSeriesName);
        Objects.requireNonNull(chunks);

        if (LOGGER.isDebugEnabled()) {
            LOGGER.debug("addStringTimeSeriesData(fileSystemName={}, nodeId={}, version={}, timeSeriesName={}, chunks={}) [BUFFERED]",
                    fileSystemName, nodeId, version, timeSeriesName, chunks);
        }

        changeBuffer.addStringTimeSeriesData(nodeId, version, timeSeriesName, chunks);
    }

    @Override
    public Map<String, List<StringDataChunk>> getStringTimeSeriesData(String nodeId, Set<String> timeSeriesNames, int version) {
        Objects.requireNonNull(nodeId);
        Objects.requireNonNull(timeSeriesNames);
<<<<<<< HEAD
        TimeSeriesTable.checkVersion(version);
=======
        TimeSeriesVersions.check(version);
>>>>>>> 80c66012

        if (LOGGER.isDebugEnabled()) {
            LOGGER.debug("getStringTimeSeriesData(fileSystemName={}, nodeId={}, timeSeriesNames={}, version={})",
                    fileSystemName, nodeId, timeSeriesNames, version);
        }

        Response response = webTarget.path("fileSystems/{fileSystemName}/nodes/{nodeId}/timeSeries/string/{version}")
                .resolveTemplate(FILE_SYSTEM_NAME, fileSystemName)
                .resolveTemplate(NODE_ID, nodeId)
                .resolveTemplate(VERSION, version)
                .request()
                .header(HttpHeaders.AUTHORIZATION, token)
                .post(Entity.json(timeSeriesNames));
        try {
            return readEntityIfOk(response, new GenericType<Map<String, List<StringDataChunk>>>() {
            });
        } finally {
            response.close();
        }
    }

    @Override
    public void clearTimeSeries(String nodeId) {
        Objects.requireNonNull(nodeId);

        // flush buffer to keep change order
        changeBuffer.flush();

        LOGGER.debug("clearTimeSeries(fileSystemName={}, nodeId={})", fileSystemName, nodeId);

        Response response = webTarget.path("fileSystems/{fileSystemName}/nodes/{nodeId}/timeSeries")
                .resolveTemplate(FILE_SYSTEM_NAME, fileSystemName)
                .resolveTemplate(NODE_ID, nodeId)
                .request()
                .header(HttpHeaders.AUTHORIZATION, token)
                .delete();
        try {
            checkOk(response);
        } finally {
            response.close();
        }
    }

    @Override
    public NodeInfo getNodeInfo(String nodeId) {
        Objects.requireNonNull(nodeId);

        LOGGER.debug("getNodeInfo(fileSystemName={}, nodeId={})", fileSystemName, nodeId);

        Response response = webTarget.path("fileSystems/{fileSystemName}/nodes/{nodeId}")
                .resolveTemplate(FILE_SYSTEM_NAME, fileSystemName)
                .resolveTemplate(NODE_ID, nodeId)
                .request(MediaType.APPLICATION_JSON)
                .header(HttpHeaders.AUTHORIZATION, token)
                .get();
        try {
            return readEntityIfOk(response, NodeInfo.class);
        } finally {
            response.close();
        }
    }

    @Override
    public void flush() {
        changeBuffer.flush();
    }

    @Override
    public boolean isClosed() {
        return closed;
    }

    @Override
    public void close() {
        flush();
        closed = true;
        client.close();
    }
}<|MERGE_RESOLUTION|>--- conflicted
+++ resolved
@@ -24,11 +24,7 @@
 import com.powsybl.timeseries.DoubleDataChunk;
 import com.powsybl.timeseries.StringDataChunk;
 import com.powsybl.timeseries.TimeSeriesMetadata;
-<<<<<<< HEAD
-import com.powsybl.timeseries.TimeSeriesTable;
-=======
 import com.powsybl.timeseries.TimeSeriesVersions;
->>>>>>> 80c66012
 import org.slf4j.Logger;
 import org.slf4j.LoggerFactory;
 
@@ -783,11 +779,7 @@
     @Override
     public void addDoubleTimeSeriesData(String nodeId, int version, String timeSeriesName, List<DoubleDataChunk> chunks) {
         Objects.requireNonNull(nodeId);
-<<<<<<< HEAD
-        TimeSeriesTable.checkVersion(version);
-=======
         TimeSeriesVersions.check(version);
->>>>>>> 80c66012
         Objects.requireNonNull(timeSeriesName);
         Objects.requireNonNull(chunks);
 
@@ -803,11 +795,7 @@
     public Map<String, List<DoubleDataChunk>> getDoubleTimeSeriesData(String nodeId, Set<String> timeSeriesNames, int version) {
         Objects.requireNonNull(nodeId);
         Objects.requireNonNull(timeSeriesNames);
-<<<<<<< HEAD
-        TimeSeriesTable.checkVersion(version);
-=======
         TimeSeriesVersions.check(version);
->>>>>>> 80c66012
 
         if (LOGGER.isDebugEnabled()) {
             LOGGER.debug("getDoubleTimeSeriesData(fileSystemName={}, nodeId={}, timeSeriesNames={}, version={})",
@@ -832,11 +820,7 @@
     @Override
     public void addStringTimeSeriesData(String nodeId, int version, String timeSeriesName, List<StringDataChunk> chunks) {
         Objects.requireNonNull(nodeId);
-<<<<<<< HEAD
-        TimeSeriesTable.checkVersion(version);
-=======
         TimeSeriesVersions.check(version);
->>>>>>> 80c66012
         Objects.requireNonNull(timeSeriesName);
         Objects.requireNonNull(chunks);
 
@@ -852,11 +836,7 @@
     public Map<String, List<StringDataChunk>> getStringTimeSeriesData(String nodeId, Set<String> timeSeriesNames, int version) {
         Objects.requireNonNull(nodeId);
         Objects.requireNonNull(timeSeriesNames);
-<<<<<<< HEAD
-        TimeSeriesTable.checkVersion(version);
-=======
         TimeSeriesVersions.check(version);
->>>>>>> 80c66012
 
         if (LOGGER.isDebugEnabled()) {
             LOGGER.debug("getStringTimeSeriesData(fileSystemName={}, nodeId={}, timeSeriesNames={}, version={})",
