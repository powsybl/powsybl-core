<?xml version="1.0" encoding="UTF-8"?>
<!--

    Copyright (c) 2018, RTE (http://www.rte-france.com)
    This Source Code Form is subject to the terms of the Mozilla Public
    License, v. 2.0. If a copy of the MPL was not distributed with this
    file, You can obtain one at http://mozilla.org/MPL/2.0/.

-->
<project xmlns="http://maven.apache.org/POM/4.0.0"
         xmlns:xsi="http://www.w3.org/2001/XMLSchema-instance"
         xsi:schemaLocation="http://maven.apache.org/POM/4.0.0 http://maven.apache.org/xsd/maven-4.0.0.xsd">
    <modelVersion>4.0.0</modelVersion>

    <parent>
        <groupId>com.powsybl</groupId>
        <artifactId>powsybl-afs-ws</artifactId>
        <version>1.2.0-SNAPSHOT</version>
    </parent>

    <artifactId>powsybl-afs-ws-client-utils</artifactId>
    <name>AFS WS client side utilities</name>
    <description>AFS WS client side utilities</description>

    <dependencies>
        <!-- Compilation dependencies -->
        <dependency>
            <groupId>org.jboss.resteasy</groupId>
            <artifactId>resteasy-client</artifactId>
            <version>${resteasy.version}</version>
        </dependency>
        <dependency>
            <groupId>org.slf4j</groupId>
            <artifactId>slf4j-api</artifactId>
        </dependency>
        <dependency>
            <groupId>${project.groupId}</groupId>
            <artifactId>powsybl-afs-storage-api</artifactId>
            <version>${project.version}</version>
        </dependency>
<<<<<<< HEAD
        <dependency>
            <groupId>${project.groupId}</groupId>
            <artifactId>powsybl-afs-ws-utils</artifactId>
            <version>${project.version}</version>
=======

        <!-- Provided dependencies -->
        <dependency>
            <groupId>javax</groupId>
            <artifactId>javaee-api</artifactId>
            <scope>provided</scope>
>>>>>>> 6551221d
        </dependency>

        <!-- Test dependencies -->
        <dependency>
            <groupId>junit</groupId>
            <artifactId>junit</artifactId>
            <scope>test</scope>
        </dependency>
    </dependencies>
</project><|MERGE_RESOLUTION|>--- conflicted
+++ resolved
@@ -33,24 +33,23 @@
             <groupId>org.slf4j</groupId>
             <artifactId>slf4j-api</artifactId>
         </dependency>
+
         <dependency>
             <groupId>${project.groupId}</groupId>
             <artifactId>powsybl-afs-storage-api</artifactId>
             <version>${project.version}</version>
         </dependency>
-<<<<<<< HEAD
         <dependency>
             <groupId>${project.groupId}</groupId>
             <artifactId>powsybl-afs-ws-utils</artifactId>
             <version>${project.version}</version>
-=======
+        </dependency>
 
         <!-- Provided dependencies -->
         <dependency>
             <groupId>javax</groupId>
             <artifactId>javaee-api</artifactId>
             <scope>provided</scope>
->>>>>>> 6551221d
         </dependency>
 
         <!-- Test dependencies -->
