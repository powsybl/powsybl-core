/**
 * Copyright (c) 2017, RTE (http://www.rte-france.com)
 * This Source Code Form is subject to the terms of the Mozilla Public
 * License, v. 2.0. If a copy of the MPL was not distributed with this
 * file, You can obtain one at http://mozilla.org/MPL/2.0/.
 */
package com.powsybl.afs;

import com.powsybl.afs.storage.AppFileSystemStorage;
import com.powsybl.afs.storage.NodeId;
import com.powsybl.afs.storage.NodeInfo;

import java.util.Objects;

/**
 *
 * @author Geoffroy Jamgotchian <geoffroy.jamgotchian at rte-france.com>
 */
class FooFileBuilder implements ProjectFileBuilder<FooFile> {

    private final NodeId folderId;

    private final AppFileSystemStorage storage;

    private final NodeInfo projectInfo;

    private final AppFileSystem fileSystem;

<<<<<<< HEAD
    FooFileBuilder(NodeId folderId, AppFileSystemStorage storage, NodeInfo projectInfo, AppFileSystem fileSystem) {
=======
    private String name;

    FooFileBuilder(NodeId folderId, AppFileSystemStorage storage, NodeId projectId, AppFileSystem fileSystem) {
>>>>>>> d790e572
        this.folderId = Objects.requireNonNull(folderId);
        this.storage = Objects.requireNonNull(storage);
        this.projectInfo = Objects.requireNonNull(projectInfo);
        this.fileSystem = Objects.requireNonNull(fileSystem);
    }

    public FooFileBuilder withName(String name) {
        this.name = name;
        return this;
    }

    @Override
    public FooFile build() {
<<<<<<< HEAD
        String name = "foo";
        String pseudoClass = "foo";
        NodeId id = storage.createNode(folderId, name, pseudoClass);
        return new FooFile(new NodeInfo(id, name, pseudoClass), storage, projectInfo, fileSystem);
=======
        if (name == null) {
            throw new IllegalStateException("name is not set");
        }
        NodeId id = storage.createNode(folderId, name, "foo");
        return new FooFile(id, storage, projectId, fileSystem);
>>>>>>> d790e572
    }
}<|MERGE_RESOLUTION|>--- conflicted
+++ resolved
@@ -26,13 +26,10 @@
 
     private final AppFileSystem fileSystem;
 
-<<<<<<< HEAD
     FooFileBuilder(NodeId folderId, AppFileSystemStorage storage, NodeInfo projectInfo, AppFileSystem fileSystem) {
-=======
     private String name;
 
     FooFileBuilder(NodeId folderId, AppFileSystemStorage storage, NodeId projectId, AppFileSystem fileSystem) {
->>>>>>> d790e572
         this.folderId = Objects.requireNonNull(folderId);
         this.storage = Objects.requireNonNull(storage);
         this.projectInfo = Objects.requireNonNull(projectInfo);
@@ -46,17 +43,14 @@
 
     @Override
     public FooFile build() {
-<<<<<<< HEAD
         String name = "foo";
         String pseudoClass = "foo";
         NodeId id = storage.createNode(folderId, name, pseudoClass);
         return new FooFile(new NodeInfo(id, name, pseudoClass), storage, projectInfo, fileSystem);
-=======
         if (name == null) {
             throw new IllegalStateException("name is not set");
         }
         NodeId id = storage.createNode(folderId, name, "foo");
         return new FooFile(id, storage, projectId, fileSystem);
->>>>>>> d790e572
     }
 }