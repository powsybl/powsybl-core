/**
 * Copyright (c) 2017, RTE (http://www.rte-france.com)
 * This Source Code Form is subject to the terms of the Mozilla Public
 * License, v. 2.0. If a copy of the MPL was not distributed with this
 * file, You can obtain one at http://mozilla.org/MPL/2.0/.
 */
package com.powsybl.afs;

import java.util.List;
import java.util.Objects;
import java.util.Optional;

/**
 * @author Geoffroy Jamgotchian <geoffroy.jamgotchian at rte-france.com>
 */
public class Node extends AbstractNodeBase<Folder> {

    protected final AppFileSystem fileSystem;

    protected final boolean folder;

    protected Node(FileCreationContext context, int codeVersion, boolean folder) {
        super(context.getInfo(), context.getStorage(), codeVersion);
        this.fileSystem = Objects.requireNonNull(context.getFileSystem());
        this.folder = folder;
    }

    public void delete() {
        storage.deleteNode(info.getId());
        storage.flush();
    }

<<<<<<< HEAD
    public void rename(String name) {
        Objects.requireNonNull(name);
        storage.renameNode(info.getId(), name);
=======
    public void moveTo(Folder folder) {
        Objects.requireNonNull(folder);
        storage.setParentNode(info.getId(), folder.getId());
>>>>>>> 23f063c6
        storage.flush();
    }

    @Override
    public boolean isFolder() {
        return folder;
    }

    @Override
    public Optional<Folder> getParent() {
        return storage.getParentNode(info.getId()).map(parentInfo -> new Folder(new FileCreationContext(parentInfo, storage, fileSystem)));
    }

    private static boolean pathStop(Node node) {
        return !node.getParent().isPresent();
    }

    private static String pathToString(List<String> path) {
        StringBuilder builder = new StringBuilder();
        builder.append(path.get(0))
                .append(AppFileSystem.FS_SEPARATOR);
        for (int i = 1; i < path.size(); i++) {
            builder.append(AppFileSystem.PATH_SEPARATOR).append(path.get(i));
        }
        return builder.toString();
    }

    @Override
    public NodePath getPath() {
        return NodePath.find(this, Node::pathStop, Node::pathToString);
    }

    public AppFileSystem getFileSystem() {
        return fileSystem;
    }
}<|MERGE_RESOLUTION|>--- conflicted
+++ resolved
@@ -27,18 +27,6 @@
 
     public void delete() {
         storage.deleteNode(info.getId());
-        storage.flush();
-    }
-
-<<<<<<< HEAD
-    public void rename(String name) {
-        Objects.requireNonNull(name);
-        storage.renameNode(info.getId(), name);
-=======
-    public void moveTo(Folder folder) {
-        Objects.requireNonNull(folder);
-        storage.setParentNode(info.getId(), folder.getId());
->>>>>>> 23f063c6
         storage.flush();
     }
 
