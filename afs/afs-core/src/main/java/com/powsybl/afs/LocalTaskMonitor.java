/**
 * Copyright (c) 2018, RTE (http://www.rte-france.com)
 * This Source Code Form is subject to the terms of the Mozilla Public
 * License, v. 2.0. If a copy of the MPL was not distributed with this
 * file, You can obtain one at http://mozilla.org/MPL/2.0/.
 */
package com.powsybl.afs;

import java.util.*;
import java.util.concurrent.locks.Lock;
import java.util.concurrent.locks.ReentrantLock;
import java.util.stream.Collectors;

/**
 * @author Geoffroy Jamgotchian <geoffroy.jamgotchian at rte-france.com>
 */
public class LocalTaskMonitor implements TaskMonitor {

    private static final class ModifiableTask extends Task {

        private ModifiableTask(ProjectFile projectFile, long revision) {
            super(projectFile, revision);
        }

        private void setMessage(String message) {
            this.message = message;
        }

        private void setRevision(long revision) {
            this.revision = revision;
        }
    }

    private final Map<String, ModifiableTask> tasks = new HashMap<>();

    private long revision = 0L;

    private final Lock lock = new ReentrantLock();

    private final List<TaskListener> listeners = new ArrayList<>();

    @Override
    public void startTask(ProjectFile projectFile) {
        Objects.requireNonNull(projectFile);
        lock.lock();
        try {
            revision++;
            tasks.put(projectFile.getId(), new ModifiableTask(projectFile, revision));

            // notification
            for (TaskListener listener : listeners) {
                listener.taskStarted(projectFile);
            }
        } finally {
            lock.unlock();
        }
    }

    @Override
    public void stopTask(ProjectFile projectFile) {
        Objects.requireNonNull(projectFile);
        lock.lock();
        try {
            revision++;
            tasks.remove(projectFile.getId());

            // notification
            for (TaskListener listener : listeners) {
                listener.taskStopped(projectFile);
            }
        } finally {
            lock.unlock();
        }
    }

    @Override
    public Snapshot takeSnapshot() {
<<<<<<< HEAD
        return new Snapshot(tasks.values().stream().map(Task::new).collect(Collectors.toList()), revision);
=======
        lock.lock();
        try {
            return new Snapshot(new ArrayList<>(tasks.values()), revision);
        } finally {
            lock.unlock();
        }
>>>>>>> c422caa2
    }

    @Override
    public void updateTaskMessage(ProjectFile projectFile, String message) {
        Objects.requireNonNull(projectFile);
        lock.lock();
        try {
            ModifiableTask task = tasks.get(projectFile.getId());
            if (task == null) {
                throw new AfsException("Project file " + projectFile.getId() + " is not associated to any task");
            }
            revision++;
            task.setMessage(message);
            task.setRevision(revision);

            // notification
            for (TaskListener listener : listeners) {
                listener.taskMessageUpdated(projectFile, message);
            }
        } finally {
            lock.unlock();
        }
    }

    @Override
    public void addListener(TaskListener listener) {
        Objects.requireNonNull(listener);
        lock.lock();
        try {
            listeners.add(listener);
        } finally {
            lock.unlock();
        }
    }

    @Override
    public void removeListener(TaskListener listener) {
        Objects.requireNonNull(listener);
        lock.lock();
        try {
            listeners.remove(listener);
        } finally {
            lock.unlock();
        }
    }
}<|MERGE_RESOLUTION|>--- conflicted
+++ resolved
@@ -75,16 +75,12 @@
 
     @Override
     public Snapshot takeSnapshot() {
-<<<<<<< HEAD
-        return new Snapshot(tasks.values().stream().map(Task::new).collect(Collectors.toList()), revision);
-=======
         lock.lock();
         try {
-            return new Snapshot(new ArrayList<>(tasks.values()), revision);
+            return new Snapshot(tasks.values().stream().map(Task::new).collect(Collectors.toList()), revision);
         } finally {
             lock.unlock();
         }
->>>>>>> c422caa2
     }
 
     @Override
