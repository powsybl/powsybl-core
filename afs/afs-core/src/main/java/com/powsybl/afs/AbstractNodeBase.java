/**
 * Copyright (c) 2017, RTE (http://www.rte-france.com)
 * This Source Code Form is subject to the terms of the Mozilla Public
 * License, v. 2.0. If a copy of the MPL was not distributed with this
 * file, You can obtain one at http://mozilla.org/MPL/2.0/.
 */
package com.powsybl.afs;

import com.powsybl.afs.storage.ListenableAppStorage;
import com.powsybl.afs.storage.NodeInfo;

import java.time.Instant;
import java.time.ZoneId;
import java.time.ZonedDateTime;
import java.util.ArrayList;
import java.util.List;
import java.util.Objects;
import java.util.Optional;

/**
 * Base class for all node objects stored in an AFS tree.
 *
 * @author Geoffroy Jamgotchian <geoffroy.jamgotchian at rte-france.com>
 */
public abstract class AbstractNodeBase<F> {

    protected final NodeInfo info;

    protected final ListenableAppStorage storage;

    protected int codeVersion;

    public AbstractNodeBase(NodeInfo info, ListenableAppStorage storage, int codeVersion) {
        this.info = Objects.requireNonNull(info);
        this.storage = Objects.requireNonNull(storage);
        this.codeVersion = codeVersion;
    }

    public abstract Optional<F> getParent();

    /**
     * An ID uniquely identifying this node in the file system tree.
     */
    public String getId() {
        return info.getId();
    }

    public String getName() {
        return info.getName();
    }

    public String getDescription() {
        return info.getDescription();
    }

    public void setDescription(String description) {
        storage.setDescription(info.getId(), description);
        info.setDescription(description);
    }

    public ZonedDateTime getCreationDate() {
        return Instant.ofEpochMilli(info.getCreationTime()).atZone(ZoneId.systemDefault());
    }

    public ZonedDateTime getModificationDate() {
        return Instant.ofEpochMilli(info.getModificationTime()).atZone(ZoneId.systemDefault());
    }

    public int getVersion() {
        return info.getVersion();
    }

    protected int getCodeVersion() {
        return codeVersion;
    }

    public boolean isAheadOfVersion() {
        return info.getVersion() > getCodeVersion();
    }

    public abstract NodePath getPath();

    public abstract boolean isFolder();

    private NodeInfo getChildInfo(NodeInfo nodeInfo, String name) {
        Objects.requireNonNull(name);
        NodeInfo childInfo = nodeInfo;
        for (String name2 : name.split(AppFileSystem.PATH_SEPARATOR)) {
            childInfo = storage.getChildNode(childInfo.getId(), name2).orElse(null);
            if (childInfo == null) {
                return null;
            }
        }
        return childInfo;
    }

    protected NodeInfo getChildInfo(String name, String... more) {
        NodeInfo childInfo = getChildInfo(info, name);
        if (childInfo == null) {
            return null;
        }
        for (String name2 : more) {
            childInfo = getChildInfo(childInfo, name2);
            if (childInfo == null) {
                return null;
            }
        }
        return childInfo;
    }

    @Override
    public String toString() {
        return getName();
    }

<<<<<<< HEAD
    private boolean isMovable(AbstractNodeBase folder) {
        return (folder instanceof ProjectFolder || folder instanceof Folder) && !isSourceAncestorOf(folder) && !targetIsParent(folder);
    }

    public void moveTo(AbstractNodeBase folder) {
        Objects.requireNonNull(folder);
        if (isMovable(folder)) {
            storage.setParentNode(info.getId(), folder.getId());
            storage.flush();
        } else {
            throw new AfsException("The source node is a relative of the target");
        }
    }

    private boolean isSourceAncestorOf(AbstractNodeBase abstractNodeBase) {
        Optional<NodeInfo> parentNode = storage.getParentNode(abstractNodeBase.getId());
        if (parentNode.isPresent()) {
            NodeInfo nodeInfo = parentNode.get();
            while (nodeInfo != null) {
                if (info.getId().equals(nodeInfo.getId())) {
                    return true;
                } else {
                    parentNode = storage.getParentNode(nodeInfo.getId());
                    if (parentNode.isPresent()) {
                        nodeInfo = parentNode.get();
                    } else {
                        break;
                    }
                }
            }
        }
        return false;
    }

    private boolean targetIsParent(AbstractNodeBase abstractNodeBase) {
        Optional<NodeInfo> parentNode = storage.getParentNode(info.getId());
        if (parentNode.isPresent()) {
            return parentNode.get().getId().equals(abstractNodeBase.getId());
        }
        return false;
=======
    public void rename(String name) {
        Objects.requireNonNull(name);
        if (!nodeNameAlreadyExists(name)) {
            storage.renameNode(info.getId(), name);
            storage.flush();
        } else {
            throw new AfsException("name already exists");
        }
    }

    private boolean nodeNameAlreadyExists(String name) {
        Objects.requireNonNull(name);
        Optional<NodeInfo> parentNode = storage.getParentNode(getId());
        List<NodeInfo> childNodes = new ArrayList<>();
        if (parentNode.isPresent()) {
            childNodes = storage.getChildNodes(parentNode.get().getId());
        }
        return childNodes.stream().filter(nodeInfo -> !nodeInfo.getId().equals(getId())).anyMatch(nodeInfo -> nodeInfo.getName().equals(name));
>>>>>>> 23f063c6
    }
}<|MERGE_RESOLUTION|>--- conflicted
+++ resolved
@@ -113,7 +113,6 @@
         return getName();
     }
 
-<<<<<<< HEAD
     private boolean isMovable(AbstractNodeBase folder) {
         return (folder instanceof ProjectFolder || folder instanceof Folder) && !isSourceAncestorOf(folder) && !targetIsParent(folder);
     }
@@ -154,7 +153,8 @@
             return parentNode.get().getId().equals(abstractNodeBase.getId());
         }
         return false;
-=======
+    }
+
     public void rename(String name) {
         Objects.requireNonNull(name);
         if (!nodeNameAlreadyExists(name)) {
@@ -173,6 +173,5 @@
             childNodes = storage.getChildNodes(parentNode.get().getId());
         }
         return childNodes.stream().filter(nodeInfo -> !nodeInfo.getId().equals(getId())).anyMatch(nodeInfo -> nodeInfo.getName().equals(name));
->>>>>>> 23f063c6
     }
 }