--- conflicted
+++ resolved
@@ -111,29 +111,18 @@
         return getName();
     }
 
-<<<<<<< HEAD
     private boolean isMovable(AbstractNodeBase folder) {
-=======
-    private boolean isDraggable(AbstractNodeBase folder) {
->>>>>>> 479441f5
         return (folder instanceof ProjectFolder || folder instanceof Folder) && !isSourceAncestorOf(folder) && !targetIsParent(folder);
     }
 
     public void moveTo(AbstractNodeBase folder) {
         Objects.requireNonNull(folder);
-<<<<<<< HEAD
         if (isMovable(folder)) {
             storage.setParentNode(info.getId(), folder.getId());
+            storage.flush();
         } else {
             throw new AfsException("The source node is a relative of the target");
-=======
-        if (isDraggable(folder)) {
-            storage.setParentNode(info.getId(), folder.getId());
-        } else {
-            throw new AfsException("The Dragging node is a parent of the target");
->>>>>>> 479441f5
         }
-        storage.flush();
     }
 
     private boolean isSourceAncestorOf(AbstractNodeBase abstractNodeBase) {
@@ -161,11 +150,7 @@
         if (parentNode.isPresent()) {
             return parentNode.get().getId().equals(abstractNodeBase.getId());
         } else {
-<<<<<<< HEAD
             throw new AfsException("the source node parent doesn't exists");
-=======
-            throw new AfsException("the dragging node parent doesn't exists");
->>>>>>> 479441f5
         }
     }
 }