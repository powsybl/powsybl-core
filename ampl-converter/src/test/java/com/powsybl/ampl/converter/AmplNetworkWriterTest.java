/**
 * Copyright (c) 2016, RTE (http://www.rte-france.com)
 * This Source Code Form is subject to the terms of the Mozilla Public
 * License, v. 2.0. If a copy of the MPL was not distributed with this
 * file, You can obtain one at http://mozilla.org/MPL/2.0/.
 * SPDX-License-Identifier: MPL-2.0
 */
package com.powsybl.ampl.converter;

import com.powsybl.ampl.converter.version.AmplExportVersion;
import com.powsybl.commons.test.AbstractSerDeTest;
import com.powsybl.commons.datasource.DataSource;
import com.powsybl.commons.datasource.MemDataSource;
import com.powsybl.iidm.network.*;
import com.powsybl.iidm.network.test.*;
import org.junit.jupiter.api.Test;

import java.io.ByteArrayInputStream;
import java.io.IOException;
import java.io.InputStream;
import java.util.Properties;

import static com.powsybl.commons.test.ComparisonUtils.assertTxtEquals;
import static org.junit.jupiter.api.Assertions.*;

/**
 * @author Geoffroy Jamgotchian {@literal <geoffroy.jamgotchian at rte-france.com>}
 */
class AmplNetworkWriterTest extends AbstractSerDeTest {

    private void assertEqualsToRef(MemDataSource dataSource, String suffix, String refFileName) throws IOException {
        try (InputStream actual = new ByteArrayInputStream(dataSource.getData(suffix, "txt"))) {
            assertTxtEquals(getClass().getResourceAsStream("/" + refFileName), actual);
        }
    }

    @Test
    void test() {
        AmplExporter exporter = new AmplExporter();
        assertEquals("AMPL", exporter.getFormat());
        assertEquals("IIDM to AMPL converter", exporter.getComment());
        assertEquals(7, exporter.getParameters().size());
    }

    @Test
    void writeEurostag() throws IOException {
        Network network = EurostagTutorialExample1Factory.createWithMoreGenerators();

        MemDataSource dataSource = new MemDataSource();
        AmplExporter exporter = new AmplExporter();
        AmplExportConfig amplExportConfig = new AmplExportConfig(AmplExportConfig.ExportScope.ALL, false, AmplExportConfig.ExportActionType.CURATIVE, false, false, AmplExportVersion.defaultVersion(), true);
        exporter.export(network, amplExportConfig, dataSource);

        assertEqualsToRef(dataSource, "_network_substations", "inputs/eurostag-tutorial-example1-substations.txt");
        assertEqualsToRef(dataSource, "_network_buses", "inputs/eurostag-tutorial-example1-buses.txt");
        assertEqualsToRef(dataSource, "_network_tct", "inputs/eurostag-tutorial-example1-tct.txt");
        assertEqualsToRef(dataSource, "_network_rtc", "inputs/eurostag-tutorial-example1-rtc.txt");
        assertEqualsToRef(dataSource, "_network_ptc", "inputs/eurostag-tutorial-example1-ptc.txt");
        assertEqualsToRef(dataSource, "_network_loads", "inputs/eurostag-tutorial-example1-loads.txt");
        assertEqualsToRef(dataSource, "_network_generators", "inputs/eurostag-tutorial-example1-generators.txt");
        assertEqualsToRef(dataSource, "_network_limits", "inputs/eurostag-tutorial-example1-limits.txt");
    }

    @Test
    void writeNetworkWithExtension() throws IOException {
        Network network = Network.create("sim1", "test");

        network.addExtension(FooNetworkExtension.class, new FooNetworkExtension());

        MemDataSource dataSource = new MemDataSource();
        AmplExporter exporter = new AmplExporter();
        exporter.export(network, new Properties(), dataSource);

        assertEqualsToRef(dataSource, "foo-network-extension", "inputs/foo-network-extension.txt");
    }

    @Test
    void writeShunt() throws IOException {
        Network network = EurostagTutorialExample1Factory.createWithMultipleConnectedComponents();

        MemDataSource dataSource = new MemDataSource();
        AmplExporter exporter = new AmplExporter();
        exporter.export(network, new Properties(), dataSource);

        assertEqualsToRef(dataSource, "_network_shunts", "inputs/eurostag-tutorial-example1-shunts.txt");
    }

    @Test
    void writeShunt2() throws IOException {
        Network network = ShuntTestCaseFactory.createNonLinear();
        ShuntCompensator sc = network.getShuntCompensator("SHUNT");
        sc.setSectionCount(2);

        MemDataSource dataSource = new MemDataSource();
        AmplExporter exporter = new AmplExporter();
        exporter.export(network, new Properties(), dataSource);

        assertEqualsToRef(dataSource, "_network_shunts", "inputs/shunt-test-case-shunts.txt");
    }

    @Test
    void writeLcc() throws IOException {
        Network network = HvdcTestNetwork.createLcc();

        MemDataSource dataSource = new MemDataSource();
        export(network, new Properties(), dataSource);

        assertEqualsToRef(dataSource, "_network_hvdc", "inputs/hvdc-lcc-test-case.txt");
        assertEqualsToRef(dataSource, "_network_lcc_converter_stations", "inputs/lcc-test-case.txt");

    }

    @Test
    void writePhaseTapChanger() throws IOException {
        Network network = PhaseShifterTestCaseFactory.create();

        MemDataSource dataSource = new MemDataSource();
        export(network, new Properties(), dataSource);

        assertEqualsToRef(dataSource, "_network_ptc", "inputs/ptc-test-case.txt");
    }

    @Test
    void writeSVC() throws IOException {
        Network network = SvcTestCaseFactory.createWithMoreSVCs();

        MemDataSource dataSource = new MemDataSource();
        export(network, new Properties(), dataSource);

        assertEqualsToRef(dataSource, "_network_static_var_compensators", "inputs/svc-test-case.txt");
    }

    @Test
    void writeBattery() throws IOException {
        Network network = BatteryNetworkFactory.create();

        MemDataSource dataSource = new MemDataSource();
        export(network, new Properties(), dataSource);

        assertEqualsToRef(dataSource, "_network_batteries", "inputs/battery-test-batteries.txt");
    }

    @Test
    void writeThreeWindingsTransformer() throws IOException {
        Network network = ThreeWindingsTransformerNetworkFactory.createWithCurrentLimits();
        network.getThreeWindingsTransformer("3WT").getLeg1()
            .newPhaseTapChanger()
            .beginStep()
            .setRho(1)
            .setR(0.1)
            .setX(1.)
            .setB(0.)
            .setG(0.)
            .setAlpha(0)
            .endStep()
            .setTapPosition(0)
            .setLowTapPosition(0)
            .add();

        MemDataSource dataSource = new MemDataSource();
        export(network, new Properties(), dataSource);

        assertEqualsToRef(dataSource, "_network_branches", "inputs/three-windings-transformers-branches.txt");
        assertEqualsToRef(dataSource, "_network_buses", "inputs/three-windings-transformers-buses.txt");
        assertEqualsToRef(dataSource, "_network_rtc", "inputs/three-windings-transformers-rtc.txt");
        assertEqualsToRef(dataSource, "_network_substations", "inputs/three-windings-transformers-substations.txt");
        assertEqualsToRef(dataSource, "_network_tct", "inputs/three-windings-transformers-tct.txt");
        assertEqualsToRef(dataSource, "_network_limits", "inputs/three-windings-transformers-limits.txt");
    }

    @Test
    void writeVsc() throws IOException {
        Network network = HvdcTestNetwork.createVsc();

        MemDataSource dataSource = new MemDataSource();
        export(network, new Properties(), dataSource);

        assertEqualsToRef(dataSource, "_network_hvdc", "inputs/hvdc-vsc-test-case.txt");
        assertEqualsToRef(dataSource, "_network_vsc_converter_stations", "inputs/vsc-test-case.txt");

    }

    @Test
    void writeCurrentLimits() throws IOException {
        Network network = EurostagTutorialExample1Factory.createWithCurrentLimits();

        MemDataSource dataSource = new MemDataSource();
        export(network, new Properties(), dataSource);

        assertEqualsToRef(dataSource, "_network_limits", "inputs/current-limits-test-case.txt");
    }

    @Test
    void writeTieLine() throws IOException {
        Network network = EurostagTutorialExample1Factory.createWithTieLine();
        for (DanglingLine danglingLine : network.getDanglingLines()) {
            danglingLine.newCurrentLimits()
                .setPermanentLimit(100.0)
                .beginTemporaryLimit().setName("20'").setValue(120.0).setAcceptableDuration(20 * 60).endTemporaryLimit()
                .beginTemporaryLimit().setName("10'").setValue(140.0).setAcceptableDuration(10 * 60).endTemporaryLimit()
                .add();
        }

        Properties properties = new Properties();
        properties.put("iidm.export.ampl.with-xnodes", "true");

        MemDataSource dataSource = new MemDataSource();
        export(network, properties, dataSource);

        assertEqualsToRef(dataSource, "_network_substations", "inputs/eurostag-tutorial-example1-substations-tl.txt");
        assertEqualsToRef(dataSource, "_network_buses", "inputs/eurostag-tutorial-example1-buses-tl.txt");
        assertEqualsToRef(dataSource, "_network_branches", "inputs/eurostag-tutorial-example1-branches-tl.txt");
        assertEqualsToRef(dataSource, "_network_limits", "inputs/eurostag-tutorial-example1-limits-tl.txt");
    }

    @Test
    void writeDanglingLines() throws IOException {
        Network network = DanglingLineNetworkFactory.create();

        MemDataSource dataSource = new MemDataSource();
        export(network, new Properties(), dataSource);

        assertEqualsToRef(dataSource, "_network_branches", "inputs/dangling-line-branches.txt");
        assertEqualsToRef(dataSource, "_network_buses", "inputs/dangling-line-buses.txt");
        assertEqualsToRef(dataSource, "_network_limits", "inputs/dangling-line-limits.txt");
        assertEqualsToRef(dataSource, "_network_loads", "inputs/dangling-line-loads.txt");
        assertEqualsToRef(dataSource, "_network_substations", "inputs/dangling-line-substations.txt");
    }

    @Test
    void writeExtensions() throws IOException {
        Network network = HvdcTestNetwork.createLcc();
        HvdcLine l = network.getHvdcLine("L");
        l.addExtension(FooExtension.class, new FooExtension());
        MemDataSource dataSource = new MemDataSource();
        export(network, new Properties(), dataSource);

        assertEqualsToRef(dataSource, "foo-extension", "inputs/foo-extension.txt");
    }

    private void export(Network network, Properties properties, DataSource dataSource) {
        AmplExporter exporter = new AmplExporter();
        exporter.export(network, properties, dataSource);
    }

    @Test
    void writeHeaders() throws IOException {
        Network network = Network.create("dummy_network", "test");
        MemDataSource dataSource = new MemDataSource();
        export(network, new Properties(), dataSource);
        assertEqualsToRef(dataSource, "_headers", "inputs/headers.txt");
    }

    @Test
    void writeHeadersWithVersion10() throws IOException {
        Network network = Network.create("dummy_network", "test");
        MemDataSource dataSource = new MemDataSource();

        Properties properties = new Properties();
        properties.put("iidm.export.ampl.export-version", "1.0");

        export(network, properties, dataSource);
        assertEqualsToRef(dataSource, "_headers", "inputs/headers.txt");
    }

    @Test
    void writeHeadersWithUnknownVersion() {
        Network network = Network.create("dummy_network", "test");
        MemDataSource dataSource = new MemDataSource();

        Properties properties = new Properties();
        properties.put("iidm.export.ampl.export-version", "V1_0");

        Exception e = assertThrows(IllegalArgumentException.class, () -> export(network, properties, dataSource));
        assertTrue(e.getMessage().contains("Value V1_0 of parameter iidm.export.ampl.export-version is not contained in possible values [1.0"));

    }

    @Test
<<<<<<< HEAD
    void writeHeadersWithVersion11() throws IOException {
        Network network = Network.create("dummy_network", "test");
        MemDataSource dataSource = new MemDataSource();

        Properties properties = new Properties();
        properties.put("iidm.export.ampl.export-version", "1.1");

        export(network, properties, dataSource);
        assertEqualsToRef(dataSource, "_headers", "inputs//extended_exporter/headers.txt");
=======
    void writeLineWithDifferentNominalVoltageAtEnds() throws IOException {
        Network network = SvcTestCaseFactory.create();
        network.getVoltageLevel("VL2").setNominalV(400);

        MemDataSource dataSource = new MemDataSource();
        export(network, new Properties(), dataSource);

        assertEqualsToRef(dataSource, "_network_branches", "inputs/line-with-different-nominal-voltage-at-ends-test-case.txt");
    }

    @Test
    void writeZeroImpedanceLineWithDifferentNominalVoltageAtEnds() throws IOException {
        Network network = SvcTestCaseFactory.create();
        network.getVoltageLevel("VL2").setNominalV(400);
        network.getLine("L1").setR(0)
                                .setX(0);

        MemDataSource dataSource = new MemDataSource();
        export(network, new Properties(), dataSource);

        assertEqualsToRef(dataSource, "_network_branches", "inputs/zero-impedance-line-with-different-nominal-voltage-at-ends-test-case.txt");
>>>>>>> 1eb405ea
    }
}<|MERGE_RESOLUTION|>--- conflicted
+++ resolved
@@ -277,7 +277,6 @@
     }
 
     @Test
-<<<<<<< HEAD
     void writeHeadersWithVersion11() throws IOException {
         Network network = Network.create("dummy_network", "test");
         MemDataSource dataSource = new MemDataSource();
@@ -287,7 +286,9 @@
 
         export(network, properties, dataSource);
         assertEqualsToRef(dataSource, "_headers", "inputs//extended_exporter/headers.txt");
-=======
+    }
+
+    @Test
     void writeLineWithDifferentNominalVoltageAtEnds() throws IOException {
         Network network = SvcTestCaseFactory.create();
         network.getVoltageLevel("VL2").setNominalV(400);
@@ -309,6 +310,5 @@
         export(network, new Properties(), dataSource);
 
         assertEqualsToRef(dataSource, "_network_branches", "inputs/zero-impedance-line-with-different-nominal-voltage-at-ends-test-case.txt");
->>>>>>> 1eb405ea
     }
 }