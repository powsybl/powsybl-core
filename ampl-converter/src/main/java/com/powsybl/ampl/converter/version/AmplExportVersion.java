/**
 * Copyright (c) 2023, RTE (http://www.rte-france.com)
 * This Source Code Form is subject to the terms of the Mozilla Public
 * License, v. 2.0. If a copy of the MPL was not distributed with this
 * file, You can obtain one at http://mozilla.org/MPL/2.0/.
 * SPDX-License-Identifier: MPL-2.0
 */
package com.powsybl.ampl.converter.version;

import com.powsybl.ampl.converter.AmplExportConfig;
import com.powsybl.ampl.converter.AmplSubset;
import com.powsybl.commons.PowsyblException;
import com.powsybl.commons.util.StringToIntMapper;
import com.powsybl.iidm.network.Network;

import java.util.Arrays;
import java.util.Map;
import java.util.Set;
import java.util.function.Function;
import java.util.stream.Collectors;

/**
 * @author Nicolas Pierre {@literal <nicolas.pierre at artelys.com>}
 */
public enum AmplExportVersion {

<<<<<<< HEAD
    V1_0("1.0", BasicAmplExporter.getFactory()),
    V2_0("2.0", AmplExporterV2.getFactory());
=======
    V1_0("1.0", BasicAmplExporter::new),
    V1_1("1.1", ExtendedAmplExporter::new);
>>>>>>> ba4c73fe

    public interface Factory {
        AmplColumnsExporter create(AmplExportConfig config, Network network, StringToIntMapper<AmplSubset> mapper,
                                   int variantIndex, int faultNum, int actionNum);
    }

    private static final Map<String, AmplExportVersion> VERSION_BY_EXPORTER_ID = Arrays.stream(values())
            .collect(Collectors.toMap(AmplExportVersion::getExporterId, Function.identity()));

    private final String exporterId;
    private final Factory factory;

    AmplExportVersion(String exporterId, Factory factory) {
        this.exporterId = exporterId;
        this.factory = factory;
    }

    public String getExporterId() {
        return this.exporterId;
    }

    public Factory getColumnsExporter() {
        return this.factory;
    }

    public static Set<String> exporterIdValues() {
        return VERSION_BY_EXPORTER_ID.keySet();
    }

    public static AmplExportVersion fromExporterId(String exporterId) {
        AmplExportVersion version = VERSION_BY_EXPORTER_ID.get(exporterId);
        if (version == null) {
            throw new PowsyblException("exporterId " + exporterId + " is not in the exporterId possible values: " + exporterIdValues());
        }
        return version;
    }

    public static AmplExportVersion defaultVersion() {
        return V1_1;
    }
}<|MERGE_RESOLUTION|>--- conflicted
+++ resolved
@@ -24,13 +24,8 @@
  */
 public enum AmplExportVersion {
 
-<<<<<<< HEAD
-    V1_0("1.0", BasicAmplExporter.getFactory()),
-    V2_0("2.0", AmplExporterV2.getFactory());
-=======
     V1_0("1.0", BasicAmplExporter::new),
     V1_1("1.1", ExtendedAmplExporter::new);
->>>>>>> ba4c73fe
 
     public interface Factory {
         AmplColumnsExporter create(AmplExportConfig config, Network network, StringToIntMapper<AmplSubset> mapper,
