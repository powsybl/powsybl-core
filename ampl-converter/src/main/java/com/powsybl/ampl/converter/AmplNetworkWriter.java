--- conflicted
+++ resolved
@@ -1365,22 +1365,17 @@
 
                 int conBusNum = AmplUtil.getConnectableBusNum(mapper, t);
 
-<<<<<<< HEAD
                 double vlSet = svc.getVoltageSetPoint();
                 double vb = t.getVoltageLevel().getNominalV();
-=======
-                float vlSet = svc.getVoltageSetPoint();
-                float vb = t.getVoltageLevel().getNominalV();
-                float zb = vb * vb / AmplConstants.SB; //Base impedance
->>>>>>> d00258ec
+                double zb = vb * vb / AmplConstants.SB; //Base impedance
 
                 int vlNum = mapper.getInt(AmplSubset.VOLTAGE_LEVEL, t.getVoltageLevel().getId());
                 formatter.writeCell(num)
                         .writeCell(busNum)
                         .writeCell(conBusNum)
                         .writeCell(vlNum)
-                        .writeCell(svc.getBmin() * zb)
-                        .writeCell(svc.getBmax() * zb)
+                        .writeCell((float) (svc.getBmin() * zb))
+                        .writeCell((float) (svc.getBmax() * zb))
                         .writeCell(svc.getRegulationMode().equals(RegulationMode.VOLTAGE))
                         .writeCell((float) (vlSet / vb))
                         .writeCell(faultNum)
