--- conflicted
+++ resolved
@@ -86,6 +86,8 @@
         boolean writeLimitInfiniteDuration();
 
         boolean writeGeneratingUnitInitialP();
+
+        boolean isWriteConnectivityNodes();
     }
 
     private abstract static class AbstractCim implements Cim {
@@ -108,14 +110,6 @@
         }
     }
 
-<<<<<<< HEAD
-    public static boolean isWriteConnectivityNodes(int cimVersion) {
-        return cimVersion >= 100;
-    }
-
-    public static boolean hasProfiles(int cimVersion) {
-        return PROFILES.containsKey(cimVersion);
-=======
     private static final class Cim14 extends AbstractCim {
 
         @Override
@@ -160,6 +154,11 @@
 
         @Override
         public boolean writeGeneratingUnitInitialP() {
+            return false;
+        }
+
+        @Override
+        public boolean isWriteConnectivityNodes() {
             return false;
         }
 
@@ -237,6 +236,11 @@
             return true;
         }
 
+        @Override
+        public boolean isWriteConnectivityNodes() {
+            return false;
+        }
+
         private Cim16() {
             super(16, CIM_16_NAMESPACE, "entsoe", ENTSOE_NAMESPACE, "value",
                     "OperationalLimitType.limitType", "LimitTypeKind",
@@ -258,13 +262,17 @@
             return false;
         }
 
+        @Override
+        public boolean isWriteConnectivityNodes() {
+            return true;
+        }
+
         private Cim100() {
             super(100, CIM_100_NAMESPACE, "eu", EU_NAMESPACE, "normalValue",
                     "OperationalLimitType.kind", "LimitKind",
                     Map.of("EQ", CIM_100_EQ_PROFILE, "EQ_OP", CIM_100_EQ_OPERATION_PROFILE,
                     "SSH", CIM_100_SSH_PROFILE, "SV", CIM_100_SV_PROFILE, "TP", CIM_100_TP_PROFILE));
         }
->>>>>>> dd466c5b
     }
 
     public static Cim getCim(int cimVersion) {
