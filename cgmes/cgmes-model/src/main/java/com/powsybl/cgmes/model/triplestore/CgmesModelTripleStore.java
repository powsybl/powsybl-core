--- conflicted
+++ resolved
@@ -88,14 +88,10 @@
                     return true;
                 }
             }
-<<<<<<< HEAD
+
             // We have a query for model profiles
             // but none of the FullModel objects contains EquipmentCore profile
             return false;
-=======
-            return false; // If we have a query for model profiles but none of the profiles contains
-                          // "EquipmentCore", equipment core is not available
->>>>>>> 876b8944
         }
         // If we do not have a query for model profiles we assume equipment core is
         // available
