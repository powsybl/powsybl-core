/**
 * Copyright (c) 2017-2018, RTE (http://www.rte-france.com)
 * This Source Code Form is subject to the terms of the Mozilla Public
 * License, v. 2.0. If a copy of the MPL was not distributed with this
 * file, You can obtain one at http://mozilla.org/MPL/2.0/.
 * SPDX-License-Identifier: MPL-2.0
 */

package com.powsybl.cgmes.model.triplestore;

import com.powsybl.cgmes.model.*;
import com.powsybl.commons.datasource.DataSource;
import com.powsybl.commons.report.ReportNode;
import com.powsybl.triplestore.api.*;
import org.apache.commons.lang3.EnumUtils;
import org.slf4j.Logger;
import org.slf4j.LoggerFactory;

import java.io.InputStream;
import java.io.PrintStream;
import java.time.LocalDateTime;
import java.time.ZoneOffset;
import java.time.ZonedDateTime;
import java.time.format.DateTimeFormatter;
import java.time.format.DateTimeFormatterBuilder;
import java.time.format.DateTimeParseException;
import java.time.temporal.ChronoField;
import java.time.temporal.TemporalAccessor;
import java.util.HashMap;
import java.util.Map;
import java.util.Objects;
import java.util.Set;
import java.util.function.Consumer;
import java.util.regex.Matcher;
import java.util.regex.Pattern;

import static com.powsybl.cgmes.model.CgmesNamespace.CGMES_EQ_3_OR_GREATER_PREFIX;
import static com.powsybl.cgmes.model.CgmesNamespace.CIM_100_EQ_PROFILE;

/**
 * @author Luma Zamarreño {@literal <zamarrenolm at aia.es>}
 */
public class CgmesModelTripleStore extends AbstractCgmesModel {

    public CgmesModelTripleStore(String cimNamespace, TripleStore tripleStore, String queryCatalogName) {
        super();
        this.cimNamespace = cimNamespace;
        this.cimVersion = cimVersionFromCimNamespace(cimNamespace);
        this.tripleStore = tripleStore;
        tripleStore.defineQueryPrefix("cim", cimNamespace);
        tripleStore.defineQueryPrefix("entsoe", CgmesNamespace.ENTSOE_NAMESPACE);
        tripleStore.defineQueryPrefix("eu", CgmesNamespace.EU_NAMESPACE);
        queryCatalog = queryCatalogFor(cimVersion, queryCatalogName);
        Objects.requireNonNull(queryCatalog);
    }

    @Override
    public void setQueryCatalog(String queryCatalogName) {
<<<<<<< HEAD
=======
        this.invalidateCaches();
>>>>>>> 80ce97a4
        this.queryCatalog = queryCatalogFor(this.cimVersion, queryCatalogName);
    }

    @Override
    public void read(InputStream is, String baseName, String contextName, ReportNode reportNode) {
        // Reset cached nodeBreaker value everytime we read new data
        nodeBreaker = null;
        tripleStore.read(is, baseName, contextName);
    }

    @Override
    public void print(PrintStream out) {
        tripleStore.print(out);
    }

    @Override
    public void print(Consumer<String> liner) {
        tripleStore.print(liner);
    }

    @Override
    public void write(DataSource ds) {
        try {
            tripleStore.write(ds);
        } catch (TripleStoreException x) {
            throw new CgmesModelException(String.format("Writing. Triple store problem %s", ds), x);
        }
    }

    @Override
    public void write(DataSource ds, CgmesSubset subset) {
        try {
            tripleStore.write(ds, contextNameFor(subset));
        } catch (TripleStoreException e) {
            throw new CgmesModelException(String.format("Writing. Triple store problem %s", ds), e);
        }
    }

    // Queries

    private static boolean isEquipmentCore(String profile) {
        return profile.contains("/EquipmentCore/") || profile.contains("/CIM/CoreEquipment");
    }

    private static boolean isEquipmentOperation(String profile) {
        return profile.contains("/EquipmentOperation/") || profile.contains("/CIM/Operation");
    }

    @Override
    public boolean hasEquipmentCore() {
        if (queryCatalog.containsKey(MODEL_PROFILES)) {
            PropertyBags r = namedQuery(MODEL_PROFILES);
            if (r == null) {
                return false;
            }
            for (PropertyBag m : r) {
                String p = m.get(PROFILE);
                if (p != null && isEquipmentCore(p)) {
                    if (LOG.isInfoEnabled()) {
                        LOG.info("Model contains Equipment Core data profile in model {}",
                                m.get(CgmesNames.FULL_MODEL));
                    }
                    return true;
                }
            }

            // We have a query for model profiles
            // but none of the FullModel objects contains EquipmentCore profile
            return false;
        }
        // If we do not have a query for model profiles we assume equipment core is
        // available
        // (This covers the case for CIM14 files)
        return true;
    }

    @Override
    public boolean hasBoundary() {
        // The Model has boundary if we are able to find models
        // that have EquipmentBoundary profile
        // and models that have TopologyBoundary profile
        boolean hasEquipmentBoundary = false;
        boolean hasTopologyBoundary = false;
        if (queryCatalog.containsKey(MODEL_PROFILES)) {
            PropertyBags r = namedQuery(MODEL_PROFILES);
            if (r == null) {
                return false;
            }
            for (PropertyBag m : r) {
                String p = m.get(PROFILE);
                String mid = m.get(CgmesNames.FULL_MODEL);
                if (p != null && p.contains("/EquipmentBoundary/")) {
                    LOG.info("Model contains EquipmentBoundary data in model {}", mid);
                    hasEquipmentBoundary = true;
                }
                if (p != null && p.contains("/TopologyBoundary/")) {
                    LOG.info("Model contains TopologyBoundary data in model {}", mid);
                    hasTopologyBoundary = true;
                }
            }
        }
        // If we do not have a query for model profiles we assume no boundary exist
        // (Maybe for CIM14 data sources we should rely on file names ?)
        return hasEquipmentBoundary && hasTopologyBoundary;
    }

    @Override
    public boolean isNodeBreaker() {
        if (nodeBreaker == null) {
            nodeBreaker = computeIsNodeBreaker();
        }
        return nodeBreaker;
    }

    private boolean computeIsNodeBreaker() {
        // Optimization hint: consider caching the results of the query for model
        // profiles
        if (!queryCatalog.containsKey(MODEL_PROFILES)) {
            return false;
        }
        PropertyBags r = namedQuery(MODEL_PROFILES);
        if (r == null) {
            return false;
        }
        if (allEqCgmes3OrGreater(r) && !connectivityNodes().isEmpty()) {
            return true;
        }
        // Only consider is node breaker if all models that have profile
        // EquipmentCore or EquipmentBoundary
        // also have EquipmentOperation or EquipmentBoundaryOperation
        Map<String, Boolean> modelHasOperationProfile = computeModelHasOperationProfile(r);
        boolean consideredNodeBreaker = modelHasOperationProfile.values().stream().allMatch(Boolean::valueOf);
        if (LOG.isInfoEnabled()) {
            logNodeBreaker(consideredNodeBreaker, modelHasOperationProfile);
        }
        return consideredNodeBreaker;
    }

    private boolean allEqCgmes3OrGreater(PropertyBags modelProfiles) {
        for (PropertyBag mp : modelProfiles) {
            String p = mp.get(PROFILE);
            if (p != null && isEquipmentCore(p) && !isEqCgmes3OrGreater(p)) {
                return false;
            }
        }
        return true;
    }

    private static boolean isEqCgmes3OrGreater(String profile) {
        return profile.startsWith(CGMES_EQ_3_OR_GREATER_PREFIX) && profile.compareTo(CIM_100_EQ_PROFILE) >= 0;
    }

    private void logNodeBreaker(boolean consideredNodeBreaker, Map<String, Boolean> modelHasOperationProfile) {
        if (consideredNodeBreaker) {
            LOG.info(
                    "All FullModel objects have EquipmentOperation profile, so conversion will be considered node-breaker");
        } else {
            LOG.info(
                    "Following FullModel objects do not have EquipmentOperation profile, so conversion will not be considered node-breaker:");
            modelHasOperationProfile.entrySet().forEach(meqop -> {
                if (!meqop.getValue()) {
                    LOG.info("    {}", meqop.getKey());
                }
            });
        }
    }

    private Map<String, Boolean> computeModelHasOperationProfile(PropertyBags modelProfiles) {
        // A bus/branch model with a single instance file where its node/breaker boundary has been assembled
        // Must not be considered as node-breaker
        Map<String, Boolean> modelHasOperationProfile = new HashMap<>();
        Map<String, Boolean> modelHasBoundaryOperationProfile = new HashMap<>();
        for (PropertyBag mp : modelProfiles) {
            String m = mp.get("FullModel");
            String p = mp.get(PROFILE);
            if (p != null) {
                updateModelHasOperationProfile(modelHasOperationProfile, modelHasBoundaryOperationProfile, m, p);
            }
        }
        modelHasBoundaryOperationProfile.forEach((m, v) -> modelHasOperationProfile.merge(m, v, (vm, vbd) -> vm && vbd));
        return modelHasOperationProfile;
    }

    private void updateModelHasOperationProfile(Map<String, Boolean> modelHasOperationProfile, Map<String, Boolean> modelHasBoundaryOperationProfile, String model, String profile) {
        if (isEquipmentCore(profile)) {
            // Set to false only if we do not have a value already
            modelHasOperationProfile.putIfAbsent(model, false);
        }
        if (isEquipmentOperation(profile)) {
            modelHasOperationProfile.put(model, true);
            LOG.info("Model {} is considered node-breaker", model);
        }
        if (profile.contains("/EquipmentBoundary/")) {
            // Set to false only if we do not have a value already
            modelHasBoundaryOperationProfile.putIfAbsent(model, false);
        }
        if (profile.contains("/EquipmentBoundaryOperation/")) {
            modelHasBoundaryOperationProfile.put(model, true);
            LOG.info("Model {} boundary is considered node-breaker", model);
        }
    }

    /**
     * Query the model description (the metadata information) for all profiles (EQ, TP, ...).
     * @return Property bags (one bag per profile) with all the model description found.
     */
    @Override
    public PropertyBags fullModels() {
        return namedQuery("fullModels");
    }

    @Override
    public String modelId() {
        String modelId = "unknown";
        if (queryCatalog.containsKey("modelIds")) {
            PropertyBags r = namedQuery("modelIds");
            if (r != null && !r.isEmpty()) {
                if (LOG.isDebugEnabled()) {
                    LOG.debug("Candidates to model identifier:{}{}", System.lineSeparator(), r.tabulateLocals());
                }
                String v = r.get(0).get("FullModel");
                if (v != null) {
                    modelId = v;
                }
            }
        }
        return modelId;
    }

    @Override
    public ZonedDateTime scenarioTime() {
        ZonedDateTime defaultScenarioTime = ZonedDateTime.now();
        return queryDate("scenarioTime", defaultScenarioTime);
    }

    @Override
    public ZonedDateTime created() {
        ZonedDateTime defaultCreated = ZonedDateTime.now();
        return queryDate("created", defaultCreated);
    }

    private ZonedDateTime queryDate(String propertyName, ZonedDateTime defaultValue) {
        ZonedDateTime d = defaultValue;
        if (queryCatalog.containsKey("modelDates")) {
            PropertyBags r = namedQuery("modelDates");
            if (r != null && !r.isEmpty()) {
                if (LOG.isDebugEnabled()) {
                    LOG.debug("Candidates to modelDates:{}{}", System.lineSeparator(), r.tabulateLocals());
                }
                String s = r.get(0).get(propertyName);
                if (s != null && !s.isEmpty()) {
                    // Assume date time given as UTC if no explicit zone is specified
                    try {
                        d = parseDateTime(s);
                    } catch (DateTimeParseException e) {
                        LOG.error("Invalid date: {}. The date has been fixed to {}.", s, defaultValue);
                        return defaultValue;
                    }
                }
            }
        }
        return d;
    }

    /**
     * Parse a date in ISO format. If the offset is not present at the end (ie. no "Z" nor "+xx:xx" or "+xxxx"), it is
     * assumed that the date is given as UTC.
     * @param dateAsString Date in ISO format
     * @return the date as ZonedDateTime
     */
    private ZonedDateTime parseDateTime(String dateAsString) {
        // Definition of the parser according to the expected date format
        DateTimeFormatter dateTimeFormatterLocalised = new DateTimeFormatterBuilder()
            // Fixed mandatory pattern
            .appendPattern("yyyy-MM-dd'T'HH:mm:ss")
            // Between 0 and 9 decimals (9 is the maximum)
            .appendFraction(ChronoField.NANO_OF_SECOND, 0, 9, true)
            // Potentially a suffix for localisation (VV: zoneId, x: +HHmm, xx: +HHMM, xxx: +HH:MM)
            .appendPattern("[VV][x][xx][xxx]")
            .toFormatter();

        // Parsing
        TemporalAccessor dateParsed = dateTimeFormatterLocalised.parseBest(dateAsString, ZonedDateTime::from, LocalDateTime::from);
        if (dateParsed instanceof ZonedDateTime zonedDateTime) {
            return zonedDateTime;
        } else {
            return ZonedDateTime.of((LocalDateTime) dateParsed, ZoneOffset.UTC);
        }
    }

    @Override
    public String version() {
        String version = "unknown";
        PropertyBags r = namedQuery("version");
        if (r != null && !r.isEmpty()) {
            String v = r.get(0).get("version");
            if (v != null) {
                version = v;
            }
        }
        return version;
    }

    @Override
    public PropertyBags numObjectsByType() {
        Objects.requireNonNull(cimNamespace);
        return namedQuery("numObjectsByType", cimNamespace);
    }

    @Override
    public PropertyBags allObjectsOfType(String type) {
        Objects.requireNonNull(type);
        return namedQuery("allObjectsOfType", type);
    }

    @Override
    public PropertyBags boundaryNodes() {
        return namedQuery("boundaryNodes");
    }

    @Override
    public PropertyBags baseVoltages() {
        return namedQuery("baseVoltages");
    }

    @Override
    public PropertyBags countrySourcingActors(String countryName) {
        return namedQuery("countrySourcingActors", countryName);
    }

    @Override
    public PropertyBags sourcingActor(String sourcingActor) {
        return namedQuery("sourcingActor", sourcingActor);
    }

    @Override
    public PropertyBags substations() {
        return namedQuery("substations");
    }

    @Override
    public PropertyBags voltageLevels() {
        return namedQuery("voltageLevels");
    }

    @Override
    public PropertyBags terminals() {
        return namedQuery("terminals");
    }

    @Override
    public PropertyBags connectivityNodes() {
        if (cachedNodes) {
            return cachedConnectivityNodes;
        }
        return namedQuery("connectivityNodes");
    }

    @Override
    public PropertyBags topologicalNodes() {
        if (cachedNodes) {
            return cachedTopologicalNodes;
        }
        return namedQuery("topologicalNodes");
    }

    @Override
    public PropertyBags connectivityNodeContainers() {
        return namedQuery("connectivityNodeContainers");
    }

    @Override
    public PropertyBags operationalLimits() {
        return namedQuery("operationalLimits");
    }

    @Override
    public PropertyBags generatingUnits() {
        return namedQuery("generatingUnits");
    }

    @Override
    public PropertyBags busBarSections() {
        return namedQuery("busbarSections");
    }

    @Override
    public PropertyBags switches() {
        return namedQuery("switches");
    }

    @Override
    public PropertyBags acLineSegments() {
        return namedQuery("acLineSegments");
    }

    @Override
    public PropertyBags equivalentBranches() {
        return namedQuery("equivalentBranches");
    }

    @Override
    public PropertyBags seriesCompensators() {
        return namedQuery("seriesCompensators");
    }

    @Override
    public PropertyBags transformers() {
        return namedQuery("transformers");
    }

    @Override
    public PropertyBags transformerEnds() {
        return namedQuery("transformerEnds");
    }

    @Override
    public PropertyBags ratioTapChangers() {
        return namedQuery("ratioTapChangers");
    }

    @Override
    public PropertyBags ratioTapChangerTablePoints() {
        return namedQuery("ratioTapChangerTablePoints");
    }

    @Override
    public PropertyBags phaseTapChangers() {
        return namedQuery("phaseTapChangers");
    }

    @Override
    public PropertyBags phaseTapChangerTablePoints() {
        return namedQuery("phaseTapChangerTablePoints");
    }

    @Override
    public PropertyBags regulatingControls() {
        return namedQuery("regulatingControls");
    }

    @Override
    public PropertyBags energyConsumers() {
        return namedQuery("energyConsumers");
    }

    @Override
    public PropertyBags energySources() {
        return namedQuery("energySources");
    }

    @Override
    public PropertyBags shuntCompensators() {
        return namedQuery("shuntCompensators");
    }

    @Override
    public PropertyBags equivalentShunts() {
        return namedQuery("equivalentShunts");
    }

    @Override
    public PropertyBags nonlinearShuntCompensatorPoints() {
        return namedQuery("nonlinearShuntCompensatorPoints");
    }

    @Override
    public PropertyBags staticVarCompensators() {
        return namedQuery("staticVarCompensators");
    }

    @Override
    public PropertyBags synchronousMachinesForUpdate() {
        return namedQuery("synchronousMachinesForUpdate");
    }

    @Override
    public PropertyBags synchronousMachinesGenerators() {
        return namedQuery("synchronousMachinesGenerators");
    }

    @Override
    public PropertyBags synchronousMachinesCondensers() {
        return namedQuery("synchronousMachinesCondensers");
    }

    @Override
    public PropertyBags equivalentInjections() {
        return namedQuery("equivalentInjections");
    }

    @Override
    public PropertyBags externalNetworkInjections() {
        return namedQuery("externalNetworkInjections");
    }

    @Override
    public PropertyBags svInjections() {
        return namedQuery("svInjections");
    }

    @Override
    public PropertyBags asynchronousMachines() {
        return namedQuery("asynchronousMachines");
    }

    @Override
    public PropertyBags reactiveCapabilityCurveData() {
        return namedQuery("reactiveCapabilityCurveData");
    }

    @Override
    public PropertyBags controlAreas() {
        return namedQuery("controlAreas");
    }

    @Override
    public PropertyBags acDcConverters() {
        return namedQuery("acDcConverters");
    }

    @Override
    public PropertyBags dcLineSegments() {
        return namedQuery("dcLineSegments");
    }

    @Override
    public PropertyBags dcTerminals() {
        return namedQuery("dcTerminals");
    }

    @Override
    public PropertyBags tieFlows() {
        return namedQuery("tieFlows");
    }

    @Override
    public PropertyBags topologicalIslands() {
        return namedQuery("topologicalIslands");
    }

    @Override
    public PropertyBags graph() {
        return namedQuery("graph");
    }

    @Override
    public PropertyBags grounds() {
        return namedQuery("grounds");
    }

    @Override
    public PropertyBags svVoltages() {
        return namedQuery("svVoltages");
    }

    @Override
    public PropertyBags modelProfiles() {
        return namedQuery(MODEL_PROFILES);
    }

    public PropertyBags namedQuery(String name, String... params) {
        String queryText = queryCatalog.get(name);
        if (queryText == null) {
            LOG.warn("Query [{}] not found in catalog", name);
            return new PropertyBags();
        }
        // Optimization hint: Now we do the parameter injection by ourselves,
        // to maintain independence of the triple store engine,
        // instead of using native query parameters
        queryText = injectParams(queryText, params);
        final long t0 = System.currentTimeMillis();
        PropertyBags r = query(queryText);
        final long t1 = System.currentTimeMillis();
        if (LOG.isDebugEnabled()) {
            LOG.debug("results query {}{}{}", name, System.lineSeparator(), r.tabulateLocals());
            LOG.debug("dt query {} {} ms, result set size = {}", name, t1 - t0, r.size());
        }
        return r;
    }

    public void namedQueryUpdate(String name, String... params) {
        String queryText = queryCatalog.get(name);
        if (queryText == null) {
            LOG.warn("Query [{}] not found in catalog", name);
        }
        queryText = injectParams(queryText, params);
        update(queryText);
    }

    public String getCimNamespace() {
        return cimNamespace;
    }

    public int getCimVersion() {
        return cimVersion;
    }

    public PropertyBags query(String queryText) {
        return tripleStore.query(queryText);
    }

    public void update(String queryText) {
        tripleStore.update(queryText);
    }

    @Override
    public TripleStore tripleStore() {
        return tripleStore;
    }

    // Updates

    public void update(
        String queryName,
        String context,
        String baseName,
        String subject,
        String predicate,
        String value,
        boolean valueIsUri) {
        Objects.requireNonNull(cimNamespace);
        String baseUri = getBaseUri(baseName);
        String value1 = valueIsUri ? baseUri.concat(value) : value;
        if (value.contains("cim:")) {
            value1 = cimNamespace.concat(value.substring(4));
        }
        namedQueryUpdate(
            queryName,
            context,
            baseUri.concat(subject),
            predicate,
            value1,
            String.valueOf(valueIsUri));
    }

    private String getBaseUri(String baseName) {
        if (tripleStore.getImplementationName().equals("rdf4j")) {
            return baseName.concat("/#");
        } else {
            return baseName.concat("#");
        }
    }

    @Override
    public void clear(CgmesSubset subset) {
        // TODO Remove all contexts that are related to the profile of the subset
        // For example for state variables:
        // <md:Model.profile>http://entsoe.eu/CIM/StateVariables/4/1</md:Model.profile>
        // For CIM14 data files we do not have the profile,
        Set<String> contextNames = tripleStore.contextNames();
        for (String contextName : contextNames) {
            if (subset.isValidName(contextName)) {
                tripleStore.clear(contextName);
            }
        }
    }

    @Override
    public void add(CgmesSubset subset, String type, PropertyBags objects) {
        String contextName = contextNameFor(subset);
        try {
            tripleStore.add(contextName, cimNamespace, type, objects);
        } catch (TripleStoreException x) {
            String msg = String.format("Adding objects of type %s to subset %s, context %s", type, subset, contextName);
            throw new CgmesModelException(msg, x);
        }
    }

    @Override
    public void add(String context, String type, PropertyBags objects) {
        String contextName = EnumUtils.isValidEnum(CgmesSubset.class, context)
            ? contextNameFor(CgmesSubset.valueOf(context))
            : context;
        try {
            if (type.equals(CgmesNames.FULL_MODEL)) {
                tripleStore.add(contextName, mdNamespace(), type, objects);
            } else {
                tripleStore.add(contextName, cimNamespace, type, objects);
            }
        } catch (TripleStoreException x) {
            String msg = String.format("Adding objects of type %s to context %s", type, context);
            throw new CgmesModelException(msg, x);
        }
    }

    private String mdNamespace() {
        // Return the first namespace for the prefix md
        // If no namespace is found, return default
        PrefixNamespace def = new PrefixNamespace("md", CgmesNamespace.MD_NAMESPACE);
        return tripleStore.getNamespaces().stream().filter(ns -> ns.getPrefix().equals("md"))
            .findFirst().orElse(def).getNamespace();
    }

    private static final Pattern CIM_NAMESPACE_VERSION_PATTERN_UNTIL_16 = Pattern.compile("^.*CIM-schema-cim(\\d+)#$");
    private static final Pattern CIM_NAMESPACE_VERSION_PATTERN_FROM_100 = Pattern.compile("^.*/CIM(\\d+)#$");

    private static int cimVersionFromCimNamespace(String cimNamespace) {
        Matcher m = CIM_NAMESPACE_VERSION_PATTERN_UNTIL_16.matcher(cimNamespace);
        if (m.matches()) {
            return Integer.valueOf(m.group(1));
        } else {
            m = CIM_NAMESPACE_VERSION_PATTERN_FROM_100.matcher(cimNamespace);
            if (m.matches()) {
                return Integer.valueOf(m.group(1));
            }
        }
        return -1;
    }

    private String contextNameFor(CgmesSubset subset) {
        for (String context : tripleStore.contextNames()) {
            if (subset.isValidName(context)) {
                return context;
            }
        }
        return modelId() + "_" + subset + ".xml";
    }

<<<<<<< HEAD
    private QueryCatalog queryCatalogFor(int cimVersion, String name) {
        QueryCatalog qc = null;
        String resourceName = null;
        if (cimVersion > 0) {
            resourceName = String.format("CIM%d%s.sparql", cimVersion, name);
=======
    private QueryCatalog queryCatalogFor(int cimVersion, String queryCatalogName) {
        QueryCatalog qc = null;
        String resourceName = null;
        if (cimVersion > 0) {
            resourceName = String.format("CIM%d%s.sparql", cimVersion, queryCatalogName);
>>>>>>> 80ce97a4
        }
        if (resourceName != null) {
            qc = new QueryCatalog(resourceName);
        }
        return qc;
    }

    private String injectParams(String queryText, String... params) {
        String injected = queryText;
        // Avoid computing parameter reference for first parameters
        int k = 0;
        for (; k < Math.min(PARAMETER_REFERENCE.length, params.length); k++) {
            injected = injected.replace(PARAMETER_REFERENCE[k], params[k]);
        }
        for (; k < params.length; k++) {
            String paramRef = "{" + k + "}";
            injected = injected.replace(paramRef, params[k]);
        }
        return injected;
    }

    private final String cimNamespace;
    private final int cimVersion;
    private final TripleStore tripleStore;
    private QueryCatalog queryCatalog;
    private Boolean nodeBreaker = null;

    private static final String MODEL_PROFILES = "modelProfiles";
    private static final String PROFILE = "profile";
    private static final Logger LOG = LoggerFactory.getLogger(CgmesModelTripleStore.class);
    private static final String[] PARAMETER_REFERENCE = {"{0}", "{1}", "{2}", "{3}", "{4}", "{5}", "{6}", "{7}", "{8}", "{9}"};
}<|MERGE_RESOLUTION|>--- conflicted
+++ resolved
@@ -56,10 +56,7 @@
 
     @Override
     public void setQueryCatalog(String queryCatalogName) {
-<<<<<<< HEAD
-=======
         this.invalidateCaches();
->>>>>>> 80ce97a4
         this.queryCatalog = queryCatalogFor(this.cimVersion, queryCatalogName);
     }
 
@@ -779,19 +776,11 @@
         return modelId() + "_" + subset + ".xml";
     }
 
-<<<<<<< HEAD
-    private QueryCatalog queryCatalogFor(int cimVersion, String name) {
-        QueryCatalog qc = null;
-        String resourceName = null;
-        if (cimVersion > 0) {
-            resourceName = String.format("CIM%d%s.sparql", cimVersion, name);
-=======
     private QueryCatalog queryCatalogFor(int cimVersion, String queryCatalogName) {
         QueryCatalog qc = null;
         String resourceName = null;
         if (cimVersion > 0) {
             resourceName = String.format("CIM%d%s.sparql", cimVersion, queryCatalogName);
->>>>>>> 80ce97a4
         }
         if (resourceName != null) {
             qc = new QueryCatalog(resourceName);
