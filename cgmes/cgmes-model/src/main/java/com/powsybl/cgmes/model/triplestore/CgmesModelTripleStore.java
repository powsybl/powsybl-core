/**
 * Copyright (c) 2017-2018, RTE (http://www.rte-france.com)
 * This Source Code Form is subject to the terms of the Mozilla Public
 * License, v. 2.0. If a copy of the MPL was not distributed with this
 * file, You can obtain one at http://mozilla.org/MPL/2.0/.
 */

package com.powsybl.cgmes.model.triplestore;

import java.io.InputStream;
import java.io.PrintStream;
import java.util.HashMap;
import java.util.Map;
import java.util.Objects;
import java.util.Set;
import java.util.function.Consumer;
import java.util.regex.Matcher;
import java.util.regex.Pattern;

import org.joda.time.DateTime;
import org.slf4j.Logger;
import org.slf4j.LoggerFactory;

import com.powsybl.cgmes.model.AbstractCgmesModel;
import com.powsybl.cgmes.model.CgmesModelException;
import com.powsybl.cgmes.model.CgmesNames;
import com.powsybl.cgmes.model.CgmesNamespace;
import com.powsybl.cgmes.model.CgmesSubset;
import com.powsybl.commons.datasource.DataSource;
import com.powsybl.triplestore.api.PropertyBag;
import com.powsybl.triplestore.api.PropertyBags;
import com.powsybl.triplestore.api.QueryCatalog;
import com.powsybl.triplestore.api.TripleStore;
import com.powsybl.triplestore.api.TripleStoreException;

/**
 * @author Luma Zamarreño <zamarrenolm at aia.es>
 */
public class CgmesModelTripleStore extends AbstractCgmesModel {

    public CgmesModelTripleStore(String cimNamespace, TripleStore tripleStore) {
        this.cimNamespace = cimNamespace;
        this.cimVersion = cimVersionFromCimNamespace(cimNamespace);
        this.tripleStore = tripleStore;
        tripleStore.defineQueryPrefix("cim", cimNamespace);
        tripleStore.defineQueryPrefix("entsoe", CgmesNamespace.ENTSOE_NAMESPACE);
        queryCatalog = queryCatalogFor(cimVersion);
        Objects.requireNonNull(queryCatalog);
    }

    @Override
    public void read(InputStream is, String baseName, String contextName) {
        tripleStore.read(is, baseName, contextName);
    }

    @Override
    public void print(PrintStream out) {
        tripleStore.print(out);
    }

    @Override
    public void print(Consumer<String> liner) {
        tripleStore.print(liner);
    }

    @Override
    public void write(DataSource ds) {
        try {
            tripleStore.write(ds);
        } catch (TripleStoreException x) {
            throw new CgmesModelException(String.format("Writing. Triple store problem %s", ds), x);
        }
    }

    // Queries

    @Override
    public boolean hasEquipmentCore() {
        if (queryCatalog.containsKey(MODEL_PROFILES)) {
            PropertyBags r = namedQuery(MODEL_PROFILES);
            if (r == null) {
                return false;
            }
            for (PropertyBag m : r) {
                String p = m.get(PROFILE);
                if (p != null && p.contains("/EquipmentCore/")) {
                    if (LOG.isInfoEnabled()) {
                        LOG.info("Model contains Equipment Core data profile in model {}",
                                m.get(CgmesNames.FULL_MODEL));
                    }
                    return true;
                }
            }

            // We have a query for model profiles
            // but none of the FullModel objects contains EquipmentCore profile
            return false;
        }
        // If we do not have a query for model profiles we assume equipment core is
        // available
        // (This covers the case for CIM14 files)
        return true;
    }

    @Override
    public boolean hasBoundary() {
        // The Model has boundary if we are able to find models
        // that have EquipmentBoundary profile
        // and models that have TopologyBoundary profile
        boolean hasEquipmentBoundary = false;
        boolean hasTopologyBoundary = false;
        if (queryCatalog.containsKey(MODEL_PROFILES)) {
            PropertyBags r = namedQuery(MODEL_PROFILES);
            if (r == null) {
                return false;
            }
            for (PropertyBag m : r) {
                String p = m.get(PROFILE);
                String mid = m.get(CgmesNames.FULL_MODEL);
                if (p != null && p.contains("/EquipmentBoundary/")) {
                    LOG.info("Model contains EquipmentBoundary data in model {}", mid);
                    hasEquipmentBoundary = true;
                }
                if (p != null && p.contains("/TopologyBoundary/")) {
                    LOG.info("Model contains TopologyBoundary data in model {}", mid);
                    hasTopologyBoundary = true;
                }
            }
        }
        // If we do not have a query for model profiles we assume no boundary exist
        // (Maybe for CIM14 data sources we should rely on file names ?)
        return hasEquipmentBoundary && hasTopologyBoundary;
    }

    @Override
    public boolean isNodeBreaker() {
        // Optimization hint: consider caching the results of the query for model
        // profiles
        if (!queryCatalog.containsKey(MODEL_PROFILES)) {
            return false;
        }
        PropertyBags r = namedQuery(MODEL_PROFILES);
        if (r == null) {
            return false;
        }
        // Only consider is node breaker if all models that have profile
        // EquipmentCore or EquipmentBoundary
        // also have EquipmentOperation or EquipmentBoundaryOperation
        Map<String, Boolean> eqModelHasEquipmentOperationProfile = new HashMap<>();
        for (PropertyBag mp : r) {
            String m = mp.get("FullModel");
            String p = mp.get(PROFILE);
            if (p != null) {
                if (p.contains("/EquipmentCore/") || p.contains("/EquipmentBoundary/")) {
                    eqModelHasEquipmentOperationProfile.putIfAbsent(m, false);
                }
                if (p.contains("/EquipmentOperation/") || p.contains("/EquipmentBoundaryOperation/")) {
                    eqModelHasEquipmentOperationProfile.put(m, true);
                    if (LOG.isInfoEnabled()) {
                        LOG.info("Model {} is considered node-breaker", m);
                    }
                }
            }
        }
        boolean isNodeBreaker = eqModelHasEquipmentOperationProfile.values().stream().allMatch(Boolean::valueOf);
        if (isNodeBreaker) {
            LOG.info(
                    "All FullModel objects have EquipmentOperation profile, so conversion will be considered node-breaker");
        } else {
            LOG.info(
                    "Following FullModel objects do not have EquipmentOperation profile, so conversion will not be considered node-breaker:");
            eqModelHasEquipmentOperationProfile.entrySet().forEach(meqop -> {
                if (!meqop.getValue()) {
                    LOG.info("    {}", meqop.getKey());
                }
            });
        }
        return isNodeBreaker;
    }

    @Override
    public String modelId() {
        String modelId = "unknown";
        if (queryCatalog.containsKey("modelIds")) {
            PropertyBags r = namedQuery("modelIds");
            if (r != null && !r.isEmpty()) {
                if (LOG.isDebugEnabled()) {
                    LOG.debug("Candidates to model identifier:{}{}", System.lineSeparator(), r.tabulateLocals());
                }
                String v = r.get(0).get("FullModel");
                if (v != null) {
                    modelId = v;
                }
            }
        }
        return modelId;
    }

    @Override
    public DateTime scenarioTime() {
        DateTime defaultScenarioTime = DateTime.now();
        return queryDate("scenarioTime", defaultScenarioTime);
    }

    @Override
    public DateTime created() {
        DateTime defaultCreated = DateTime.now();
        return queryDate("created", defaultCreated);
    }

    private DateTime queryDate(String propertyName, DateTime defaultValue) {
        DateTime d = defaultValue;
        if (queryCatalog.containsKey("modelDates")) {
            PropertyBags r = namedQuery("modelDates");
            if (r != null && !r.isEmpty()) {
                if (LOG.isDebugEnabled()) {
                    LOG.debug("Candidates to modelDates:{}{}", System.lineSeparator(), r.tabulateLocals());
                }
                String s = r.get(0).get(propertyName);
                if (s != null && !s.isEmpty()) {
                    d = DateTime.parse(s);
                }
            }
        }
        return d;
    }

    @Override
    public String version() {
        String version = "unknown";
        PropertyBags r = namedQuery("version");
        if (r != null && !r.isEmpty()) {
            String v = r.get(0).get("version");
            if (v != null) {
                version = v;
            }
        }
        return version;
    }

    @Override
    public PropertyBags numObjectsByType() {
        Objects.requireNonNull(cimNamespace);
        return namedQuery("numObjectsByType", cimNamespace);
    }

    @Override
    public PropertyBags allObjectsOfType(String type) {
        Objects.requireNonNull(type);
        return namedQuery("allObjectsOfType", type);
    }

    public PropertyBag typeForSubject(String fullSubject) {
        Objects.requireNonNull(fullSubject);
        return namedQuery("typeForSubject", fullSubject).get(0);
    }

    @Override
    public PropertyBags boundaryNodes() {
        return namedQuery("boundaryNodes");
    }

    @Override
    public PropertyBags baseVoltages() {
        return namedQuery("baseVoltages");
    }

    @Override
    public PropertyBags substations() {
        return namedQuery("substations");
    }

    @Override
    public PropertyBags voltageLevels() {
        return namedQuery("voltageLevels");
    }

    @Override
    public PropertyBags terminals() {
        return namedQuery("terminals");
    }

    @Override
    public PropertyBags connectivityNodes() {
        return namedQuery("connectivityNodes");
    }

    @Override
    public PropertyBags topologicalNodes() {
        return namedQuery("topologicalNodes");
    }

    @Override
    public PropertyBags connectivityNodeContainers() {
        return namedQuery("connectivityNodeContainers");
    }

    @Override
    public PropertyBags operationalLimits() {
        return namedQuery("operationalLimits");
    }

    @Override
    public PropertyBags busBarSections() {
        return namedQuery("busbarSections");
    }

    @Override
    public PropertyBags switches() {
        return namedQuery("switches");
    }

    @Override
    public PropertyBags acLineSegments() {
        return namedQuery("acLineSegments");
    }

    @Override
    public PropertyBags equivalentBranches() {
        return namedQuery("equivalentBranches");
    }

    @Override
    public PropertyBags seriesCompensators() {
        return namedQuery("seriesCompensators");
    }

    @Override
    public PropertyBags transformers() {
        return namedQuery("transformers");
    }

    @Override
    public PropertyBags transformerEnds() {
        return namedQuery("transformerEnds");
    }

    @Override
    public PropertyBags ratioTapChangers() {
        return namedQuery("ratioTapChangers");
    }

    @Override
    public PropertyBags phaseTapChangers() {
        return namedQuery("phaseTapChangers");
    }

    @Override
    public PropertyBags regulatingControls() {
        return namedQuery("regulatingControls");
    }

    @Override
    public PropertyBags energyConsumers() {
        return namedQuery("energyConsumers");
    }

    @Override
    public PropertyBags energySources() {
        return namedQuery("energySources");
    }

    @Override
    public PropertyBags shuntCompensators() {
        return namedQuery("shuntCompensators");
    }

    @Override
    public PropertyBags equivalentShunts() {
        return namedQuery("equivalentShunts");
    }

    @Override
    public PropertyBags nonlinearShuntCompensatorPoints(String scId) {
        Objects.requireNonNull(scId);
        return namedQuery("nonlinearShuntCompensatorPoints", scId);
    }

    @Override
    public PropertyBags staticVarCompensators() {
        return namedQuery("staticVarCompensators");
    }

    @Override
    public PropertyBags synchronousMachines() {
        return namedQuery("synchronousMachines");
    }

    @Override
    public PropertyBags equivalentInjections() {
        return namedQuery("equivalentInjections");
    }

    @Override
    public PropertyBags externalNetworkInjections() {
        return namedQuery("externalNetworkInjections");
    }

    @Override
    public PropertyBags svInjections() {
        return namedQuery("svInjections");
    }

    @Override
    public PropertyBags asynchronousMachines() {
        return namedQuery("asynchronousMachines");
    }

    @Override
    public PropertyBags reactiveCapabilityCurveData() {
        return namedQuery("reactiveCapabilityCurveData");
    }

    @Override
    public PropertyBags ratioTapChangerTablesPoints() {
        return namedQuery("ratioTapChangerTablesPoints");
    }

    @Override
    public PropertyBags ratioTapChangerTable(String tableId) {
        Objects.requireNonNull(tableId);
        return namedQuery("ratioTapChangerTable", tableId);
    }

    @Override
    public PropertyBags phaseTapChangerTable(String tableId) {
        Objects.requireNonNull(tableId);
        return namedQuery("phaseTapChangerTable", tableId);
    }

    @Override
    public PropertyBags acDcConverters() {
        return namedQuery("acDcConverters");
    }

    @Override
    public PropertyBags dcLineSegments() {
        return namedQuery("dcLineSegments");
    }

    @Override
    public PropertyBags dcTerminals() {
        return namedQuery("dcTerminals");
    }

    @Override
    public PropertyBags dcTerminalsTP() {
        return namedQuery("dcTerminalsTP");
    }

    @Override
    public PropertyBags modelProfiles() {
        return namedQuery(MODEL_PROFILES);
    }

    public PropertyBags namedQuery(String name, String... params) {
        String queryText = queryCatalog.get(name);
        if (queryText == null) {
            LOG.warn("Query [{}] not found in catalog", name);
            return new PropertyBags();
        }
        // Optimization hint: Now we do the parameter injection by ourselves,
        // to maintain independence of the triple store engine,
        // instead of using native query parameters
        queryText = injectParams(queryText, params);
        final long t0 = System.currentTimeMillis();
        PropertyBags r = query(queryText);
        final long t1 = System.currentTimeMillis();
        if (LOG.isDebugEnabled()) {
            LOG.debug("dt query {} {} ms, result set size = {}", name, t1 - t0, r.size());
        }
        return r;
    }

    public void namedQueryUpdate(String name, String... params) {
        String queryText = queryCatalog.get(name);
        if (queryText == null) {
            LOG.warn("Query [{}] not found in catalog", name);
        }
        queryText = injectParams(queryText, params);
        update(queryText);
    }

    public String getCimNamespace() {
        return cimNamespace;
    }

    public int getCimVersion() {
        return cimVersion;
    }

    public PropertyBags query(String queryText) {
        return tripleStore.query(queryText);
    }

    public void update(String queryText) {
        tripleStore.update(queryText);
    }

    @Override
    public TripleStore tripleStore() {
        return tripleStore;
    }

    // Updates

    public void update(
        String queryName,
        String context,
        String baseName,
        String subject,
        String predicate,
        String value,
        boolean valueIsUri) {
        Objects.requireNonNull(cimNamespace);
        String baseUri = getBaseUri(baseName);
        String value1 = valueIsUri ? baseUri.concat(value) : value;
        if (value.contains("cim:")) {
            value1 = cimNamespace.concat(value.substring(4));
        }
        namedQueryUpdate(
            queryName,
            context,
            baseUri.concat(subject),
            predicate,
            value1,
            String.valueOf(valueIsUri));
    }

<<<<<<< HEAD
    public String getBaseUri(String baseName) {
=======
    private String getBaseUri(String baseName) {
>>>>>>> d5ea1c23
        if (tripleStore.getImplementationName().equals("rdf4j")) {
            return baseName.concat("/#");
        } else {
            return baseName.concat("#");
        }
    }

    @Override
    public void clear(CgmesSubset subset) {
        // TODO Remove all contexts that are related to the profile of the subset
        // For example for state variables:
        // <md:Model.profile>http://entsoe.eu/CIM/StateVariables/4/1</md:Model.profile>
        // For CIM14 data files we do not have the profile,
        Set<String> contextNames = tripleStore.contextNames();
        for (String contextName : contextNames) {
            if (subset.isValidName(contextName)) {
                tripleStore.clear(contextName);
            }
        }
    }

    @Override
    public void add(CgmesSubset subset, String type, PropertyBags objects) {
        String contextName = contextNameFor(subset);
        try {
            tripleStore.add(contextName, cimNamespace, type, objects);
        } catch (TripleStoreException x) {
            String msg = String.format("Adding objects of type %s to subset %s, context %s", type, subset, contextName);
            throw new CgmesModelException(msg, x);
        }
    }

    private static final Pattern CIM_NAMESPACE_VERSION_PATTERN = Pattern.compile("^.*CIM-schema-cim([0-9]*)#$");

    private static int cimVersionFromCimNamespace(String cimNamespace) {
        Matcher m = CIM_NAMESPACE_VERSION_PATTERN.matcher(cimNamespace);
        if (m.matches()) {
            return Integer.valueOf(m.group(1));
        } else {
            return -1;
        }
    }

    private String contextNameFor(CgmesSubset subset) {
        String contextNameEQ = contextNameForEquipmentSubset();
        return contextNameEQ != null
                ? buildContextNameForSubsetFrom(contextNameEQ, subset)
                : modelId() + "_" + subset + ".xml";
    }

    private String contextNameForEquipmentSubset() {
        String eq = CgmesSubset.EQUIPMENT.getIdentifier();
        String eqBD = CgmesSubset.EQUIPMENT_BOUNDARY.getIdentifier();
        for (String contextName : tripleStore.contextNames()) {
            if (contextName.contains(eq) && !contextName.contains(eqBD)) {
                return contextName;
            }
        }
        return null;
    }

    private String buildContextNameForSubsetFrom(String contextNameEQ, CgmesSubset subset) {
        String eq = CgmesSubset.EQUIPMENT.getIdentifier();
        return contextNameEQ.replace(eq, subset.getIdentifier());
    }

    private QueryCatalog queryCatalogFor(int cimVersion) {
        QueryCatalog qc = null;
        String resourceName = null;
        if (cimVersion > 0) {
            resourceName = String.format("CIM%d.sparql", cimVersion);
        }
        if (resourceName != null) {
            qc = new QueryCatalog(resourceName);
        }
        return qc;
    }

    private String injectParams(String queryText, String... params) {
        String injected = queryText;
        // Avoid computing parameter reference for first parameters
        int k = 0;
        for (; k < Math.min(PARAMETER_REFERENCE.length, params.length); k++) {
            injected = injected.replace(PARAMETER_REFERENCE[k], params[k]);
        }
        for (; k < params.length; k++) {
            String paramRef = "{" + k + "}";
            injected = injected.replace(paramRef, params[k]);
        }
        return injected;
    }

    private final String cimNamespace;
    private final int cimVersion;
    private final TripleStore tripleStore;
    private final QueryCatalog queryCatalog;

    private static final String MODEL_PROFILES = "modelProfiles";
    private static final String PROFILE = "profile";
    private static final Logger LOG = LoggerFactory.getLogger(CgmesModelTripleStore.class);
    private static final String[] PARAMETER_REFERENCE = {"{0}", "{1}", "{2}", "{3}", "{4}", "{5}", "{6}", "{7}", "{8}", "{9}"};
}<|MERGE_RESOLUTION|>--- conflicted
+++ resolved
@@ -86,7 +86,7 @@
                 if (p != null && p.contains("/EquipmentCore/")) {
                     if (LOG.isInfoEnabled()) {
                         LOG.info("Model contains Equipment Core data profile in model {}",
-                                m.get(CgmesNames.FULL_MODEL));
+                            m.get(CgmesNames.FULL_MODEL));
                     }
                     return true;
                 }
@@ -165,10 +165,10 @@
         boolean isNodeBreaker = eqModelHasEquipmentOperationProfile.values().stream().allMatch(Boolean::valueOf);
         if (isNodeBreaker) {
             LOG.info(
-                    "All FullModel objects have EquipmentOperation profile, so conversion will be considered node-breaker");
+                "All FullModel objects have EquipmentOperation profile, so conversion will be considered node-breaker");
         } else {
             LOG.info(
-                    "Following FullModel objects do not have EquipmentOperation profile, so conversion will not be considered node-breaker:");
+                "Following FullModel objects do not have EquipmentOperation profile, so conversion will not be considered node-breaker:");
             eqModelHasEquipmentOperationProfile.entrySet().forEach(meqop -> {
                 if (!meqop.getValue()) {
                     LOG.info("    {}", meqop.getKey());
@@ -527,11 +527,7 @@
             String.valueOf(valueIsUri));
     }
 
-<<<<<<< HEAD
     public String getBaseUri(String baseName) {
-=======
-    private String getBaseUri(String baseName) {
->>>>>>> d5ea1c23
         if (tripleStore.getImplementationName().equals("rdf4j")) {
             return baseName.concat("/#");
         } else {
@@ -578,8 +574,8 @@
     private String contextNameFor(CgmesSubset subset) {
         String contextNameEQ = contextNameForEquipmentSubset();
         return contextNameEQ != null
-                ? buildContextNameForSubsetFrom(contextNameEQ, subset)
-                : modelId() + "_" + subset + ".xml";
+            ? buildContextNameForSubsetFrom(contextNameEQ, subset)
+            : modelId() + "_" + subset + ".xml";
     }
 
     private String contextNameForEquipmentSubset() {
