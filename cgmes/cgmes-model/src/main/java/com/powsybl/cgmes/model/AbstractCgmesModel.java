/**
 * Copyright (c) 2017-2018, RTE (http://www.rte-france.com)
 * This Source Code Form is subject to the terms of the Mozilla Public
 * License, v. 2.0. If a copy of the MPL was not distributed with this
 * file, You can obtain one at http://mozilla.org/MPL/2.0/.
 * SPDX-License-Identifier: MPL-2.0
 */

package com.powsybl.cgmes.model;

import com.powsybl.commons.datasource.ReadOnlyDataSource;
import com.powsybl.commons.report.ReportNode;
import com.powsybl.commons.report.TypedValue;
import com.powsybl.triplestore.api.PropertyBag;
import com.powsybl.triplestore.api.PropertyBags;
import org.slf4j.Logger;
import org.slf4j.LoggerFactory;

import java.io.IOException;
import java.io.InputStream;
import java.util.*;
import java.util.stream.Collectors;

/**
 * @author Luma Zamarreño {@literal <zamarrenolm at aia.es>}
 */
public abstract class AbstractCgmesModel implements CgmesModel {

    protected AbstractCgmesModel() {
        // FIXME(Luma) we must remove properties from here. They are not used!
        this.properties = new Properties();
    }

    @Override
    public Properties getProperties() {
        return this.properties;
    }

    @Override
    public PropertyBags nonlinearShuntCompensatorPoints(String shuntId) {
        if (cachedGroupedShuntCompensatorPoints == null) {
            cachedGroupedShuntCompensatorPoints = computeGroupedShuntCompensatorPoints();
        }
        return cachedGroupedShuntCompensatorPoints.getOrDefault(shuntId, new PropertyBags());
    }

    @Override
    public Map<String, PropertyBags> groupedTransformerEnds() {
        if (cachedGroupedTransformerEnds == null) {
            cachedGroupedTransformerEnds = computeGroupedTransformerEnds();
        }
        return cachedGroupedTransformerEnds;
    }

    @Override
    public Collection<CgmesTerminal> computedTerminals() {
        if (cachedTerminals == null) {
            cachedTerminals = computeTerminals();
        }
        return cachedTerminals.values();
    }

    @Override
    public CgmesTerminal terminal(String terminalId) {
        if (cachedTerminals == null) {
            cachedTerminals = computeTerminals();
        }
        return cachedTerminals.get(terminalId);
    }

    @Override
    public CgmesDcTerminal dcTerminal(String dcTerminalId) {
        if (cachedDcTerminals == null) {
            cachedDcTerminals = computeDcTerminals();
        }
        return cachedDcTerminals.get(dcTerminalId);
    }

    @Override
    public List<String> ratioTapChangerListForPowerTransformer(String powerTransformerId) {
        return powerTransformerRatioTapChanger.get(powerTransformerId) == null ? null : Arrays.asList(powerTransformerRatioTapChanger.get(powerTransformerId));
    }

    @Override
    public List<String> phaseTapChangerListForPowerTransformer(String powerTransformerId) {
        return powerTransformerPhaseTapChanger.get(powerTransformerId) == null ? null : Arrays.asList(powerTransformerPhaseTapChanger.get(powerTransformerId));
    }

    @Override
    public String substation(CgmesTerminal t, boolean nodeBreaker) {
        CgmesContainer c = container(t, nodeBreaker);
        if (c == null) {
            return null;
        }
        return c.substation();
    }

    @Override
    public String voltageLevel(CgmesTerminal t, boolean nodeBreaker) {
        CgmesContainer c = container(t, nodeBreaker);
        if (c == null) {
            return null;
        }
        return c.voltageLevel();
    }

    @Override
    public CgmesContainer container(String containerId) {
        if (cachedContainers == null) {
            cachedContainers = computeContainers();
        }
        if (cachedContainers.get(containerId) == null) {
            throw new CgmesModelException("Unexpected CgmesContainer for containerId: " + containerId);
        }
        return cachedContainers.get(containerId);
    }

    @Override
    public double nominalVoltage(String baseVoltageId) {
        if (cachedBaseVoltages == null) {
            cachedBaseVoltages = new HashMap<>();
            baseVoltages()
                .forEach(bv -> cachedBaseVoltages.put(bv.getId("BaseVoltage"), bv.asDouble("nominalVoltage")));
        }
        return cachedBaseVoltages.getOrDefault(baseVoltageId, Double.NaN);
    }

    @Override
    public Optional<String> node(CgmesTerminal t, boolean nodeBreaker) {
        cacheNodes();
        String nodeId = nodeBreaker && t.connectivityNode() != null ? t.connectivityNode() : t.topologicalNode();
        return nodeId != null ? Optional.of(nodeId) : Optional.empty();
    }

    @Override
    public Optional<CgmesContainer> nodeContainer(String nodeId) {
        cacheNodes();

        String containerId = null;

        if (nodeId != null) {
            PropertyBag node = cachedNodesById.get(nodeId);
            if (node != null) {
                containerId = node.getId(CgmesNames.CONNECTIVITY_NODE_CONTAINER);
            } else {
                if (LOG.isWarnEnabled()) {
                    LOG.warn("Missing node {}", nodeId);
                }
            }
        }
        return containerId == null ? Optional.empty() : Optional.of(container(containerId));
    }

    private CgmesContainer container(CgmesTerminal t, boolean nodeBreaker) {
        cacheNodes();
        String containerId = null;
        String nodeId = nodeBreaker && t.connectivityNode() != null ? t.connectivityNode() : t.topologicalNode();
        if (nodeId != null) {
            PropertyBag node = cachedNodesById.get(nodeId);
            if (node != null) {
                containerId = node.getId(CgmesNames.CONNECTIVITY_NODE_CONTAINER);
            } else {
                if (LOG.isWarnEnabled()) {
                    LOG.warn("Missing node {} from terminal {}", nodeId, t.id());
                }
            }
        }

        return (containerId == null) ? null : container(containerId);
    }

    private Map<String, PropertyBags> computeGroupedShuntCompensatorPoints() {
        Map<String, PropertyBags> groupedShuntCompensatorPoints = new HashMap<>();
        nonlinearShuntCompensatorPoints()
                .forEach(point -> {
                    String shuntCompensator = point.getId("Shunt");
                    groupedShuntCompensatorPoints.computeIfAbsent(shuntCompensator, bag -> new PropertyBags())
                            .add(point);
                });
        return groupedShuntCompensatorPoints;
    }

    private Map<String, PropertyBags> computeGroupedTransformerEnds() {
        // Alternative implementation:
        // instead of sorting after building each list,
        // use a sorted collection when inserting
        String endNumber = "endNumber";
        Map<String, PropertyBags> gends = new HashMap<>();
        powerTransformerRatioTapChanger = new HashMap<>();
        powerTransformerPhaseTapChanger = new HashMap<>();
        transformerEnds()
            .forEach(end -> {
                String id = end.getId("PowerTransformer");
                PropertyBags ends = gends.computeIfAbsent(id, x -> new PropertyBags());
                ends.add(end);
                if (end.getId("PhaseTapChanger") != null) {
                    powerTransformerPhaseTapChanger.computeIfAbsent(id, s -> new String[3]);
                    powerTransformerPhaseTapChanger.get(id)[end.asInt(endNumber, 1) - 1] = end.getId("PhaseTapChanger");
                }
                if (end.getId("RatioTapChanger") != null) {
                    powerTransformerRatioTapChanger.computeIfAbsent(id, s -> new String[3]);
                    powerTransformerRatioTapChanger.get(id)[end.asInt(endNumber, 1) - 1] = end.getId("RatioTapChanger");
                }
            });
        gends.entrySet()
            .forEach(tends -> {
                PropertyBags tends1 = new PropertyBags(
                    tends.getValue().stream()
                        .sorted(Comparator
                            .comparing(WindingType::fromTransformerEnd)
                            .thenComparing(end -> end.asInt(endNumber, -1)))
                        .collect(Collectors.toList()));
                tends.setValue(tends1);
            });
        return gends;
    }

    protected void cacheNodes() {
        if (!cachedNodes) {
            cachedConnectivityNodes = connectivityNodes();
            cachedTopologicalNodes = topologicalNodes();
            cachedNodesById = new HashMap<>();
            cachedConnectivityNodes.forEach(cn -> cachedNodesById.put(cn.getId("ConnectivityNode"), cn));
            cachedTopologicalNodes.forEach(tn -> cachedNodesById.put(tn.getId("TopologicalNode"), tn));
            cachedNodes = true;
        }
    }

    private Map<String, CgmesTerminal> computeTerminals() {
        Map<String, CgmesTerminal> ts = new HashMap<>();
        terminals().forEach(t -> {
            CgmesTerminal td = new CgmesTerminal(t);
            if (ts.containsKey(td.id())) {
                return;
            }
            ts.put(td.id(), td);
        });
        return ts;
    }

    private Map<String, CgmesDcTerminal> computeDcTerminals() {
        Map<String, CgmesDcTerminal> ts = new HashMap<>();
        dcTerminals().forEach(t -> {
            CgmesDcTerminal td = new CgmesDcTerminal(t);
            if (ts.containsKey(td.id())) {
                return;
            }
            ts.put(td.id(), td);
        });
        return ts;
    }

    // TODO(Luma): better caches create an object "Cache" that is final ...
    // (avoid filling all places with if cached == null...)
    private Map<String, CgmesContainer> computeContainers() {
        Map<String, CgmesContainer> cs = new HashMap<>();
        connectivityNodeContainers().forEach(c -> {
            String id = c.getId(CgmesNames.CONNECTIVITY_NODE_CONTAINER);
            String voltageLevel = c.getId("VoltageLevel");
            String substation = c.getId(SUBSTATION);
            String type = c.getId("connectivityNodeContainerType");
            String line = type != null && type.contains("Line") ? id : null;
            String name = c.get("name");
            cs.put(id, new CgmesContainer(voltageLevel, substation, line, name));
        });
        return cs;
    }

    // read/write

    @Override
    public void setBasename(String baseName) {
        this.baseName = Objects.requireNonNull(baseName);
    }

    @Override
    public String getBasename() {
        return baseName;
    }

    @Override
    public void read(ReadOnlyDataSource mainDataSource, ReadOnlyDataSource alternativeDataSourceForBoundary, ReportNode reportNode) {
        setBasename(CgmesModel.baseName(mainDataSource));
        read(mainDataSource, reportNode);
        if (!hasBoundary() && alternativeDataSourceForBoundary != null) {
            read(alternativeDataSourceForBoundary, reportNode);
        }
    }

    @Override
    public void read(ReadOnlyDataSource ds, ReportNode reportNode) {
        Objects.requireNonNull(reportNode);
        invalidateCaches();
        CgmesOnDataSource cds = new CgmesOnDataSource(ds);
        for (String name : cds.names()) {
            LOG.info("Reading [{}]", name);
            reportNode.newReportNode()
                    .withMessageTemplate("CGMESFileRead", "Instance file ${instanceFile}")
                    .withTypedValue("instanceFile", name, TypedValue.FILENAME)
                    .withSeverity(TypedValue.INFO_SEVERITY)
                    .add();
            try (InputStream is = cds.dataSource().newInputStream(name)) {
                read(is, baseName, name, reportNode);
            } catch (IOException e) {
                String msg = String.format("Reading [%s]", name);
                LOG.warn(msg);
                throw new CgmesModelException(msg, e);
            }
        }
    }

<<<<<<< HEAD
    @Override
    public void invalidateCaches() {
=======
    protected void invalidateCaches() {
        cachedGroupedShuntCompensatorPoints = null;
>>>>>>> f0482f10
        cachedGroupedTransformerEnds = null;
        powerTransformerRatioTapChanger = null;
        powerTransformerPhaseTapChanger = null;
        cachedTerminals = null;
        cachedContainers = null;
        cachedBaseVoltages = null;
        cachedNodes = false;
        cachedConnectivityNodes = null;
        cachedTopologicalNodes = null;
        cachedNodesById = null;
        cachedDcTerminals = null;
    }

    private final Properties properties;
    private String baseName;

    // Caches
    private Map<String, PropertyBags> cachedGroupedShuntCompensatorPoints;
    private Map<String, PropertyBags> cachedGroupedTransformerEnds;
    private Map<String, CgmesTerminal> cachedTerminals;
    private Map<String, CgmesContainer> cachedContainers;
    private Map<String, Double> cachedBaseVoltages;
    protected boolean cachedNodes = false;
    protected PropertyBags cachedConnectivityNodes;
    protected PropertyBags cachedTopologicalNodes;
    private Map<String, PropertyBag> cachedNodesById;
    // equipmentId, sequenceNumber, terminalId
    private Map<String, String[]> powerTransformerRatioTapChanger;
    private Map<String, String[]> powerTransformerPhaseTapChanger;
    private Map<String, CgmesDcTerminal> cachedDcTerminals;

    private static final Logger LOG = LoggerFactory.getLogger(AbstractCgmesModel.class);
    private static final String SUBSTATION = "Substation";
}<|MERGE_RESOLUTION|>--- conflicted
+++ resolved
@@ -309,13 +309,9 @@
         }
     }
 
-<<<<<<< HEAD
     @Override
     public void invalidateCaches() {
-=======
-    protected void invalidateCaches() {
         cachedGroupedShuntCompensatorPoints = null;
->>>>>>> f0482f10
         cachedGroupedTransformerEnds = null;
         powerTransformerRatioTapChanger = null;
         powerTransformerPhaseTapChanger = null;
