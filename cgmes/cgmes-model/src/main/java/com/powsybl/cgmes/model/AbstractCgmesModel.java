--- conflicted
+++ resolved
@@ -143,17 +143,10 @@
                 ends.add(end);
                 if (end.getId("PhaseTapChanger") != null) {
                     powerTransformerPhaseTapChanger.computeIfAbsent(id, s -> new String[3]);
-<<<<<<< HEAD
-                    powerTransformerPhaseTapChanger.get(id)[end.asInt("endNumber", 1) - 1] = end.getId("PhaseTapChanger");
-                } else if (end.getId("RatioTapChanger") != null) {
-                    powerTransformerRatioTapChanger.computeIfAbsent(id, s -> new String[3]);
-                    powerTransformerRatioTapChanger.get(id)[end.asInt("endNumber", 1) - 1] = end.getId("RatioTapChanger");
-=======
                     powerTransformerPhaseTapChanger.get(id)[end.asInt(endNumber, 1) - 1] = end.getId("PhaseTapChanger");
                 } else if (end.getId("RatioTapChanger") != null) {
                     powerTransformerRatioTapChanger.computeIfAbsent(id, s -> new String[3]);
                     powerTransformerRatioTapChanger.get(id)[end.asInt(endNumber, 1) - 1] = end.getId("RatioTapChanger");
->>>>>>> 6ad15b2b
                 }
             });
         gends.entrySet()
