/**
 * Copyright (c) 2017-2018, RTE (http://www.rte-france.com)
 * This Source Code Form is subject to the terms of the Mozilla Public
 * License, v. 2.0. If a copy of the MPL was not distributed with this
 * file, You can obtain one at http://mozilla.org/MPL/2.0/.
 * SPDX-License-Identifier: MPL-2.0
 */

package com.powsybl.cgmes.model;

import com.powsybl.commons.datasource.ReadOnlyDataSource;
import com.powsybl.commons.report.ReportNode;
import com.powsybl.commons.report.TypedValue;
import com.powsybl.triplestore.api.PropertyBag;
import com.powsybl.triplestore.api.PropertyBags;
import org.slf4j.Logger;
import org.slf4j.LoggerFactory;

import java.io.IOException;
import java.io.InputStream;
import java.util.*;

/**
 * @author Luma Zamarreño {@literal <zamarrenolm at aia.es>}
 */
public abstract class AbstractCgmesModel implements CgmesModel {

    protected AbstractCgmesModel() {
        // FIXME(Luma) we must remove properties from here. They are not used!
        this.properties = new Properties();
    }

    @Override
    public Properties getProperties() {
        return this.properties;
    }

    @Override
    public Collection<CgmesTerminal> computedTerminals() {
        if (cachedTerminals == null) {
            cachedTerminals = computeTerminals();
        }
        return cachedTerminals.values();
    }

    @Override
    public CgmesTerminal terminal(String terminalId) {
        if (cachedTerminals == null) {
            cachedTerminals = computeTerminals();
        }
        return cachedTerminals.get(terminalId);
    }

    @Override
    public CgmesDcTerminal dcTerminal(String dcTerminalId) {
        if (cachedDcTerminals == null) {
            cachedDcTerminals = computeDcTerminals();
        }
        return cachedDcTerminals.get(dcTerminalId);
    }

    @Override
    public String substation(CgmesTerminal t, boolean nodeBreaker) {
        CgmesContainer c = container(t, nodeBreaker);
        if (c == null) {
            return null;
        }
        return c.substation();
    }

    @Override
    public String voltageLevel(CgmesTerminal t, boolean nodeBreaker) {
        CgmesContainer c = container(t, nodeBreaker);
        if (c == null) {
            return null;
        }
        return c.voltageLevel();
    }

    @Override
    public CgmesContainer container(String containerId) {
        if (cachedContainers == null) {
            cachedContainers = computeContainers();
        }
        if (cachedContainers.get(containerId) == null) {
            throw new CgmesModelException("Unexpected CgmesContainer for containerId: " + containerId);
        }
        return cachedContainers.get(containerId);
    }

    @Override
    public double nominalVoltage(String baseVoltageId) {
        if (cachedBaseVoltages == null) {
            cachedBaseVoltages = new HashMap<>();
            baseVoltages()
                .forEach(bv -> cachedBaseVoltages.put(bv.getId("BaseVoltage"), bv.asDouble("nominalVoltage")));
        }
        return cachedBaseVoltages.getOrDefault(baseVoltageId, Double.NaN);
    }

    @Override
    public Optional<String> node(CgmesTerminal t, boolean nodeBreaker) {
        cacheNodes();
        String nodeId = nodeBreaker && t.connectivityNode() != null ? t.connectivityNode() : t.topologicalNode();
        return nodeId != null ? Optional.of(nodeId) : Optional.empty();
    }

    @Override
    public Optional<CgmesContainer> nodeContainer(String nodeId) {
        cacheNodes();

        String containerId = null;

        if (nodeId != null) {
            PropertyBag node = cachedNodesById.get(nodeId);
            if (node != null) {
                containerId = node.getId(CgmesNames.CONNECTIVITY_NODE_CONTAINER);
            } else {
                if (LOG.isWarnEnabled()) {
                    LOG.warn("Missing node {}", nodeId);
                }
            }
        }
        return containerId == null ? Optional.empty() : Optional.of(container(containerId));
    }

    private CgmesContainer container(CgmesTerminal t, boolean nodeBreaker) {
        cacheNodes();
        String containerId = null;
        String nodeId = nodeBreaker && t.connectivityNode() != null ? t.connectivityNode() : t.topologicalNode();
        if (nodeId != null) {
            PropertyBag node = cachedNodesById.get(nodeId);
            if (node != null) {
                containerId = node.getId(CgmesNames.CONNECTIVITY_NODE_CONTAINER);
            } else {
                if (LOG.isWarnEnabled()) {
                    LOG.warn("Missing node {} from terminal {}", nodeId, t.id());
                }
            }
        }

        return (containerId == null) ? null : container(containerId);
    }

    protected void cacheNodes() {
        if (!cachedNodes) {
            cachedConnectivityNodes = connectivityNodes();
            cachedTopologicalNodes = topologicalNodes();
            cachedNodesById = new HashMap<>();
            cachedConnectivityNodes.forEach(cn -> cachedNodesById.put(cn.getId("ConnectivityNode"), cn));
            cachedTopologicalNodes.forEach(tn -> cachedNodesById.put(tn.getId("TopologicalNode"), tn));
            cachedNodes = true;
        }
    }

    private Map<String, CgmesTerminal> computeTerminals() {
        Map<String, CgmesTerminal> ts = new HashMap<>();
        terminals().forEach(t -> {
            CgmesTerminal td = new CgmesTerminal(t);
            if (ts.containsKey(td.id())) {
                return;
            }
            ts.put(td.id(), td);
        });
        return ts;
    }

    private Map<String, CgmesDcTerminal> computeDcTerminals() {
        Map<String, CgmesDcTerminal> ts = new HashMap<>();
        dcTerminals().forEach(t -> {
            CgmesDcTerminal td = new CgmesDcTerminal(t);
            if (ts.containsKey(td.id())) {
                return;
            }
            ts.put(td.id(), td);
        });
        return ts;
    }

    // TODO(Luma): better caches create an object "Cache" that is final ...
    // (avoid filling all places with if cached == null...)
    private Map<String, CgmesContainer> computeContainers() {
        Map<String, CgmesContainer> cs = new HashMap<>();
        connectivityNodeContainers().forEach(c -> {
            String id = c.getId(CgmesNames.CONNECTIVITY_NODE_CONTAINER);
            String voltageLevel = c.getId("VoltageLevel");
            String substation = c.getId(SUBSTATION);
            String type = c.getId("connectivityNodeContainerType");
            String line = type != null && type.contains("Line") ? id : null;
            String name = c.get("name");
            cs.put(id, new CgmesContainer(voltageLevel, substation, line, name));
        });
        return cs;
    }

    // read/write

    @Override
    public void setBasename(String baseName) {
        this.baseName = Objects.requireNonNull(baseName);
    }

    @Override
    public String getBasename() {
        return baseName;
    }

    @Override
    public void read(ReadOnlyDataSource mainDataSource, ReadOnlyDataSource alternativeDataSourceForBoundary, ReportNode reportNode) {
        setBasename(CgmesModel.baseName(mainDataSource));
        read(mainDataSource, reportNode);
        if (!hasBoundary() && alternativeDataSourceForBoundary != null) {
            read(alternativeDataSourceForBoundary, reportNode);
        }
    }

    @Override
    public void read(ReadOnlyDataSource ds, ReportNode reportNode) {
        Objects.requireNonNull(reportNode);
        invalidateCaches();
        CgmesOnDataSource cds = new CgmesOnDataSource(ds);
        for (String name : cds.names()) {
            LOG.info("Reading [{}]", name);
            reportNode.newReportNode()
                    .withMessageTemplate("CGMESFileRead", "Instance file ${instanceFile}")
                    .withTypedValue("instanceFile", name, TypedValue.FILENAME)
                    .withSeverity(TypedValue.INFO_SEVERITY)
                    .add();
            try (InputStream is = cds.dataSource().newInputStream(name)) {
                read(is, baseName, name, reportNode);
            } catch (IOException e) {
                String msg = String.format("Reading [%s]", name);
                LOG.warn(msg);
                throw new CgmesModelException(msg, e);
            }
        }
    }

<<<<<<< HEAD
    @Override
    public void invalidateCaches() {
        cachedGroupedShuntCompensatorPoints = null;
        cachedGroupedTransformerEnds = null;
        powerTransformerRatioTapChanger = null;
        powerTransformerPhaseTapChanger = null;
=======
    protected void invalidateCaches() {
>>>>>>> 6a5ee60e
        cachedTerminals = null;
        cachedContainers = null;
        cachedBaseVoltages = null;
        cachedNodes = false;
        cachedConnectivityNodes = null;
        cachedTopologicalNodes = null;
        cachedNodesById = null;
        cachedDcTerminals = null;
    }

    private final Properties properties;
    private String baseName;

    // Caches
    private Map<String, CgmesTerminal> cachedTerminals;
    private Map<String, CgmesContainer> cachedContainers;
    private Map<String, Double> cachedBaseVoltages;
    protected boolean cachedNodes = false;
    protected PropertyBags cachedConnectivityNodes;
    protected PropertyBags cachedTopologicalNodes;
    private Map<String, PropertyBag> cachedNodesById;
    // equipmentId, sequenceNumber, terminalId
    private Map<String, CgmesDcTerminal> cachedDcTerminals;

    private static final Logger LOG = LoggerFactory.getLogger(AbstractCgmesModel.class);
    private static final String SUBSTATION = "Substation";
}<|MERGE_RESOLUTION|>--- conflicted
+++ resolved
@@ -236,16 +236,8 @@
         }
     }
 
-<<<<<<< HEAD
     @Override
     public void invalidateCaches() {
-        cachedGroupedShuntCompensatorPoints = null;
-        cachedGroupedTransformerEnds = null;
-        powerTransformerRatioTapChanger = null;
-        powerTransformerPhaseTapChanger = null;
-=======
-    protected void invalidateCaches() {
->>>>>>> 6a5ee60e
         cachedTerminals = null;
         cachedContainers = null;
         cachedBaseVoltages = null;
