--- conflicted
+++ resolved
@@ -164,11 +164,8 @@
     public static final String CONTROL_ENABLED = "controlEnabled";
     public static final String REACTIVE_POWER = "reactivepower";
     public static final String VOLTAGE_TAG = "voltage";
-<<<<<<< HEAD
-=======
     public static final String CONNECTED = "connected";
     public static final String TERMINAL_BOUNDARY = "Terminal_Boundary";
->>>>>>> 21740b8d
 
     public static final String ENERGY_IDENT_CODE_EIC = "energyIdentCodeEic";
     public static final String P_TOLERANCE = "pTolerance";
