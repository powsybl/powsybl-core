--- conflicted
+++ resolved
@@ -158,7 +158,6 @@
     public static final String APPARENT_POWER_LIMIT = "ApparentPowerLimit";
     public static final String P_FIXED = "pFixed";
     public static final String Q_FIXED = "qFixed";
-<<<<<<< HEAD
     public static final String TERMINAL_SIGN = "terminalSign";
     public static final String TARGET_VALUE = "targetValue";
     public static final String TARGET_DEADBAND = "targetDeadband";
@@ -167,8 +166,6 @@
     public static final String VOLTAGE_TAG = "voltage";
     public static final String CONNECTED = "connected";
     public static final String TERMINAL_BOUNDARY = "Terminal_Boundary";
-=======
->>>>>>> a9174ebc
 
     public static final String ENERGY_IDENT_CODE_EIC = "energyIdentCodeEic";
     public static final String P_TOLERANCE = "pTolerance";
