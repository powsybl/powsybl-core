--- conflicted
+++ resolved
@@ -139,14 +139,11 @@
     public static final String EQUIVALENT_INJECTION_TERMINAL = "EquivalentInjectionTerminal";
     public static final String EXTERNAL_NETWORK_INJECTION = "ExternalNetworkInjection";
 
-<<<<<<< HEAD
+    public static final String OPERATIONAL_LIMIT = "OperationalLimit";
     public static final String OPERATIONAL_LIMIT_SET = "OperationalLimitSet";
     public static final String CURRENT_LIMIT = "CurrentLimit";
     public static final String ACTIVE_POWER_LIMIT = "ActivePowerLimit";
     public static final String APPARENT_POWER_LIMIT = "ApparentPowerLimit";
-=======
-    public static final String OPERATIONAL_LIMIT = "OperationalLimit";
->>>>>>> c9ffbc8b
 
     private CgmesNames() {
     }
