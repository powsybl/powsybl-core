/**
 * Copyright (c) 2017-2018, RTE (http://www.rte-france.com)
 * This Source Code Form is subject to the terms of the Mozilla Public
 * License, v. 2.0. If a copy of the MPL was not distributed with this
 * file, You can obtain one at http://mozilla.org/MPL/2.0/.
 */

package com.powsybl.cgmes.model;

/**
 * @author Luma Zamarreño <zamarrenolm at aia.es>
 */
public final class CgmesNames {

    public static final String FULL_MODEL = "FullModel";

    public static final String SUBSTATION = "Substation";
    public static final String VOLTAGE_LEVEL = "VoltageLevel";
    public static final String TERMINAL = "Terminal";
    public static final String AC_LINE_SEGMENT = "ACLineSegment";
    public static final String SERIES_COMPENSATOR = "SeriesCompensator";

    public static final String TRANSFORMER_WINDING_RATED_U = "transformerWindingRatedU";
    public static final String TRANSFORMER_END = "TransformerEnd";
    public static final String TAP_CHANGER = "TapChanger";
    public static final String CONTINUOUS_POSITION = "continuousPosition";
    public static final String POSITION = "position";
    public static final String LOW_STEP = "lowStep";
    public static final String HIGH_STEP = "highStep";

    public static final String DC_TERMINAL = "DCTerminal";
    public static final String RATED_UDC = "ratedUdc";

    public static final String B_PER_SECTION = "bPerSection";

    public static final String VOLTAGE = "v";
    public static final String ANGLE = "angle";

<<<<<<< HEAD
=======
    public static final String RATIO_TAP_CHANGER_TABLE = "RatioTapChangerTable";
    public static final String PHASE_TAP_CHANGER_TABLE = "PhaseTapChangerTable";

>>>>>>> 411d7265
    private CgmesNames() {
    }
}<|MERGE_RESOLUTION|>--- conflicted
+++ resolved
@@ -36,12 +36,9 @@
     public static final String VOLTAGE = "v";
     public static final String ANGLE = "angle";
 
-<<<<<<< HEAD
-=======
     public static final String RATIO_TAP_CHANGER_TABLE = "RatioTapChangerTable";
     public static final String PHASE_TAP_CHANGER_TABLE = "PhaseTapChangerTable";
 
->>>>>>> 411d7265
     private CgmesNames() {
     }
 }