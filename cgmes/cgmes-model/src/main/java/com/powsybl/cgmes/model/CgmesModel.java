/**
 * Copyright (c) 2017-2018, RTE (http://www.rte-france.com)
 * This Source Code Form is subject to the terms of the Mozilla Public
 * License, v. 2.0. If a copy of the MPL was not distributed with this
 * file, You can obtain one at http://mozilla.org/MPL/2.0/.
 */

package com.powsybl.cgmes.model;

import com.powsybl.commons.datasource.DataSource;
import com.powsybl.commons.datasource.ReadOnlyDataSource;
import com.powsybl.triplestore.api.PropertyBags;
import com.powsybl.triplestore.api.TripleStore;
import org.joda.time.DateTime;

import java.io.InputStream;
import java.io.PrintStream;
import java.util.Map;
import java.util.Properties;
import java.util.function.Consumer;

/**
 * @author Luma Zamarreño <zamarrenolm at aia.es>
 */
public interface CgmesModel {

    // FIXME generic cgmes models may not have an underlying triplestore
    TripleStore tripleStore();

    Properties getProperties();

    default PropertyBags fullModel(String cgmesProfile) {
        return new PropertyBags();
    }

    boolean hasEquipmentCore();

    String modelId();

    String version();

    DateTime scenarioTime();

    DateTime created();

    boolean isNodeBreaker();

    boolean hasBoundary();

    CgmesTerminal terminal(String terminalId);

    PropertyBags numObjectsByType();

    PropertyBags allObjectsOfType(String type);

    PropertyBags boundaryNodes();

    PropertyBags baseVoltages();

    PropertyBags substations();

    PropertyBags voltageLevels();

    PropertyBags terminals();

    PropertyBags connectivityNodeContainers();

    PropertyBags operationalLimits();

    PropertyBags connectivityNodes();

    PropertyBags topologicalNodes();

    PropertyBags busBarSections();

    PropertyBags switches();

    PropertyBags acLineSegments();

    PropertyBags equivalentBranches();

    PropertyBags seriesCompensators();

    PropertyBags transformers();

    PropertyBags transformerEnds();

    // Transformer ends grouped by transformer
    Map<String, PropertyBags> groupedTransformerEnds();

    PropertyBags ratioTapChangers();

    PropertyBags phaseTapChangers();

    PropertyBags regulatingControls();

    PropertyBags energyConsumers();

    PropertyBags energySources();

    PropertyBags shuntCompensators();

    PropertyBags equivalentShunts();

    PropertyBags nonlinearShuntCompensatorPoints(String id);

    PropertyBags staticVarCompensators();

    PropertyBags synchronousMachines();

    PropertyBags equivalentInjections();

    PropertyBags externalNetworkInjections();

    PropertyBags svInjections();

    PropertyBags asynchronousMachines();

    PropertyBags reactiveCapabilityCurveData();

    PropertyBags ratioTapChangerTablesPoints();

    PropertyBags phaseTapChangerTablesPoints();

    PropertyBags ratioTapChangerTable(String tableId);

    PropertyBags phaseTapChangerTable(String tableId);

    PropertyBags acDcConverters();

    PropertyBags dcLineSegments();

    PropertyBags dcTerminals();

    PropertyBags dcTerminalsTP();

<<<<<<< HEAD
=======
    default PropertyBags topologicalIslands() {
        return new PropertyBags();
    }

    default PropertyBags graph() {
        return new PropertyBags();
    }

>>>>>>> 9554a230
    CgmesDcTerminal dcTerminal(String dcTerminalId);

    void clear(CgmesSubset subset);

    void add(CgmesSubset subset, String type, PropertyBags objects);

    default void add(String context, String type, PropertyBags objects) {
        throw new UnsupportedOperationException();
    }

    void print(PrintStream out);

    void print(Consumer<String> liner);

    static String baseName(ReadOnlyDataSource ds) {
        return new CgmesOnDataSource(ds).baseName();
    }

    void setBasename(String baseName);

    String getBasename();

    void write(DataSource ds);

    void read(ReadOnlyDataSource ds);

    void read(ReadOnlyDataSource mainDataSource, ReadOnlyDataSource alternativeDataSourceForBoundary);

    void read(InputStream is, String baseName, String contextName);

    // Helper mappings

    // TODO If we could store identifiers for tap changers and terminals in IIDM
    // then we would not need to query back the CGMES model for these mappings

    String terminalForEquipment(String conductingEquipmentId);

    String ratioTapChangerForPowerTransformer(String powerTransformerId);

    String phaseTapChangerForPowerTransformer(String powerTransformerId);

    // TODO(Luma) refactoring node-breaker conversion temporal

    /**
     * Obtain the substation of a given terminal.
     *
     * @param t the terminal
     * @param nodeBreaker to determine the terminal container, use node-breaker connectivity information first
     */
    String substation(CgmesTerminal t, boolean nodeBreaker);

    /**
     * Obtain the voltage level grouping in which a given terminal is contained.
     *
     * @param t the terminal
     * @param nodeBreaker to determine the terminal container, use node-breaker connectivity information first
     */
    String voltageLevel(CgmesTerminal t, boolean nodeBreaker);

    CgmesContainer container(String containerId);

    double nominalVoltage(String baseVoltageId);

    default PropertyBags modelProfiles() {
        throw new UnsupportedOperationException();
    }
}<|MERGE_RESOLUTION|>--- conflicted
+++ resolved
@@ -134,8 +134,6 @@
 
     PropertyBags dcTerminalsTP();
 
-<<<<<<< HEAD
-=======
     default PropertyBags topologicalIslands() {
         return new PropertyBags();
     }
@@ -144,7 +142,6 @@
         return new PropertyBags();
     }
 
->>>>>>> 9554a230
     CgmesDcTerminal dcTerminal(String dcTerminalId);
 
     void clear(CgmesSubset subset);
