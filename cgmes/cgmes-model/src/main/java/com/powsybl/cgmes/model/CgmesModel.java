/**
 * Copyright (c) 2017-2018, RTE (http://www.rte-france.com)
 * This Source Code Form is subject to the terms of the Mozilla Public
 * License, v. 2.0. If a copy of the MPL was not distributed with this
 * file, You can obtain one at http://mozilla.org/MPL/2.0/.
 */

package com.powsybl.cgmes.model;

import java.io.InputStream;
import java.io.PrintStream;
import java.util.Map;
import java.util.Properties;
import java.util.function.Consumer;

import org.joda.time.DateTime;

import com.powsybl.commons.datasource.DataSource;
import com.powsybl.commons.datasource.ReadOnlyDataSource;
import com.powsybl.triplestore.api.PropertyBags;
import com.powsybl.triplestore.api.TripleStore;

/**
 * @author Luma Zamarreño <zamarrenolm at aia.es>
 */
public interface CgmesModel {

    TripleStore tripleStore();

    Properties getProperties();

    boolean hasEquipmentCore();

    String modelId();

    String version();

    DateTime scenarioTime();

    DateTime created();

    boolean isNodeBreaker();

    boolean hasBoundary();

    CgmesTerminal terminal(String terminalId);

    PropertyBags numObjectsByType();

    PropertyBags allObjectsOfType(String type);

    PropertyBags boundaryNodes();

    PropertyBags baseVoltages();

    PropertyBags substations();

    PropertyBags voltageLevels();

    PropertyBags terminals();

    PropertyBags connectivityNodeContainers();

    PropertyBags operationalLimits();

    PropertyBags connectivityNodes();

    PropertyBags topologicalNodes();

    PropertyBags busBarSections();

    PropertyBags switches();

    PropertyBags acLineSegments();

    PropertyBags equivalentBranches();

    PropertyBags seriesCompensators();

    PropertyBags transformers();

    PropertyBags transformerEnds();

    // Transformer ends grouped by transformer
    Map<String, PropertyBags> groupedTransformerEnds();

    PropertyBags ratioTapChangers();

    PropertyBags phaseTapChangers();

    PropertyBags regulatingControls();

    PropertyBags energyConsumers();

    PropertyBags energySources();

    PropertyBags shuntCompensators();

    PropertyBags nonlinearShuntCompensatorPoints(String id);

    PropertyBags staticVarCompensators();

    PropertyBags synchronousMachines();

    PropertyBags equivalentInjections();

    PropertyBags externalNetworkInjections();

    PropertyBags asynchronousMachines();

    PropertyBags reactiveCapabilityCurveData();

    PropertyBags ratioTapChangerTablesPoints();

    PropertyBags ratioTapChangerTable(String tableId);

    PropertyBags phaseTapChangerTable(String tableId);

    PropertyBags acDcConverters();

    PropertyBags dcLineSegments();

    PropertyBags dcTerminals();

    PropertyBags dcTerminalsTP();

<<<<<<< HEAD
    // TODO (elena) implement method
    PropertyBags updateCgmes(String context, Map<String, String> cgmesChanges,String changeInstanceName);
    
    String getCimNamespace();

    void clear(Subset subset);
=======
    void clear(CgmesSubset subset);
>>>>>>> 44a04084

    void add(CgmesSubset subset, String type, PropertyBags objects);

    void print(PrintStream out);

    void print(Consumer<String> liner);

    // read/write

    static String baseName(ReadOnlyDataSource ds) {
        return new CgmesOnDataSource(ds).baseName();
    }

    void setBasename(String baseName);

    void write(DataSource ds);

    void read(ReadOnlyDataSource ds);

    void read(ReadOnlyDataSource mainDataSource, ReadOnlyDataSource alternativeDataSourceForBoundary);

    void read(InputStream is, String baseName, String contextName);

    // Helper mappings

    // TODO If we could store identifiers for tap changers and terminals in IIDM
    // then we would not need to query back the CGMES model for these mappings

    String terminalForEquipment(String conductingEquipmentId);

    String ratioTapChangerForPowerTransformer(String powerTransformerId);

    String phaseTapChangerForPowerTransformer(String powerTransformerId);

    // TODO(Luma) refactoring node-breaker conversion temporal

    String substation(CgmesTerminal t);

    String voltageLevel(CgmesTerminal t);

    CgmesContainer container(String containerId);

    double nominalVoltage(String baseVoltageId);
}<|MERGE_RESOLUTION|>--- conflicted
+++ resolved
@@ -124,16 +124,12 @@
 
     PropertyBags dcTerminalsTP();
 
-<<<<<<< HEAD
     // TODO (elena) implement method
     PropertyBags updateCgmes(String context, Map<String, String> cgmesChanges,String changeInstanceName);
     
     String getCimNamespace();
 
-    void clear(Subset subset);
-=======
     void clear(CgmesSubset subset);
->>>>>>> 44a04084
 
     void add(CgmesSubset subset, String type, PropertyBags objects);
 
