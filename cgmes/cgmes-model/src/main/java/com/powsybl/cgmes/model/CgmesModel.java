/**
 * Copyright (c) 2017-2018, RTE (http://www.rte-france.com)
 * This Source Code Form is subject to the terms of the Mozilla Public
 * License, v. 2.0. If a copy of the MPL was not distributed with this
 * file, You can obtain one at http://mozilla.org/MPL/2.0/.
 * SPDX-License-Identifier: MPL-2.0
 */

package com.powsybl.cgmes.model;

import com.powsybl.commons.datasource.DataSource;
import com.powsybl.commons.datasource.ReadOnlyDataSource;
import com.powsybl.commons.report.ReportNode;
import com.powsybl.triplestore.api.PropertyBags;
import com.powsybl.triplestore.api.TripleStore;
import java.time.ZonedDateTime;

import java.io.InputStream;
import java.io.PrintStream;
import java.util.*;
import java.util.function.Consumer;

/**
 * @author Luma Zamarreño {@literal <zamarrenolm at aia.es>}
 */
public interface CgmesModel {

    // Although generic cgmes models may not have an underlying triplestore
    TripleStore tripleStore();

    Properties getProperties();

    default PropertyBags fullModels() {
        return new PropertyBags();
    }

    boolean hasEquipmentCore();

    String modelId();

    String version();

    ZonedDateTime scenarioTime();

    ZonedDateTime created();

    boolean isNodeBreaker();

    boolean hasBoundary();

    CgmesTerminal terminal(String terminalId);

    Collection<CgmesTerminal> computedTerminals();

    PropertyBags numObjectsByType();

    PropertyBags allObjectsOfType(String type);

    PropertyBags boundaryNodes();

    PropertyBags baseVoltages();

    PropertyBags countrySourcingActors(String countryName);

    PropertyBags sourcingActor(String sourcingActor);

    PropertyBags substations();

    PropertyBags voltageLevels();

    PropertyBags terminals();

    PropertyBags connectivityNodeContainers();

    PropertyBags operationalLimits();

    PropertyBags generatingUnits();

    PropertyBags connectivityNodes();

    PropertyBags topologicalNodes();

    PropertyBags busBarSections();

    PropertyBags switches();

    PropertyBags acLineSegments();

    PropertyBags equivalentBranches();

    PropertyBags seriesCompensators();

    PropertyBags transformers();

    PropertyBags transformerEnds();

    PropertyBags ratioTapChangers();

    PropertyBags ratioTapChangerTablePoints();

    PropertyBags phaseTapChangers();

    PropertyBags phaseTapChangerTablePoints();

    PropertyBags regulatingControls();

    PropertyBags energyConsumers();

    PropertyBags energySources();

    PropertyBags shuntCompensators();

    PropertyBags equivalentShunts();

    PropertyBags svVoltages();

    /**
     * Query all NonlinearShuntCompensatorPoint in the CgmesModel.
     *
     * @return A {@link PropertyBags} with the shunt compensators points properties.
     */
    PropertyBags nonlinearShuntCompensatorPoints();

    PropertyBags staticVarCompensators();

    /**
     * @deprecated Synchronous machines can be generators or condensers, they are obtained separately.
     * Use {@link #synchronousMachinesGenerators()} or {@link #synchronousMachinesCondensers()} instead.
     */
    @Deprecated(since = "6.3.0", forRemoval = true)
    default PropertyBags synchronousMachines() {
        return synchronousMachinesGenerators();
    }

    // we need to query all sync machines to perform updates
    default PropertyBags synchronousMachinesForUpdate() {
        return new PropertyBags();
    }

    default PropertyBags synchronousMachinesGenerators() {
        return new PropertyBags();
    }

    default PropertyBags synchronousMachinesCondensers() {
        return new PropertyBags();
    }

    default PropertyBags synchronousMachinesAll() {
        PropertyBags p = new PropertyBags(synchronousMachinesGenerators());
        p.addAll(synchronousMachinesCondensers());
        return p;
    }

    PropertyBags equivalentInjections();

    PropertyBags externalNetworkInjections();

    PropertyBags svInjections();

    PropertyBags asynchronousMachines();

    PropertyBags reactiveCapabilityCurveData();

    PropertyBags controlAreas();

    PropertyBags acDcConverters();

    PropertyBags dcLineSegments();

    PropertyBags dcTerminals();

    default PropertyBags tieFlows() {
        return new PropertyBags();
    }

    default PropertyBags topologicalIslands() {
        return new PropertyBags();
    }

    default PropertyBags graph() {
        return new PropertyBags();
    }

    default PropertyBags grounds() {
        return new PropertyBags();
    }

    CgmesDcTerminal dcTerminal(String dcTerminalId);

    void clear(CgmesSubset subset);

    void add(CgmesSubset subset, String type, PropertyBags objects);

    default void add(String context, String type, PropertyBags objects) {
        throw new UnsupportedOperationException();
    }

    void print(PrintStream out);

    void print(Consumer<String> liner);

    static String baseName(ReadOnlyDataSource ds) {
        return new CgmesOnDataSource(ds).baseName();
    }

    void setBasename(String baseName);

    String getBasename();

    void write(DataSource ds);

    default void write(DataSource ds, CgmesSubset subset) {
        throw new UnsupportedOperationException();
    }

    void read(ReadOnlyDataSource ds, ReportNode reportNode);

    void read(ReadOnlyDataSource mainDataSource, ReadOnlyDataSource alternativeDataSourceForBoundary, ReportNode reportNode);

    void read(InputStream is, String baseName, String contextName, ReportNode reportNode);

    // Helper mappings

    /**
     * Obtain the substation of a given terminal.
     *
     * @param t the terminal
     * @param nodeBreaker to determine the terminal container, use node-breaker connectivity information first
     */
    String substation(CgmesTerminal t, boolean nodeBreaker);

    /**
     * Obtain the voltage level grouping in which a given terminal is contained.
     *
     * @param t the terminal
     * @param nodeBreaker to determine the terminal container, use node-breaker connectivity information first
     */
    String voltageLevel(CgmesTerminal t, boolean nodeBreaker);

    Optional<String> node(CgmesTerminal t, boolean nodeBreaker);

    Optional<CgmesContainer> nodeContainer(String nodeId);

    CgmesContainer container(String containerId);

    double nominalVoltage(String baseVoltageId);

    default PropertyBags modelProfiles() {
        throw new UnsupportedOperationException();
    }

<<<<<<< HEAD
    default void invalidateCaches() {
        // Do nothing
    }

=======
>>>>>>> 61cd4e8a
    default void setQueryCatalog(String s) {
        // Do nothing
    }
}<|MERGE_RESOLUTION|>--- conflicted
+++ resolved
@@ -249,13 +249,6 @@
         throw new UnsupportedOperationException();
     }
 
-<<<<<<< HEAD
-    default void invalidateCaches() {
-        // Do nothing
-    }
-
-=======
->>>>>>> 61cd4e8a
     default void setQueryCatalog(String s) {
         // Do nothing
     }
