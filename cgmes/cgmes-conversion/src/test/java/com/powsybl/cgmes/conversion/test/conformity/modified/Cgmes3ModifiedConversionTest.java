--- conflicted
+++ resolved
@@ -37,7 +37,7 @@
     void setUp() {
         fileSystem = Jimfs.newFileSystem(Configuration.unix());
         importParams = new Properties();
-        importParams.put(CgmesImport.IMPORT_ASSEMBLED_AS_SUBNETWORKS, "false");
+        importParams.put(CgmesImport.IMPORT_CGM_WITH_SUBNETWORKS, "false");
     }
 
     @AfterEach
@@ -47,15 +47,8 @@
 
     @Test
     void microGridSingleFile() {
-<<<<<<< HEAD
         Network network0 = Importers.importData("CGMES", Cgmes3Catalog.microGrid().dataSource(), importParams);
-        System.out.println(network0.getExtension(CgmesModelExtension.class).getCgmesModel().boundaryNodes().tabulateLocals());
         Network network = Importers.importData("CGMES", Cgmes3ModifiedCatalog.microGridBaseCaseBESingleFile().dataSource(), importParams);
-        System.out.println(network.getExtension(CgmesModelExtension.class).getCgmesModel().boundaryNodes().tabulateLocals());
-=======
-        Network network0 = Importers.importData("CGMES", Cgmes3Catalog.microGrid().dataSource(), null);
-        Network network = Importers.importData("CGMES", Cgmes3ModifiedCatalog.microGridBaseCaseBESingleFile().dataSource(), null);
->>>>>>> 92e44661
         assertEquals(6, network.getExtension(CgmesModelExtension.class).getCgmesModel().boundaryNodes().size());
         assertEquals(5, network.getDanglingLineCount());
     }
