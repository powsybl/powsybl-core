--- conflicted
+++ resolved
@@ -50,7 +50,7 @@
     public void setUp() throws IOException {
         super.setUp();
         importParams = new Properties();
-        importParams.put(CgmesImport.IMPORT_ASSEMBLED_AS_SUBNETWORKS, "false");
+        importParams.put(CgmesImport.IMPORT_CGM_WITH_SUBNETWORKS, "false");
     }
 
     @Test
@@ -162,12 +162,7 @@
             diffs.forEach(d -> LOG.error(d.toString()));
         }
         Collection<Diff> notExpected = diffs.stream().filter(d -> !knownErrorsSubstationsIds.contains(d.substationId)).collect(Collectors.toList());
-<<<<<<< HEAD
         if (!notExpected.isEmpty()) {
-            System.out.println("differences found and not previously known:");
-=======
-        if (notExpected.size() > 0) {
->>>>>>> 92e44661
             notExpected.forEach(d -> LOG.error(d.toString()));
             fail();
         }
