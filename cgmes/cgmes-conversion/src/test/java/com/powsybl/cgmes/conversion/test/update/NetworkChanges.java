--- conflicted
+++ resolved
@@ -53,17 +53,6 @@
         }
     }
 
-<<<<<<< HEAD
-    public static void scaleLine(Network network, int maxChanges) {
-        int count;
-        count = 0;
-        for (Line l : network.getLines()) {
-            double newR = l.getR() * 1.1;
-            double newX = l.getX() * 1.1;
-            l.setR(newR).setX(newX);
-            count++;
-            if (count > maxChanges) {
-=======
     public static void modifyEquipmentCharacteristics(Network network) {
         VoltageLevel vl = network.getVoltageLevels().iterator().next();
         vl.setLowVoltageLimit(vl.getNominalV() - 3.1415);
@@ -161,13 +150,10 @@
                     .setMinQ(l.getMinQ() - 10)
                     .setMaxQ(l.getMinQ() + 10)
                     .add();
->>>>>>> 4111dab9
                 break;
             }
         }
     }
-<<<<<<< HEAD
-=======
 
     public static void modifyGeneratorVoltageRegulation(Network network) {
         // Apply changes to first generator with voltage regulation active
@@ -180,5 +166,4 @@
     }
 
     private static final Logger LOG = LoggerFactory.getLogger(NetworkChanges.class);
->>>>>>> 4111dab9
 }