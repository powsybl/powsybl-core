/**
 * Copyright (c) 2020, RTE (http://www.rte-france.com)
 * This Source Code Form is subject to the terms of the Mozilla Public
 * License, v. 2.0. If a copy of the MPL was not distributed with this
 * file, You can obtain one at http://mozilla.org/MPL/2.0/.
 */
package com.powsybl.cgmes.conversion.test.export;

import com.powsybl.cgmes.model.CgmesNames;
import com.powsybl.commons.datasource.DataSource;
import com.powsybl.commons.datasource.ReadOnlyDataSource;
import org.joda.time.DateTime;
import org.joda.time.format.ISODateTimeFormat;
import org.slf4j.Logger;
import org.slf4j.LoggerFactory;
import org.w3c.dom.Attr;
import org.w3c.dom.Node;
import org.xmlunit.builder.DiffBuilder;
import org.xmlunit.builder.Input;
import org.xmlunit.diff.*;

import javax.xml.namespace.QName;
import javax.xml.transform.Source;
import java.io.IOException;
import java.io.InputStream;
import java.nio.file.Files;
import java.nio.file.Path;
import java.util.HashMap;
import java.util.HashSet;
import java.util.Map;
import java.util.Set;
import java.util.stream.Collectors;
import java.util.stream.Stream;

import static com.powsybl.cgmes.model.CgmesNamespace.CIM_16_NAMESPACE;
import static com.powsybl.cgmes.model.CgmesNamespace.RDF_NAMESPACE;
import static org.junit.Assert.assertEquals;
import static org.junit.Assert.assertTrue;

/**
 * @author Luma Zamarreño <zamarrenolm at aia.es>
 */
public final class ExportXmlCompare {

    private ExportXmlCompare() {
    }

    static void compareNetworks(Path expected, Path actual) throws IOException {
        try (InputStream expectedIs = Files.newInputStream(expected);
            InputStream actualIs = Files.newInputStream(actual)) {
            compareNetworks(expectedIs, actualIs);
        }
    }

    static void compareNetworks(Path expected, Path actual, DifferenceEvaluator knownDiffs) throws IOException {
        try (InputStream expectedIs = Files.newInputStream(expected);
             InputStream actualIs = Files.newInputStream(actual)) {
            compareNetworks(expectedIs, actualIs, knownDiffs);
        }
    }

    static void compareEQNetworks(Path expected, Path actual, DifferenceEvaluator knownDiffs) throws IOException {
        try (InputStream expectedIs = Files.newInputStream(expected);
             InputStream actualIs = Files.newInputStream(actual)) {
            compareEQNetworks(expectedIs, actualIs, knownDiffs);
        }
    }

    static void compareNetworks(InputStream expected, InputStream actual) {
        compareNetworks(expected, actual, DifferenceEvaluators.chain(
                DifferenceEvaluators.Default,
                ExportXmlCompare::numericDifferenceEvaluator));
    }

    static void compareNetworks(InputStream expected, InputStream actual, DifferenceEvaluator knownDiffs) {
        Source control = Input.fromStream(expected).build();
        Source test = Input.fromStream(actual).build();
        Diff diff = DiffBuilder
                .compare(control)
                .withTest(test)
                .ignoreWhitespace()
                .ignoreComments()
                .withAttributeFilter(ExportXmlCompare::isConsideredForNetwork)
                .withDifferenceEvaluator(knownDiffs)
                .withComparisonListeners(ExportXmlCompare::debugComparison)
                .build();
        assertTrue(!diff.hasDifferences());
    }

    static void compareEQNetworks(InputStream expected, InputStream actual, DifferenceEvaluator knownDiffs) {
        Source control = Input.fromStream(expected).build();
        Source test = Input.fromStream(actual).build();
        Diff diff = DiffBuilder
                .compare(control)
                .withTest(test)
                .ignoreWhitespace()
                .ignoreComments()
                .withAttributeFilter(ExportXmlCompare::isConsideredForEQNetwork)
                .withNodeFilter(ExportXmlCompare::isConsideredEQNode)
                .withDifferenceEvaluator(knownDiffs)
                .withComparisonListeners(ExportXmlCompare::debugComparison)
                .build();
        assertTrue(!diff.hasDifferences());
    }

    static boolean isConsideredForNetwork(Attr attr) {
        return !(attr.getLocalName().equals("forecastDistance"));
    }

    private static boolean isConsideredForEQNetwork(Attr attr) {
        String elementName = attr.getOwnerElement().getLocalName();
        boolean ignored = false;
        if (elementName != null) {
            ignored = elementName.equals("danglingLine");
            if (elementName.startsWith("network")) {
                ignored |= attr.getLocalName().equals("id") || attr.getLocalName().equals("forecastDistance") || attr.getLocalName().equals("caseDate") || attr.getLocalName().equals("sourceFormat");
            } else if (elementName.startsWith("voltageLevel")) {
                ignored |= attr.getLocalName().equals("topologyKind") || attr.getLocalName().equals("lowVoltageLimit") || attr.getLocalName().equals("highVoltageLimit");
            } else if (elementName.startsWith("hvdcLine")) {
                ignored |= attr.getLocalName().equals("converterStation1") || attr.getLocalName().equals("converterStation2") || attr.getLocalName().equals("convertersMode");
            } else if (elementName.contains("TapChanger")) {
                ignored |= attr.getLocalName().equals("regulating") || attr.getLocalName().equals("regulationMode") || attr.getLocalName().equals("regulationValue")
                        || attr.getLocalName().equals("targetV") || attr.getLocalName().equals("targetDeadband");
            } else {
                ignored |= attr.getLocalName().contains("node") || attr.getLocalName().contains("bus") || attr.getLocalName().contains("Bus");
            }
        }
        return !ignored;
    }

    // Present in small grid HVDC
    private static final Set<String> SMALLGRID_SUBSTATIONS = Stream.of(
            "68-116_SUBSTATION",
            "71-73_SUBSTATION",
            "12-117_SUBSTATION")
            .collect(Collectors.toCollection(HashSet::new));

    private static final Set<String> SMALLGRID_VOLTAGELEVELS = Stream.of(
            "68-116_VL",
            "71-73_VL",
            "12-117_VL")
            .collect(Collectors.toCollection(HashSet::new));

    private static final Set<String> SMALLGRID_LINES = Stream.of(
            "68-116_DL",
            "71-73_DL",
            "12-117_DL")
            .collect(Collectors.toCollection(HashSet::new));

    // Present in mini grid
    private static final Set<String> MINIGRID_SUBSTATIONS = Stream.of(
            "XQ2-N5_SUBSTATION",
            "XQ1-N1_SUBSTATION")
            .collect(Collectors.toCollection(HashSet::new));

    private static final Set<String> MINIGRID_VOLTAGELEVELS = Stream.of(
            "XQ2-N5_VL",
            "XQ1-N1_VL")
            .collect(Collectors.toCollection(HashSet::new));

    private static final Set<String> MINIGRID_LINES = Stream.of(
            "XQ2-N5_DL",
            "XQ1-N1_DL")
            .collect(Collectors.toCollection(HashSet::new));

    // Present in micro grid
    private static final Set<String> MICROGRID_SUBSTATIONS = Stream.of(
            "BE-Line_1_SUBSTATION",
            "BE-Line_3_SUBSTATION",
            "BE-Line_4_SUBSTATION",
            "BE-Line_5_SUBSTATION",
            "BE-Line_7_SUBSTATION")
            .collect(Collectors.toCollection(HashSet::new));

    private static final Set<String> MICROGRID_VOLTAGELEVELS = Stream.of(
            "BE-Line_1_VL",
            "BE-Line_3_VL",
            "BE-Line_4_VL",
            "BE-Line_5_VL",
            "BE-Line_7_VL")
            .collect(Collectors.toCollection(HashSet::new));

    private static final Set<String> MICROGRID_LINES = Stream.of(
            "BE-Line_1_DL",
            "BE-Line_3_DL",
            "BE-Line_4_DL",
            "BE-Line_5_DL",
            "BE-Line_7_DL")
            .collect(Collectors.toCollection(HashSet::new));

    private static boolean isConsideredEQNode(Node n) {
        if (n.getNodeType() == Node.ELEMENT_NODE) {
            String name = n.getLocalName();
            return !name.startsWith("danglingLine") && !name.contains("BreakerTopology") && !name.startsWith("internalConnection")
                    && !name.startsWith("property") && !name.startsWith("regulatingTerminal") && !name.startsWith("terminalRef")
                    && !isDanglingLineConversion(n) && !isNodeBreakerProperty(n);
        }
        return false;
    }

    private static boolean isNodeBreakerProperty(Node n) {
        if (n.getAttributes().getNamedItem("name") != null && n.getAttributes().getNamedItem("name").getTextContent() != null) {
            return n.getAttributes().getNamedItem("name").getTextContent().equals("CGMESModelDetail");
        }
        return false;
    }

    private static boolean isDanglingLineConversion(Node n) {
        String name = n.getLocalName();
        return (name.startsWith("substation") && SMALLGRID_SUBSTATIONS.contains(n.getAttributes().getNamedItem("name").getTextContent()))
                || (name.startsWith("voltageLevel") && SMALLGRID_VOLTAGELEVELS.contains(n.getAttributes().getNamedItem("name").getTextContent()))
                || (name.startsWith("line") && SMALLGRID_LINES.contains(n.getAttributes().getNamedItem("name").getTextContent()))
                || (name.startsWith("substation") && MINIGRID_SUBSTATIONS.contains(n.getAttributes().getNamedItem("name").getTextContent()))
                || (name.startsWith("voltageLevel") && MINIGRID_VOLTAGELEVELS.contains(n.getAttributes().getNamedItem("name").getTextContent()))
                || (name.startsWith("line") && MINIGRID_LINES.contains(n.getAttributes().getNamedItem("name").getTextContent()))
                || (name.startsWith("substation") && MICROGRID_SUBSTATIONS.contains(n.getAttributes().getNamedItem("name").getTextContent()))
                || (name.startsWith("voltageLevel") && MICROGRID_VOLTAGELEVELS.contains(n.getAttributes().getNamedItem("name").getTextContent()))
                || (name.startsWith("line") && MICROGRID_LINES.contains(n.getAttributes().getNamedItem("name").getTextContent()));
    }

    static interface DifferenceBuilder {
        DiffBuilder build(InputStream control, InputStream test, DifferenceEvaluator de);
    }

    static DiffBuilder diffSV(InputStream expected, InputStream actual, DifferenceEvaluator de) {
        return selectingEquivalentSvObjects(ignoringNonPersistentSvIds(withSelectedSvNodes(diff(expected, actual, de))));
    }

    static DiffBuilder diffSSH(InputStream expected, InputStream actual, DifferenceEvaluator de) {
        return selectingEquivalentSshObjects(ignoringNonPersistentSshIds(withSelectedSshNodes(diff(expected, actual, de))));
    }

    static void compareSSH(InputStream expected, InputStream actual, DifferenceEvaluator knownDiffs) throws IOException {
        onlyNodeListSequenceDiffs(compare(diffSSH(expected, actual, knownDiffs).checkForIdentical()));
    }

    static void compare(ReadOnlyDataSource dsExpected, DataSource dsActual, String profile, DifferenceBuilder diff, DifferenceEvaluator knownDiffs, String originalBaseName)
            throws IOException {
        String svExpected = dsExpected.listNames(".*" + profile + ".*").stream().findFirst().orElse("-");
        String svActual = dsActual.listNames(".*" + profile + ".*").stream().findFirst().orElse("-");
        LOG.debug("Compare {} export using CGMES original model and using only Network. Files:", profile);
        LOG.debug("   using CGMES        {}", svExpected);
        LOG.debug("   using Network only {}", svActual);
        assertTrue(svExpected.contains(originalBaseName));
        assertTrue(svActual.contains(originalBaseName));
        // Check that files are similar according to the diff function given
        try (InputStream expected = dsExpected.newInputStream(svExpected); InputStream actual = dsActual.newInputStream(svActual)) {
            isOk(compare(diff.build(expected, actual, knownDiffs).checkForSimilar()));
        }
        // Check again that only differences reported when checking for identical contents are the order of elements
        try (InputStream expected = dsExpected.newInputStream(svExpected); InputStream actual = dsActual.newInputStream(svActual)) {
            onlyNodeListSequenceDiffs(compare(diff.build(expected, actual, knownDiffs).checkForIdentical()));
        }
    }

    static ComparisonResult noKnownDiffs(Comparison comparison, ComparisonResult result) {
        // No previously known differences that should be filtered
        return result;
    }

    static ComparisonResult ensuringIncreasedModelVersion(Comparison comparison, ComparisonResult result) {
        if (result == ComparisonResult.DIFFERENT) {
            Node control = comparison.getControlDetails().getTarget();
            if (comparison.getType() == ComparisonType.TEXT_VALUE && control.getParentNode().getLocalName().equals("Model.version")) {
                Node test = comparison.getTestDetails().getTarget();
                int vcontrol = Integer.valueOf(control.getTextContent());
                int vtest = Integer.valueOf(test.getTextContent());
                if (vtest == vcontrol + 1) {
                    return ComparisonResult.EQUAL;
                }
            }
        }
        return result;
    }

    static ComparisonResult sameScenarioTime(Comparison comparison, ComparisonResult result) {
        if (result == ComparisonResult.DIFFERENT && comparison.getType() == ComparisonType.TEXT_VALUE) {
            Node control = comparison.getControlDetails().getTarget();
            Node test = comparison.getTestDetails().getTarget();
            if (test != null && control != null && control.getParentNode().getLocalName().equals("Model.scenarioTime")) {
                String scontrol = control.getTextContent();
                String stest = test.getTextContent();
                DateTime dcontrol = DateTime.parse(scontrol, ISODateTimeFormat.dateTimeParser().withOffsetParsed().withZoneUTC());
                DateTime dtest = DateTime.parse(stest, ISODateTimeFormat.dateTimeParser().withOffsetParsed().withZoneUTC());
                if (dcontrol.equals(dtest)) {
                    return ComparisonResult.EQUAL;
                }
            }
        }
        return result;
    }

    static ComparisonResult ignoringStaticVarCompensatorDiffq(Comparison comparison, ComparisonResult result) {
        if (result == ComparisonResult.DIFFERENT) {
            Node control = comparison.getControlDetails().getTarget();
            if (comparison.getType() == ComparisonType.TEXT_VALUE && control.getParentNode().getLocalName().equals("StaticVarCompensator.q")) {
                Node test = comparison.getTestDetails().getTarget();
                // Both elements must exist and have valid numeric values
                double qcontrol = Double.valueOf(control.getTextContent());
                double qtest = Double.valueOf(test.getTextContent());
                // But they could be different
                // When we export we save in SSH.q the value of the SVC.terminal.q
                // It would be the result of the power flow calculation
                // or the value originally seen in the import in SV.q
                if (qcontrol != qtest) {
                    LOG.warn("Different values for StaticVarCompensator.q: control {}, test {}", qcontrol, qtest);
                }
                return ComparisonResult.EQUAL;
            }
        }
        return result;
    }

    static ComparisonResult ignoringMissingTopologicalIslandInControl(Comparison comparison, ComparisonResult result) {
        // If control node is a terminal of a junction, ignore the difference
        // Means that we also have to ignore length of children of RDF element
        if (result == ComparisonResult.DIFFERENT) {
            Node control = comparison.getControlDetails().getTarget();
            Node test = comparison.getTestDetails().getTarget();
            if (comparison.getType() == ComparisonType.CHILD_NODELIST_LENGTH
                    && control.getNodeType() == Node.ELEMENT_NODE
                    && control.getLocalName().equals("RDF")) {
                return ComparisonResult.EQUAL;
            } else if (comparison.getType() == ComparisonType.CHILD_LOOKUP
                    && control == null
                    && test.getNodeType() == Node.ELEMENT_NODE
                    && test.getLocalName().equals("TopologicalIsland")) {
                return ComparisonResult.EQUAL;
            }
        }
        return result;
    }

    static ComparisonResult ignoringSynchronousMachinesSVCsWithTargetDeadband(Comparison comparison, ComparisonResult result) {
        // In micro grid there are two regulating controls for synchronous machines
        // that have a target deadband of 0.5
        // PowSyBl does not allow deadband for generator regulation
        // we export deadband 0
        if (result == ComparisonResult.DIFFERENT && comparison.getType() == ComparisonType.TEXT_VALUE) {
            Node control = comparison.getControlDetails().getTarget();
            // XPtah is RDF/RegulatingControl/RegulatingControl.targetDeadband/text()
            // check that parent of current text node is a regulating control target deadband,
            // then check grand parent is one of the known diff identifiers
            if (control.getParentNode() != null
                && control.getParentNode().getNodeType() == Node.ELEMENT_NODE
                && control.getParentNode().getLocalName().equals("RegulatingControl.targetDeadband")) {
                Node rccontrol = control.getParentNode().getParentNode();
                String about = rccontrol.getAttributes().getNamedItemNS(RDF_NAMESPACE, "about").getTextContent();
                if (about.equals("#_84bf5be8-eb59-4555-b131-fce4d2d7775d")
                    || about.equals("#_6ba406ce-78cf-4485-9b01-a34e584f1a8d")
                    || about.equals("#_caf65447-3cfb-48d7-aaaa-cd9af3d34261")) {
                    return ComparisonResult.EQUAL;
                }
            }
        }
        return result;
    }

    static ComparisonResult ignoringNonEQ(Comparison comparison, ComparisonResult result) {
        if (result == ComparisonResult.DIFFERENT) {
            Node control = comparison.getControlDetails().getTarget();
            Node test = comparison.getTestDetails().getTarget();
            if (comparison.getType() == ComparisonType.ATTR_VALUE) {
                if (control != null && control.getLocalName().equals("geographicalTags")) {
                    return ComparisonResult.EQUAL;
                } else if (control != null && control.getLocalName().equals("targetQ")) {
                    return ComparisonResult.EQUAL;
                }
            } else if (comparison.getType() == ComparisonType.CHILD_NODELIST_LENGTH) {
                if (control.getLocalName().equals("network") || control.getLocalName().equals("shunt")
                        || control.getLocalName().equals("generator")) {
                    return ComparisonResult.EQUAL;
                }
            }
            return result;
        }
        return result;
    }

    static ComparisonResult ignoringJunctionOrBusbarTerminals(Comparison comparison, ComparisonResult result) {
        // If control node is a terminal of a junction, ignore the difference
        // Means that we also have to ignore length of children of RDF element
        if (result == ComparisonResult.DIFFERENT) {
            if (comparison.getType() == ComparisonType.CHILD_NODELIST_LENGTH
                    && comparison.getControlDetails().getTarget().getLocalName().equals("RDF")) {
                return ComparisonResult.EQUAL;
            } else if (isJunctionOrBusbarTerminal(comparison.getControlDetails().getTarget())) {
                return ComparisonResult.EQUAL;
            }
        }
        return result;
    }

    static ComparisonResult ignoringSimilarPowerFlows(Comparison comparison, ComparisonResult result) {
        if (result == ComparisonResult.DIFFERENT) {
            Node control = comparison.getControlDetails().getTarget();
            if (control.getParentNode() != null
                && control.getParentNode().getNodeType() == Node.ELEMENT_NODE
                && (control.getParentNode().getLocalName().equals("SvPowerFlow.p") || control.getParentNode().getLocalName().equals("SvPowerFlow.q"))) {
                double expected = Double.valueOf(control.getNodeValue());
                double actual = Double.valueOf(comparison.getTestDetails().getTarget().getNodeValue());
                if (Math.abs(expected - actual) < 0.2d) {
                    return ComparisonResult.EQUAL;
                }
            }
        }
        return result;
    }

    // Present in small grid
    private static final Set<String> JUNCTIONS_TERMINALS = Stream.of(
            "#_65a95678-1819-43cd-94d2-a03756822725",
            "#_5c96df9d-39fa-46fe-a424-7b3e50184f79",
            "#_9c6a1e49-17b2-46fc-8e32-c95dec33eba8")
            .collect(Collectors.toCollection(HashSet::new));

    // Present in micro grid
    private static final Set<String> BUSBAR_TERMINALS = Stream.of(
            "#_3c6d83a3-b5f9-41a2-a3d9-cf15d903ed0a",
            "#_ad794c0e-b9ec-420b-ada1-97680e3dde05",
            "#_a1b46f53-86f1-497e-bf57-c3b6268bcd6c",
            "#_65b8c937-9b25-4b9e-addf-602dbc1337f9",
            "#_62fc0a4e-00aa-4bf7-b1a0-3a5b2c0b5492",
            "#_800ada75-8c8c-4568-aec5-20f799e45f3c",
            "#_fa9e0f4d-8a2f-45e1-9e36-3611600d1c94",
            "#_302fe23a-f64d-41bd-8a81-78130433916d",
            "#_8f1c492f-a7cc-4160-9a14-54f1743e4850")
            .collect(Collectors.toCollection(HashSet::new));

    private static boolean isJunctionOrBusbarTerminal(Node n) {
        if (n != null && n.getNodeType() == Node.ELEMENT_NODE && n.getLocalName().equals(CgmesNames.TERMINAL)) {
            String about = n.getAttributes().getNamedItemNS(RDF_NAMESPACE, "about").getTextContent();
            if (JUNCTIONS_TERMINALS.contains(about)) {
                return true;
            } else if (BUSBAR_TERMINALS.contains(about)) {
                return true;
            }
        }
        return false;
    }

    private static void isOk(Diff diff) {
        assertTrue(!diff.hasDifferences());
    }

    private static void onlyNodeListSequenceDiffs(Diff diff) {
        for (Difference d : diff.getDifferences()) {
            assertEquals(ComparisonType.CHILD_NODELIST_SEQUENCE, d.getComparison().getType());
            assertEquals(ComparisonResult.SIMILAR, d.getResult());
        }
    }

    static ComparisonResult ignoringControlAreaNetInterchange(Comparison comparison, ComparisonResult result) {
        if (result == ComparisonResult.DIFFERENT) {
            if (comparison.getType() == ComparisonType.ELEMENT_NUM_ATTRIBUTES) {
                Node control = comparison.getControlDetails().getTarget();
                Node test = comparison.getTestDetails().getTarget();
                if (control.getLocalName().equals("controlArea")
                        && control.getAttributes().getLength() - test.getAttributes().getLength() == 1
                        && control.getAttributes().getNamedItem("netInterchange") != null && test.getAttributes().getNamedItem("netInterchange") == null) {
                    return ComparisonResult.EQUAL;
                }
            }
            if (comparison.getType() == ComparisonType.ATTR_NAME_LOOKUP) {
                Comparison.Detail control = comparison.getControlDetails();
                if (control.getValue().toString().equals("netInterchange")
                        && control.getTarget().getLocalName().equals("controlArea")) {
                    return ComparisonResult.EQUAL;
                }
            }
            if (comparison.getType() == ComparisonType.ATTR_VALUE) {
                Comparison.Detail control = comparison.getControlDetails();
                Comparison.Detail test = comparison.getTestDetails();
                if (control.getTarget().getLocalName().equals("netInterchange")
                        && test.getTarget().getLocalName().equals("netInterchange")) {
                    return ComparisonResult.EQUAL;
                }
            }
        }
        return result;
    }

    static ComparisonResult numericDifferenceEvaluator(Comparison comparison, ComparisonResult result) {
        // If both control and test nodes are text that can be converted to a number
        // check that they represent the same number
        if (result == ComparisonResult.DIFFERENT
                && (comparison.getType() == ComparisonType.TEXT_VALUE || comparison.getType() == ComparisonType.ATTR_VALUE)) {
            // If different result for control and test values, check node
            // (parent for elements, target for attributes)
            Node n = comparison.getControlDetails().getTarget();
            if (n.getNodeType() == Node.TEXT_NODE) {
                n = n.getParentNode();
            }
            if (isTextContentNumeric(n)) {
                try {
                    double control = Double.parseDouble(comparison.getControlDetails().getTarget().getTextContent());
                    try {
                        double test = Double.parseDouble(comparison.getTestDetails().getTarget().getTextContent());
                        if (Math.abs(control - test) < toleranceForNumericContent(n)) {
                            return ComparisonResult.EQUAL;
                        }
                    } catch (NumberFormatException x) {
                        // not numeric, keep previous comparison result
                    }
                } catch (NumberFormatException x) {
                    // not numeric, keep previous comparison result
                }
            }
        }
        return result;
    }

    private static boolean isTextContentNumeric(Node n) {
        if (n.getNodeType() == Node.ELEMENT_NODE) {
            String name = n.getLocalName();
            return name.endsWith(".p") || name.endsWith(".q")
                    || name.endsWith(".v") || name.endsWith(".angle")
                    || name.endsWith(".sections")
                    || name.endsWith("TapChanger.step")
                    || name.endsWith(".regulationTarget") || name.endsWith(".targetValue") || name.endsWith(".targetDeadband")
                    || name.endsWith("pTolerance")
                    || name.endsWith(".normalPF");
        } else if (n.getNodeType() == Node.ATTRIBUTE_NODE) {
            // DanglingLine p, q, p0, q0 attributes in IIDM Network
            String name = n.getLocalName();
            return name.equals("p") || name.equals("q") || name.equals("p0") || name.equals("q0")
<<<<<<< HEAD
                    || name.equals("r")  || name.equals("x")  || name.equals("b")  || name.equals("g")
                    || name.equals("b1")  || name.equals("b2") || name.equals("g1")  || name.equals("g2")
                    || name.equals("alpha") || name.equals("rho") || name.equals("bPerSection");
=======
                || isAttrValueOfNumericProperty((Attr) n);
        }
        return false;
    }

    private static boolean isAttrValueOfNumericProperty(Attr attr) {
        // Check if we are inside a property element and if the name of property is voltage or angle
        if (attr.getLocalName().equals("value")) {
            Node p = attr.getOwnerElement();
            if (p.getNodeType() == Node.ELEMENT_NODE && p.getLocalName().equals("property")) {
                Node npname = p.getAttributes().getNamedItem("name");
                if (npname != null) {
                    String pname = npname.getTextContent();
                    return pname.equals("v") || pname.equals("angle");
                }
            }
>>>>>>> f44f02dc
        }
        return false;
    }

    private static double toleranceForNumericContent(Node n) {
        if (n.getLocalName().endsWith(".p") || n.getLocalName().endsWith(".q")) {
            return 1e-5;
        } else if (n.getLocalName().equals("p") || n.getLocalName().equals("q")) {
            return 1e-1;
        } else if (n.getLocalName().equals("p0") || n.getLocalName().equals("q0")) {
            return 1e-5;
        } else if (n.getLocalName().equals("r") || n.getLocalName().equals("x")
                || n.getLocalName().equals("b") || n.getLocalName().equals("g")
                || n.getLocalName().equals("b1") || n.getLocalName().equals("b2")
                || n.getLocalName().equals("g1") || n.getLocalName().equals("g2")
                || n.getLocalName().equals("alpha") || n.getLocalName().equals("rho")
                || n.getLocalName().equals("bPerSection")) {
            return 1e-5;
        }
        return 1e-10;
    }

    private static DiffBuilder diff(InputStream expected, InputStream actual, DifferenceEvaluator user) {
        Source control = Input.fromStream(expected).build();
        Source test = Input.fromStream(actual).build();
        return DiffBuilder.compare(control).withTest(test)
                .ignoreWhitespace()
                .ignoreComments()
                .withDifferenceEvaluator(
                        DifferenceEvaluators.chain(DifferenceEvaluators.Default, ExportXmlCompare::numericDifferenceEvaluator, user))
                .withComparisonListeners(ExportXmlCompare::debugComparison);
    }

    static void debugComparison(Comparison comparison, ComparisonResult comparisonResult) {
        if (comparisonResult.equals(ComparisonResult.DIFFERENT)) {
            LOG.error("comparison {}", comparison.getType());
            LOG.error("    control {}", comparison.getControlDetails().getXPath());
            debugNode(comparison.getControlDetails().getTarget());
            LOG.error("    test    {}", comparison.getTestDetails().getXPath());
            debugNode(comparison.getTestDetails().getTarget());
            LOG.error("    result  {}", comparisonResult);
        }
    }

    private static void debugNode(Node n) {
        if (n != null) {
            debugAttributes(n, "            ");
            if (n.getNodeType() == Node.TEXT_NODE) {
                LOG.error("            {}", n.getTextContent());
            }
            int maxNodes = 5;
            for (int k = 0; k < maxNodes && k < n.getChildNodes().getLength(); k++) {
                Node n1 = n.getChildNodes().item(k);
                LOG.error("            {} {}", n1.getLocalName(), n1.getTextContent());
                debugAttributes(n1, "                ");
            }
            if (n.getChildNodes().getLength() > maxNodes) {
                LOG.error("            ...");
            }
        }
    }

    private static void debugAttributes(Node n, String indent) {
        if (n.getAttributes() != null) {
            debugAttribute(n, RDF_NAMESPACE, "resource", indent);
            debugAttribute(n, RDF_NAMESPACE, "about", indent);
        }
    }

    private static void debugAttribute(Node n, String namespace, String localName, String indent) {
        Node a = n.getAttributes().getNamedItemNS(namespace, localName);
        if (a != null) {
            LOG.error("{}{} = {}", indent, localName, a.getTextContent());
        }
    }

    private static DiffBuilder withSelectedSvNodes(DiffBuilder diffBuilder) {
        return diffBuilder.withNodeFilter(n -> n.getNodeType() == Node.TEXT_NODE || isConsideredSvNode(n));
    }

    private static DiffBuilder withSelectedSshNodes(DiffBuilder diffBuilder) {
        return diffBuilder.withNodeFilter(n -> n.getNodeType() == Node.TEXT_NODE || isConsideredSshNode(n));
    }

    private static boolean isConsideredSvNode(Node n) {
        if (n.getNodeType() == Node.ELEMENT_NODE) {
            String name = n.getLocalName();
            return name != null && (name.equals("RDF")
                    || name.startsWith("SvVoltage")
                    || name.startsWith("SvShuntCompensatorSections")
                    || name.startsWith("SvTapStep")
                    || name.startsWith("SvStatus")
                    || name.startsWith("SvPowerFlow")
                    || name.startsWith("TopologicalIsland") && !name.equals("TopologicalIsland.AngleRefTopologicalNode")
                    || isConsideredModelElementName(name));
        }
        return false;
    }

    private static boolean isConsideredSshNode(Node n) {
        if (n.getNodeType() == Node.ELEMENT_NODE) {
            String name = n.getLocalName();
            // Optional attributes with default values
            if (name.equals("EquivalentInjection.regulationStatus") && n.getTextContent().equals("false")) {
                return false;
            } else if (name.equals("EquivalentInjection.regulationTarget") && Double.valueOf(n.getTextContent()) == 0) {
                return false;
            }
            return name.equals("RDF")
                    || name.startsWith("EnergyConsumer") || name.startsWith("ConformLoad") || name.startsWith("NonConformLoad")
                    || name.startsWith("Terminal")
                    || name.startsWith("EquivalentInjection")
                    || name.contains("TapChanger")
                    || name.contains("ShuntCompensator")
                    || name.startsWith("SynchronousMachine")
                    || name.startsWith("RotatingMachine")
                    || name.startsWith("RegulatingCondEq")
                    || name.startsWith("RegulatingControl")
                    || name.startsWith("StaticVarCompensator")
                    // Previous condition includes this one
                    // but we state explicitly that we consider tap changer control objects
                    || name.startsWith("TapChangerControl")
                    // TODO include control areas
                    || name.contains("GeneratingUnit")
                    || isConsideredModelElementName(name);
        }
        return false;
    }

    private static boolean isConsideredModelElementName(String name) {
        return name.equals("FullModel")
                || name.startsWith("Model.")
                && !(name.equals("Model.created")
                        || name.equals("Model.Supersedes")
                        || name.equals("Model.createdBy"));
    }

    private static DiffBuilder ignoringNonPersistentSvIds(DiffBuilder diffBuilder) {
        return diffBuilder.withAttributeFilter(attr -> {
            String elementName = attr.getOwnerElement().getLocalName();
            boolean ignored = false;
            if (elementName != null) {
                // Identifiers of SV objects are not persistent,
                // can be ignored for comparison with control
                if (elementName.startsWith("Sv")) {
                    ignored = attr.getLocalName().equals("ID");
                } else if (elementName.equals("FullModel")) {
                    ignored = attr.getLocalName().equals("about");
                } else if (elementName.equals("TopologicalIsland")) {
                    ignored = attr.getLocalName().equals("ID");
                }
            }
            return !ignored;
        });
    }

    private static DiffBuilder ignoringNonPersistentSshIds(DiffBuilder diffBuilder) {
        return diffBuilder.withAttributeFilter(attr -> {
            String elementName = attr.getOwnerElement().getLocalName();
            boolean ignored = false;
            if (elementName != null) {
                if (elementName.equals("FullModel")) {
                    ignored = attr.getLocalName().equals("about");
                }
            }
            return !ignored;
        });
    }

    private static DiffBuilder selectingEquivalentSvObjects(DiffBuilder diffBuilder) {
        Map<String, String> prefixUris = new HashMap<>(2);
        prefixUris.put("cim", CIM_16_NAMESPACE);
        prefixUris.put("rdf", RDF_NAMESPACE);
        QName resourceAttribute = new QName(RDF_NAMESPACE, "resource");
        ElementSelector byResource = ElementSelectors.byNameAndAttributes(resourceAttribute);
        ElementSelector elementSelector = ElementSelectors.conditionalBuilder()
                .whenElementIsNamed("SvShuntCompensatorSections")
                .thenUse(ElementSelectors.byXPath("./cim:SvShuntCompensatorSections.ShuntCompensator", prefixUris, byResource))
                .whenElementIsNamed("SvVoltage")
                .thenUse(ElementSelectors.byXPath("./cim:SvVoltage.TopologicalNode", prefixUris, byResource))
                .whenElementIsNamed("SvTapStep")
                .thenUse(ElementSelectors.byXPath("./cim:SvTapStep.TapChanger", prefixUris, byResource))
                .whenElementIsNamed("SvStatus")
                .thenUse(ElementSelectors.byXPath("./cim:SvStatus.ConductingEquipment", prefixUris, byResource))
                .whenElementIsNamed("SvPowerFlow")
                .thenUse(ElementSelectors.byXPath("./cim:SvPowerFlow.Terminal", prefixUris, byResource))
                .whenElementIsNamed("TopologicalIsland.TopologicalNodes")
                .thenUse(byResource)
                .whenElementIsNamed("Model.DependentOn")
                .thenUse(byResource)
                .elseUse(ElementSelectors.byName)
                .build();
        return diffBuilder.withNodeMatcher(new DefaultNodeMatcher(elementSelector));
    }

    private static DiffBuilder selectingEquivalentSshObjects(DiffBuilder diffBuilder) {
        QName aboutAttribute = new QName(RDF_NAMESPACE, "about");
        ElementSelector elementSelector = ElementSelectors.conditionalBuilder()
                .whenElementIsNamed("FullModel")
                .thenUse(ElementSelectors.byName)
                .elseUse(ElementSelectors.byNameAndAttributes(aboutAttribute))
                .build();
        return diffBuilder.withNodeMatcher(new DefaultNodeMatcher(elementSelector));
    }

    private static Diff compare(DiffBuilder diffBuilder) {
        Diff diff = diffBuilder.build();
        boolean hasDiff = diff.hasDifferences();
        if (hasDiff && LOG.isErrorEnabled()) {
            for (Difference d : diff.getDifferences()) {
                if (d.getResult() == ComparisonResult.DIFFERENT) {
                    LOG.error("XML difference {}", d.getComparison());
                }
            }
        }
        return diff;
    }

    private static final Logger LOG = LoggerFactory.getLogger(ExportXmlCompare.class);
}<|MERGE_RESOLUTION|>--- conflicted
+++ resolved
@@ -524,11 +524,6 @@
             // DanglingLine p, q, p0, q0 attributes in IIDM Network
             String name = n.getLocalName();
             return name.equals("p") || name.equals("q") || name.equals("p0") || name.equals("q0")
-<<<<<<< HEAD
-                    || name.equals("r")  || name.equals("x")  || name.equals("b")  || name.equals("g")
-                    || name.equals("b1")  || name.equals("b2") || name.equals("g1")  || name.equals("g2")
-                    || name.equals("alpha") || name.equals("rho") || name.equals("bPerSection");
-=======
                 || isAttrValueOfNumericProperty((Attr) n);
         }
         return false;
@@ -545,7 +540,6 @@
                     return pname.equals("v") || pname.equals("angle");
                 }
             }
->>>>>>> f44f02dc
         }
         return false;
     }
