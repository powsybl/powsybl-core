/**
 * Copyright (c) 2025, RTE (http://www.rte-france.com)
 * This Source Code Form is subject to the terms of the Mozilla Public
 * License, v. 2.0. If a copy of the MPL was not distributed with this
 * file, You can obtain one at http://mozilla.org/MPL/2.0/.
 * SPDX-License-Identifier: MPL-2.0
 */
package com.powsybl.cgmes.conversion.test;

import com.powsybl.cgmes.conversion.Conversion;
import com.powsybl.cgmes.model.CgmesNames;
import com.powsybl.iidm.network.*;
import org.junit.jupiter.api.Test;

import java.util.Properties;

import static com.powsybl.cgmes.conversion.test.ConversionUtil.readCgmesResources;
import static org.junit.jupiter.api.Assertions.*;

/**
 * @author Luma Zamarreño {@literal <zamarrenolm at aia.es>}
 * @author José Antonio Marqués {@literal <marquesja at aia.es>}
 */
class VoltageLevelUpdateTest {

    private static final String DIR = "/update/voltage-level/";

    @Test
    void importEqTest() {
        Network network = readCgmesResources(DIR, "voltageLevel_EQ.xml");
        assertEquals(1, network.getVoltageLevelCount());

        assertEq(network.getVoltageLevel("VoltageLevel"));
    }

    @Test
    void importEqAndSshTogetherTest() {
        Network network = readCgmesResources(DIR, "voltageLevel_EQ.xml", "voltageLevel_SSH.xml");
        assertEquals(1, network.getVoltageLevelCount());

        assertSsh(network.getVoltageLevel("VoltageLevel"), 405.0, 435.0);
    }

    @Test
    void importEqAndTwoSshsTest() {
        Network network = readCgmesResources(DIR, "voltageLevel_EQ.xml");
        assertEquals(1, network.getVoltageLevelCount());

        assertEq(network.getVoltageLevel("VoltageLevel"));

        readCgmesResources(network, DIR, "voltageLevel_SSH.xml");
        assertSsh(network.getVoltageLevel("VoltageLevel"), 405.0, 435.0);

        readCgmesResources(network, DIR, "voltageLevel_SSH_1.xml");
        assertSsh(network.getVoltageLevel("VoltageLevel"), 399.0, 430.0);
    }

<<<<<<< HEAD
    @Test
    void usePreviousValuesTest() {
        Network network = readCgmesResources(DIR, "voltageLevel_EQ.xml", "voltageLevel_SSH.xml");
        assertEquals(1, network.getVoltageLevelCount());
        assertSsh(network.getVoltageLevel("VoltageLevel"), 405.0, 435.0);

        Properties properties = new Properties();
        properties.put("iidm.import.cgmes.use-previous-values-during-update", "true");
        readCgmesResources(network, properties, DIR, "../empty_SSH.xml", "../empty_SV.xml");
        assertSsh(network.getVoltageLevel("VoltageLevel"), 405.0, 435.0);
    }

    private static void assertEq(VoltageLevel voltageLevel, double lowVoltageLimit, double highVoltageLimit) {
=======
    private static void assertEq(VoltageLevel voltageLevel) {
>>>>>>> 8aee19ba
        assertNotNull(voltageLevel);

        assertTrue(voltageLevel.hasProperty(Conversion.CGMES_PREFIX_ALIAS_PROPERTIES + CgmesNames.LOW_VOLTAGE_LIMIT));
        assertTrue(voltageLevel.hasProperty(Conversion.CGMES_PREFIX_ALIAS_PROPERTIES + CgmesNames.HIGH_VOLTAGE_LIMIT));
        assertTrue(voltageLevel.hasProperty(Conversion.CGMES_PREFIX_ALIAS_PROPERTIES + CgmesNames.OPERATIONAL_LIMIT + "_" + CgmesNames.LOW_VOLTAGE_LIMIT));
        assertTrue(voltageLevel.hasProperty(Conversion.CGMES_PREFIX_ALIAS_PROPERTIES + CgmesNames.OPERATIONAL_LIMIT + "_" + CgmesNames.HIGH_VOLTAGE_LIMIT));
        assertTrue(voltageLevel.hasProperty(Conversion.CGMES_PREFIX_ALIAS_PROPERTIES + CgmesNames.NORMAL_VALUE + "_" + CgmesNames.LOW_VOLTAGE_LIMIT));
        assertTrue(voltageLevel.hasProperty(Conversion.CGMES_PREFIX_ALIAS_PROPERTIES + CgmesNames.NORMAL_VALUE + "_" + CgmesNames.HIGH_VOLTAGE_LIMIT));

        assertSsh(voltageLevel, 396.0, 425.0);
    }

    private static void assertSsh(VoltageLevel voltageLevel, double lowVoltageLimit, double highVoltageLimit) {
        assertNotNull(voltageLevel);
        double tol = 0.0000001;
        assertEquals(lowVoltageLimit, voltageLevel.getLowVoltageLimit(), tol);
        assertEquals(highVoltageLimit, voltageLevel.getHighVoltageLimit(), tol);
    }
}<|MERGE_RESOLUTION|>--- conflicted
+++ resolved
@@ -55,7 +55,6 @@
         assertSsh(network.getVoltageLevel("VoltageLevel"), 399.0, 430.0);
     }
 
-<<<<<<< HEAD
     @Test
     void usePreviousValuesTest() {
         Network network = readCgmesResources(DIR, "voltageLevel_EQ.xml", "voltageLevel_SSH.xml");
@@ -68,10 +67,7 @@
         assertSsh(network.getVoltageLevel("VoltageLevel"), 405.0, 435.0);
     }
 
-    private static void assertEq(VoltageLevel voltageLevel, double lowVoltageLimit, double highVoltageLimit) {
-=======
     private static void assertEq(VoltageLevel voltageLevel) {
->>>>>>> 8aee19ba
         assertNotNull(voltageLevel);
 
         assertTrue(voltageLevel.hasProperty(Conversion.CGMES_PREFIX_ALIAS_PROPERTIES + CgmesNames.LOW_VOLTAGE_LIMIT));
