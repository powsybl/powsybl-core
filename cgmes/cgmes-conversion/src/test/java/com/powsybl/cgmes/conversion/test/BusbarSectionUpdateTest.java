--- conflicted
+++ resolved
@@ -49,23 +49,19 @@
         assertEq(network);
     }
 
-<<<<<<< HEAD
     @Test
     void usePreviousValuesTest() {
         Network network = readCgmesResources(DIR, "busbarSection_EQ.xml", "busbarSection_SSH.xml");
-        assertEq(network.getBusbarSection("BusbarSection"));
+        assertEq(network);
 
         Properties properties = new Properties();
         properties.put("iidm.import.cgmes.use-previous-values-during-update", "true");
         readCgmesResources(network, properties, DIR, "../empty_SSH.xml", "../empty_SV.xml");
-        assertEq(network.getBusbarSection("BusbarSection"));
+        assertEq(network);
     }
 
-    private static void assertEq(BusbarSection busbarSection) {
-=======
     private static void assertEq(Network network) {
         BusbarSection busbarSection = network.getBusbarSection("BusbarSection");
->>>>>>> 8aee19ba
         assertNotNull(busbarSection);
         assertNotNull(busbarSection.getTerminal());
         assertTrue(busbarSection.getTerminal().isConnected());
