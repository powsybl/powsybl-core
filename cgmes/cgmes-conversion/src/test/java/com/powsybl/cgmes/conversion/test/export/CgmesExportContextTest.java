--- conflicted
+++ resolved
@@ -6,10 +6,6 @@
  */
 package com.powsybl.cgmes.conversion.test.export;
 
-<<<<<<< HEAD
-=======
-import com.powsybl.cgmes.conformity.CgmesConformity1Catalog;
->>>>>>> dd466c5b
 import com.powsybl.cgmes.conversion.CgmesExport;
 import com.powsybl.cgmes.conversion.export.CgmesExportContext;
 import com.powsybl.cgmes.extensions.CgmesSvMetadataAdder;
@@ -129,86 +125,4 @@
         context.getSvModelDescription().clearDependencies();
         assertTrue(context.getSvModelDescription().getDependencies().isEmpty());
     }
-<<<<<<< HEAD
-=======
-
-    @Test
-    public void testBuildIidmMappingAndChangingSwitchStatus() {
-        Network n = buildIidmMapping();
-
-        // Change switch status
-        n.getSwitch("9550e743-98fd-4be7-848f-b6a600d6c67b").setOpen(true);
-
-        // Check that topology mapping has been invalidated
-        assertTrue(n.getExtension(CgmesIidmMapping.class).isTopologicalNodeEmpty());
-    }
-
-    @Test
-    public void testBuildIidmMappingAndCreatingSwitch() {
-        Network n = buildIidmMapping();
-
-        // Create switch
-        n.getVoltageLevel("04636548-c766-11e1-8775-005056c00008").getNodeBreakerView().newSwitch().setId("test").setNode1(0).setNode2(2).setOpen(false).setKind(SwitchKind.BREAKER).add();
-
-        // Check that topology mapping has been invalidated
-        assertTrue(n.getExtension(CgmesIidmMapping.class).isTopologicalNodeEmpty());
-    }
-
-    @Test
-    public void testBuildIidmMappingAndCreatingInternalConnection() {
-        Network n = buildIidmMapping();
-
-        // Create internal connection
-        n.getVoltageLevel("04636548-c766-11e1-8775-005056c00008").getNodeBreakerView().newInternalConnection().setNode1(0).setNode2(2).add();
-
-        // Check that topology mapping has been invalidated
-        assertTrue(n.getExtension(CgmesIidmMapping.class).isTopologicalNodeEmpty());
-    }
-
-    @Test
-    public void testBuildIidmMappingAndDeletingSwitch() {
-        Network n = buildIidmMapping();
-
-        // Delete switch
-        n.getVoltageLevel("04636548-c766-11e1-8775-005056c00008").getNodeBreakerView().removeSwitch("9550e743-98fd-4be7-848f-b6a600d6c67b");
-
-        // Check that topology mapping has been invalidated
-        assertTrue(n.getExtension(CgmesIidmMapping.class).isTopologicalNodeEmpty());
-    }
-
-    @Test
-    public void testBuildIidmMappingAndDeletingSwitches() {
-        Network n = buildIidmMapping();
-
-        // Delete voltage level (containing switches)
-        VoltageLevel vl = n.getVoltageLevel("04636548-c766-11e1-8775-005056c00008");
-        vl.getLines().forEach(Connectable::remove);
-        vl.remove();
-
-        // Check that topology mapping has been invalidated
-        assertTrue(n.getExtension(CgmesIidmMapping.class).isTopologicalNodeEmpty());
-    }
-
-    private static Network buildIidmMapping() {
-        ReadOnlyDataSource ds = CgmesConformity1Catalog.smallNodeBreaker().dataSource();
-
-        // Import without creating mappings
-        Properties ip = new Properties();
-        ip.put("iidm.import.cgmes.create-cgmes-export-mapping", "false");
-        Network n = new CgmesImport().importData(ds, NetworkFactory.findDefault(), ip);
-        CgmesExportContext context = new CgmesExportContext(n, true);
-        assertNotNull(n.getExtension(CgmesIidmMapping.class));
-
-        for (Bus bus : n.getBusView().getBuses()) {
-            assertNotNull(context.getTopologicalNodesByBusViewBus(bus.getId()));
-        }
-
-        for (VoltageLevel voltageLevel : n.getVoltageLevels()) {
-            assertNotNull(context.getBaseVoltageByNominalVoltage(voltageLevel.getNominalV()));
-        }
-
-        assertFalse(n.getExtension(CgmesIidmMapping.class).isTopologicalNodeEmpty());
-        return n;
-    }
->>>>>>> dd466c5b
 }