--- conflicted
+++ resolved
@@ -7,13 +7,9 @@
 
 package com.powsybl.cgmes.conversion.test.conformity;
 
-<<<<<<< HEAD
 import com.google.common.jimfs.Configuration;
 import com.google.common.jimfs.Jimfs;
-import com.powsybl.cgmes.conformity.test.Cgmes3Catalog;
-=======
 import com.powsybl.cgmes.conformity.Cgmes3Catalog;
->>>>>>> ce3d2617
 import com.powsybl.cgmes.conversion.CgmesImport;
 import com.powsybl.cgmes.conversion.Conversion;
 import com.powsybl.cgmes.conversion.test.ConversionTester;
@@ -25,7 +21,6 @@
 import com.powsybl.commons.datasource.ReadOnlyDataSource;
 import com.powsybl.iidm.network.*;
 import com.powsybl.iidm.network.LoadingLimits.TemporaryLimit;
-<<<<<<< HEAD
 import com.powsybl.loadflow.LoadFlowParameters;
 import com.powsybl.loadflow.resultscompletion.LoadFlowResultsCompletion;
 import com.powsybl.loadflow.resultscompletion.LoadFlowResultsCompletionParameters;
@@ -35,8 +30,6 @@
 import com.powsybl.iidm.network.NetworkFactory;
 import com.powsybl.iidm.network.ThreeWindingsTransformer;
 import com.powsybl.iidm.network.TwoWindingsTransformer;
-=======
->>>>>>> ce3d2617
 import com.powsybl.triplestore.api.TripleStoreFactory;
 import org.junit.Test;
 
@@ -354,16 +347,6 @@
             load.getTerminal().setQ(Double.NaN);
         });
     }
-<<<<<<< HEAD
-
-    private static void fixRegulatingTerminalsBeforeComparison(Network network) {
-        network.getGenerators().forEach(generator -> {
-            generator.setRegulatingTerminal(generator.getTerminal());
-        });
-        network.getShuntCompensators().forEach(shuntCompensator -> {
-            shuntCompensator.setRegulatingTerminal(shuntCompensator.getTerminal());
-        });
-    }
 
     // threshold precision required on bus balances (MVA)
     private static void balanceCheck(Network network, double threshold) throws IOException {
@@ -389,6 +372,4 @@
         Path work = Files.createDirectories(Jimfs.newFileSystem(Configuration.unix()).getPath("/lf-validation" + network.getId()));
         assertTrue(ValidationType.BUSES.check(network, config, work));
     }
-=======
->>>>>>> ce3d2617
 }