/**
 * Copyright (c) 2021, RTE (http://www.rte-france.com)
 * This Source Code Form is subject to the terms of the Mozilla Public
 * License, v. 2.0. If a copy of the MPL was not distributed with this
 * file, You can obtain one at http://mozilla.org/MPL/2.0/.
 */

package com.powsybl.cgmes.conversion.test.conformity;

import com.powsybl.cgmes.conformity.Cgmes3Catalog;
import com.powsybl.cgmes.conversion.CgmesImport;
import com.powsybl.cgmes.conversion.Conversion;
import com.powsybl.cgmes.conversion.test.ConversionTester;
import com.powsybl.cgmes.conversion.test.network.compare.Comparison;
import com.powsybl.cgmes.conversion.test.network.compare.ComparisonConfig;
import com.powsybl.cgmes.model.CgmesModel;
import com.powsybl.cgmes.model.CgmesModelFactory;
import com.powsybl.cgmes.model.GridModelReference;
import com.powsybl.commons.datasource.ReadOnlyDataSource;
import com.powsybl.iidm.network.*;
import com.powsybl.iidm.network.LoadingLimits.TemporaryLimit;
import com.powsybl.triplestore.api.TripleStoreFactory;
import org.junit.jupiter.api.Test;

import java.io.IOException;
import java.util.Properties;

import static org.junit.jupiter.api.Assertions.*;

/**
 * @author Luma Zamarreño <zamarrenolm at aia.es>
 */
class Cgmes3ConversionTest {

    @Test
    void loadNetworkMicroGrid() {
        // Check that CGMES importer supports check existence of valid CGMES 3 (CIM100) files
        CgmesImport importer = new CgmesImport();
        ReadOnlyDataSource ds = Cgmes3Catalog.microGrid().dataSource();
        assertTrue(importer.exists(ds));
        Network network = importer.importData(ds, NetworkFactory.findDefault(), null);
        assertNotNull(network);
    }

    @Test
    void microGrid() throws IOException {
        Properties importParams = new Properties();
        ConversionTester t = new ConversionTester(
            importParams,
            TripleStoreFactory.onlyDefaultImplementation(),
            new ComparisonConfig());
        Network expected = null;
        t.testConversion(expected, Cgmes3Catalog.microGrid());
    }

    @Test
    void microGridConvertBoundary() throws IOException {
        Properties importParams = new Properties();
        importParams.put(CgmesImport.CONVERT_BOUNDARY, "true");
        ConversionTester t = new ConversionTester(
            importParams,
            TripleStoreFactory.onlyDefaultImplementation(),
            new ComparisonConfig());
        Network expected = null;
        t.testConversion(expected, Cgmes3Catalog.microGrid());
    }

    @Test
    void microGridOperationalLimits() throws IOException {
        Network n = networkModel(Cgmes3Catalog.microGrid(), new Conversion.Config());

        Line ln = n.getLine("ffbabc27-1ccd-4fdc-b037-e341706c8d29");
        assertEquals(1312.0, ln.getCurrentLimits1().map(LoadingLimits::getPermanentLimit).orElse(0.0), 0.0);
        assertEquals(1312.0, ln.getCurrentLimits2().map(LoadingLimits::getPermanentLimit).orElse(0.0), 0.0);

        assertEquals(1, (int) ln.getCurrentLimits1().map(lim -> lim.getTemporaryLimits().size()).orElse(-1));
        TemporaryLimit lntl1 = ln.getCurrentLimits1().flatMap(lim -> lim.getTemporaryLimits().stream().findFirst()).orElseThrow(IllegalStateException::new);
        assertEquals(500.0, lntl1.getValue(), 0.0);
        assertEquals(10, lntl1.getAcceptableDuration());

        assertEquals(1, (int) ln.getCurrentLimits2().map(lim -> lim.getTemporaryLimits().size()).orElse(-1));
        TemporaryLimit lntl2 = ln.getCurrentLimits2().flatMap(lim -> lim.getTemporaryLimits().stream().findFirst()).orElseThrow(IllegalStateException::new);
        assertEquals(500.0, lntl2.getValue(), 0.0);
        assertEquals(10, lntl2.getAcceptableDuration());

        TieLine tln = n.getTieLine("dad02278-bd25-476f-8f58-dbe44be72586 + ed0c5d75-4a54-43c8-b782-b20d7431630b");
        assertEquals(1371.0, tln.getHalf1().getCurrentLimits().map(LoadingLimits::getPermanentLimit).orElse(0.0), 0.0);
        assertEquals(1226.0, tln.getHalf2().getCurrentLimits().map(LoadingLimits::getPermanentLimit).orElse(0.0), 0.0);

<<<<<<< HEAD
        assertEquals(1, (int) tln.getHalf1().getCurrentLimits().map(lim -> lim.getTemporaryLimits().size()).orElse(-1));
        TemporaryLimit tlntl1 = tln.getHalf1().getCurrentLimits().flatMap(lim -> lim.getTemporaryLimits().stream().findFirst()).orElseThrow(AssertionError::new);
        assertEquals(500.0, tlntl1.getValue(), 0.0);
        assertEquals(10, tlntl1.getAcceptableDuration());

        assertEquals(1, (int) tln.getHalf2().getCurrentLimits().map(lim -> lim.getTemporaryLimits().size()).orElse(-1));
        TemporaryLimit tlntl2 = ln.getCurrentLimits2().flatMap(lim -> lim.getTemporaryLimits().stream().findFirst()).orElseThrow(AssertionError::new);
=======
        assertEquals(1, (int) tln.getCurrentLimits1().map(lim -> lim.getTemporaryLimits().size()).orElse(-1));
        TemporaryLimit tlntl1 = tln.getCurrentLimits1().flatMap(lim -> lim.getTemporaryLimits().stream().findFirst()).orElseThrow(IllegalStateException::new);
        assertEquals(500.0, tlntl1.getValue(), 0.0);
        assertEquals(10, tlntl1.getAcceptableDuration());

        assertEquals(1, (int) tln.getCurrentLimits2().map(lim -> lim.getTemporaryLimits().size()).orElse(-1));
        TemporaryLimit tlntl2 = ln.getCurrentLimits2().flatMap(lim -> lim.getTemporaryLimits().stream().findFirst()).orElseThrow(IllegalStateException::new);
>>>>>>> 1311f3ac
        assertEquals(500.0, tlntl2.getValue(), 0.0);
        assertEquals(10, tlntl2.getAcceptableDuration());
    }

    @Test
    void microGridWithAndWithoutTpSv() {
        Network network = new CgmesImport().importData(
            Cgmes3Catalog.microGrid().dataSource(),
            NetworkFactory.findDefault(), null);

        Network networkwithoutTpSv = new CgmesImport().importData(
            Cgmes3Catalog.microGridWithoutTpSv().dataSource(),
            NetworkFactory.findDefault(), null);

        resetBusVoltageAndAngleBeforeComparison(network);
        resetTerminalPQofLoadsAndGeneratorsBeforeComparison(network);
        new Comparison(network, networkwithoutTpSv, new ComparisonConfig()).compare();
        assertTrue(true);
    }

    @Test
    void miniGrid() throws IOException {
        Properties importParams = new Properties();
        ConversionTester t = new ConversionTester(
            importParams,
            TripleStoreFactory.onlyDefaultImplementation(),
            new ComparisonConfig());
        Network expected = null;
        t.testConversion(expected, Cgmes3Catalog.miniGrid());
    }

    @Test
    void miniGridConvertBoundary() throws IOException {
        Properties importParams = new Properties();
        importParams.put(CgmesImport.CONVERT_BOUNDARY, "true");
        ConversionTester t = new ConversionTester(
            importParams,
            TripleStoreFactory.onlyDefaultImplementation(),
            new ComparisonConfig());
        Network expected = null;
        t.testConversion(expected, Cgmes3Catalog.miniGrid());
    }

    @Test
    void miniGridOperationalLimits() throws IOException {
        Network n = networkModel(Cgmes3Catalog.miniGrid(), new Conversion.Config());

        TwoWindingsTransformer tw2t = n.getTwoWindingsTransformer("813365c3-5be7-4ef0-a0a7-abd1ae6dc174");
        assertEquals(753.0659, tw2t.getCurrentLimits1().map(LoadingLimits::getPermanentLimit).orElse(0.0), 0.0);
        assertEquals(4123.933, tw2t.getCurrentLimits2().map(LoadingLimits::getPermanentLimit).orElse(0.0), 0.0);

        assertEquals(0, (int) tw2t.getCurrentLimits1().map(l -> l.getTemporaryLimits().size()).orElse(-1));
        assertEquals(0, (int) tw2t.getCurrentLimits2().map(l -> l.getTemporaryLimits().size()).orElse(-1));

        ThreeWindingsTransformer tw3t = n.getThreeWindingsTransformer("411b5401-0a43-404a-acb4-05c3d7d0c95c");
        assertEquals(505.1817, tw3t.getLeg1().getCurrentLimits().map(LoadingLimits::getPermanentLimit).orElse(0.0), 0.0);
        assertEquals(1683.939, tw3t.getLeg2().getCurrentLimits().map(LoadingLimits::getPermanentLimit).orElse(0.0), 0.0);
        assertEquals(962.2509, tw3t.getLeg3().getCurrentLimits().map(LoadingLimits::getPermanentLimit).orElse(0.0), 0.0);

        assertEquals(0, (int) tw3t.getLeg1().getCurrentLimits().map(l -> l.getTemporaryLimits().size()).orElse(-1));
        assertEquals(0, (int) tw3t.getLeg2().getCurrentLimits().map(l -> l.getTemporaryLimits().size()).orElse(-1));
        assertEquals(0, (int) tw3t.getLeg3().getCurrentLimits().map(l -> l.getTemporaryLimits().size()).orElse(-1));
    }

    @Test
    void miniGridWithAndWithoutTpSv() throws IOException {
        Network network = new CgmesImport().importData(
            Cgmes3Catalog.miniGrid().dataSource(),
            NetworkFactory.findDefault(), null);

        Network networkwithoutTpSv = new CgmesImport().importData(
            Cgmes3Catalog.miniGridWithoutTpSv().dataSource(),
            NetworkFactory.findDefault(), null);

        resetBusVoltageAndAngleBeforeComparison(network);
        resetTerminalPQofLoadsAndGeneratorsBeforeComparison(network);
        new Comparison(network, networkwithoutTpSv, new ComparisonConfig()).compare();
        assertTrue(true);
    }

    @Test
    void smallGrid() throws IOException {
        Properties importParams = new Properties();
        ConversionTester t = new ConversionTester(
            importParams,
            TripleStoreFactory.onlyDefaultImplementation(),
            new ComparisonConfig());
        Network expected = null;
        t.testConversion(expected, Cgmes3Catalog.smallGrid());
    }

    @Test
    void smallGridConvertBoundary() throws IOException {
        Properties importParams = new Properties();
        importParams.put(CgmesImport.CONVERT_BOUNDARY, "true");
        ConversionTester t = new ConversionTester(
            importParams,
            TripleStoreFactory.onlyDefaultImplementation(),
            new ComparisonConfig());
        Network expected = null;
        t.testConversion(expected, Cgmes3Catalog.smallGrid());
    }

    @Test
    void smallGridOperationalLimits() throws IOException {
        Network n = networkModel(Cgmes3Catalog.smallGrid(), new Conversion.Config());

        Line ln = n.getLine("04658820-c766-11e1-8775-005056c00008");
        assertEquals(1000.0, ln.getCurrentLimits1().map(LoadingLimits::getPermanentLimit).orElse(0.0), 0.0);
        assertEquals(1000.0, ln.getCurrentLimits2().map(LoadingLimits::getPermanentLimit).orElse(0.0), 0.0);

        assertEquals(1, (int) ln.getCurrentLimits1().map(l -> l.getTemporaryLimits().size()).orElse(-1));
        TemporaryLimit lntl1 = ln.getCurrentLimits1().flatMap(l -> l.getTemporaryLimits().stream().findFirst()).orElseThrow(IllegalStateException::new);
        assertEquals(500.0, lntl1.getValue(), 0.0);
        assertEquals(900, lntl1.getAcceptableDuration());

        assertEquals(1, (int) ln.getCurrentLimits2().map(l -> l.getTemporaryLimits().size()).orElse(-1));
        TemporaryLimit lntl2 = ln.getCurrentLimits2().flatMap(l -> l.getTemporaryLimits().stream().findFirst()).orElseThrow(IllegalStateException::new);
        assertEquals(500.0, lntl2.getValue(), 0.0);
        assertEquals(900, lntl2.getAcceptableDuration());
    }

    @Test
    void smallGridWithAndWithoutTpSv() throws IOException {
        Network network = new CgmesImport().importData(
            Cgmes3Catalog.smallGrid().dataSource(),
            NetworkFactory.findDefault(), null);

        Network networkwithoutTpSv = new CgmesImport().importData(
            Cgmes3Catalog.smallGridWithoutTpSv().dataSource(),
            NetworkFactory.findDefault(), null);

        resetBusVoltageAndAngleBeforeComparison(network);
        resetTerminalPQofLoadsAndGeneratorsBeforeComparison(network);
        new Comparison(network, networkwithoutTpSv, new ComparisonConfig()).compare();
        assertTrue(true);
    }

    @Test
    void svedala() throws IOException {
        Properties importParams = new Properties();
        ConversionTester t = new ConversionTester(
            importParams,
            TripleStoreFactory.onlyDefaultImplementation(),
            new ComparisonConfig());
        Network expected = null;
        t.testConversion(expected, Cgmes3Catalog.svedala());
    }

    @Test
    void svedalaWithDifferentFictitiousSwitchesCreationModes() throws IOException {
        Properties importParams = new Properties();
        importParams.put(CgmesImport.CREATE_FICTITIOUS_SWITCHES_FOR_DISCONNECTED_TERMINALS_MODE, "NEVER");
        ConversionTester t = new ConversionTester(importParams, null,
                TripleStoreFactory.onlyDefaultImplementation(),
                new ComparisonConfig());
        t.testConversion(null, Cgmes3Catalog.svedala());

        importParams = new Properties();
        importParams.put(CgmesImport.CREATE_FICTITIOUS_SWITCHES_FOR_DISCONNECTED_TERMINALS_MODE, "ALWAYS_EXCEPT_SWITCHES");
        t = new ConversionTester(importParams, null,
                TripleStoreFactory.onlyDefaultImplementation(),
                new ComparisonConfig());
        t.testConversion(null, Cgmes3Catalog.svedala());
    }

    @Test
    void svedalaConvertBoundary() throws IOException {
        Properties importParams = new Properties();
        importParams.put(CgmesImport.CONVERT_BOUNDARY, "true");
        ConversionTester t = new ConversionTester(
            importParams,
            TripleStoreFactory.onlyDefaultImplementation(),
            new ComparisonConfig());
        Network expected = null;
        t.testConversion(expected, Cgmes3Catalog.svedala());
    }

    @Test
    void svedalaOperationalLimits() throws IOException {
        Network n = networkModel(Cgmes3Catalog.svedala(), new Conversion.Config());

        Line ln = n.getLine("c6278b38-b777-4ad9-b395-50c4009afdff");
        assertEquals(2970.0, ln.getCurrentLimits1().map(LoadingLimits::getPermanentLimit).orElse(0.0), 0.0);
        assertEquals(2970.0, ln.getCurrentLimits2().map(LoadingLimits::getPermanentLimit).orElse(0.0), 0.0);

        assertEquals(1, (int) ln.getCurrentLimits1().map(l -> l.getTemporaryLimits().size()).orElse(-1));
        TemporaryLimit lntl1 = ln.getCurrentLimits1().flatMap(l -> l.getTemporaryLimits().stream().findFirst()).orElseThrow(IllegalStateException::new);
        assertEquals(500.0, lntl1.getValue(), 0.0);
        assertEquals(600, lntl1.getAcceptableDuration());

        assertEquals(1, (int) ln.getCurrentLimits2().map(l -> l.getTemporaryLimits().size()).orElse(-1));
        TemporaryLimit lntl2 = ln.getCurrentLimits2().flatMap(l -> l.getTemporaryLimits().stream().findFirst()).orElseThrow(IllegalStateException::new);
        assertEquals(500.0, lntl2.getValue(), 0.0);
        assertEquals(600, lntl2.getAcceptableDuration());
    }

    @Test
    void svedalaWithAndWithoutTpSv() throws IOException {
        Network network = new CgmesImport().importData(
            Cgmes3Catalog.svedala().dataSource(),
            NetworkFactory.findDefault(), null);

        Network networkwithoutTpSv = new CgmesImport().importData(
            Cgmes3Catalog.svedalaWithoutTpSv().dataSource(),
            NetworkFactory.findDefault(), null);

        resetBusVoltageAndAngleBeforeComparison(network);
        resetTerminalPQofLoadsAndGeneratorsBeforeComparison(network);
        new Comparison(network, networkwithoutTpSv, new ComparisonConfig()).compare();
        assertTrue(true);
    }

    private Network networkModel(GridModelReference testGridModel, Conversion.Config config) throws IOException {
        ReadOnlyDataSource ds = testGridModel.dataSource();
        String impl = TripleStoreFactory.defaultImplementation();

        CgmesModel cgmes = CgmesModelFactory.create(ds, impl);

        config.setConvertSvInjections(true);
        Conversion c = new Conversion(cgmes, config);
        return c.convert();
    }

    private static void resetBusVoltageAndAngleBeforeComparison(Network network) {
        network.getBusBreakerView().getBuses().forEach(bus -> {
            bus.setV(Double.NaN);
            bus.setAngle(Double.NaN);
        });
    }

    private static void resetTerminalPQofLoadsAndGeneratorsBeforeComparison(Network network) {
        network.getGenerators().forEach(generator -> {
            generator.getTerminal().setP(Double.NaN);
            generator.getTerminal().setQ(Double.NaN);
        });
        network.getLoads().forEach(load -> {
            load.getTerminal().setP(Double.NaN);
            load.getTerminal().setQ(Double.NaN);
        });
    }
}<|MERGE_RESOLUTION|>--- conflicted
+++ resolved
@@ -87,23 +87,13 @@
         assertEquals(1371.0, tln.getHalf1().getCurrentLimits().map(LoadingLimits::getPermanentLimit).orElse(0.0), 0.0);
         assertEquals(1226.0, tln.getHalf2().getCurrentLimits().map(LoadingLimits::getPermanentLimit).orElse(0.0), 0.0);
 
-<<<<<<< HEAD
         assertEquals(1, (int) tln.getHalf1().getCurrentLimits().map(lim -> lim.getTemporaryLimits().size()).orElse(-1));
-        TemporaryLimit tlntl1 = tln.getHalf1().getCurrentLimits().flatMap(lim -> lim.getTemporaryLimits().stream().findFirst()).orElseThrow(AssertionError::new);
+        TemporaryLimit tlntl1 = tln.getHalf1().getCurrentLimits().flatMap(lim -> lim.getTemporaryLimits().stream().findFirst()).orElseThrow(IllegalStateException::new);
         assertEquals(500.0, tlntl1.getValue(), 0.0);
         assertEquals(10, tlntl1.getAcceptableDuration());
 
         assertEquals(1, (int) tln.getHalf2().getCurrentLimits().map(lim -> lim.getTemporaryLimits().size()).orElse(-1));
-        TemporaryLimit tlntl2 = ln.getCurrentLimits2().flatMap(lim -> lim.getTemporaryLimits().stream().findFirst()).orElseThrow(AssertionError::new);
-=======
-        assertEquals(1, (int) tln.getCurrentLimits1().map(lim -> lim.getTemporaryLimits().size()).orElse(-1));
-        TemporaryLimit tlntl1 = tln.getCurrentLimits1().flatMap(lim -> lim.getTemporaryLimits().stream().findFirst()).orElseThrow(IllegalStateException::new);
-        assertEquals(500.0, tlntl1.getValue(), 0.0);
-        assertEquals(10, tlntl1.getAcceptableDuration());
-
-        assertEquals(1, (int) tln.getCurrentLimits2().map(lim -> lim.getTemporaryLimits().size()).orElse(-1));
         TemporaryLimit tlntl2 = ln.getCurrentLimits2().flatMap(lim -> lim.getTemporaryLimits().stream().findFirst()).orElseThrow(IllegalStateException::new);
->>>>>>> 1311f3ac
         assertEquals(500.0, tlntl2.getValue(), 0.0);
         assertEquals(10, tlntl2.getAcceptableDuration());
     }
