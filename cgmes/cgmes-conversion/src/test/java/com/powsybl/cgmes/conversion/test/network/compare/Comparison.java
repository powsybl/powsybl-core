--- conflicted
+++ resolved
@@ -103,15 +103,6 @@
             actual.getTwoWindingsTransformerStream(),
             this::compareTwoWindingTransformers);
         compare(
-<<<<<<< HEAD
-            expected.getDanglingLineStream(),
-            actual.getDanglingLineStream(),
-            this::compareDanglingLines);
-        compare(
-            expected.getThreeWindingsTransformerStream(),
-            actual.getThreeWindingsTransformerStream(),
-            this::compareThreeWindingsTransformers);
-=======
                 expected.getThreeWindingsTransformerStream(),
                 actual.getThreeWindingsTransformerStream(),
                 this::compareThreeWindingsTransformers);
@@ -119,7 +110,6 @@
                 expected.getDanglingLineStream(),
                 actual.getDanglingLineStream(),
                 this::compareDanglingLines);
->>>>>>> b9512143
         diff.end();
     }
 
@@ -462,33 +452,6 @@
         comparePhaseTapChanger(expected.getPhaseTapChanger(), actual.getPhaseTapChanger());
     }
 
-    private void compareThreeWindingsTransformers(ThreeWindingsTransformer expected,
-        ThreeWindingsTransformer actual) {
-        compareLeg(expected.getLeg1(), actual.getLeg1(), expected, actual);
-        compareLeg(expected.getLeg2(), actual.getLeg2(), expected, actual);
-        compareLeg(expected.getLeg3(), actual.getLeg3(), expected, actual);
-    }
-
-    private void compareLeg(ThreeWindingsTransformer.LegBase expected, ThreeWindingsTransformer.LegBase actual,
-        ThreeWindingsTransformer expectedt, ThreeWindingsTransformer actualt) {
-        equivalent("VoltageLevel",
-            expected.getTerminal().getVoltageLevel(),
-            actual.getTerminal().getVoltageLevel());
-        compare("r", expected.getR(), actual.getR());
-        compare("x", expected.getX(), actual.getX());
-        if (actual instanceof ThreeWindingsTransformer.Leg1) {
-            compare("g", ((ThreeWindingsTransformer.Leg1) expected).getG(), ((ThreeWindingsTransformer.Leg1) actual).getG());
-            compare("b", ((ThreeWindingsTransformer.Leg1) expected).getB(), ((ThreeWindingsTransformer.Leg1) actual).getB());
-        }
-        compare("ratedU", expected.getRatedU(), actual.getRatedU());
-        compareCurrentLimits(expectedt, actualt,
-            expected.getCurrentLimits(),
-            actual.getCurrentLimits());
-        if (actual instanceof ThreeWindingsTransformer.Leg2or3) {
-            compareRatioTapChanger(((ThreeWindingsTransformer.Leg2or3) expected).getRatioTapChanger(), ((ThreeWindingsTransformer.Leg2or3) actual).getRatioTapChanger());
-        }
-    }
-
     private void compareRatioTapChanger(
         RatioTapChanger expected,
         RatioTapChanger actual) {
