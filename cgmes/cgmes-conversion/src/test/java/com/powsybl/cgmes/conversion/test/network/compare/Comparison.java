/**
 * Copyright (c) 2017-2018, RTE (http://www.rte-france.com)
 * This Source Code Form is subject to the terms of the Mozilla Public
 * License, v. 2.0. If a copy of the MPL was not distributed with this
 * file, You can obtain one at http://mozilla.org/MPL/2.0/.
 */

package com.powsybl.cgmes.conversion.test.network.compare;

import java.util.*;
import java.util.function.BiConsumer;
import java.util.stream.Collectors;
import java.util.stream.Stream;

import com.powsybl.cgmes.model.CgmesNames;
import com.powsybl.iidm.network.Bus;
import com.powsybl.iidm.network.CurrentLimits;
import com.powsybl.iidm.network.DanglingLine;
import com.powsybl.iidm.network.Generator;
import com.powsybl.iidm.network.Identifiable;
import com.powsybl.iidm.network.Line;
import com.powsybl.iidm.network.Load;
import com.powsybl.iidm.network.MinMaxReactiveLimits;
import com.powsybl.iidm.network.Network;
import com.powsybl.iidm.network.PhaseTapChanger;
import com.powsybl.iidm.network.PhaseTapChangerStep;
import com.powsybl.iidm.network.RatioTapChanger;
import com.powsybl.iidm.network.RatioTapChangerStep;
import com.powsybl.iidm.network.ReactiveCapabilityCurve;
import com.powsybl.iidm.network.ReactiveCapabilityCurve.Point;
import com.powsybl.iidm.network.ReactiveLimits;
import com.powsybl.iidm.network.ShuntCompensator;
import com.powsybl.iidm.network.StaticVarCompensator;
import com.powsybl.iidm.network.Substation;
import com.powsybl.iidm.network.Switch;
import com.powsybl.iidm.network.TapChanger;
import com.powsybl.iidm.network.TapChangerStep;
import com.powsybl.iidm.network.ThreeWindingsTransformer;
import com.powsybl.iidm.network.TwoWindingsTransformer;
import com.powsybl.iidm.network.VoltageLevel;
import com.powsybl.iidm.network.extensions.CoordinatedReactiveControl;
import com.powsybl.iidm.network.extensions.PhaseAngleClockTwoWindingsTransformer;
import com.powsybl.iidm.network.extensions.PhaseAngleClockThreeWindingsTransformer;

/**
 * @author Luma Zamarreño <zamarrenolm at aia.es>
 */
public class Comparison {

    public Comparison(
            Network expected,
            Network actual,
            ComparisonConfig config) {
        this.expected = expected;
        this.actual = actual;
        this.config = config;
        this.networkMapping = config.networkMappingFactory.create(expected, actual);
        this.diff = config.differences;
    }

    public void compare() {
        diff.current(expected);
        if (config.checkNetworkId) {
            compare("networkId", expected.getId(), actual.getId());
        }
        // TODO Consider other attributes of network (name, caseData, forecastDistance, ...)
        compare(
                expected.getSubstationStream(),
                actual.getSubstationStream(),
                this::compareSubstations);
        compare(
                expected.getVoltageLevelStream(),
                actual.getVoltageLevelStream(),
                this::compareVoltageLevels);
        compare(
                expected.getBusBreakerView().getBusStream(),
                actual.getBusBreakerView().getBusStream(),
                this::compareBuses);
        compare(
                expected.getLoadStream(),
                actual.getLoadStream(),
                this::compareLoads);
        compare(
                expected.getShuntCompensatorStream(),
                actual.getShuntCompensatorStream(),
                this::compareShunts);
        compare(
                expected.getStaticVarCompensatorStream(),
                actual.getStaticVarCompensatorStream(),
                this::compareStaticVarCompensators);
        compare(
                expected.getGeneratorStream(),
                actual.getGeneratorStream(),
                this::compareGenerators);
        compare(
                expected.getSwitchStream(),
                actual.getSwitchStream(),
                this::compareSwitches);
        compare(
                expected.getLineStream(),
                actual.getLineStream(),
                this::testLines);
        compare(
                expected.getTwoWindingsTransformerStream(),
                actual.getTwoWindingsTransformerStream(),
                this::compareTwoWindingTransformers);
        compare(
                expected.getThreeWindingsTransformerStream(),
                actual.getThreeWindingsTransformerStream(),
                this::compareThreeWindingsTransformers);
        compare(
                expected.getDanglingLineStream(),
                actual.getDanglingLineStream(),
                this::compareDanglingLines);
        diff.end();
    }

    // The actual network does not contain unexpected identifiables
    // All identifiables in expected stream exist in actual network and have same attributes
    private <T extends Identifiable<T>> void compare(
            Stream<T> expecteds,
            Stream<T> actuals,
            BiConsumer<T, T> testAttributes) {
        actuals.forEach(actual -> {
            Identifiable expected = networkMapping.findExpected(actual);
            if (expected == null) {
                diff.unexpected(actual);
                return;
            }
            String context = className(actual);
            compare(context, expected.getClass(), actual.getClass());
        });
        expecteds.forEach(expected -> {
            Identifiable actual = networkMapping.findActual(expected);
            if (actual == null) {
                diff.missing(expected);
                return;
            }
            diff.match(expected);
            diff.current(expected);
            String context = className(actual);
            compare(context, expected.getClass(), actual.getClass());
            context = context + ".name";
            compareNames(context, expected.getName(), actual.getName());
            // Obtained identifiable in actual must be of type T
            @SuppressWarnings("unchecked")
            T tactual = (T) actual;
            testAttributes.accept((T) expected, tactual);
        });
    }

    private void compareSubstations(Substation expected, Substation actual) {
        compare("country", expected.getCountry(), actual.getCountry());
        Set<String> mappedActualGeoTags = actual.getGeographicalTags().stream()
                .map(networkMapping::applyPrefixToActual)
                .collect(Collectors.toSet());
        compare("geographicalTags",
                expected.getGeographicalTags(),
                mappedActualGeoTags);
    }

    private void compareVoltageLevels(VoltageLevel expected, VoltageLevel actual) {
        equivalent("Substation", expected.getSubstation(), actual.getSubstation());
        compare("nominalV", expected.getNominalV(), actual.getNominalV());
        if (config.checkVoltageLevelLimits) {
            compare("lowVoltageLimit",
                    expected.getLowVoltageLimit(),
                    actual.getLowVoltageLimit());
            compare("highVoltageLimit",
                    expected.getHighVoltageLimit(),
                    actual.getHighVoltageLimit());
        }
    }

    private void compareBuses(Bus expected, Bus actual) {
        equivalent("VoltageLevel", expected.getVoltageLevel(), actual.getVoltageLevel());
        compare(CgmesNames.VOLTAGE, expected.getV(), actual.getV());
        compare(CgmesNames.ANGLE, expected.getAngle(), actual.getAngle());
    }

    private void compareLoads(Load expected, Load actual) {
        equivalent("VoltageLevel",
                expected.getTerminal().getVoltageLevel(),
                actual.getTerminal().getVoltageLevel());
        compare("p0", expected.getP0(), actual.getP0());
        compare("q0", expected.getQ0(), actual.getQ0());
        // TODO Should we check terminals ? (we are not setting terminal id)
        compare("p", expected.getTerminal().getP(), actual.getTerminal().getP());
        compare("q", expected.getTerminal().getQ(), actual.getTerminal().getQ());
    }

    private void compareShunts(ShuntCompensator expected, ShuntCompensator actual) {
        equivalent("VoltageLevel",
                expected.getTerminal().getVoltageLevel(),
                actual.getTerminal().getVoltageLevel());
        compare("maximumSectionCount",
                expected.getMaximumSectionCount(),
                actual.getMaximumSectionCount());
        compare("bPerSection",
                expected.getbPerSection(),
                actual.getbPerSection());
    }

    private void compareStaticVarCompensators(
            StaticVarCompensator expected,
            StaticVarCompensator actual) {
        equivalent("VoltageLevel",
                expected.getTerminal().getVoltageLevel(),
                actual.getTerminal().getVoltageLevel());
        compare("Bmin",
                expected.getBmin(),
                actual.getBmin());
        compare("Bmax",
                expected.getBmax(),
                actual.getBmax());
        compare("voltageSetPoint",
                expected.getVoltageSetPoint(),
                actual.getVoltageSetPoint());
        compare("reactivePowerSetPoint",
                expected.getReactivePowerSetPoint(),
                actual.getReactivePowerSetPoint());
        compare("regulationMode",
                expected.getRegulationMode(),
                actual.getRegulationMode());
    }

    private void compareGenerators(Generator expected, Generator actual) {
        equivalent("VoltageLevel",
                expected.getTerminal().getVoltageLevel(),
                actual.getTerminal().getVoltageLevel());
        equivalent("ConnectableBus",
                expected.getTerminal().getBusBreakerView().getConnectableBus(),
                actual.getTerminal().getBusBreakerView().getConnectableBus());
        Bus be = expected.getTerminal().getBusBreakerView().getBus();
        Bus ba = actual.getTerminal().getBusBreakerView().getBus();
        if (be == null) {
            if (ba != null) {
                diff.unexpected(ba);
                return;
            }
        } else {
            if (ba == null) {
                diff.missing(be);
                return;
            }
            equivalent("Bus", be, ba);
        }
        compare("minP", expected.getMinP(), actual.getMinP());
        compare("maxP", expected.getMaxP(), actual.getMaxP());
        compareGeneratorReactiveLimits(expected.getReactiveLimits(), actual.getReactiveLimits());
        compare("targetP", expected.getTargetP(), actual.getTargetP());
        compare("targetQ", expected.getTargetQ(), actual.getTargetQ());
        compare("targetV", expected.getTargetV(), actual.getTargetV());
        compare("isVoltageRegulatorOn",
                expected.isVoltageRegulatorOn(),
                actual.isVoltageRegulatorOn());
        if (config.checkGeneratorRegulatingTerminal
                && (expected.getRegulatingTerminal() != null
                || actual.getRegulatingTerminal() != null)) {
            equivalent("RegulatingTerminalBus",
                    expected.getRegulatingTerminal().getBusBreakerView().getBus(),
                    actual.getRegulatingTerminal().getBusBreakerView().getBus());
        }

        compare("energySource", expected.getEnergySource(), actual.getEnergySource());
        compare("ratedS", expected.getRatedS(), actual.getRatedS());
        compare("terminalP", expected.getTerminal().getP(), actual.getTerminal().getP());
        compare("terminalQ", expected.getTerminal().getQ(), actual.getTerminal().getQ());
        compareQPercents(expected.getExtension(CoordinatedReactiveControl.class), actual.getExtension(CoordinatedReactiveControl.class));
    }

    private void compareQPercents(CoordinatedReactiveControl expected, CoordinatedReactiveControl actual) {
        if (expected == null) {
            if (actual != null) {
                diff.unexpected("qPercent");
                return;
            }
            return;
        }
        if (actual == null) {
            diff.unexpected("qPercent");
            return;
        }
        diff.compare("qPercent", expected.getQPercent(), actual.getQPercent());
    }

    private void compareGeneratorReactiveLimits(ReactiveLimits expected, ReactiveLimits actual) {
        switch (expected.getKind()) {
            case MIN_MAX:
                compareGeneratorMinMaxReactiveLimits(
                        (MinMaxReactiveLimits) expected,
                        (MinMaxReactiveLimits) actual);
                break;

            case CURVE:
                if (config.checkGeneratorReactiveCapabilityCurve) {
                    compareGeneratorReactiveCapabilityCurve(
                            (ReactiveCapabilityCurve) expected,
                            (ReactiveCapabilityCurve) actual);
                }
                break;

            default:
                throw new AssertionError("Unexpected ReactiveLimitsKing value: " + expected.getKind());
        }
    }

    private void compareGeneratorMinMaxReactiveLimits(
            MinMaxReactiveLimits expected,
            MinMaxReactiveLimits actual) {
        compare("minQ", expected.getMinQ(), actual.getMinQ());
        compare("maxQ", expected.getMaxQ(), actual.getMaxQ());
    }

    private void compareGeneratorReactiveCapabilityCurve(
            ReactiveCapabilityCurve expected,
            ReactiveCapabilityCurve actual) {
        // From the IIDM API we don't know if the collection of points is sorted,
        // so we sort points by active power, then compare resulting lists point by point
        Comparator<Point> comparePoints = (p0, p1) -> Double.compare(p0.getP(), p1.getP());
        List<Point> e = expected.getPoints().stream().sorted(comparePoints)
                .collect(Collectors.toList());
        List<Point> a = actual.getPoints().stream().sorted(comparePoints)
                .collect(Collectors.toList());
        compare("reactiveCapabilityCurve.size", e.size(), a.size());
        for (int k = 0; k < e.size(); k++) {
            Point pe = e.get(k);
            Point pa = a.get(k);
            compare("reactiveCapabilityCurvePoint.p", pe.getP(), pa.getP());
            compare("reactiveCapabilityCurvePoint.minQ", pe.getMinQ(), pa.getMinQ());
            compare("reactiveCapabilityCurvePoint.maxQ", pe.getMaxQ(), pa.getMaxQ());
        }
    }

    private void compareSwitches(Switch expected, Switch actual) {
        equivalent("VoltageLevel", expected.getVoltageLevel(), actual.getVoltageLevel());
        // No additional properties to check
    }

    private void testLines(Line expected, Line actual) {
        equivalent("VoltageLevel1",
                expected.getTerminal1().getVoltageLevel(),
                actual.getTerminal1().getVoltageLevel());
        equivalent("VoltageLevel2",
                expected.getTerminal2().getVoltageLevel(),
                actual.getTerminal2().getVoltageLevel());
        compare("r", expected.getR(), actual.getR());
        compare("x", expected.getX(), actual.getX());
        compare("g1", expected.getG1(), actual.getG1());
        compare("b1", expected.getB1(), actual.getB1());
        compare("g2", expected.getG2(), actual.getG2());
        compare("b2", expected.getB2(), actual.getB2());
        compareCurrentLimits(expected, actual,
                expected.getCurrentLimits1(),
                actual.getCurrentLimits1());
        compareCurrentLimits(expected, actual,
                expected.getCurrentLimits2(),
                actual.getCurrentLimits2());
    }

    private void compareDanglingLines(DanglingLine expected, DanglingLine actual) {
        equivalent("VoltageLevel",
                expected.getTerminal().getVoltageLevel(),
                actual.getTerminal().getVoltageLevel());
        compare("r", expected.getR(), actual.getR());
        compare("x", expected.getX(), actual.getX());
        compare("g", expected.getG(), actual.getG());
        compare("b", expected.getB(), actual.getB());
        compare("p0", expected.getP0(), actual.getP0());
        compare("q0", expected.getQ0(), actual.getQ0());
        compare("UcteXnodeCode", expected.getUcteXnodeCode(), actual.getUcteXnodeCode());
        compareCurrentLimits(expected, actual,
                expected.getCurrentLimits(),
                actual.getCurrentLimits());
        compareCurrentLimits(expected, actual,
                expected.getCurrentLimits(),
                actual.getCurrentLimits());
    }

    private void compareCurrentLimits(
            Identifiable bexpected,
            Identifiable bactual,
            CurrentLimits expected,
            CurrentLimits actual) {
        if (expected == null) {
            if (actual != null) {
                diff.unexpected(bactual);
                return;
            }
        } else {
            if (actual == null) {
                diff.missing(bexpected);
                return;
            }
            compare("permanentLimit", expected.getPermanentLimit(), actual.getPermanentLimit());
            compareTemporaryLimits(bactual, expected.getTemporaryLimits(), actual.getTemporaryLimits());
        }
    }

    private void compareTwoWindingTransformers(TwoWindingsTransformer expected,
                                               TwoWindingsTransformer actual) {
        equivalent("VoltageLevel1",
                expected.getTerminal1().getVoltageLevel(),
                actual.getTerminal1().getVoltageLevel());
        equivalent("VoltageLevel2",
                expected.getTerminal2().getVoltageLevel(),
                actual.getTerminal2().getVoltageLevel());
        compare("r", expected.getR(), actual.getR());
        compare("x", expected.getX(), actual.getX());
        compare("g", expected.getG(), actual.getG());
        compare("b", expected.getB(), actual.getB());
        compare("ratedU1", expected.getRatedU1(), actual.getRatedU1());
        compare("ratedU2", expected.getRatedU2(), actual.getRatedU2());
        compareCurrentLimits(expected, actual,
                expected.getCurrentLimits1(),
                actual.getCurrentLimits1());
        compareCurrentLimits(expected, actual,
                expected.getCurrentLimits2(),
                actual.getCurrentLimits2());

        compareRatioTapChanger(expected.getRatioTapChanger(), actual.getRatioTapChanger());
        comparePhaseTapChanger(expected.getPhaseTapChanger(), actual.getPhaseTapChanger());
        comparePhaseAngleClock(expected.getExtension(PhaseAngleClockTwoWindingsTransformer.class), actual.getExtension(PhaseAngleClockTwoWindingsTransformer.class));
    }

<<<<<<< HEAD
    private void comparePhaseAngleClock(PhaseAngleClockTwoWindingsTransformer expected,
        PhaseAngleClockTwoWindingsTransformer actual) {
        if (expected == null) {
            if (actual != null) {
                diff.unexpected("phaseAngleClock2wt");
                return;
            }
            return;
        }
        if (actual == null) {
            diff.unexpected("phaseAngleClock2wt");
=======
    private void comparePhaseAngleClock(PhaseAngleClockTwoWindingsTransformer expected, PhaseAngleClockTwoWindingsTransformer actual) {
        if (expected == null && actual == null) {
            return;
        } else if (expected == null && actual != null) {
            diff.unexpected("phaseAngleClock");
            return;
        } else if (expected != null && actual == null) {
            diff.unexpected("phaseAngleClock");
>>>>>>> b8751a06
            return;
        } else {
            diff.compare("phaseAngleClock", expected.getPhaseAngleClock(), actual.getPhaseAngleClock());
        }
    }

    private void compareThreeWindingsTransformers(ThreeWindingsTransformer expected,
        ThreeWindingsTransformer actual) {
        compareLeg(expected.getLeg1(), actual.getLeg1(), expected, actual);
        compareLeg(expected.getLeg2(), actual.getLeg2(), expected, actual);
        compareLeg(expected.getLeg3(), actual.getLeg3(), expected, actual);
        comparePhaseAngleClock(expected.getExtension(PhaseAngleClockThreeWindingsTransformer.class), actual.getExtension(PhaseAngleClockThreeWindingsTransformer.class));
    }

    private void comparePhaseAngleClock(PhaseAngleClockThreeWindingsTransformer expected,
        PhaseAngleClockThreeWindingsTransformer actual) {
        if (expected == null) {
            if (actual != null) {
                diff.unexpected("phaseAngleClock3wt");
                return;
            }
            return;
        }
        if (actual == null) {
            diff.unexpected("phaseAngleClock3wt");
            return;
        }
        diff.compare("phaseAngleClockLeg2", expected.getPhaseAngleClockLeg2(), actual.getPhaseAngleClockLeg2());
        diff.compare("phaseAngleClockLeg3", expected.getPhaseAngleClockLeg3(), actual.getPhaseAngleClockLeg3());
    }

    private void compareLeg(ThreeWindingsTransformer.Leg expected, ThreeWindingsTransformer.Leg actual,
        ThreeWindingsTransformer expectedt, ThreeWindingsTransformer actualt) {
        equivalent("VoltageLevel",
            expected.getTerminal().getVoltageLevel(),
            actual.getTerminal().getVoltageLevel());
        compare("r", expected.getR(), actual.getR());
        compare("x", expected.getX(), actual.getX());
        compare("g", expected.getG(), actual.getG());
        compare("b", expected.getB(), actual.getB());

        compare("ratedU", expected.getRatedU(), actual.getRatedU());
        compareCurrentLimits(expectedt, actualt,
            expected.getCurrentLimits(),
            actual.getCurrentLimits());
        compareRatioTapChanger(expected.getRatioTapChanger(), actual.getRatioTapChanger());
    }

    private void compareRatioTapChanger(
            RatioTapChanger expected,
            RatioTapChanger actual) {
        compareTapChanger(expected, actual, this::compareRatioTapChangerStep);
        if (expected == null) {
            return;
        }
        compare("ratioTapChanger.hasLoadTapChangingCapabilities",
                expected.hasLoadTapChangingCapabilities(),
                actual.hasLoadTapChangingCapabilities());
        compare("ratioTapChanger.targetV", expected.getTargetV(), actual.getTargetV());
    }

    private void comparePhaseTapChanger(
            PhaseTapChanger expected,
            PhaseTapChanger actual) {
        compareTapChanger(expected, actual, this::comparePhaseTapChangerStep);
        if (expected == null) {
            return;
        }
        compare("phaseTapChanger.regulationMode",
                expected.getRegulationMode(),
                actual.getRegulationMode());
        compare("phaseTapChanger.regulationValue",
                expected.getRegulationValue(),
                actual.getRegulationValue());
    }

    private <TC extends TapChanger<TC, TCS>, TCS extends TapChangerStep<TCS>> void compareTapChanger(
            TapChanger<TC, TCS> expected,
            TapChanger<TC, TCS> actual,
            BiConsumer<TCS, TCS> testTapChangerStep1) {
        if (expected == null) {
            if (actual != null) {
                diff.unexpected("TapChanger");
                return;
            }
        } else {
            if (actual == null) {
                diff.missing("TapChanger");
                return;
            }
            compare("tapChanger.lowTapPosition",
                    expected.getLowTapPosition(),
                    actual.getLowTapPosition());
            compare("tapChanger.highTapPosition",
                    expected.getHighTapPosition(),
                    actual.getHighTapPosition());
            compare("tapChanger.tapPosition",
                    expected.getTapPosition(),
                    actual.getTapPosition());
            compare("tapChanger.targetDeadband",
                    expected.getTargetDeadband(),
                    actual.getTargetDeadband());
            compare("tapChanger.stepCount", expected.getStepCount(), actual.getStepCount());
            // Check steps
            for (int k = expected.getLowTapPosition(); k <= expected.getHighTapPosition(); k++) {
                TCS stepExpected = expected.getStep(k);
                TCS stepActual = actual.getStep(k);
                compareTapChangerStep(stepExpected, stepActual, testTapChangerStep1);
            }
            // Check regulation
            compare("tapChanger.isRegulating", expected.isRegulating(),
                    actual.isRegulating());
            if (expected.getRegulationTerminal() == null
                    || actual.getRegulationTerminal() == null) {
                // TODO We are not checking regulation terminals if one of them is null
            } else {
                equivalent(
                        "tapChanger.RegulationTerminalConnectable",
                        expected.getRegulationTerminal().getConnectable(),
                        actual.getRegulationTerminal().getConnectable());
            }

            if (expected.getRegulationTerminal() != null || actual.getRegulationTerminal() != null) {
                if (expected.getRegulationTerminal() == null) {
                    diff.unexpected("Tap changer regulating terminal");
                    return;
                }
                if (actual.getRegulationTerminal() == null) {
                    diff.missing("TapChanger regulating terminal");
                    return;
                }
                equivalent("tapChanger.getRegulationTerminal",
                        expected.getRegulationTerminal().getBusBreakerView().getBus(),
                        actual.getRegulationTerminal().getBusBreakerView().getBus());
            }
        }
    }

    private <TC extends TapChanger<TC, TCS>, TCS extends TapChangerStep<TCS>> void compareTapChangerStep(
            TCS expected,
            TCS actual,
            BiConsumer<TCS, TCS> testTapChangerStep1) {
        compare("tapChangerStep.r", expected.getR(), actual.getR());
        compare("tapChangerStep.x", expected.getX(), actual.getX());
        compare("tapChangerStep.g", expected.getG(), actual.getG());
        compare("tapChangerStep.b", expected.getB(), actual.getB());
        compare("tapChangerStep.rho", expected.getRho(), actual.getRho());
        if (testTapChangerStep1 != null) {
            testTapChangerStep1.accept(expected, actual);
        }
    }

    private void compareRatioTapChangerStep(RatioTapChangerStep expected, RatioTapChangerStep actual) {
        // No additional attributes to test
    }

    private void comparePhaseTapChangerStep(PhaseTapChangerStep expected, PhaseTapChangerStep actual) {
        compare("phaseTapChangerStep.alpha", expected.getAlpha(), actual.getAlpha());
    }

    //

    private void compareNames(String context, String expected, String actual) {
        // The names could be different only in trailing whitespace
        // Blazegraph does not preserve whitespace in input XML text
        String expected1 = expected.trim();
        String actual1 = expected.trim();
        if (config.compareNamesAllowSuffixes) {
            int endIndex = Math.min(expected.length(), actual.length());
            compare(context,
                    expected1.substring(0, endIndex),
                    actual1.substring(0, endIndex));
        } else {
            compare(context, expected1, actual1);
        }
    }

    private void compareTemporaryLimits(Identifiable bactual,
                                        Collection<CurrentLimits.TemporaryLimit> expected,
                                        Collection<CurrentLimits.TemporaryLimit> actual) {
        if (expected.size() != actual.size()) {
            diff.unexpected(bactual);
            return;
        }
        Iterator<CurrentLimits.TemporaryLimit> actualIt = actual.iterator();
        for (CurrentLimits.TemporaryLimit e : expected) {
            CurrentLimits.TemporaryLimit a = actualIt.next();
            diff.compare("temporaryLimit", e.getName(), a.getName());
            diff.compare("temporaryLimit", e.getAcceptableDuration(), a.getAcceptableDuration());
            diff.compare("temporaryLimit", e.getValue(), a.getValue());
        }
    }

    private void compare(String context, double expected, double actual) {
        diff.compare(context, expected, actual, config.tolerance);
    }

    private void compare(String context, Object expected, Object actual) {
        diff.compare(context, expected, actual);
    }

    private void equivalent(
            String context,
            Identifiable expected,
            Identifiable actual) {
        if (!networkMapping.equivalent(expected, actual)) {
            diff.notEquivalent(context, expected, actual);
        }
    }

    public static String className(Identifiable o) {
        String s = o.getClass().getName();
        int dot = s.lastIndexOf('.');
        if (dot >= 0) {
            s = s.substring(dot + 1);
        }
        s = s.replace("Impl", "");
        return s;
    }

    private final Network expected;
    private final Network actual;
    private final NetworkMapping networkMapping;
    private final Differences diff;
    private final ComparisonConfig config;
}<|MERGE_RESOLUTION|>--- conflicted
+++ resolved
@@ -423,28 +423,14 @@
         comparePhaseAngleClock(expected.getExtension(PhaseAngleClockTwoWindingsTransformer.class), actual.getExtension(PhaseAngleClockTwoWindingsTransformer.class));
     }
 
-<<<<<<< HEAD
-    private void comparePhaseAngleClock(PhaseAngleClockTwoWindingsTransformer expected,
-        PhaseAngleClockTwoWindingsTransformer actual) {
-        if (expected == null) {
-            if (actual != null) {
-                diff.unexpected("phaseAngleClock2wt");
-                return;
-            }
-            return;
-        }
-        if (actual == null) {
-            diff.unexpected("phaseAngleClock2wt");
-=======
     private void comparePhaseAngleClock(PhaseAngleClockTwoWindingsTransformer expected, PhaseAngleClockTwoWindingsTransformer actual) {
         if (expected == null && actual == null) {
             return;
         } else if (expected == null && actual != null) {
-            diff.unexpected("phaseAngleClock");
+            diff.unexpected("phaseAngleClock2wt");
             return;
         } else if (expected != null && actual == null) {
-            diff.unexpected("phaseAngleClock");
->>>>>>> b8751a06
+            diff.unexpected("phaseAngleClock2wt");
             return;
         } else {
             diff.compare("phaseAngleClock", expected.getPhaseAngleClock(), actual.getPhaseAngleClock());
@@ -459,21 +445,19 @@
         comparePhaseAngleClock(expected.getExtension(PhaseAngleClockThreeWindingsTransformer.class), actual.getExtension(PhaseAngleClockThreeWindingsTransformer.class));
     }
 
-    private void comparePhaseAngleClock(PhaseAngleClockThreeWindingsTransformer expected,
-        PhaseAngleClockThreeWindingsTransformer actual) {
-        if (expected == null) {
-            if (actual != null) {
-                diff.unexpected("phaseAngleClock3wt");
-                return;
-            }
-            return;
-        }
-        if (actual == null) {
+    private void comparePhaseAngleClock(PhaseAngleClockThreeWindingsTransformer expected, PhaseAngleClockThreeWindingsTransformer actual) {
+        if (expected == null && actual == null) {
+            return;
+        } else if (expected == null && actual != null) {
             diff.unexpected("phaseAngleClock3wt");
             return;
-        }
-        diff.compare("phaseAngleClockLeg2", expected.getPhaseAngleClockLeg2(), actual.getPhaseAngleClockLeg2());
-        diff.compare("phaseAngleClockLeg3", expected.getPhaseAngleClockLeg3(), actual.getPhaseAngleClockLeg3());
+        } else if (expected != null && actual == null) {
+            diff.unexpected("phaseAngleClock3wt");
+            return;
+        } else {
+            diff.compare("phaseAngleClockLeg2", expected.getPhaseAngleClockLeg2(), actual.getPhaseAngleClockLeg2());
+            diff.compare("phaseAngleClockLeg3", expected.getPhaseAngleClockLeg3(), actual.getPhaseAngleClockLeg3());
+        }
     }
 
     private void compareLeg(ThreeWindingsTransformer.Leg expected, ThreeWindingsTransformer.Leg actual,
