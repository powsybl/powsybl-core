--- conflicted
+++ resolved
@@ -10,14 +10,8 @@
 import com.powsybl.cgmes.conformity.CgmesConformity1ModifiedCatalog;
 import com.powsybl.cgmes.conversion.CgmesImport;
 import com.powsybl.cgmes.conversion.Conversion;
+import com.powsybl.cgmes.conversion.export.CgmesExportContext;
 import com.powsybl.cgmes.conversion.export.CgmesProfileExporterFactory;
-import com.powsybl.cgmes.conversion.export.CgmesExportContext;
-<<<<<<< HEAD
-import com.powsybl.cgmes.extensions.CgmesIidmMapping;
-=======
-import com.powsybl.cgmes.conversion.export.StateVariablesExport;
-import com.powsybl.cgmes.conversion.export.TopologyExport;
->>>>>>> 5475db07
 import com.powsybl.cgmes.model.CgmesNames;
 import com.powsybl.commons.AbstractConverterTest;
 import com.powsybl.commons.datasource.ReadOnlyDataSource;
@@ -237,21 +231,14 @@
         Path exportedSv = tmpDir.resolve("exportedSv.xml");
         try (OutputStream os = new BufferedOutputStream(Files.newOutputStream(exportedSv))) {
             XMLStreamWriter writer = XmlUtil.initializeWriter(true, "    ", os);
-<<<<<<< HEAD
-            context.getSvModelDescription().setVersion(svVersion);
-            context.setExportBoundaryPowerFlows(true);
-            context.setExportFlowsForSwitches(exportFlowsForSwitches);
             CgmesProfileExporterFactory.create("SV", context, writer).export();
-=======
-            StateVariablesExport.write(expected, writer, context);
->>>>>>> 5475db07
         }
         // Export TP if required (node/breaker models require an export of TP in addition to SV file)
         Path exportedTp = tmpDir.resolve("exportedTp.xml");
         if (exportTp) {
             try (OutputStream os = new BufferedOutputStream(Files.newOutputStream(exportedTp))) {
                 XMLStreamWriter writer = XmlUtil.initializeWriter(true, "    ", os);
-                TopologyExport.write(expected, writer, context);
+                CgmesProfileExporterFactory.create("TP", context, writer).export();
             }
         }
 
