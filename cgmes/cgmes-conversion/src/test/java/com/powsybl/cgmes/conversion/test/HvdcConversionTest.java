--- conflicted
+++ resolved
@@ -51,15 +51,11 @@
         // Converter's loss factor, power factor, modes and line's active power setpoint and max value get default value.
         assertContainsLccConverter(network, "CSC_1", "Current source converter 1", "DCL_12", 0.0, 0.8);
         assertContainsLccConverter(network, "CSC_2", "Current source converter 2", "DCL_12", 0.0, 0.8);
-        assertContainsHvdcLine(network, "DCL_12", SIDE_1_RECTIFIER_SIDE_2_INVERTER, "DC line 12", "CSC_1", "CSC_2", 4.64, Double.NaN, 0.0);
+        assertContainsHvdcLine(network, "DCL_12", SIDE_1_RECTIFIER_SIDE_2_INVERTER, "DC line 12", "CSC_1", "CSC_2", 4.64, 0.0, 0.0);
 
         assertContainsVscConverter(network, "VSC_3", "Voltage source converter 3", "DCL_34", 0.0, Double.NaN, 0.0);
         assertContainsVscConverter(network, "VSC_4", "Voltage source converter 4", "DCL_34", 0.0, Double.NaN, 0.0);
-<<<<<<< HEAD
-        assertContainsHvdcLine(network, "DCL_34", SIDE_1_RECTIFIER_SIDE_2_INVERTER, "DC line 34", "VSC_3", "VSC_4", 9.92, Double.NaN, 0.0);
-=======
         assertContainsHvdcLine(network, "DCL_34", SIDE_1_RECTIFIER_SIDE_2_INVERTER, "DC line 34", "VSC_3", "VSC_4", 9.92, 0.0, 0.0);
->>>>>>> 572e44b7
     }
 
     @Test
@@ -103,15 +99,9 @@
         Network network = readCgmesResources(DIR, "monopole_with_metallic_return.xml");
 
         // A single HvdcLine has been created with an equivalent resistance.
-<<<<<<< HEAD
-        assertContainsVscConverter(network, "VSC_3", "Voltage source converter 3", "DCL_34P", 0.0, Double.NaN, 0.0);
-        assertContainsVscConverter(network, "VSC_4", "Voltage source converter 4", "DCL_34P", 0.0, Double.NaN, 0.0);
-        assertContainsHvdcLine(network, "DCL_34P", SIDE_1_RECTIFIER_SIDE_2_INVERTER, "DC line 34P", "VSC_3", "VSC_4", 2.48, Double.NaN, 0.0);
-=======
         assertContainsVscConverter(network, "VSC_3", "Voltage source converter 3", "DCL_34N", 0.0, Double.NaN, 0.0);
         assertContainsVscConverter(network, "VSC_4", "Voltage source converter 4", "DCL_34N", 0.0, Double.NaN, 0.0);
         assertContainsHvdcLine(network, "DCL_34N", SIDE_1_RECTIFIER_SIDE_2_INVERTER, "DC line 34N", "VSC_3", "VSC_4", 9.92, 0.0, 0.0);
->>>>>>> 572e44b7
 
         // The other DCLineSegment identifier is kept as an alias.
         assertEquals("DCL_34P", network.getHvdcLine("DCL_34N").getAliasFromType(Conversion.CGMES_PREFIX_ALIAS_PROPERTIES + "DCLineSegment2").orElse(""));
@@ -131,18 +121,11 @@
         // HvdcLine DCL_12 links LccConverterStation CSC_1A and CSC_2A with an equivalent resistance.
         assertContainsLccConverter(network, "CSC_1A", "Current source converter 1A", "DCL_12", 0.0, 0.8);
         assertContainsLccConverter(network, "CSC_2A", "Current source converter 2A", "DCL_12", 0.0, 0.8);
-<<<<<<< HEAD
-        assertContainsHvdcLine(network, "DCL_12", SIDE_1_RECTIFIER_SIDE_2_INVERTER, "DC line 12", "CSC_1A", "CSC_2A", 9.28, Double.NaN, 0.0);
-=======
         assertContainsHvdcLine(network, "DCL_12", SIDE_1_RECTIFIER_SIDE_2_INVERTER, "DC line 12", "CSC_1A", "CSC_2A", 2.32, 0.0, 0.0);
->>>>>>> 572e44b7
 
         // HvdcLine DCL_12-1 links LccConverterStation CSC_1B and CSC_2B with an equivalent resistance.
         assertContainsLccConverter(network, "CSC_1B", "Current source converter 1B", "DCL_12-1", 0.0, 0.8);
         assertContainsLccConverter(network, "CSC_2B", "Current source converter 2B", "DCL_12-1", 0.0, 0.8);
-<<<<<<< HEAD
-        assertContainsHvdcLine(network, "DCL_12-1", SIDE_1_RECTIFIER_SIDE_2_INVERTER, "DC line 12-1", "CSC_1B", "CSC_2B", 9.28, Double.NaN, 0.0);
-=======
         assertContainsHvdcLine(network, "DCL_12-1", SIDE_1_RECTIFIER_SIDE_2_INVERTER, "DC line 12-1", "CSC_1B", "CSC_2B", 2.32, 0.0, 0.0);
     }
 
@@ -248,7 +231,6 @@
                 "but doesn't have the same number of converters of same type on each side."));
         assertTrue(logs.contains("DCLineSegment: DCL_12N is not in 2 DCIslandEnd."));
         assertTrue(logs.contains("DCIsland made of ACDCConverters: VSC_2N has unsupported BACK_TO_BACK DCConfiguration."));
->>>>>>> 572e44b7
     }
 
     @Test
