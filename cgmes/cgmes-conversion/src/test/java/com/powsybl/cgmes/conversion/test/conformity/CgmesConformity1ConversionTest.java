--- conflicted
+++ resolved
@@ -199,12 +199,8 @@
         // This test will check that IIDM buses,
         // that will be created during conversion from CGMES TopologicalNodes,
         // have proper balances from SV values
-<<<<<<< HEAD
         CgmesModel expected = CgmesConformity1Catalog.miniNodeBreaker().expected();
 
-        importParams.put(CgmesImport.PROFILE_FOR_INITIAL_VALUES_SHUNT_SECTIONS_TAP_POSITIONS, "SV");
-=======
->>>>>>> cf17069c
         importParams.put(CgmesImport.IMPORT_NODE_BREAKER_AS_BUS_BREAKER, "true");
         ConversionTester t = new ConversionTester(
                 importParams,
