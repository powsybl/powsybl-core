/**
 * Copyright (c) 2017-2018, RTE (http://www.rte-france.com)
 * This Source Code Form is subject to the terms of the Mozilla Public
 * License, v. 2.0. If a copy of the MPL was not distributed with this
 * file, You can obtain one at http://mozilla.org/MPL/2.0/.
 */

package com.powsybl.cgmes.conversion.test.conformity;

import static org.junit.Assert.assertEquals;

import java.io.IOException;
import java.util.HashMap;
import java.util.List;
import java.util.Map;
import java.util.Objects;
import java.util.Properties;
import java.util.stream.Collectors;

import org.junit.BeforeClass;
import org.junit.Test;
import org.mockito.Mockito;

import com.google.common.collect.ImmutableSet;
import com.powsybl.cgmes.conformity.test.CgmesConformity1Catalog;
import com.powsybl.cgmes.conformity.test.CgmesConformity1NetworkCatalog;
import com.powsybl.cgmes.conversion.CgmesImport;
import com.powsybl.cgmes.conversion.test.ConversionTester;
import com.powsybl.cgmes.conversion.test.network.compare.ComparisonConfig;
import com.powsybl.computation.ComputationManager;
<<<<<<< HEAD
import com.powsybl.iidm.network.*;
=======
import com.powsybl.iidm.import_.Importers;
import com.powsybl.iidm.network.Bus;
import com.powsybl.iidm.network.Country;
import com.powsybl.iidm.network.Network;
import com.powsybl.iidm.network.Substation;
import com.powsybl.iidm.network.TopologyKind;
>>>>>>> 1f7b8281
import com.powsybl.loadflow.LoadFlowParameters;
import com.powsybl.loadflow.mock.LoadFlowFactoryMock;
import com.powsybl.triplestore.api.TripleStoreFactory;

import static org.junit.Assert.assertNotNull;

/**
 * @author Luma Zamarreño <zamarrenolm at aia.es>
 */
public class CgmesConformity1ConversionTest {
    @BeforeClass
    public static void setUp() {
        actuals = new CgmesConformity1Catalog();
        expecteds = new CgmesConformity1NetworkCatalog();
        tester = new ConversionTester(
            TripleStoreFactory.onlyDefaultImplementation(),
            new ComparisonConfig());
    }

    @Test
    public void microGridBaseCaseBEReport() throws IOException {
        ConversionTester t = new ConversionTester(TripleStoreFactory.onlyDefaultImplementation(),
            new ComparisonConfig());
        Map<String, TxData> actual = new HashMap<>();
        t.setOnlyReport(true);
        t.setReportConsumer(line -> {
            String[] cols = line.split("\\t");
            String rowType = cols[0];
            if (rowType.equals("TapChanger")) {
                String tx = cols[3];
                TxData d = new TxData(cols[5], cols[23], cols[24], cols[25], cols[26]);
                actual.put(tx, d);
            }
        });
        t.testConversion(null, actuals.microGridBaseCaseBE());

        Map<String, TxData> expected = new HashMap<>();
        expected.put("_84ed55f4-61f5-4d9d-8755-bba7b877a246", new TxData(3, 0, 0, 1, 0));
        expected.put("_a708c3bc-465d-4fe7-b6ef-6fa6408a62b0", new TxData(2, 0, 1, 0, 0));
        expected.put("_b94318f6-6d24-4f56-96b9-df2531ad6543", new TxData(2, 1, 0, 0, 0));
        expected.put("_e482b89a-fa84-4ea9-8e70-a83d44790957", new TxData(2, 0, 0, 1, 0));
        actual.keySet().forEach(tx -> assertEquals(expected.get(tx), actual.get(tx)));
    }

    @Test
    public void microGridBaseCaseBERoundtripBoundary() throws IOException {
        Properties importParams = new Properties();
        importParams.put(CgmesImport.CONVERT_BOUNDARY, "true");
        ConversionTester t = new ConversionTester(
            importParams,
            TripleStoreFactory.onlyDefaultImplementation(),
            new ComparisonConfig());
        t.setTestExportImportCgmes(true);
        Network expected = null;
        t.testConversion(expected, actuals.microGridBaseCaseBE());
    }

    @Test
    public void microGridBaseCaseBERoundtrip() throws IOException {
        // TODO When we convert boundaries values for P0, Q0 at dangling lines
        // are recalculated and we need to increase the tolerance
        ConversionTester t = new ConversionTester(
            TripleStoreFactory.onlyDefaultImplementation(),
            new ComparisonConfig().tolerance(1e-5));
        t.setTestExportImportCgmes(true);
        t.testConversion(expecteds.microBaseCaseBE(), actuals.microGridBaseCaseBE());
    }

    @Test
    public void microGridBaseCaseBE() throws IOException {
        tester.testConversion(expecteds.microBaseCaseBE(), actuals.microGridBaseCaseBE());
    }

    @Test
    public void microGridType4BE() throws IOException {
        tester.testConversion(expecteds.microType4BE(), actuals.microGridType4BE());
    }

    @Test
    public void microGridType4BEOnlyEqTpSsh() throws IOException {
        tester.testConversion(null, actuals.microGridType4BEOnlyEqTpSsh());
    }

    @Test
    public void microGridBaseCaseNL() throws IOException {
        tester.testConversion(null, actuals.microGridBaseCaseNL());
    }

    @Test
    public void microGridBaseCaseAssembled() throws IOException {
        tester.testConversion(null, actuals.microGridBaseCaseAssembled());
    }

    @Test
    public void miniBusBranch() throws IOException {
        tester.testConversion(null, actuals.miniBusBranch());
    }

    @Test
    public void miniNodeBreakerBusBalanceValidation() throws IOException {
        // This test will check that IIDM buses,
        // that will be computed by IIDM from CGMES node-breaker ConnectivityNodes,
        // have proper balances
        ConversionTester t = new ConversionTester(
            TripleStoreFactory.onlyDefaultImplementation(),
            new ComparisonConfig());
        t.setValidateBusBalances(true);
        t.testConversion(null, actuals.miniNodeBreaker());
        t.lastConvertedNetwork().getVoltageLevels()
            .forEach(vl -> assertEquals(TopologyKind.NODE_BREAKER, vl.getTopologyKind()));
    }

    @Test
    public void miniNodeBreakerBoundary() throws IOException {
        Properties importParams = new Properties();
        importParams.put(CgmesImport.CONVERT_BOUNDARY, "true");
        ConversionTester t = new ConversionTester(
            importParams,
            TripleStoreFactory.onlyDefaultImplementation(),
            new ComparisonConfig());
        Network expected = null;
        t.testConversion(expected, actuals.microGridBaseCaseBE());
        assertEquals(
            ImmutableSet.of(
                Country.AT,
                Country.BE,
                Country.ES,
                Country.NL),
            t.lastConvertedNetwork().getSubstationStream()
                .map(Substation::getCountry)
                .collect(Collectors.toSet()));
    }

    @Test
    public void smallBusBranch() throws IOException {
        tester.testConversion(null, actuals.smallBusBranch());
    }

    @Test
    public void smallNodeBreaker() throws IOException {
        tester.testConversion(null, actuals.smallNodeBreaker());
    }

    @Test
    public void smallNodeBreakerHvdc() {
        // Small Grid Node Breaker HVDC should be imported without errors
<<<<<<< HEAD
        assertNotNull(new CgmesImport().importData(actuals.smallNodeBreakerHvdc().dataSource(), null));
=======
        Importers.importData("CGMES",
            actuals.smallNodeBreakerHvdc().dataSource(),
            null,
            computationManager);
>>>>>>> 1f7b8281
    }

    @Test
    // This is to test that we have stable Identifiers for calculated buses
    // If no topology change has been made, running a LoadFlow (even a Mock
    // LoadFlow)
    // must produce identical identifiers for calculated buses
    public void smallNodeBreakerStableBusNaming() {
        ComputationManager computationManager = Mockito.mock(ComputationManager.class);

<<<<<<< HEAD
        Network network = new CgmesImport().importData(actuals.smallNodeBreaker().dataSource(), null);
=======
        Network network = Importers.importData("CGMES",
            actuals.smallNodeBreaker().dataSource(),
            null,
            computationManager);
>>>>>>> 1f7b8281

        // Initial bus identifiers
        List<String> initialBusIds = network.getBusView().getBusStream()
            .map(Bus::getId).collect(Collectors.toList());

        // Compute a "mock" LoadFlow and obtain bus identifiers
        String lfVariantId = "lf";
        network.getVariantManager()
            .cloneVariant(network.getVariantManager().getWorkingVariantId(),
                lfVariantId);
        new LoadFlowFactoryMock()
            .create(network,
                computationManager,
                1)
            .run(lfVariantId, new LoadFlowParameters()).join();
        network.getVariantManager().setWorkingVariant(lfVariantId);
        List<String> afterLoadFlowBusIds = network.getBusView().getBusStream()
            .map(Bus::getId).collect(Collectors.toList());

        assertEquals(initialBusIds, afterLoadFlowBusIds);
    }

    private static class TxData {
        TxData(int numEnds, int rtc1, int ptc1, int rtc2, int ptc2) {
            this.numEnds = numEnds;
            this.rtc1 = rtc1;
            this.ptc1 = ptc1;
            this.rtc2 = rtc2;
            this.ptc2 = ptc2;
        }

        TxData(String numEnds, String rtc1, String ptc1, String rtc2, String ptc2) {
            this.numEnds = Integer.parseInt(numEnds);
            this.rtc1 = Integer.parseInt(rtc1);
            this.ptc1 = Integer.parseInt(ptc1);
            this.rtc2 = Integer.parseInt(rtc2);
            this.ptc2 = Integer.parseInt(ptc2);
        }

        @Override
        public int hashCode() {
            return Objects.hash(numEnds, rtc1, ptc1, rtc2, ptc2);
        }

        @Override
        public boolean equals(Object obj) {
            if (this == obj) {
                return true;
            }
            if (!(obj instanceof TxData)) {
                return false;
            }
            TxData d = (TxData) obj;
            return numEnds == d.numEnds && rtc1 == d.rtc1 && ptc1 == d.ptc1 && rtc2 == d.rtc2 && ptc2 == d.ptc2;
        }

        @Override
        public String toString() {
            return String.format("(%d %d %d %d %d)", numEnds, rtc1, ptc1, rtc2, ptc2);
        }

        int numEnds;
        int rtc1;
        int ptc1;
        int rtc2;
        int ptc2;
    }

    private static CgmesConformity1Catalog actuals;
    private static CgmesConformity1NetworkCatalog expecteds;
    private static ConversionTester tester;
}<|MERGE_RESOLUTION|>--- conflicted
+++ resolved
@@ -28,16 +28,13 @@
 import com.powsybl.cgmes.conversion.test.ConversionTester;
 import com.powsybl.cgmes.conversion.test.network.compare.ComparisonConfig;
 import com.powsybl.computation.ComputationManager;
-<<<<<<< HEAD
-import com.powsybl.iidm.network.*;
-=======
-import com.powsybl.iidm.import_.Importers;
+
 import com.powsybl.iidm.network.Bus;
 import com.powsybl.iidm.network.Country;
 import com.powsybl.iidm.network.Network;
 import com.powsybl.iidm.network.Substation;
 import com.powsybl.iidm.network.TopologyKind;
->>>>>>> 1f7b8281
+
 import com.powsybl.loadflow.LoadFlowParameters;
 import com.powsybl.loadflow.mock.LoadFlowFactoryMock;
 import com.powsybl.triplestore.api.TripleStoreFactory;
@@ -184,14 +181,8 @@
     @Test
     public void smallNodeBreakerHvdc() {
         // Small Grid Node Breaker HVDC should be imported without errors
-<<<<<<< HEAD
         assertNotNull(new CgmesImport().importData(actuals.smallNodeBreakerHvdc().dataSource(), null));
-=======
-        Importers.importData("CGMES",
-            actuals.smallNodeBreakerHvdc().dataSource(),
-            null,
-            computationManager);
->>>>>>> 1f7b8281
+
     }
 
     @Test
@@ -202,14 +193,7 @@
     public void smallNodeBreakerStableBusNaming() {
         ComputationManager computationManager = Mockito.mock(ComputationManager.class);
 
-<<<<<<< HEAD
         Network network = new CgmesImport().importData(actuals.smallNodeBreaker().dataSource(), null);
-=======
-        Network network = Importers.importData("CGMES",
-            actuals.smallNodeBreaker().dataSource(),
-            null,
-            computationManager);
->>>>>>> 1f7b8281
 
         // Initial bus identifiers
         List<String> initialBusIds = network.getBusView().getBusStream()
