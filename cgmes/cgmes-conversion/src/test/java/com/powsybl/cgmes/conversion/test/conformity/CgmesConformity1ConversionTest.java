/**
 * Copyright (c) 2017-2018, RTE (http://www.rte-france.com)
 * This Source Code Form is subject to the terms of the Mozilla Public
 * License, v. 2.0. If a copy of the MPL was not distributed with this
 * file, You can obtain one at http://mozilla.org/MPL/2.0/.
 */

package com.powsybl.cgmes.conversion.test.conformity;

import static org.junit.Assert.assertEquals;

import java.io.IOException;

import java.util.*;

import java.nio.file.FileSystem;
import java.util.HashMap;
import java.util.List;
import java.util.Map;
import java.util.Objects;
import java.util.Properties;

import java.util.stream.Collectors;

import com.google.common.jimfs.Jimfs;
import com.powsybl.commons.config.InMemoryPlatformConfig;
import com.powsybl.commons.config.PlatformConfig;
import org.junit.After;
import org.junit.Before;
import org.junit.BeforeClass;
import org.junit.Test;
import org.mockito.Mockito;

import com.google.common.collect.ImmutableSet;
import com.powsybl.cgmes.conformity.test.CgmesConformity1Catalog;
import com.powsybl.cgmes.conformity.test.CgmesConformity1NetworkCatalog;
import com.powsybl.cgmes.conversion.CgmesImport;
import com.powsybl.cgmes.conversion.test.ConversionTester;
import com.powsybl.cgmes.conversion.test.network.compare.ComparisonConfig;
import com.powsybl.computation.ComputationManager;

import com.powsybl.iidm.network.Bus;
import com.powsybl.iidm.network.Country;
import com.powsybl.iidm.network.Network;
import com.powsybl.iidm.network.Substation;
import com.powsybl.iidm.network.TopologyKind;

import com.powsybl.loadflow.LoadFlowParameters;
import com.powsybl.loadflow.mock.LoadFlowFactoryMock;
import com.powsybl.triplestore.api.TripleStoreFactory;

import static org.junit.Assert.assertNotNull;

/**
 * @author Luma Zamarreño <zamarrenolm at aia.es>
 */
public class CgmesConformity1ConversionTest {

    @BeforeClass
    public static void setUpBeforeClass() {
        actuals = new CgmesConformity1Catalog();
        expecteds = new CgmesConformity1NetworkCatalog();
        tester = new ConversionTester(
            TripleStoreFactory.onlyDefaultImplementation(),
            new ComparisonConfig());
    }

    @Before
    public void setUp() {
        fileSystem = Jimfs.newFileSystem();
        platformConfig = new InMemoryPlatformConfig(fileSystem);
    }

    @After
    public void tearDown() throws IOException {
        fileSystem.close();
    }

    @Test
    public void microGridBaseCaseBEReport() throws IOException {
        ConversionTester t = new ConversionTester(TripleStoreFactory.onlyDefaultImplementation(),
            new ComparisonConfig());
        Map<String, TxData> actual = new HashMap<>();
        t.setOnlyReport(true);
        t.setReportConsumer(line -> {
            String[] cols = line.split("\\t");
            String rowType = cols[0];
            if (rowType.equals("TapChanger")) {
                String tx = cols[3];
                TxData d = new TxData(cols[5], cols[23], cols[24], cols[25], cols[26]);
                actual.put(tx, d);
            }
        });
        t.testConversion(null, actuals.microGridBaseCaseBE());

        Map<String, TxData> expected = new HashMap<>();
        expected.put("_84ed55f4-61f5-4d9d-8755-bba7b877a246", new TxData(3, 0, 0, 1, 0));
        expected.put("_a708c3bc-465d-4fe7-b6ef-6fa6408a62b0", new TxData(2, 0, 1, 0, 0));
        expected.put("_b94318f6-6d24-4f56-96b9-df2531ad6543", new TxData(2, 1, 0, 0, 0));
        expected.put("_e482b89a-fa84-4ea9-8e70-a83d44790957", new TxData(2, 0, 0, 1, 0));
        actual.keySet().forEach(tx -> assertEquals(expected.get(tx), actual.get(tx)));
    }

    @Test
    public void microGridBaseCaseBERoundtripBoundary() throws IOException {
        Properties importParams = new Properties();
        importParams.put(CgmesImport.CONVERT_BOUNDARY, "true");
        ConversionTester t = new ConversionTester(
            importParams,
            TripleStoreFactory.onlyDefaultImplementation(),
            new ComparisonConfig());
        t.setTestExportImportCgmes(true);
        Network expected = null;
        t.testConversion(expected, actuals.microGridBaseCaseBE());
    }

    //@Test
    public void microGridBaseCaseBERoundtrip() throws IOException {
        // TODO When we convert boundaries values for P0, Q0 at dangling lines
        // are recalculated and we need to increase the tolerance
        ConversionTester t = new ConversionTester(
            TripleStoreFactory.onlyDefaultImplementation(),
            new ComparisonConfig().tolerance(1e-5));
        t.setTestExportImportCgmes(true);
        t.testConversion(expecteds.microBaseCaseBE(), actuals.microGridBaseCaseBE());
    }

<<<<<<< HEAD
    //@Test
=======
    @Test
    public void microGridBaseCaseBEWithoutUnsupportedTapChangersRoundtrip() throws IOException {
        // TODO When we convert boundaries values for P0, Q0 at dangling lines
        // are recalculated and we need to increase the tolerance
        Properties properties = new Properties();
        properties.put(CgmesImport.ALLOW_UNSUPPORTED_TAP_CHANGERS, "false");
        ConversionTester t = new ConversionTester(
                properties,
                TripleStoreFactory.onlyDefaultImplementation(),
                new ComparisonConfig().tolerance(1e-5));
        t.setTestExportImportCgmes(true);
        t.testConversion(expecteds.microBaseCaseBE(), actuals.microGridBaseCaseBE());
    }

    @Test
>>>>>>> 87fb6aba
    public void microGridBaseCaseBE() throws IOException {
        tester.testConversion(expecteds.microBaseCaseBE(), actuals.microGridBaseCaseBE());
    }

    //@Test
    public void microGridType4BE() throws IOException {
        tester.testConversion(expecteds.microType4BE(), actuals.microGridType4BE());
    }

    @Test
    public void microGridType4BEOnlyEqTpSsh() throws IOException {
        tester.testConversion(null, actuals.microGridType4BEOnlyEqTpSsh());
    }

    @Test
    public void microGridBaseCaseNL() throws IOException {
        tester.testConversion(null, actuals.microGridBaseCaseNL());
    }

    @Test
    public void microGridBaseCaseAssembled() throws IOException {
        tester.testConversion(null, actuals.microGridBaseCaseAssembled());
    }

    @Test
    public void miniBusBranch() throws IOException {
        tester.testConversion(null, actuals.miniBusBranch());
    }

    @Test
    public void miniNodeBreakerBusBalanceValidation() throws IOException {
        // This test will check that IIDM buses,
        // that will be computed by IIDM from CGMES node-breaker ConnectivityNodes,
        // have proper balances
        ConversionTester t = new ConversionTester(
            TripleStoreFactory.onlyDefaultImplementation(),
            new ComparisonConfig());
        t.setValidateBusBalances(true);
        t.testConversion(null, actuals.miniNodeBreaker());
        t.lastConvertedNetwork().getVoltageLevels()
            .forEach(vl -> assertEquals(TopologyKind.NODE_BREAKER, vl.getTopologyKind()));
    }

    @Test
    public void miniNodeBreakerBoundary() throws IOException {
        Properties importParams = new Properties();
        importParams.put(CgmesImport.CONVERT_BOUNDARY, "true");
        ConversionTester t = new ConversionTester(
            importParams,
            TripleStoreFactory.onlyDefaultImplementation(),
            new ComparisonConfig());
        Network expected = null;
        t.testConversion(expected, actuals.microGridBaseCaseBE());
        assertEquals(
            ImmutableSet.of(
                Country.AT,
                Country.BE,
                Country.ES,
                Country.NL),
            t.lastConvertedNetwork().getSubstationStream()
                .map(Substation::getCountry)
                .filter(Optional::isPresent)
                .map(Optional::get)
                .collect(Collectors.toSet()));
    }

    @Test
    public void smallBusBranch() throws IOException {
        tester.testConversion(null, actuals.smallBusBranch());
    }

    @Test
    public void smallNodeBreaker() throws IOException {
        tester.testConversion(null, actuals.smallNodeBreaker());
    }

    @Test
    public void smallNodeBreakerHvdc() {
        // Small Grid Node Breaker HVDC should be imported without errors
        assertNotNull(new CgmesImport(platformConfig).importData(actuals.smallNodeBreakerHvdc().dataSource(), null));

    }

    @Test
    // This is to test that we have stable Identifiers for calculated buses
    // If no topology change has been made, running a LoadFlow (even a Mock
    // LoadFlow)
    // must produce identical identifiers for calculated buses
    public void smallNodeBreakerStableBusNaming() {
        ComputationManager computationManager = Mockito.mock(ComputationManager.class);

        Network network = new CgmesImport(platformConfig).importData(actuals.smallNodeBreaker().dataSource(), null);

        // Initial bus identifiers
        List<String> initialBusIds = network.getBusView().getBusStream()
            .map(Bus::getId).collect(Collectors.toList());

        // Compute a "mock" LoadFlow and obtain bus identifiers
        String lfVariantId = "lf";
        network.getVariantManager()
            .cloneVariant(network.getVariantManager().getWorkingVariantId(),
                lfVariantId);
        new LoadFlowFactoryMock()
            .create(network,
                computationManager,
                1)
            .run(lfVariantId, new LoadFlowParameters()).join();
        network.getVariantManager().setWorkingVariant(lfVariantId);
        List<String> afterLoadFlowBusIds = network.getBusView().getBusStream()
            .map(Bus::getId).collect(Collectors.toList());

        assertEquals(initialBusIds, afterLoadFlowBusIds);
    }

    private static class TxData {
        TxData(int numEnds, int rtc1, int ptc1, int rtc2, int ptc2) {
            this.numEnds = numEnds;
            this.rtc1 = rtc1;
            this.ptc1 = ptc1;
            this.rtc2 = rtc2;
            this.ptc2 = ptc2;
        }

        TxData(String numEnds, String rtc1, String ptc1, String rtc2, String ptc2) {
            this.numEnds = Integer.parseInt(numEnds);
            this.rtc1 = Integer.parseInt(rtc1);
            this.ptc1 = Integer.parseInt(ptc1);
            this.rtc2 = Integer.parseInt(rtc2);
            this.ptc2 = Integer.parseInt(ptc2);
        }

        @Override
        public int hashCode() {
            return Objects.hash(numEnds, rtc1, ptc1, rtc2, ptc2);
        }

        @Override
        public boolean equals(Object obj) {
            if (this == obj) {
                return true;
            }
            if (!(obj instanceof TxData)) {
                return false;
            }
            TxData d = (TxData) obj;
            return numEnds == d.numEnds && rtc1 == d.rtc1 && ptc1 == d.ptc1 && rtc2 == d.rtc2 && ptc2 == d.ptc2;
        }

        @Override
        public String toString() {
            return String.format("(%d %d %d %d %d)", numEnds, rtc1, ptc1, rtc2, ptc2);
        }

        int numEnds;
        int rtc1;
        int ptc1;
        int rtc2;
        int ptc2;
    }

    private static CgmesConformity1Catalog actuals;
    private static CgmesConformity1NetworkCatalog expecteds;
    private static ConversionTester tester;

    private FileSystem fileSystem;
    private PlatformConfig platformConfig;
}<|MERGE_RESOLUTION|>--- conflicted
+++ resolved
@@ -125,9 +125,6 @@
         t.testConversion(expecteds.microBaseCaseBE(), actuals.microGridBaseCaseBE());
     }
 
-<<<<<<< HEAD
-    //@Test
-=======
     @Test
     public void microGridBaseCaseBEWithoutUnsupportedTapChangersRoundtrip() throws IOException {
         // TODO When we convert boundaries values for P0, Q0 at dangling lines
@@ -143,7 +140,6 @@
     }
 
     @Test
->>>>>>> 87fb6aba
     public void microGridBaseCaseBE() throws IOException {
         tester.testConversion(expecteds.microBaseCaseBE(), actuals.microGridBaseCaseBE());
     }
