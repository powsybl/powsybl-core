--- conflicted
+++ resolved
@@ -70,13 +70,8 @@
         Path exportedTp = tmpDir.resolve("exportedTp.xml");
         try (OutputStream os = Files.newOutputStream(exportedTp)) {
             XMLStreamWriter writer = XmlUtil.initializeWriter(true, "    ", os);
-<<<<<<< HEAD
-            CgmesExportContext context = new CgmesExportContext(expected, true);
+            CgmesExportContext context = new CgmesExportContext(expected);
             CgmesProfileExporterFactory.create("TP", context, writer).export();
-=======
-            CgmesExportContext context = new CgmesExportContext(expected);
-            TopologyExport.write(expected, writer, context);
->>>>>>> 5475db07
         }
 
         // Zip with new TP
