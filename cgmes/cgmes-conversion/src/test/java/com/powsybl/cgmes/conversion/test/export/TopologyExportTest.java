/**
 * Copyright (c) 2021, RTE (http://www.rte-france.com)
 * This Source Code Form is subject to the terms of the Mozilla Public
 * License, v. 2.0. If a copy of the MPL was not distributed with this
 * file, You can obtain one at http://mozilla.org/MPL/2.0/.
 */
package com.powsybl.cgmes.conversion.test.export;

import com.powsybl.cgmes.conformity.CgmesConformity1Catalog;
import com.powsybl.cgmes.conversion.CgmesImport;
import com.powsybl.cgmes.conversion.export.CgmesExportContext;
import com.powsybl.cgmes.conversion.export.TopologyExport;
import com.powsybl.commons.test.AbstractSerDeTest;
import com.powsybl.commons.datasource.ReadOnlyDataSource;
import com.powsybl.commons.xml.XmlUtil;
import com.powsybl.computation.DefaultComputationManagerConfig;
import com.powsybl.iidm.network.ImportConfig;
import com.powsybl.iidm.network.Network;
import com.powsybl.iidm.network.NetworkFactory;
import com.powsybl.iidm.serde.ExportOptions;
import com.powsybl.iidm.serde.NetworkSerDe;
import org.junit.jupiter.api.Test;

import javax.xml.stream.XMLStreamException;
import javax.xml.stream.XMLStreamWriter;
import java.io.IOException;
import java.io.OutputStream;
import java.nio.file.Files;
import java.nio.file.Path;
import java.util.Collections;
import java.util.Properties;

import static org.junit.jupiter.api.Assertions.assertTrue;

/**
 * @author Marcos de Miguel {@literal <demiguelm at aia.es>}
 */
class TopologyExportTest extends AbstractSerDeTest {

    @Test
    void smallGridHVDC() throws IOException, XMLStreamException {
        assertTrue(test(CgmesConformity1Catalog.smallNodeBreakerHvdcEqTp().dataSource()));
    }

    @Test
    void smallGridBusBranch() throws IOException, XMLStreamException {
        assertTrue(test(CgmesConformity1Catalog.smallBusBranchEqTp().dataSource()));
    }

    @Test
    void smallGridNodeBreaker() throws IOException, XMLStreamException {
        assertTrue(test(CgmesConformity1Catalog.smallNodeBreakerEqTp().dataSource()));
    }

    @Test
    void smallGridNodeBreakerSsh() throws IOException, XMLStreamException {
        assertTrue(test(CgmesConformity1Catalog.smallNodeBreakerEqTpSsh().dataSource(), true));
    }

    private boolean test(ReadOnlyDataSource dataSource) throws IOException, XMLStreamException {
        return test(dataSource, false);
    }

<<<<<<< HEAD
    private boolean test(ReadOnlyDataSource dataSource, boolean importSsh) throws IOException, XMLStreamException {
=======
    private void test(ReadOnlyDataSource dataSource, boolean importSsh) throws IOException, XMLStreamException {
        Properties importParams = new Properties();
        importParams.put(CgmesImport.IMPORT_CGM_WITH_SUBNETWORKS, "false");

>>>>>>> efe36f90
        // Import original
        Network expected = new CgmesImport().importData(dataSource, NetworkFactory.findDefault(), importParams);

        // Export TP
        Path exportedTp = tmpDir.resolve("exportedTp.xml");
        try (OutputStream os = Files.newOutputStream(exportedTp)) {
            XMLStreamWriter writer = XmlUtil.initializeWriter(true, "    ", os);
            CgmesExportContext context = new CgmesExportContext(expected);
            TopologyExport.write(expected, writer, context);
        }

        // Zip with new TP
        Path repackaged = tmpDir.resolve("repackaged.zip");
        Repackager r = new Repackager(dataSource)
                .with("test_EQ.xml", Repackager::eq)
                .with("test_TP.xml", exportedTp)
                .with("test_EQ_BD.xml", Repackager::eqBd)
                .with("test_TP_BD.xml", Repackager::tpBd);
        if (importSsh) {
            r.with("test_SSH.xml", Repackager::ssh);
        }
        r.zip(repackaged);

        // Import with new TP
        Network actual = Network.read(repackaged,
                DefaultComputationManagerConfig.load().createShortTimeExecutionComputationManager(), ImportConfig.load(), importParams);

        prepareNetworkForComparison(expected);
        prepareNetworkForComparison(actual);

        // Export original and with new TP
        ExportOptions exportOptions = new ExportOptions();
        exportOptions.setExtensions(Collections.emptySet());
        exportOptions.setSorted(true);
        Path expectedPath = tmpDir.resolve("expected.xml");
        Path actualPath = tmpDir.resolve("actual.xml");
        NetworkSerDe.write(expected, expectedPath);
        NetworkSerDe.write(actual, actualPath);
        NetworkSerDe.validate(actualPath);

        // Compare
        return ExportXmlCompare.compareNetworks(expectedPath, actualPath);
    }

    private void prepareNetworkForComparison(Network network) {
        network.getAliases().forEach(network::removeAlias);
        network.getIdentifiables().forEach(identifiable -> {
            identifiable.getAliases().forEach(identifiable::removeAlias);
            identifiable.removeProperty("v");
            identifiable.removeProperty("angle");
        });
        // As the network does not have SSH or SV data, the buses are not exported to the IIDM file,
        // in order to verify that the nodes that make up each bus are correct, Nomianl V are copied from the voltage level
        // to the bus.
        network.getBusView().getBuses().forEach(bus -> bus.setV(bus.getVoltageLevel().getNominalV()));
    }
}<|MERGE_RESOLUTION|>--- conflicted
+++ resolved
@@ -61,14 +61,10 @@
         return test(dataSource, false);
     }
 
-<<<<<<< HEAD
     private boolean test(ReadOnlyDataSource dataSource, boolean importSsh) throws IOException, XMLStreamException {
-=======
-    private void test(ReadOnlyDataSource dataSource, boolean importSsh) throws IOException, XMLStreamException {
         Properties importParams = new Properties();
         importParams.put(CgmesImport.IMPORT_CGM_WITH_SUBNETWORKS, "false");
 
->>>>>>> efe36f90
         // Import original
         Network expected = new CgmesImport().importData(dataSource, NetworkFactory.findDefault(), importParams);
 
