--- conflicted
+++ resolved
@@ -109,8 +109,6 @@
         network.update(ds);
     }
 
-<<<<<<< HEAD
-=======
     public static Network readCgmesResources(ReportNode reportNode, String dir, String... files) {
         return readCgmesResources(new Properties(), reportNode, dir, files);
     }
@@ -120,7 +118,6 @@
         return Network.read(ds, properties, reportNode);
     }
 
->>>>>>> a9174ebc
     public static String writeCgmesProfile(Network network, String profile, Path outDir) throws IOException {
         return writeCgmesProfile(network, profile, outDir, new Properties());
     }
