/**
 * Copyright (c) 2021, RTE (http://www.rte-france.com)
 * This Source Code Form is subject to the terms of the Mozilla Public
 * License, v. 2.0. If a copy of the MPL was not distributed with this
 * file, You can obtain one at http://mozilla.org/MPL/2.0/.
 */
package com.powsybl.cgmes.conversion.test.export;

import com.powsybl.cgmes.conformity.Cgmes3Catalog;
import com.powsybl.cgmes.conformity.CgmesConformity1Catalog;
import com.powsybl.cgmes.conformity.CgmesConformity1ModifiedCatalog;
import com.powsybl.cgmes.conversion.CgmesExport;
import com.powsybl.cgmes.conversion.CgmesImport;
import com.powsybl.cgmes.conversion.CgmesModelExtension;
import com.powsybl.cgmes.conversion.Conversion;
import com.powsybl.cgmes.conversion.export.CgmesExportContext;
import com.powsybl.cgmes.conversion.export.EquipmentExport;
import com.powsybl.cgmes.conversion.export.TopologyExport;
import com.powsybl.cgmes.extensions.*;
import com.powsybl.cgmes.model.CgmesNames;
import com.powsybl.commons.test.AbstractConverterTest;
import com.powsybl.commons.datasource.FileDataSource;
import com.powsybl.commons.datasource.ReadOnlyDataSource;
import com.powsybl.commons.datasource.ResourceDataSource;
import com.powsybl.commons.datasource.ResourceSet;
import com.powsybl.commons.xml.XmlUtil;
import com.powsybl.computation.local.LocalComputationManager;
import com.powsybl.iidm.network.*;
import com.powsybl.iidm.network.ThreeWindingsTransformer.Side;
import com.powsybl.iidm.network.test.ThreeWindingsTransformerNetworkFactory;
import com.powsybl.iidm.xml.ExportOptions;
import com.powsybl.iidm.xml.NetworkXml;
import com.powsybl.iidm.xml.XMLImporter;
import com.powsybl.iidm.network.test.FourSubstationsNodeBreakerFactory;
import com.powsybl.iidm.network.util.BranchData;
import com.powsybl.iidm.network.util.TwtData;

import org.apache.commons.lang3.tuple.Pair;
import org.junit.jupiter.api.Test;
import org.xmlunit.diff.DifferenceEvaluator;
import org.xmlunit.diff.DifferenceEvaluators;

import javax.xml.stream.XMLStreamException;
import javax.xml.stream.XMLStreamWriter;
import java.io.BufferedOutputStream;
import java.io.IOException;
import java.io.InputStream;
import java.io.OutputStream;
import java.nio.file.Files;
import java.nio.file.Path;
import java.util.*;

import static org.junit.jupiter.api.Assertions.*;

/**
 * @author Marcos de Miguel <demiguelm at aia.es>
 */
class EquipmentExportTest extends AbstractConverterTest {

    @Test
    void smallGridHvdc() throws IOException, XMLStreamException {
        ReadOnlyDataSource dataSource = CgmesConformity1Catalog.smallNodeBreakerHvdc().dataSource();
        Network expected = new CgmesImport().importData(dataSource, NetworkFactory.findDefault(), null);
        Network actual = exportImportNodeBreaker(expected, dataSource);
        compareNetworksEQdata(expected, actual);
    }

    @Test
    void smallNodeBreaker() throws IOException, XMLStreamException {
        ReadOnlyDataSource dataSource = CgmesConformity1Catalog.smallNodeBreaker().dataSource();
        Network expected = new CgmesImport().importData(dataSource, NetworkFactory.findDefault(), null);
        Network actual = exportImportNodeBreaker(expected, dataSource);
        compareNetworksEQdata(expected, actual);
    }

    @Test
    void smallBusBranch() throws IOException, XMLStreamException {
        ReadOnlyDataSource dataSource = CgmesConformity1Catalog.smallBusBranch().dataSource();
        Network expected = new CgmesImport().importData(dataSource, NetworkFactory.findDefault(), null);
        Network actual = exportImportBusBranch(expected, dataSource);
        compareNetworksEQdata(expected, actual);
    }

    @Test
    void smallGridHvdcWithCapabilityCurve() throws IOException, XMLStreamException {
        ReadOnlyDataSource dataSource = CgmesConformity1ModifiedCatalog.smallNodeBreakerHvdcWithVsCapabilityCurve().dataSource();
        Network expected = new CgmesImport().importData(dataSource, NetworkFactory.findDefault(), null);
        Network actual = exportImportNodeBreaker(expected, dataSource);
        compareNetworksEQdata(expected, actual);
    }

    @Test
    void miniNodeBreaker() throws IOException, XMLStreamException {
        ReadOnlyDataSource dataSource = CgmesConformity1Catalog.miniNodeBreaker().dataSource();
        Network expected = new CgmesImport().importData(dataSource, NetworkFactory.findDefault(), null);
        Network actual = exportImportNodeBreaker(expected, dataSource);
        // Avoid negative zeros during the comparison
        expected.getGenerators().forEach(generator -> {
            generator.setTargetP(generator.getTargetP() + 0.0);
            generator.setTargetQ(generator.getTargetQ() + 0.0);
        });
        actual.getGenerators().forEach(generator -> {
            generator.setTargetP(generator.getTargetP() + 0.0);
            generator.setTargetQ(generator.getTargetQ() + 0.0);
        });
        compareNetworksEQdata(expected, actual);
    }

    @Test
    void miniBusBranch() throws IOException, XMLStreamException {
        ReadOnlyDataSource dataSource = CgmesConformity1Catalog.miniBusBranch().dataSource();
        Network expected = new CgmesImport().importData(dataSource, NetworkFactory.findDefault(), null);
        Network actual = exportImportBusBranchNoBoundaries(expected, dataSource);
        // Avoid negative zeros during the comparison
        expected.getGenerators().forEach(generator -> {
            generator.setTargetP(generator.getTargetP() + 0.0);
            generator.setTargetQ(generator.getTargetQ() + 0.0);
        });
        actual.getGenerators().forEach(generator -> {
            generator.setTargetP(generator.getTargetP() + 0.0);
            generator.setTargetQ(generator.getTargetQ() + 0.0);
        });
        compareNetworksEQdata(expected, actual);
    }

    @Test
    void microGridWithTieFlowMappedToEquivalentInjection() throws IOException, XMLStreamException {
        ReadOnlyDataSource dataSource = CgmesConformity1ModifiedCatalog.microGridBaseCaseBEWithTieFlowMappedToEquivalentInjection().dataSource();
        Network expected = new CgmesImport().importData(dataSource, NetworkFactory.findDefault(), null);
        Network actual = exportImportBusBranch(expected, dataSource);
        compareNetworksEQdata(expected, actual);
    }

    @Test
    void microGridBaseCaseAssembledSwitchAtBoundary() throws XMLStreamException, IOException {
        ReadOnlyDataSource dataSource = CgmesConformity1ModifiedCatalog.microGridBaseCaseAssembledSwitchAtBoundary().dataSource();
        Network network = new CgmesImport().importData(dataSource, NetworkFactory.findDefault(), null);

        network.newExtension(CgmesControlAreasAdder.class).add();
        CgmesControlAreas cgmesControlAreas = network.getExtension(CgmesControlAreas.class);
        CgmesControlArea cgmesControlArea = cgmesControlAreas.newCgmesControlArea()
                .setId("controlAreaId")
                .setName("controlAreaName")
                .setEnergyIdentificationCodeEic("energyIdentCodeEic")
                .setNetInterchange(Double.NaN)
                .add();
        TieLine tieLine = network.getTieLine("78736387-5f60-4832-b3fe-d50daf81b0a6 + 7f43f508-2496-4b64-9146-0a40406cbe49");
        cgmesControlArea.add(tieLine.getDanglingLine2().getBoundary());

        // TODO(Luma) updated expected result after halves of tie lines are exported as equipment
        //  instead of an error logged and the tie flow ignored,
        //  the reimported network control area should contain one tie flow
        Network actual = exportImportNodeBreaker(network, dataSource);
        CgmesControlArea actualCgmesControlArea = actual.getExtension(CgmesControlAreas.class).getCgmesControlArea("controlAreaId");
        boolean tieFlowsAtTieLinesAreSupported = false;
        if (tieFlowsAtTieLinesAreSupported) {
            assertEquals(1, actualCgmesControlArea.getBoundaries().size());
            assertEquals("7f43f508-2496-4b64-9146-0a40406cbe49", actualCgmesControlArea.getBoundaries().iterator().next().getDanglingLine().getId());
        } else {
            assertEquals(0, actualCgmesControlArea.getBoundaries().size());
        }
    }

    @Test
    void microGrid() throws IOException, XMLStreamException {
        ReadOnlyDataSource dataSource = CgmesConformity1Catalog.microGridType4BE().dataSource();
        Network expected = new CgmesImport().importData(dataSource, NetworkFactory.findDefault(), null);
        Network actual = exportImportBusBranch(expected, dataSource);
        compareNetworksEQdata(expected, actual);
    }

    @Test
    void microGridCreateEquivalentInjectionAliases() throws IOException, XMLStreamException {
        ReadOnlyDataSource dataSource = CgmesConformity1Catalog.microGridBaseCaseBE().dataSource();
        Network expected = new CgmesImport().importData(dataSource, NetworkFactory.findDefault(), null);
        // Remove aliases of equivalent injections, so they will have to be created during export
        for (DanglingLine danglingLine : expected.getDanglingLines(DanglingLineFilter.ALL)) {
            danglingLine.removeProperty(Conversion.CGMES_PREFIX_ALIAS_PROPERTIES + "EquivalentInjection");
            danglingLine.removeProperty(Conversion.CGMES_PREFIX_ALIAS_PROPERTIES + "EquivalentInjectionTerminal");
        }
        Network actual = exportImportBusBranch(expected, dataSource);
        compareNetworksEQdata(expected, actual);
    }

    @Test
    void nordic32() throws IOException, XMLStreamException {
        ReadOnlyDataSource dataSource = new ResourceDataSource("nordic32", new ResourceSet("/cim14", "nordic32.xiidm"));
        Network network = new XMLImporter().importData(dataSource, NetworkFactory.findDefault(), null);
        exportToCgmesEQ(network);
        exportToCgmesTP(network);
        // Import EQ & TP file, no additional information (boundaries) are required
        Network actual = new CgmesImport().importData(new FileDataSource(tmpDir, "exported"), NetworkFactory.findDefault(), null);

        // The xiidm file does not contain ratedS values, but during the cgmes export process default values
        // are exported for each transformer that are reading in the import process.
        // we reset the default imported ratedS values before comparing
        TwoWindingsTransformer twta = actual.getTwoWindingsTransformerStream().findFirst().orElseThrow();
        network.getTwoWindingsTransformers().forEach(twtn -> twtn.setRatedS(twta.getRatedS()));

        compareNetworksEQdata(network, actual);
    }

    @Test
    void nordic32SortTransformerEnds() throws IOException, XMLStreamException {
        ReadOnlyDataSource dataSource = new ResourceDataSource("nordic32", new ResourceSet("/cim14", "nordic32.xiidm"));
        Network network = new XMLImporter().importData(dataSource, NetworkFactory.findDefault(), null);
        exportToCgmesEQ(network, true);
        exportToCgmesTP(network);
        // Import EQ & TP file, no additional information (boundaries) are required
        Network actual = new CgmesImport().importData(new FileDataSource(tmpDir, "exported"), NetworkFactory.findDefault(), null);
        // Before comparing, interchange ends in twoWindingsTransformers that do not follow the high voltage at end1 rule
        prepareNetworkForSortedTransformerEndsComparison(network);

        // The xiidm file does not contain ratedS values, but during the cgmes export process default values
        // are exported for each transformer that are reading in the import process.
        // we reset the default imported ratedS values before comparing
        TwoWindingsTransformer twta = actual.getTwoWindingsTransformerStream().findFirst().orElseThrow();
        network.getTwoWindingsTransformers().forEach(twtn -> twtn.setRatedS(twta.getRatedS()));

        compareNetworksEQdata(network, actual);
    }

    private void prepareNetworkForSortedTransformerEndsComparison(Network network) {
        List<Pair<String, TwtRecord>> pairs = new ArrayList<>();
        network.getTwoWindingsTransformerStream().filter(twt -> twt
                        .getTerminal1().getVoltageLevel().getNominalV() < twt.getTerminal2().getVoltageLevel().getNominalV())
                .forEach(twt -> {
                    TwtRecord twtRecord = obtainRecord(twt);
                    pairs.add(Pair.of(twt.getId(), twtRecord));
                });

        pairs.forEach(pair -> {
            TwoWindingsTransformer twt = network.getTwoWindingsTransformer(pair.getLeft());
            twt.remove();
            TwoWindingsTransformer newTwt = pair.getRight().getAdder().add();
            Optional<CurrentLimits> currentLimits1 = pair.getRight().getCurrentLimits1();
            if (currentLimits1.isPresent()) {
                newTwt.newCurrentLimits1().setPermanentLimit(currentLimits1.get().getPermanentLimit()).add();
            }
            Optional<CurrentLimits> currentLimits2 = pair.getRight().getCurrentLimits2();
            if (currentLimits2.isPresent()) {
                newTwt.newCurrentLimits2().setPermanentLimit(currentLimits2.get().getPermanentLimit()).add();
            }
            pair.getRight().getAliases().forEach(aliasPair -> {
                if (aliasPair.getLeft() == null) {
                    newTwt.addAlias(aliasPair.getRight());
                } else {
                    newTwt.addAlias(aliasPair.getRight(), aliasPair.getLeft());
                }
            });
        });
    }

    private TwtRecord obtainRecord(TwoWindingsTransformer twt) {
        Substation substation = twt.getSubstation().orElseThrow();
        double a0 = twt.getRatedU1() / twt.getRatedU2();
        double a02 = a0 * a0;
        TwoWindingsTransformerAdder adder = substation.newTwoWindingsTransformer()
            .setId(twt.getId())
            .setName(twt.getNameOrId())
            .setBus1(twt.getTerminal2().getBusBreakerView().getBus().getId())
            .setBus2(twt.getTerminal1().getBusBreakerView().getBus().getId())
            .setR(twt.getR() * a02)
            .setX(twt.getX() * a02)
            .setG(twt.getG() / a02)
            .setB(twt.getB() / a02)
            .setRatedU1(twt.getRatedU2())
            .setRatedU2(twt.getRatedU1());

        CurrentLimits currentLimits1 = twt.getCurrentLimits1().orElse(null);
        CurrentLimits currentLimits2 = twt.getCurrentLimits2().orElse(null);

        List<Pair<String, String>> aliases = new ArrayList<>();
        twt.getAliases().forEach(alias -> {
            String type = twt.getAliasType(alias).orElse(null);
            aliases.add(Pair.of(type, alias));
        });
        return new TwtRecord(adder, currentLimits2, currentLimits1, aliases);
    }

    private static final class TwtRecord {
        private final TwoWindingsTransformerAdder adder;
        private final CurrentLimits currentLimits1;
        private final CurrentLimits currentLimits2;
        private final List<Pair<String, String>> aliases;

        private TwtRecord(TwoWindingsTransformerAdder adder, CurrentLimits currentLimits1, CurrentLimits currentLimits2,
            List<Pair<String, String>> aliases) {
            this.adder = adder;
            this.currentLimits1 = currentLimits1;
            this.currentLimits2 = currentLimits2;
            this.aliases = aliases;
        }

        private TwoWindingsTransformerAdder getAdder() {
            return adder;
        }

        private Optional<CurrentLimits> getCurrentLimits1() {
            return Optional.ofNullable(currentLimits1);
        }

        private Optional<CurrentLimits> getCurrentLimits2() {
            return Optional.ofNullable(currentLimits2);
        }

        private List<Pair<String, String>> getAliases() {
            return aliases;
        }
    }

    @Test
    void bPerSectionTest() throws IOException, XMLStreamException {
        ReadOnlyDataSource ds = CgmesConformity1Catalog.microGridType4BE().dataSource();

        Network network = new CgmesImport().importData(ds, NetworkFactory.findDefault(), null);
        ShuntCompensatorLinearModel sh = (ShuntCompensatorLinearModel) network.getShuntCompensator("d771118f-36e9-4115-a128-cc3d9ce3e3da").getModel();
        assertEquals(0.024793, sh.getBPerSection(), 0.0);

        sh.setBPerSection(1E-14);

        Network reimported = exportImportBusBranch(network, ds);
        sh = (ShuntCompensatorLinearModel) reimported.getShuntCompensator("d771118f-36e9-4115-a128-cc3d9ce3e3da").getModel();
        assertEquals(1E-14, sh.getBPerSection(), 0.0);
    }

    @Test
    void threeWindingsTransformerTest() throws IOException, XMLStreamException {
        Network network = createThreeWindingTransformerNetwork();
        String t3id = "threeWindingsTransformer1";

        // Export an IIDM Network created from scratch, identifiers for tap changers will be created and stored in aliases
        exportToCgmesEQ(network);
        ThreeWindingsTransformer expected = network.getThreeWindingsTransformer(t3id);

        // The 3-winding transformer has a ratio and phase tap changer at every end
        Network network1 = new CgmesImport().importData(new FileDataSource(tmpDir, "exportedEq"), NetworkFactory.findDefault(), null);
        ThreeWindingsTransformer actual1 = network1.getThreeWindingsTransformer(t3id);
        for (int k = 1; k <= 3; k++) {
            String aliasType;
            aliasType = Conversion.CGMES_PREFIX_ALIAS_PROPERTIES + CgmesNames.RATIO_TAP_CHANGER + k;
            assertEquals(
                    expected.getAliasFromType(aliasType).get(),
                    actual1.getAliasFromType(aliasType).get());
            aliasType = Conversion.CGMES_PREFIX_ALIAS_PROPERTIES + CgmesNames.PHASE_TAP_CHANGER + k;
            assertEquals(
                    expected.getAliasFromType(aliasType).get(),
                    actual1.getAliasFromType(aliasType).get());
        }

        // Export an IIDM Network that has been imported from CGMES,
        // identifiers for tap changers must be preserved
        exportToCgmesEQ(network1);
        Network network2 = new CgmesImport().importData(new FileDataSource(tmpDir, "exportedEq"), NetworkFactory.findDefault(), null);
        ThreeWindingsTransformer actual2 = network2.getThreeWindingsTransformer(t3id);
        for (int k = 1; k <= 3; k++) {
            String aliasType;
            aliasType = Conversion.CGMES_PREFIX_ALIAS_PROPERTIES + CgmesNames.RATIO_TAP_CHANGER + k;
            assertEquals(
                    expected.getAliasFromType(aliasType).get(),
                    actual2.getAliasFromType(aliasType).get());
            aliasType = Conversion.CGMES_PREFIX_ALIAS_PROPERTIES + CgmesNames.PHASE_TAP_CHANGER + k;
            assertEquals(
                    expected.getAliasFromType(aliasType).get(),
                    actual2.getAliasFromType(aliasType).get());
        }
    }

    @Test
    void twoWindingsTransformerCgmesExportTest() throws IOException, XMLStreamException {
        Network network = FourSubstationsNodeBreakerFactory.create();

        TwoWindingsTransformer twt = network.getTwoWindingsTransformer("TWT");
        assertEquals(225.0, twt.getTerminal1().getVoltageLevel().getNominalV(), 0.0);
        assertEquals(400.0, twt.getTerminal2().getVoltageLevel().getNominalV(), 0.0);

        // Change the tap position to have a ratio != 1.0
        // Models are only equivalent if G and B are zero
        twt.setB(0.0);
        twt.getRatioTapChanger().setTapPosition(0);

        // Voltage at both ends of the transformer
        Bus bus400 = twt.getTerminal2().getBusView().getBus();
        bus400.setV(400.0).setAngle(0.0);
        Bus bus225 = twt.getTerminal1().getBusView().getBus();
        bus225.setV(264.38396259257394).setAngle(2.4025237265837864);

        BranchData twtData = new BranchData(twt, 0.0, false, false);

        // Export network as cgmes files and re-import again,
        // the ends of the transformer must be sorted
        // to have the high nominal voltage at end1
        Network networkSorted = exportImportNodeBreakerNoBoundaries(network);

        TwoWindingsTransformer twtSorted = networkSorted.getTwoWindingsTransformer("TWT");
        assertEquals(400.0, twtSorted.getTerminal1().getVoltageLevel().getNominalV(), 0.0);
        assertEquals(225.0, twtSorted.getTerminal2().getVoltageLevel().getNominalV(), 0.0);

        assertTrue(compareCurrentLimits(twt.getCurrentLimits1().orElse(null), twtSorted.getCurrentLimits2().orElse(null)));
        assertTrue(compareCurrentLimits(twt.getCurrentLimits2().orElse(null), twtSorted.getCurrentLimits1().orElse(null)));

        // Voltage at both ends of the transformer
        Bus busS400 = twtSorted.getTerminal1().getBusView().getBus();
        busS400.setV(400.0).setAngle(0.0);
        Bus busS225 = twtSorted.getTerminal2().getBusView().getBus();
        busS225.setV(264.38396259257394).setAngle(2.4025237265837864);

        BranchData twtDataSorted = new BranchData(twtSorted, 0.0, false, false);

        double tol = 0.0000001;
        assertEquals(twtData.getComputedP1(), twtDataSorted.getComputedP2(), tol);
        assertEquals(twtData.getComputedQ1(), twtDataSorted.getComputedQ2(), tol);
        assertEquals(twtData.getComputedP2(), twtDataSorted.getComputedP1(), tol);
        assertEquals(twtData.getComputedQ2(), twtDataSorted.getComputedQ1(), tol);
    }

    @Test
    void twoWindingsTransformerWithShuntAdmittanceCgmesExportTest() throws IOException, XMLStreamException {
        Network network = FourSubstationsNodeBreakerFactory.create();

        TwoWindingsTransformer twt = network.getTwoWindingsTransformer("TWT");
        assertEquals(225.0, twt.getTerminal1().getVoltageLevel().getNominalV(), 0.0);
        assertEquals(400.0, twt.getTerminal2().getVoltageLevel().getNominalV(), 0.0);

        // Change the tap position to have a ratio != 1.0
        twt.getRatioTapChanger().setTapPosition(0);

        // Voltage at both ends of the transformer
        Bus bus400 = twt.getTerminal2().getBusView().getBus();
        bus400.setV(400.0).setAngle(0.0);
        Bus bus225 = twt.getTerminal1().getBusView().getBus();
        bus225.setV(264.38396259257394).setAngle(2.4025237265837864);

        BranchData twtData = new BranchData(twt, 0.0, false, false);

        // Export network as cgmes files and re-import again,
        // the ends of the transformer must be sorted
        // to have the high nominal voltage at end1
        Network networkSorted = exportImportNodeBreakerNoBoundaries(network);

        TwoWindingsTransformer twtSorted = networkSorted.getTwoWindingsTransformer("TWT");
        assertEquals(400.0, twtSorted.getTerminal1().getVoltageLevel().getNominalV(), 0.0);
        assertEquals(225.0, twtSorted.getTerminal2().getVoltageLevel().getNominalV(), 0.0);

        assertTrue(compareCurrentLimits(twt.getCurrentLimits1().orElse(null), twtSorted.getCurrentLimits2().orElse(null)));
        assertTrue(compareCurrentLimits(twt.getCurrentLimits2().orElse(null), twtSorted.getCurrentLimits1().orElse(null)));

        // Voltage at both ends of the transformer
        Bus busS400 = twtSorted.getTerminal1().getBusView().getBus();
        busS400.setV(400.0).setAngle(0.0);
        Bus busS225 = twtSorted.getTerminal2().getBusView().getBus();
        busS225.setV(264.38396259257394).setAngle(2.4025237265837864);

        BranchData twtDataSorted = new BranchData(twtSorted, 0.0, false, false);

        // Models are only equivalent if G and B are zero
        double tol = 0.0000001;
        assertEquals(twtData.getComputedP1(), twtDataSorted.getComputedP2(), tol);
        assertEquals(-12.553777142703378, twtData.getComputedQ1(), tol);
        assertEquals(-7.446222857261597, twtDataSorted.getComputedQ2(), tol);
        assertEquals(twtData.getComputedP2(), twtDataSorted.getComputedP1(), tol);
        assertEquals(7.871048170667905, twtData.getComputedQ2(), tol);
        assertEquals(2.751048170611625, twtDataSorted.getComputedQ1(), tol);
    }

    @Test
    void threeWindingsTransformerCgmesExportTest() throws IOException, XMLStreamException {
        Network network = ThreeWindingsTransformerNetworkFactory.createWithUnsortedEndsAndCurrentLimits();

        ThreeWindingsTransformer twt = network.getThreeWindingsTransformer("3WT");
        assertEquals(11.0, twt.getLeg1().getTerminal().getVoltageLevel().getNominalV(), 0.0);
        assertEquals(132.0, twt.getLeg2().getTerminal().getVoltageLevel().getNominalV(), 0.0);
        assertEquals(33.0, twt.getLeg3().getTerminal().getVoltageLevel().getNominalV(), 0.0);

        // Set the voltage at each end for calculating flows and voltage at the star bus

        Bus bus132 = twt.getLeg2().getTerminal().getBusView().getBus();
        bus132.setV(135.0).setAngle(0.0);
        Bus bus33 = twt.getLeg3().getTerminal().getBusView().getBus();
        bus33.setV(28.884977348881097).setAngle(-0.7602433704291399);
        Bus bus11 = twt.getLeg1().getTerminal().getBusView().getBus();
        bus11.setV(11.777636198340568).setAngle(-0.78975650100671);

        TwtData twtData = new TwtData(twt, 0.0, false);

        // Export network as cgmes files and re-import again,
        // the ends of the transformer must be sorted
        // in concordance with nominal voltage
        Network networkSorted = exportImportNodeBreakerNoBoundaries(network);

        ThreeWindingsTransformer twtSorted = networkSorted.getThreeWindingsTransformer("3WT");
        assertEquals(132.0, twtSorted.getLeg1().getTerminal().getVoltageLevel().getNominalV(), 0.0);
        assertEquals(33.0, twtSorted.getLeg2().getTerminal().getVoltageLevel().getNominalV(), 0.0);
        assertEquals(11.0, twtSorted.getLeg3().getTerminal().getVoltageLevel().getNominalV(), 0.0);

        assertTrue(compareCurrentLimits(twt.getLeg2().getCurrentLimits().orElse(null), twtSorted.getLeg1().getCurrentLimits().orElse(null)));
        assertTrue(compareCurrentLimits(twt.getLeg3().getCurrentLimits().orElse(null), twtSorted.getLeg2().getCurrentLimits().orElse(null)));
        assertTrue(compareCurrentLimits(twt.getLeg1().getCurrentLimits().orElse(null), twtSorted.getLeg3().getCurrentLimits().orElse(null)));

        // Set the voltage at each end for calculating flows and voltage at the star bus

        Bus busS132 = twtSorted.getLeg1().getTerminal().getBusView().getBus();
        busS132.setV(135.0).setAngle(0.0);
        Bus busS33 = twtSorted.getLeg2().getTerminal().getBusView().getBus();
        busS33.setV(28.884977348881097).setAngle(-0.7602433704291399);
        Bus busS11 = twtSorted.getLeg3().getTerminal().getBusView().getBus();
        busS11.setV(11.777636198340568).setAngle(-0.78975650100671);

        TwtData twtDataSorted = new TwtData(twtSorted, 0.0, false);

        // star bus voltage must be checked in per unit as it depends on the ratedU0 (vnominal0 = ratedU0)
        double tol = 0.0000001;
        assertEquals(twtData.getStarU() / twt.getRatedU0(), twtDataSorted.getStarU() / twtDataSorted.getRatedU0(), tol);
        assertEquals(twtData.getStarTheta(), twtDataSorted.getStarTheta(), tol);
        assertEquals(twtData.getComputedP(Side.ONE), twtDataSorted.getComputedP(Side.THREE), tol);
        assertEquals(twtData.getComputedQ(Side.ONE), twtDataSorted.getComputedQ(Side.THREE), tol);
        assertEquals(twtData.getComputedP(Side.TWO), twtDataSorted.getComputedP(Side.ONE), tol);
        assertEquals(twtData.getComputedQ(Side.TWO), twtDataSorted.getComputedQ(Side.ONE), tol);
        assertEquals(twtData.getComputedP(Side.THREE), twtDataSorted.getComputedP(Side.TWO), tol);
        assertEquals(twtData.getComputedQ(Side.THREE), twtDataSorted.getComputedQ(Side.TWO), tol);
    }

    private static boolean compareCurrentLimits(CurrentLimits expected, CurrentLimits actual) {
        if (expected == null && actual == null) {
            return true;
        }
        if (expected != null && actual != null) {
            return expected.getPermanentLimit() == actual.getPermanentLimit();
        }
        return false;
    }

    @Test
    void testLoadGroups() throws XMLStreamException, IOException {
        ReadOnlyDataSource dataSource = CgmesConformity1ModifiedCatalog.microGridBaseCaseBEConformNonConformLoads().dataSource();
        Network expected = new CgmesImport().importData(dataSource, NetworkFactory.findDefault(), null);
        Network actual = exportImportBusBranch(expected, dataSource);
        compareNetworksEQdata(expected, actual);
    }

    @Test
    void miniGridCgmesExportPreservingOriginalClasses() throws IOException, XMLStreamException {
        ReadOnlyDataSource dataSource = Cgmes3Catalog.miniGrid().dataSource();
        Properties properties = new Properties();
        properties.setProperty("iidm.import.cgmes.convert-boundary", "true");
        Network expected = new CgmesImport().importData(dataSource, NetworkFactory.findDefault(), properties);
        Network actual = exportImportNodeBreaker(expected, dataSource);

        assertEquals(generatorsCreatedFromOriginalClassCount(expected, "SynchronousMachine"), generatorsCreatedFromOriginalClassCount(actual, "SynchronousMachine"));
        assertEquals(generatorsCreatedFromOriginalClassCount(expected, "ExternalNetworkInjection"), generatorsCreatedFromOriginalClassCount(actual, "ExternalNetworkInjection"));
        assertEquals(generatorsCreatedFromOriginalClassCount(expected, "EquivalentInjection"), generatorsCreatedFromOriginalClassCount(actual, "EquivalentInjection"));

        // Avoid comparing targetP and targetQ (reimport does not consider the SSH file);
        expected.getGenerators().forEach(expectedGenerator -> {
            Generator actualGenerator = actual.getGenerator(expectedGenerator.getId());
            actualGenerator.setTargetP(expectedGenerator.getTargetP());
            actualGenerator.setTargetQ(expectedGenerator.getTargetQ());
        });

        DifferenceEvaluator knownDiffs = DifferenceEvaluators.chain(
                DifferenceEvaluators.Default,
                ExportXmlCompare::numericDifferenceEvaluator,
                ExportXmlCompare::ignoringSubstationNumAttributes,
                ExportXmlCompare::ignoringSubstationLookup);
        compareNetworksEQdata(expected, actual, knownDiffs);
    }

    private static long generatorsCreatedFromOriginalClassCount(Network network, String originalClass) {
        return network.getGeneratorStream().filter(generator -> generatorOriginalClass(generator, originalClass)).count();
    }

    private static boolean generatorOriginalClass(Generator generator, String originalClass) {
        String cgmesClass = generator.getProperty(Conversion.PROPERTY_CGMES_ORIGINAL_CLASS);
        return cgmesClass != null && cgmesClass.equals(originalClass);
    }

    @Test
    void equivalentShuntTest() throws IOException {
        ReadOnlyDataSource ds = CgmesConformity1ModifiedCatalog.microGridBaseCaseBEEquivalentShunt().dataSource();
        Network network = new CgmesImport().importData(ds, NetworkFactory.findDefault(), null);

        // Export as cgmes
        Path outputPath = tmpDir.resolve("temp.cgmesExport");
        Files.createDirectories(outputPath);
        String baseName = "microGridEquivalentShunt";
        new CgmesExport().export(network, new Properties(), new FileDataSource(outputPath, baseName));

        // re-import after adding the original boundary files
        copyBoundary(outputPath, baseName, ds);
        Network actual = new CgmesImport().importData(new FileDataSource(outputPath, baseName), NetworkFactory.findDefault(), new Properties());

        ShuntCompensator expectedEquivalentShunt = network.getShuntCompensator("d771118f-36e9-4115-a128-cc3d9ce3e3da");
        ShuntCompensator actualEquivalentShunt = actual.getShuntCompensator("d771118f-36e9-4115-a128-cc3d9ce3e3da");
        assertTrue(equivalentShuntsAreEqual(expectedEquivalentShunt, actualEquivalentShunt));
    }

    @Test
    void equivalentShuntWithZeroSectionCountTest() throws IOException {
        ReadOnlyDataSource ds = CgmesConformity1ModifiedCatalog.microGridBaseCaseBEEquivalentShunt().dataSource();
        Network network = new CgmesImport().importData(ds, NetworkFactory.findDefault(), null);
        ShuntCompensator equivalentShunt = network.getShuntCompensator("d771118f-36e9-4115-a128-cc3d9ce3e3da");
        equivalentShunt.setSectionCount(0);

        // Export as cgmes
        Path outputPath = tmpDir.resolve("temp.cgmesExport");
        Files.createDirectories(outputPath);
        String baseName = "microGridEquivalentShunt";
        new CgmesExport().export(network, new Properties(), new FileDataSource(outputPath, baseName));

        // re-import after adding the original boundary files
        copyBoundary(outputPath, baseName, ds);
        Network actual = new CgmesImport().importData(new FileDataSource(outputPath, baseName), NetworkFactory.findDefault(), new Properties());

        ShuntCompensator actualEquivalentShunt = actual.getShuntCompensator("d771118f-36e9-4115-a128-cc3d9ce3e3da");
        assertTrue(equivalentShuntsAreEqual(equivalentShunt, actualEquivalentShunt));

        // Terminal is disconnected in the actual network as equivalent shunts with
        // sectionCount equals to zero are declared as disconnected in the SSH
        assertTrue(equivalentShunt.getTerminal().isConnected());
        assertFalse(actualEquivalentShunt.getTerminal().isConnected());
    }

    private static void copyBoundary(Path outputFolder, String baseName, ReadOnlyDataSource originalDataSource) throws IOException {
        String eqbd = originalDataSource.listNames(".*EQ_BD.*").stream().findFirst().orElse(null);
        if (eqbd != null) {
            try (InputStream is = originalDataSource.newInputStream(eqbd)) {
                Files.copy(is, outputFolder.resolve(baseName + "_EQ_BD.xml"));
            }
        }
    }

    private static boolean equivalentShuntsAreEqual(ShuntCompensator expectedShunt, ShuntCompensator actualShunt) {
        if (expectedShunt.getMaximumSectionCount() != actualShunt.getMaximumSectionCount()
                || expectedShunt.getSectionCount() != actualShunt.getSectionCount()
                || expectedShunt.getModelType() != actualShunt.getModelType()
                || expectedShunt.getPropertyNames().size() != actualShunt.getPropertyNames().size()) {
            return false;
        }
        if (expectedShunt.getPropertyNames().stream().anyMatch(propertyName -> !propertyInBothAndEqual(expectedShunt, actualShunt, propertyName))) {
            return false;
        }
        ShuntCompensatorLinearModel expectedModel = (ShuntCompensatorLinearModel) expectedShunt.getModel();
        ShuntCompensatorLinearModel actualModel = (ShuntCompensatorLinearModel) actualShunt.getModel();
        return expectedModel.getGPerSection() == actualModel.getGPerSection()
                && expectedModel.getBPerSection() == actualModel.getBPerSection();
    }

    private static boolean propertyInBothAndEqual(ShuntCompensator expected, ShuntCompensator actual, String propertyName) {
        if (!actual.hasProperty(propertyName)) {
            return false;
        }
        return expected.getProperty(propertyName).equals(actual.getProperty(propertyName));
    }

    @Test
<<<<<<< HEAD
    void synchronousMachineKindExportAndImportTest() throws IOException {
        Network network = createOneGeneratorNetwork();

        // Define the synchronous machine kind property
        Generator expectedGenerator = network.getGenerator("generator1");
        expectedGenerator.setMinP(-50.0).setMaxP(0.0).setTargetP(-10.0);
        String expectedSynchronousMachineKind = "motorOrCondenser";
        expectedGenerator.setProperty(Conversion.PROPERTY_CGMES_SYNCHRONOUS_MACHINE_TYPE, expectedSynchronousMachineKind);
        String expectedOperatingMode = "motor";
        expectedGenerator.setProperty(Conversion.PROPERTY_CGMES_SYNCHRONOUS_MACHINE_OPERATING_MODE, expectedOperatingMode);
=======
    void tapChangerControlDefineControlTest() throws IOException {
        ReadOnlyDataSource ds = Cgmes3Catalog.microGrid().dataSource();
        Network network = new CgmesImport().importData(ds, NetworkFactory.findDefault(), new Properties());

        TwoWindingsTransformer twtNetwork = network.getTwoWindingsTransformer("e8a7eaec-51d6-4571-b3d9-c36d52073c33");
        twtNetwork.getPhaseTapChanger().setRegulationMode(PhaseTapChanger.RegulationMode.ACTIVE_POWER_CONTROL)
                .setRegulationValue(75.24)
                .setTargetDeadband(2.0)
                .setRegulationTerminal(twtNetwork.getTerminal1());
>>>>>>> 94577c3f

        // Export as cgmes
        Path outputPath = tmpDir.resolve("temp.cgmesExport");
        Files.createDirectories(outputPath);
<<<<<<< HEAD
        String baseName = "oneGeneratorSynchronousMachineKind";
        new CgmesExport().export(network, new Properties(), new FileDataSource(outputPath, baseName));

        // re-import
        Network actual = new CgmesImport().importData(new FileDataSource(outputPath, baseName), NetworkFactory.findDefault(), new Properties());
        Generator actualGenerator = actual.getGenerator("generator1");

        // check the synchronous machine kind
        String actualSynchronousMachineKind = actualGenerator.getProperty(Conversion.PROPERTY_CGMES_SYNCHRONOUS_MACHINE_TYPE);
        assertEquals(expectedSynchronousMachineKind, actualSynchronousMachineKind);
        String actualOperatingMode = actualGenerator.getProperty(Conversion.PROPERTY_CGMES_SYNCHRONOUS_MACHINE_OPERATING_MODE);
        assertEquals(expectedOperatingMode, actualOperatingMode);
    }

    private Network createOneGeneratorNetwork() {
        Network network = NetworkFactory.findDefault().createNetwork("network", "test");
        Substation substation1 = network.newSubstation()
                .setId("substation1")
                .setCountry(Country.FR)
                .setTso("TSO1")
                .setGeographicalTags("region1")
                .add();
        VoltageLevel voltageLevel1 = substation1.newVoltageLevel()
                .setId("voltageLevel1")
                .setNominalV(400)
                .setTopologyKind(TopologyKind.NODE_BREAKER)
                .add();
        voltageLevel1.getNodeBreakerView()
                .newBusbarSection()
                .setId("busbarSection1")
                .setNode(0)
                .add();
        Generator generator1 = voltageLevel1.newGenerator()
                .setId("generator1")
                .setNode(1)
                .setMinP(0.0)
                .setMaxP(100.0)
                .setTargetP(25.0)
                .setTargetQ(10.0)
                .setVoltageRegulatorOn(false)
                .add();
        generator1.newMinMaxReactiveLimits().setMinQ(-50.0).setMaxQ(50.0).add();
        voltageLevel1.getNodeBreakerView().newInternalConnection().setNode1(0).setNode2(1).add();
        return network;
=======
        String baseName = "microGridTapChangerDefineControl";
        new CgmesExport().export(network, new Properties(), new FileDataSource(outputPath, baseName));

        // re-import after adding the original boundary files
        copyBoundary(outputPath, baseName, ds);
        Network actual = new CgmesImport().importData(new FileDataSource(outputPath, baseName), NetworkFactory.findDefault(), new Properties());
        TwoWindingsTransformer twtActual = actual.getTwoWindingsTransformer("e8a7eaec-51d6-4571-b3d9-c36d52073c33");

        assertEquals(twtNetwork.getPhaseTapChanger().getRegulationMode().name(), twtActual.getPhaseTapChanger().getRegulationMode().name());
        assertEquals(twtNetwork.getPhaseTapChanger().getRegulationValue(), twtActual.getPhaseTapChanger().getRegulationValue());
        assertEquals(twtNetwork.getPhaseTapChanger().getTargetDeadband(), twtActual.getPhaseTapChanger().getTargetDeadband());
    }

    @Test
    void tapChangerControlDefineRatioTapChangerAndPhaseTapChangerTest() throws IOException {
        ReadOnlyDataSource ds = Cgmes3Catalog.miniGrid().dataSource();
        Network network = new CgmesImport().importData(ds, NetworkFactory.findDefault(), new Properties());

        TwoWindingsTransformer twtNetwork = network.getTwoWindingsTransformer("ceb5d06a-a7ff-4102-a620-7f3ea5fb4a51");
        twtNetwork.newRatioTapChanger()
                .setLowTapPosition(0)
                .setTapPosition(0)
                .beginStep()
                .setRho(1.0)
                .endStep()
                .setTargetV(twtNetwork.getTerminal1().getVoltageLevel().getNominalV())
                .setTargetDeadband(2.0)
                .setRegulationTerminal(twtNetwork.getTerminal1())
                .add();
        twtNetwork.newPhaseTapChanger()
                .setLowTapPosition(0)
                .setTapPosition(0)
                .beginStep()
                .setRho(1.0)
                .setAlpha(0)
                .endStep()
                .setRegulationMode(PhaseTapChanger.RegulationMode.ACTIVE_POWER_CONTROL)
                .setRegulationValue(75.24)
                .setTargetDeadband(2.0)
                .setRegulationTerminal(twtNetwork.getTerminal1())
                .add();

        // Export as cgmes
        Path outputPath = tmpDir.resolve("temp.cgmesExport");
        Files.createDirectories(outputPath);
        String baseName = "microGridTapChangerDefineRatioTapChangerAndPhaseTapChanger";
        new CgmesExport().export(network, new Properties(), new FileDataSource(outputPath, baseName));

        // re-import after adding the original boundary files
        copyBoundary(outputPath, baseName, ds);
        Network actual = new CgmesImport().importData(new FileDataSource(outputPath, baseName), NetworkFactory.findDefault(), new Properties());
        TwoWindingsTransformer twtActual = actual.getTwoWindingsTransformer("ceb5d06a-a7ff-4102-a620-7f3ea5fb4a51");

        assertEquals(twtNetwork.getRatioTapChanger().getTargetV(), twtActual.getRatioTapChanger().getTargetV());
        assertEquals(twtNetwork.getRatioTapChanger().getTargetDeadband(), twtActual.getRatioTapChanger().getTargetDeadband());

        assertEquals(twtNetwork.getPhaseTapChanger().getRegulationMode().name(), twtActual.getPhaseTapChanger().getRegulationMode().name());
        assertEquals(twtNetwork.getPhaseTapChanger().getRegulationValue(), twtActual.getPhaseTapChanger().getRegulationValue());
        assertEquals(twtNetwork.getPhaseTapChanger().getTargetDeadband(), twtActual.getPhaseTapChanger().getTargetDeadband());
    }

    @Test
    void tapChangerControlDefineRatioTapChangerAndPhaseTapChangerT3wLeg1Test() throws IOException {
        ReadOnlyDataSource ds = Cgmes3Catalog.microGrid().dataSource();
        Network network = new CgmesImport().importData(ds, NetworkFactory.findDefault(), new Properties());

        ThreeWindingsTransformer twtNetwork = network.getThreeWindingsTransformer("84ed55f4-61f5-4d9d-8755-bba7b877a246");
        addRatioTapChangerAndPhaseTapChanger(twtNetwork.getLeg1());

        // Export as cgmes
        Path outputPath = tmpDir.resolve("temp.cgmesExport");
        Files.createDirectories(outputPath);
        String baseName = "microGridTapChangerDefineRatioTapChangerAndPhaseTapChangerLeg1";
        new CgmesExport().export(network, new Properties(), new FileDataSource(outputPath, baseName));

        // re-import after adding the original boundary files
        copyBoundary(outputPath, baseName, ds);
        Network actual = new CgmesImport().importData(new FileDataSource(outputPath, baseName), NetworkFactory.findDefault(), new Properties());
        ThreeWindingsTransformer twtActual = actual.getThreeWindingsTransformer("84ed55f4-61f5-4d9d-8755-bba7b877a246");

        checkLeg(twtNetwork.getLeg1(), twtActual.getLeg1());
    }

    @Test
    void tapChangerControlDefineRatioTapChangerAndPhaseTapChangerT3wLeg2Test() throws IOException {
        ReadOnlyDataSource ds = Cgmes3Catalog.miniGrid().dataSource();
        Network network = new CgmesImport().importData(ds, NetworkFactory.findDefault(), new Properties());
        ThreeWindingsTransformer twtNetwork = network.getThreeWindingsTransformer("411b5401-0a43-404a-acb4-05c3d7d0c95c");
        addRatioTapChangerAndPhaseTapChanger(twtNetwork.getLeg2());

        // Export as cgmes
        Path outputPath = tmpDir.resolve("temp.cgmesExport");
        Files.createDirectories(outputPath);
        String baseName = "microGridTapChangerDefineRatioTapChangerAndPhaseTapChangerLeg2";
        new CgmesExport().export(network, new Properties(), new FileDataSource(outputPath, baseName));

        // re-import after adding the original boundary files
        copyBoundary(outputPath, baseName, ds);
        Network actual = new CgmesImport().importData(new FileDataSource(outputPath, baseName), NetworkFactory.findDefault(), new Properties());
        ThreeWindingsTransformer twtActual = actual.getThreeWindingsTransformer("411b5401-0a43-404a-acb4-05c3d7d0c95c");

        checkLeg(twtNetwork.getLeg2(), twtActual.getLeg2());
    }

    @Test
    void tapChangerControlDefineRatioTapChangerAndPhaseTapChangerT3wLeg3Test() throws IOException {
        ReadOnlyDataSource ds = Cgmes3Catalog.miniGrid().dataSource();
        Network network = new CgmesImport().importData(ds, NetworkFactory.findDefault(), new Properties());
        ThreeWindingsTransformer twtNetwork = network.getThreeWindingsTransformer("411b5401-0a43-404a-acb4-05c3d7d0c95c");
        addRatioTapChangerAndPhaseTapChanger(twtNetwork.getLeg3());

        // Export as cgmes
        Path outputPath = tmpDir.resolve("temp.cgmesExport");
        Files.createDirectories(outputPath);
        String baseName = "microGridTapChangerDefineRatioTapChangerAndPhaseTapChangerLeg3";
        new CgmesExport().export(network, new Properties(), new FileDataSource(outputPath, baseName));

        // re-import after adding the original boundary files
        copyBoundary(outputPath, baseName, ds);
        Network actual = new CgmesImport().importData(new FileDataSource(outputPath, baseName), NetworkFactory.findDefault(), new Properties());
        ThreeWindingsTransformer twtActual = actual.getThreeWindingsTransformer("411b5401-0a43-404a-acb4-05c3d7d0c95c");

        checkLeg(twtNetwork.getLeg3(), twtActual.getLeg3());
    }

    private static void addRatioTapChangerAndPhaseTapChanger(ThreeWindingsTransformer.Leg leg) {
        leg.newRatioTapChanger()
                .setLowTapPosition(0)
                .setTapPosition(0)
                .beginStep()
                .setRho(1.0)
                .endStep()
                .setTargetV(leg.getTerminal().getVoltageLevel().getNominalV())
                .setTargetDeadband(2.0)
                .setRegulationTerminal(leg.getTerminal())
                .add();
        leg.newPhaseTapChanger()
                .setLowTapPosition(0)
                .setTapPosition(0)
                .beginStep()
                .setRho(1.0)
                .setAlpha(0)
                .endStep()
                .setRegulationMode(PhaseTapChanger.RegulationMode.ACTIVE_POWER_CONTROL)
                .setRegulationValue(75.24)
                .setTargetDeadband(2.0)
                .setRegulationTerminal(leg.getTerminal())
                .add();
    }

    private static void checkLeg(ThreeWindingsTransformer.Leg legNetwork, ThreeWindingsTransformer.Leg legActual) {
        assertEquals(legNetwork.getRatioTapChanger().getTargetV(), legActual.getRatioTapChanger().getTargetV());
        assertEquals(legNetwork.getRatioTapChanger().getTargetDeadband(), legActual.getRatioTapChanger().getTargetDeadband());

        assertEquals(legNetwork.getPhaseTapChanger().getRegulationMode().name(), legActual.getPhaseTapChanger().getRegulationMode().name());
        assertEquals(legNetwork.getPhaseTapChanger().getRegulationValue(), legActual.getPhaseTapChanger().getRegulationValue());
        assertEquals(legNetwork.getPhaseTapChanger().getTargetDeadband(), legActual.getPhaseTapChanger().getTargetDeadband());
>>>>>>> 94577c3f
    }

    private Network exportImportNodeBreaker(Network expected, ReadOnlyDataSource dataSource) throws IOException, XMLStreamException {
        return exportImport(expected, dataSource, false, true, false);
    }

    private Network exportImportBusBranch(Network expected, ReadOnlyDataSource dataSource) throws IOException, XMLStreamException {
        return exportImport(expected, dataSource, true, true, false);
    }

    private Network exportImportBusBranchNoBoundaries(Network expected, ReadOnlyDataSource dataSource) throws IOException, XMLStreamException {
        return exportImport(expected, dataSource, true, false, false);
    }

    private Network exportImportNodeBreakerNoBoundaries(Network expected) throws IOException, XMLStreamException {
        return exportImport(expected, null, false, false, true);
    }

    private Network createThreeWindingTransformerNetwork() {
        Network network = NetworkFactory.findDefault().createNetwork("network", "test");
        Substation substation1 = network.newSubstation()
                .setId("substation1")
                .setCountry(Country.FR)
                .setTso("TSO1")
                .setGeographicalTags("region1")
                .add();
        VoltageLevel voltageLevel1 = substation1.newVoltageLevel()
                .setId("voltageLevel1")
                .setNominalV(400)
                .setTopologyKind(TopologyKind.NODE_BREAKER)
                .add();
        VoltageLevel voltageLevel2 = substation1.newVoltageLevel()
                .setId("voltageLevel2")
                .setNominalV(220)
                .setTopologyKind(TopologyKind.NODE_BREAKER)
                .add();
        VoltageLevel voltageLevel3 = substation1.newVoltageLevel()
                .setId("voltageLevel3")
                .setNominalV(60)
                .setTopologyKind(TopologyKind.NODE_BREAKER)
                .add();
        VoltageLevel.NodeBreakerView topology1 = voltageLevel1.getNodeBreakerView();
        BusbarSection voltageLevel1BusbarSection1 = topology1.newBusbarSection()
                .setId("voltageLevel1BusbarSection1")
                .setNode(0)
                .add();
        VoltageLevel.NodeBreakerView topology2 = voltageLevel2.getNodeBreakerView();
        BusbarSection voltageLevel1BusbarSection2 = topology2.newBusbarSection()
                .setId("voltageLevel1BusbarSection2")
                .setNode(0)
                .add();
        VoltageLevel.NodeBreakerView topology3 = voltageLevel3.getNodeBreakerView();
        BusbarSection voltageLevel1BusbarSection3 = topology3.newBusbarSection()
                .setId("voltageLevel1BusbarSection3")
                .setNode(0)
                .add();
        ThreeWindingsTransformerAdder threeWindingsTransformerAdder1 = substation1.newThreeWindingsTransformer()
                .setId("threeWindingsTransformer1")
                .setRatedU0(400);
        threeWindingsTransformerAdder1.newLeg1()
                .setNode(1)
                .setR(0.001)
                .setX(0.000001)
                .setB(0)
                .setG(0)
                .setRatedU(400)
                .setVoltageLevel("voltageLevel1")
                .add();
        threeWindingsTransformerAdder1.newLeg2()
                .setNode(1)
                .setR(0.1)
                .setX(0.00001)
                .setB(0)
                .setG(0)
                .setRatedU(220)
                .setVoltageLevel("voltageLevel2")
                .add();
        threeWindingsTransformerAdder1.newLeg3()
                .setNode(1)
                .setR(0.01)
                .setX(0.0001)
                .setB(0)
                .setG(0)
                .setRatedU(60)
                .setVoltageLevel("voltageLevel3")
                .add();
        ThreeWindingsTransformer threeWindingsTransformer1 = threeWindingsTransformerAdder1.add();
        threeWindingsTransformer1.getLeg1().newRatioTapChanger()
                .setLowTapPosition(0)
                .setTapPosition(0)
                .beginStep()
                    .setR(0.01)
                    .setX(0.0001)
                    .setB(0)
                    .setG(0)
                    .setRho(1.1)
                    .endStep()
                .add();
        threeWindingsTransformer1.getLeg2().newRatioTapChanger()
                .setLowTapPosition(0)
                .setTapPosition(0)
                .beginStep()
                    .setR(0.02)
                    .setX(0.0002)
                    .setB(0)
                    .setG(0)
                    .setRho(1.2)
                    .endStep()
                .add();
        threeWindingsTransformer1.getLeg3().newRatioTapChanger()
                .setLowTapPosition(0)
                .setTapPosition(0)
                .beginStep()
                    .setR(0.03)
                    .setX(0.0003)
                    .setB(0)
                    .setG(0)
                    .setRho(1.3)
                .endStep()
                .add();
        threeWindingsTransformer1.getLeg1().newPhaseTapChanger()
                .setLowTapPosition(0)
                .setTapPosition(0)
                .beginStep()
                    .setR(0.01)
                    .setX(0.0001)
                    .setB(0)
                    .setG(0)
                    .setRho(1.1)
                    .setAlpha(10)
                .endStep()
                .add();
        threeWindingsTransformer1.getLeg2().newPhaseTapChanger()
                .setLowTapPosition(0)
                .setTapPosition(0)
                .beginStep()
                    .setR(0.02)
                    .setX(0.0002)
                    .setB(0)
                    .setG(0)
                    .setRho(1.2)
                    .setAlpha(20)
                .endStep()
                .add();
        threeWindingsTransformer1.getLeg3().newPhaseTapChanger()
                .setLowTapPosition(0)
                .setTapPosition(0)
                .beginStep()
                    .setR(0.03)
                    .setX(0.0003)
                    .setB(0)
                    .setG(0)
                    .setRho(1.3)
                    .setAlpha(30)
                .endStep()
                .add();

        topology1.newDisconnector()
                .setId("Disconnector1")
                .setOpen(false)
                .setNode1(threeWindingsTransformer1.getLeg1().getTerminal().getNodeBreakerView().getNode())
                .setNode2(voltageLevel1BusbarSection1.getTerminal().getNodeBreakerView().getNode())
                .add();
        topology2.newDisconnector()
                .setId("Disconnector2")
                .setOpen(false)
                .setNode1(threeWindingsTransformer1.getLeg2().getTerminal().getNodeBreakerView().getNode())
                .setNode2(voltageLevel1BusbarSection2.getTerminal().getNodeBreakerView().getNode())
                .add();
        topology3.newDisconnector()
                .setId("Disconnector3")
                .setOpen(false)
                .setNode1(threeWindingsTransformer1.getLeg3().getTerminal().getNodeBreakerView().getNode())
                .setNode2(voltageLevel1BusbarSection3.getTerminal().getNodeBreakerView().getNode())
                .add();

        return network;
    }

    private Network exportImport(Network expected, ReadOnlyDataSource dataSource, boolean importTP, boolean importBD, boolean transformersWithHighestVoltageAtEnd1) throws IOException, XMLStreamException {
        Path exportedEq = exportToCgmesEQ(expected, transformersWithHighestVoltageAtEnd1);

        // From reference data source we use only boundaries
        Path repackaged = tmpDir.resolve("repackaged.zip");
        Repackager r = new Repackager(dataSource)
                .with("test_EQ.xml", exportedEq);
        if (importTP) {
            r.with("test_TP.xml", Repackager::tp);
        }
        if (importBD) {
            r.with("test_EQ_BD.xml", Repackager::eqBd)
                    .with("test_TP_BD.xml", Repackager::tpBd);
        }
        r.zip(repackaged);

        // Import with new EQ
        // There is no need to create the IIDM-CGMES mappings
        // We are reading only an EQ, we won't have TP data in the input
        // And to compare the expected and actual networks we are dropping all IIDM-CGMES mapping context information
        return Network.read(repackaged, LocalComputationManager.getDefault(), ImportConfig.load(), null);
    }

    private Path exportToCgmesEQ(Network network) throws IOException, XMLStreamException {
        return exportToCgmesEQ(network, false);
    }

    private Path exportToCgmesEQ(Network network, boolean transformersWithHighestVoltageAtEnd1) throws IOException, XMLStreamException {
        // Export CGMES EQ file
        Path exportedEq = tmpDir.resolve("exportedEq.xml");
        try (OutputStream os = new BufferedOutputStream(Files.newOutputStream(exportedEq))) {
            XMLStreamWriter writer = XmlUtil.initializeWriter(true, "    ", os);
            CgmesExportContext context = new CgmesExportContext(network).setExportEquipment(true).setExportTransformersWithHighestVoltageAtEnd1(transformersWithHighestVoltageAtEnd1);
            EquipmentExport.write(network, writer, context);
        }
        return exportedEq;
    }

    private Path exportToCgmesTP(Network network) throws IOException, XMLStreamException {
        // Export CGMES EQ file
        Path exportedTp = tmpDir.resolve("exportedTp.xml");
        try (OutputStream os = new BufferedOutputStream(Files.newOutputStream(exportedTp))) {
            XMLStreamWriter writer = XmlUtil.initializeWriter(true, "    ", os);
            CgmesExportContext context = new CgmesExportContext(network);
            TopologyExport.write(network, writer, context);
        }

        return exportedTp;
    }

    private void compareNetworksEQdata(Network expected, Network actual) throws IOException {
        DifferenceEvaluator knownDiffs = DifferenceEvaluators.chain(
                DifferenceEvaluators.Default,
                ExportXmlCompare::numericDifferenceEvaluator,
                ExportXmlCompare::ignoringNonEQ);
        compareNetworksEQdata(expected, actual, knownDiffs);
    }

    private void compareNetworksEQdata(Network expected, Network actual, DifferenceEvaluator knownDiffs) throws IOException {
        Network expectedNetwork = prepareNetworkForEQComparison(expected);
        Network actualNetwork = prepareNetworkForEQComparison(actual);

        // Export original and only EQ
        ExportOptions exportOptions = new ExportOptions();
        exportOptions.setExtensions(Collections.emptySet());
        exportOptions.setSorted(true);
        NetworkXml.writeAndValidate(expectedNetwork, exportOptions, tmpDir.resolve("expected.xml"));
        NetworkXml.writeAndValidate(actualNetwork, exportOptions, tmpDir.resolve("actual.xml"));

        // Compare
        ExportXmlCompare.compareEQNetworks(tmpDir.resolve("expected.xml"), tmpDir.resolve("actual.xml"), knownDiffs);

        compareTemporaryLimits(Network.read(tmpDir.resolve("expected.xml")), Network.read(tmpDir.resolve("actual.xml")));
    }

    private void compareTemporaryLimits(Network expected, Network actual) {
        for (Line line : actual.getLines()) {
            Identifiable identifiable = expected.getIdentifiable(line.getId());
            if (identifiable instanceof Branch) {
                compareBranchLimits((Branch) identifiable, line);
            } else {
                compareFlowBranchLimits((FlowsLimitsHolder) identifiable, line);
            }
        }
        for (TwoWindingsTransformer twt : actual.getTwoWindingsTransformers()) {
            compareBranchLimits((Branch) expected.getIdentifiable(twt.getId()), twt);
        }
        for (ThreeWindingsTransformer twt : actual.getThreeWindingsTransformers()) {
            ThreeWindingsTransformer expectedTwt = (ThreeWindingsTransformer) expected.getIdentifiable(twt.getId());
            compareFlowLimits(expectedTwt.getLeg1(), twt.getLeg1());
            compareFlowLimits(expectedTwt.getLeg2(), twt.getLeg2());
            compareFlowLimits(expectedTwt.getLeg3(), twt.getLeg3());
        }
        for (DanglingLine danglingLine : actual.getDanglingLines(DanglingLineFilter.ALL)) {
            compareFlowLimits((FlowsLimitsHolder) expected.getIdentifiable(danglingLine.getId()), danglingLine);
        }
    }

    private void compareBranchLimits(Branch<?> expected, Branch<?> actual) {
        actual.getActivePowerLimits1().ifPresent(lim -> compareLoadingLimits(expected.getActivePowerLimits1().orElse(null), lim));
        actual.getActivePowerLimits2().ifPresent(lim -> compareLoadingLimits(expected.getActivePowerLimits2().orElse(null), lim));
        actual.getApparentPowerLimits1().ifPresent(lim -> compareLoadingLimits(expected.getApparentPowerLimits1().orElse(null), lim));
        actual.getApparentPowerLimits2().ifPresent(lim -> compareLoadingLimits(expected.getApparentPowerLimits2().orElse(null), lim));
        actual.getCurrentLimits1().ifPresent(lim -> compareLoadingLimits(expected.getCurrentLimits1().orElse(null), lim));
        actual.getCurrentLimits2().ifPresent(lim -> compareLoadingLimits(expected.getCurrentLimits2().orElse(null), lim));
    }

    private void compareFlowBranchLimits(FlowsLimitsHolder expected, Line actual) {
        actual.getActivePowerLimits1().ifPresent(lim -> compareLoadingLimits(expected.getActivePowerLimits().orElse(null), lim));
        actual.getActivePowerLimits2().ifPresent(lim -> compareLoadingLimits(expected.getActivePowerLimits().orElse(null), lim));
        actual.getApparentPowerLimits1().ifPresent(lim -> compareLoadingLimits(expected.getApparentPowerLimits().orElse(null), lim));
        actual.getApparentPowerLimits2().ifPresent(lim -> compareLoadingLimits(expected.getApparentPowerLimits().orElse(null), lim));
        actual.getCurrentLimits1().ifPresent(lim -> compareLoadingLimits(expected.getCurrentLimits().orElse(null), lim));
        actual.getCurrentLimits2().ifPresent(lim -> compareLoadingLimits(expected.getCurrentLimits().orElse(null), lim));
    }

    private void compareFlowLimits(FlowsLimitsHolder expected, FlowsLimitsHolder actual) {
        actual.getActivePowerLimits().ifPresent(lim -> compareLoadingLimits(expected.getActivePowerLimits().orElse(null), lim));
        actual.getApparentPowerLimits().ifPresent(lim -> compareLoadingLimits(expected.getApparentPowerLimits().orElse(null), lim));
        actual.getCurrentLimits().ifPresent(lim -> compareLoadingLimits(expected.getCurrentLimits().orElse(null), lim));
    }

    private void compareLoadingLimits(LoadingLimits expected, LoadingLimits actual) {
        if (!actual.getTemporaryLimits().isEmpty()) {
            assertFalse(expected.getTemporaryLimits().isEmpty());
            for (LoadingLimits.TemporaryLimit temporaryLimit : actual.getTemporaryLimits()) {
                int acceptableDuration = temporaryLimit.getAcceptableDuration();
                assertEquals(expected.getTemporaryLimit(acceptableDuration).getValue(), temporaryLimit.getValue(), 0.0);
            }
        } else {
            assertTrue(expected.getTemporaryLimits().isEmpty());
        }
    }

    private Network prepareNetworkForEQComparison(Network network) {
        network.getAliases().forEach(network::removeAlias);
        network.getIdentifiables().forEach(identifiable -> identifiable.getAliases().forEach(identifiable::removeAlias));

        network.getVoltageLevels().forEach(vl ->
                vl.getBusView().getBuses().forEach(bus -> {
                    bus.setV(Double.NaN);
                    bus.setAngle(Double.NaN);
                })
        );
        network.getIdentifiables().forEach(identifiable -> {
            if (identifiable instanceof Bus) {
                // Nothing to do
            } else if (identifiable instanceof BusbarSection) {
                // Nothing to do
            } else if (identifiable instanceof ShuntCompensator) {
                ShuntCompensator shuntCompensator = (ShuntCompensator) identifiable;
                shuntCompensator.setVoltageRegulatorOn(false);
                shuntCompensator.setTargetV(Double.NaN);
                shuntCompensator.setTargetDeadband(Double.NaN);
                shuntCompensator.getTerminal().setQ(0.0);
                shuntCompensator.getTerminal().setP(0.0);
            } else if (identifiable instanceof Generator) {
                Generator generator = (Generator) identifiable;
                generator.setVoltageRegulatorOn(false);
                generator.setTargetV(Double.NaN);
                generator.getTerminal().setP(0.0).setQ(0.0);
            } else if (identifiable instanceof StaticVarCompensator) {
                StaticVarCompensator staticVarCompensator = (StaticVarCompensator) identifiable;
                staticVarCompensator.setRegulationMode(StaticVarCompensator.RegulationMode.OFF).setVoltageSetpoint(0.0);
                staticVarCompensator.getTerminal().setP(0.0).setQ(0.0);
            } else if (identifiable instanceof VscConverterStation) {
                VscConverterStation converter = (VscConverterStation) identifiable;
                converter.setVoltageRegulatorOn(false);
                converter.setLossFactor(0.8f);
                converter.setVoltageSetpoint(Double.NaN);
                converter.getTerminal().setP(0.0).setQ(0.0);
            } else if (identifiable instanceof LccConverterStation) {
                LccConverterStation converter = (LccConverterStation) identifiable;
                converter.setPowerFactor(0.8f);
                converter.getTerminal().setP(0.0).setQ(0.0);
            } else if (identifiable instanceof Injection) {
                Injection injection = (Injection) identifiable;
                injection.getTerminal().setP(0.0).setQ(0.0);
            } else if (identifiable instanceof HvdcLine) {
                HvdcLine hvdcLine = (HvdcLine) identifiable;
                hvdcLine.setActivePowerSetpoint(0.0);
                hvdcLine.setMaxP(0.0);
                hvdcLine.getConverterStation1().getTerminal().setP(0.0).setQ(0.0);
                hvdcLine.getConverterStation2().getTerminal().setP(0.0).setQ(0.0);
            } else if (identifiable instanceof Branch) {
                Branch branch = (Branch) identifiable;
                branch.getTerminal1().setP(0.0).setQ(0.0);
                branch.getTerminal2().setP(0.0).setQ(0.0);
            } else if (identifiable instanceof ThreeWindingsTransformer) {
                ThreeWindingsTransformer threeWindingsTransformer = (ThreeWindingsTransformer) identifiable;
                threeWindingsTransformer.getLeg1().getTerminal().setP(0.0).setQ(0.0);
                threeWindingsTransformer.getLeg2().getTerminal().setP(0.0).setQ(0.0);
                threeWindingsTransformer.getLeg3().getTerminal().setP(0.0).setQ(0.0);
            }
        });
        for (Load load : network.getLoads()) {
            load.setP0(0.0).setQ0(0.0);
        }

        network.removeExtension(CgmesModelExtension.class);
        network.removeExtension(CgmesSshMetadata.class);
        network.removeExtension(CgmesSvMetadata.class);
        network.removeExtension(CimCharacteristics.class);

        return network;
    }
}<|MERGE_RESOLUTION|>--- conflicted
+++ resolved
@@ -653,18 +653,6 @@
     }
 
     @Test
-<<<<<<< HEAD
-    void synchronousMachineKindExportAndImportTest() throws IOException {
-        Network network = createOneGeneratorNetwork();
-
-        // Define the synchronous machine kind property
-        Generator expectedGenerator = network.getGenerator("generator1");
-        expectedGenerator.setMinP(-50.0).setMaxP(0.0).setTargetP(-10.0);
-        String expectedSynchronousMachineKind = "motorOrCondenser";
-        expectedGenerator.setProperty(Conversion.PROPERTY_CGMES_SYNCHRONOUS_MACHINE_TYPE, expectedSynchronousMachineKind);
-        String expectedOperatingMode = "motor";
-        expectedGenerator.setProperty(Conversion.PROPERTY_CGMES_SYNCHRONOUS_MACHINE_OPERATING_MODE, expectedOperatingMode);
-=======
     void tapChangerControlDefineControlTest() throws IOException {
         ReadOnlyDataSource ds = Cgmes3Catalog.microGrid().dataSource();
         Network network = new CgmesImport().importData(ds, NetworkFactory.findDefault(), new Properties());
@@ -674,57 +662,10 @@
                 .setRegulationValue(75.24)
                 .setTargetDeadband(2.0)
                 .setRegulationTerminal(twtNetwork.getTerminal1());
->>>>>>> 94577c3f
 
         // Export as cgmes
         Path outputPath = tmpDir.resolve("temp.cgmesExport");
         Files.createDirectories(outputPath);
-<<<<<<< HEAD
-        String baseName = "oneGeneratorSynchronousMachineKind";
-        new CgmesExport().export(network, new Properties(), new FileDataSource(outputPath, baseName));
-
-        // re-import
-        Network actual = new CgmesImport().importData(new FileDataSource(outputPath, baseName), NetworkFactory.findDefault(), new Properties());
-        Generator actualGenerator = actual.getGenerator("generator1");
-
-        // check the synchronous machine kind
-        String actualSynchronousMachineKind = actualGenerator.getProperty(Conversion.PROPERTY_CGMES_SYNCHRONOUS_MACHINE_TYPE);
-        assertEquals(expectedSynchronousMachineKind, actualSynchronousMachineKind);
-        String actualOperatingMode = actualGenerator.getProperty(Conversion.PROPERTY_CGMES_SYNCHRONOUS_MACHINE_OPERATING_MODE);
-        assertEquals(expectedOperatingMode, actualOperatingMode);
-    }
-
-    private Network createOneGeneratorNetwork() {
-        Network network = NetworkFactory.findDefault().createNetwork("network", "test");
-        Substation substation1 = network.newSubstation()
-                .setId("substation1")
-                .setCountry(Country.FR)
-                .setTso("TSO1")
-                .setGeographicalTags("region1")
-                .add();
-        VoltageLevel voltageLevel1 = substation1.newVoltageLevel()
-                .setId("voltageLevel1")
-                .setNominalV(400)
-                .setTopologyKind(TopologyKind.NODE_BREAKER)
-                .add();
-        voltageLevel1.getNodeBreakerView()
-                .newBusbarSection()
-                .setId("busbarSection1")
-                .setNode(0)
-                .add();
-        Generator generator1 = voltageLevel1.newGenerator()
-                .setId("generator1")
-                .setNode(1)
-                .setMinP(0.0)
-                .setMaxP(100.0)
-                .setTargetP(25.0)
-                .setTargetQ(10.0)
-                .setVoltageRegulatorOn(false)
-                .add();
-        generator1.newMinMaxReactiveLimits().setMinQ(-50.0).setMaxQ(50.0).add();
-        voltageLevel1.getNodeBreakerView().newInternalConnection().setNode1(0).setNode2(1).add();
-        return network;
-=======
         String baseName = "microGridTapChangerDefineControl";
         new CgmesExport().export(network, new Properties(), new FileDataSource(outputPath, baseName));
 
@@ -882,7 +823,66 @@
         assertEquals(legNetwork.getPhaseTapChanger().getRegulationMode().name(), legActual.getPhaseTapChanger().getRegulationMode().name());
         assertEquals(legNetwork.getPhaseTapChanger().getRegulationValue(), legActual.getPhaseTapChanger().getRegulationValue());
         assertEquals(legNetwork.getPhaseTapChanger().getTargetDeadband(), legActual.getPhaseTapChanger().getTargetDeadband());
->>>>>>> 94577c3f
+    }
+
+    void synchronousMachineKindExportAndImportTest() throws IOException {
+        Network network = createOneGeneratorNetwork();
+
+        // Define the synchronous machine kind property
+        Generator expectedGenerator = network.getGenerator("generator1");
+        expectedGenerator.setMinP(-50.0).setMaxP(0.0).setTargetP(-10.0);
+        String expectedSynchronousMachineKind = "motorOrCondenser";
+        expectedGenerator.setProperty(Conversion.PROPERTY_CGMES_SYNCHRONOUS_MACHINE_TYPE, expectedSynchronousMachineKind);
+        String expectedOperatingMode = "motor";
+        expectedGenerator.setProperty(Conversion.PROPERTY_CGMES_SYNCHRONOUS_MACHINE_OPERATING_MODE, expectedOperatingMode);
+
+        // Export as cgmes
+        Path outputPath = tmpDir.resolve("temp.cgmesExport");
+        Files.createDirectories(outputPath);
+        String baseName = "oneGeneratorSynchronousMachineKind";
+        new CgmesExport().export(network, new Properties(), new FileDataSource(outputPath, baseName));
+
+        // re-import
+        Network actual = new CgmesImport().importData(new FileDataSource(outputPath, baseName), NetworkFactory.findDefault(), new Properties());
+        Generator actualGenerator = actual.getGenerator("generator1");
+
+        // check the synchronous machine kind
+        String actualSynchronousMachineKind = actualGenerator.getProperty(Conversion.PROPERTY_CGMES_SYNCHRONOUS_MACHINE_TYPE);
+        assertEquals(expectedSynchronousMachineKind, actualSynchronousMachineKind);
+        String actualOperatingMode = actualGenerator.getProperty(Conversion.PROPERTY_CGMES_SYNCHRONOUS_MACHINE_OPERATING_MODE);
+        assertEquals(expectedOperatingMode, actualOperatingMode);
+    }
+
+    private Network createOneGeneratorNetwork() {
+        Network network = NetworkFactory.findDefault().createNetwork("network", "test");
+        Substation substation1 = network.newSubstation()
+                .setId("substation1")
+                .setCountry(Country.FR)
+                .setTso("TSO1")
+                .setGeographicalTags("region1")
+                .add();
+        VoltageLevel voltageLevel1 = substation1.newVoltageLevel()
+                .setId("voltageLevel1")
+                .setNominalV(400)
+                .setTopologyKind(TopologyKind.NODE_BREAKER)
+                .add();
+        voltageLevel1.getNodeBreakerView()
+                .newBusbarSection()
+                .setId("busbarSection1")
+                .setNode(0)
+                .add();
+        Generator generator1 = voltageLevel1.newGenerator()
+                .setId("generator1")
+                .setNode(1)
+                .setMinP(0.0)
+                .setMaxP(100.0)
+                .setTargetP(25.0)
+                .setTargetQ(10.0)
+                .setVoltageRegulatorOn(false)
+                .add();
+        generator1.newMinMaxReactiveLimits().setMinQ(-50.0).setMaxQ(50.0).add();
+        voltageLevel1.getNodeBreakerView().newInternalConnection().setNode1(0).setNode2(1).add();
+        return network;
     }
 
     private Network exportImportNodeBreaker(Network expected, ReadOnlyDataSource dataSource) throws IOException, XMLStreamException {
