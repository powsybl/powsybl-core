--- conflicted
+++ resolved
@@ -598,16 +598,6 @@
     }
 
     @Test
-<<<<<<< HEAD
-    void fossilFuelExportAndImportTest() throws IOException {
-        Network network = createOneGeneratorNetwork();
-
-        // Define fossilFuelType property
-        Generator expectedGenerator = network.getGenerator("generator1");
-        expectedGenerator.setEnergySource(EnergySource.THERMAL);
-        String expectedFuelType = "gas;lignite";
-        expectedGenerator.setProperty(Conversion.PROPERTY_CGMES_SYNCHRONOUS_MACHINE_FUEL_TYPE, expectedFuelType);
-=======
     void tapChangerControlDefineControlTest() throws IOException {
         ReadOnlyDataSource ds = Cgmes3Catalog.microGrid().dataSource();
         Network network = new CgmesImport().importData(ds, NetworkFactory.findDefault(), new Properties());
@@ -617,34 +607,10 @@
                 .setRegulationValue(75.24)
                 .setTargetDeadband(2.0)
                 .setRegulationTerminal(twtNetwork.getTerminal1());
->>>>>>> ecb61c4b
 
         // Export as cgmes
         Path outputPath = tmpDir.resolve("temp.cgmesExport");
         Files.createDirectories(outputPath);
-<<<<<<< HEAD
-        String baseName = "oneGeneratorFossilFuel";
-        new CgmesExport().export(network, new Properties(), new FileDataSource(outputPath, baseName));
-
-        // re-import
-        Network actual = new CgmesImport().importData(new FileDataSource(outputPath, baseName), NetworkFactory.findDefault(), new Properties());
-        Generator actualGenerator = actual.getGenerator("generator1");
-
-        // check the fuelType property
-        String actualFuelType = actualGenerator.getProperty(Conversion.PROPERTY_CGMES_SYNCHRONOUS_MACHINE_FUEL_TYPE);
-        assertEquals(expectedFuelType, actualFuelType);
-    }
-
-    @Test
-    void hydroPowerPlantExportAndImportTest() throws IOException {
-        Network network = createOneGeneratorNetwork();
-
-        // Define hydroPowerPlant property
-        Generator expectedGenerator = network.getGenerator("generator1");
-        expectedGenerator.setEnergySource(EnergySource.HYDRO);
-        String expectedStorageKind = "pumpedStorage";
-        expectedGenerator.setProperty(Conversion.PROPERTY_CGMES_SYNCHRONOUS_MACHINE_HYDRO_PLANT_STRORAGE_KIND, expectedStorageKind);
-=======
         String baseName = "microGridTapChangerDefineControl";
         new CgmesExport().export(network, new Properties(), new FileDataSource(outputPath, baseName));
 
@@ -686,55 +652,10 @@
                 .setTargetDeadband(2.0)
                 .setRegulationTerminal(twtNetwork.getTerminal1())
                 .add();
->>>>>>> ecb61c4b
 
         // Export as cgmes
         Path outputPath = tmpDir.resolve("temp.cgmesExport");
         Files.createDirectories(outputPath);
-<<<<<<< HEAD
-        String baseName = "oneGeneratorFossilHydroPowerPlant";
-        new CgmesExport().export(network, new Properties(), new FileDataSource(outputPath, baseName));
-
-        // re-import
-        Network actual = new CgmesImport().importData(new FileDataSource(outputPath, baseName), NetworkFactory.findDefault(), new Properties());
-        Generator actualGenerator = actual.getGenerator("generator1");
-
-        // check the storage kind property
-        String actualStorageKind = actualGenerator.getProperty(Conversion.PROPERTY_CGMES_SYNCHRONOUS_MACHINE_HYDRO_PLANT_STRORAGE_KIND);
-        assertEquals(expectedStorageKind, actualStorageKind);
-    }
-
-    private Network createOneGeneratorNetwork() {
-        Network network = NetworkFactory.findDefault().createNetwork("network", "test");
-        Substation substation1 = network.newSubstation()
-                .setId("substation1")
-                .setCountry(Country.FR)
-                .setTso("TSO1")
-                .setGeographicalTags("region1")
-                .add();
-        VoltageLevel voltageLevel1 = substation1.newVoltageLevel()
-                .setId("voltageLevel1")
-                .setNominalV(400)
-                .setTopologyKind(TopologyKind.NODE_BREAKER)
-                .add();
-        voltageLevel1.getNodeBreakerView()
-                .newBusbarSection()
-                .setId("busbarSection1")
-                .setNode(0)
-                .add();
-        Generator generator1 = voltageLevel1.newGenerator()
-                .setId("generator1")
-                .setNode(1)
-                .setMinP(0.0)
-                .setMaxP(100.0)
-                .setTargetP(25.0)
-                .setTargetQ(10.0)
-                .setVoltageRegulatorOn(false)
-                .add();
-        generator1.newMinMaxReactiveLimits().setMinQ(-50.0).setMaxQ(50.0).add();
-        voltageLevel1.getNodeBreakerView().newInternalConnection().setNode1(0).setNode2(1).add();
-        return network;
-=======
         String baseName = "microGridTapChangerDefineRatioTapChangerAndPhaseTapChanger";
         new CgmesExport().export(network, new Properties(), new FileDataSource(outputPath, baseName));
 
@@ -847,7 +768,88 @@
         assertEquals(legNetwork.getPhaseTapChanger().getRegulationMode().name(), legActual.getPhaseTapChanger().getRegulationMode().name());
         assertEquals(legNetwork.getPhaseTapChanger().getRegulationValue(), legActual.getPhaseTapChanger().getRegulationValue());
         assertEquals(legNetwork.getPhaseTapChanger().getTargetDeadband(), legActual.getPhaseTapChanger().getTargetDeadband());
->>>>>>> ecb61c4b
+    }
+
+    @Test
+    void fossilFuelExportAndImportTest() throws IOException {
+        Network network = createOneGeneratorNetwork();
+
+        // Define fossilFuelType property
+        Generator expectedGenerator = network.getGenerator("generator1");
+        expectedGenerator.setEnergySource(EnergySource.THERMAL);
+        String expectedFuelType = "gas;lignite";
+        expectedGenerator.setProperty(Conversion.PROPERTY_CGMES_SYNCHRONOUS_MACHINE_FUEL_TYPE, expectedFuelType);
+
+        // Export as cgmes
+        Path outputPath = tmpDir.resolve("temp.cgmesExport");
+        Files.createDirectories(outputPath);
+        String baseName = "oneGeneratorFossilFuel";
+        new CgmesExport().export(network, new Properties(), new FileDataSource(outputPath, baseName));
+
+        // re-import
+        Network actual = new CgmesImport().importData(new FileDataSource(outputPath, baseName), NetworkFactory.findDefault(), new Properties());
+        Generator actualGenerator = actual.getGenerator("generator1");
+
+        // check the fuelType property
+        String actualFuelType = actualGenerator.getProperty(Conversion.PROPERTY_CGMES_SYNCHRONOUS_MACHINE_FUEL_TYPE);
+        assertEquals(expectedFuelType, actualFuelType);
+    }
+
+    @Test
+    void hydroPowerPlantExportAndImportTest() throws IOException {
+        Network network = createOneGeneratorNetwork();
+
+        // Define hydroPowerPlant property
+        Generator expectedGenerator = network.getGenerator("generator1");
+        expectedGenerator.setEnergySource(EnergySource.HYDRO);
+        String expectedStorageKind = "pumpedStorage";
+        expectedGenerator.setProperty(Conversion.PROPERTY_CGMES_SYNCHRONOUS_MACHINE_HYDRO_PLANT_STRORAGE_KIND, expectedStorageKind);
+
+        // Export as cgmes
+        Path outputPath = tmpDir.resolve("temp.cgmesExport");
+        Files.createDirectories(outputPath);
+        String baseName = "oneGeneratorFossilHydroPowerPlant";
+        new CgmesExport().export(network, new Properties(), new FileDataSource(outputPath, baseName));
+
+        // re-import
+        Network actual = new CgmesImport().importData(new FileDataSource(outputPath, baseName), NetworkFactory.findDefault(), new Properties());
+        Generator actualGenerator = actual.getGenerator("generator1");
+
+        // check the storage kind property
+        String actualStorageKind = actualGenerator.getProperty(Conversion.PROPERTY_CGMES_SYNCHRONOUS_MACHINE_HYDRO_PLANT_STRORAGE_KIND);
+        assertEquals(expectedStorageKind, actualStorageKind);
+    }
+
+    private Network createOneGeneratorNetwork() {
+        Network network = NetworkFactory.findDefault().createNetwork("network", "test");
+        Substation substation1 = network.newSubstation()
+                .setId("substation1")
+                .setCountry(Country.FR)
+                .setTso("TSO1")
+                .setGeographicalTags("region1")
+                .add();
+        VoltageLevel voltageLevel1 = substation1.newVoltageLevel()
+                .setId("voltageLevel1")
+                .setNominalV(400)
+                .setTopologyKind(TopologyKind.NODE_BREAKER)
+                .add();
+        voltageLevel1.getNodeBreakerView()
+                .newBusbarSection()
+                .setId("busbarSection1")
+                .setNode(0)
+                .add();
+        Generator generator1 = voltageLevel1.newGenerator()
+                .setId("generator1")
+                .setNode(1)
+                .setMinP(0.0)
+                .setMaxP(100.0)
+                .setTargetP(25.0)
+                .setTargetQ(10.0)
+                .setVoltageRegulatorOn(false)
+                .add();
+        generator1.newMinMaxReactiveLimits().setMinQ(-50.0).setMaxQ(50.0).add();
+        voltageLevel1.getNodeBreakerView().newInternalConnection().setNode1(0).setNode2(1).add();
+        return network;
     }
 
     private Network exportImportNodeBreaker(Network expected, ReadOnlyDataSource dataSource) throws IOException, XMLStreamException {
