/**
 * Copyright (c) 2021, RTE (http://www.rte-france.com)
 * This Source Code Form is subject to the terms of the Mozilla Public
 * License, v. 2.0. If a copy of the MPL was not distributed with this
 * file, You can obtain one at http://mozilla.org/MPL/2.0/.
 * SPDX-License-Identifier: MPL-2.0
 */
package com.powsybl.cgmes.conversion.test.export;

import com.powsybl.cgmes.conformity.Cgmes3ModifiedCatalog;
import com.powsybl.cgmes.conformity.Cgmes3Catalog;
import com.powsybl.cgmes.conformity.CgmesConformity1Catalog;
import com.powsybl.cgmes.conformity.CgmesConformity1ModifiedCatalog;
import com.powsybl.cgmes.conversion.CgmesExport;
import com.powsybl.cgmes.conversion.CgmesImport;
import com.powsybl.cgmes.conversion.CgmesModelExtension;
import com.powsybl.cgmes.conversion.Conversion;
import com.powsybl.cgmes.conversion.export.CgmesExportContext;
import com.powsybl.cgmes.conversion.export.EquipmentExport;
import com.powsybl.cgmes.conversion.export.TopologyExport;
import com.powsybl.cgmes.extensions.*;
import com.powsybl.cgmes.model.CgmesNames;
import com.powsybl.commons.test.AbstractSerDeTest;
import com.powsybl.commons.datasource.DirectoryDataSource;
import com.powsybl.commons.datasource.ReadOnlyDataSource;
import com.powsybl.commons.datasource.ResourceDataSource;
import com.powsybl.commons.datasource.ResourceSet;
import com.powsybl.commons.xml.XmlUtil;
import com.powsybl.computation.local.LocalComputationManager;
import com.powsybl.iidm.network.*;
import com.powsybl.iidm.network.extensions.RemoteReactivePowerControl;
import com.powsybl.iidm.network.test.*;
import com.powsybl.iidm.serde.ExportOptions;
import com.powsybl.iidm.serde.NetworkSerDe;
import com.powsybl.iidm.serde.XMLImporter;
import com.powsybl.iidm.network.util.BranchData;
import com.powsybl.iidm.network.util.TwtData;

import com.google.re2j.Matcher;
import com.google.re2j.Pattern;
import org.apache.commons.lang3.tuple.Pair;
import org.junit.jupiter.api.BeforeEach;
import org.junit.jupiter.api.Test;
import org.xmlunit.diff.DifferenceEvaluator;
import org.xmlunit.diff.DifferenceEvaluators;

import javax.xml.stream.XMLStreamException;
import javax.xml.stream.XMLStreamWriter;
import java.io.BufferedOutputStream;
import java.io.IOException;
import java.io.InputStream;
import java.io.OutputStream;
import java.nio.file.Files;
import java.nio.file.Path;
import java.nio.file.FileSystem;
import java.util.*;
import com.google.common.jimfs.Configuration;
import com.google.common.jimfs.Jimfs;

import static com.powsybl.cgmes.conversion.test.ConversionUtil.writeCgmesProfile;
import static com.powsybl.cgmes.conversion.test.ConversionUtil.getFirstMatch;
import static org.junit.jupiter.api.Assertions.*;

/**
 * @author Marcos de Miguel {@literal <demiguelm at aia.es>}
 */
class EquipmentExportTest extends AbstractSerDeTest {

    private Properties importParams;

    @Override
    @BeforeEach
    public void setUp() throws IOException {
        super.setUp();
        importParams = new Properties();
        importParams.put(CgmesImport.IMPORT_CGM_WITH_SUBNETWORKS, "false");
    }

    @Test
    void smallGridHvdc() throws IOException, XMLStreamException {
        ReadOnlyDataSource dataSource = CgmesConformity1Catalog.smallNodeBreakerHvdc().dataSource();
        Network expected = new CgmesImport().importData(dataSource, NetworkFactory.findDefault(), importParams);
        Network actual = exportImportNodeBreaker(expected, dataSource);
        assertTrue(compareNetworksEQdata(expected, actual));
    }

    @Test
    void smallNodeBreaker() throws IOException, XMLStreamException {
        ReadOnlyDataSource dataSource = CgmesConformity1Catalog.smallNodeBreaker().dataSource();
        Network expected = new CgmesImport().importData(dataSource, NetworkFactory.findDefault(), importParams);
        Network actual = exportImportNodeBreaker(expected, dataSource);
        assertTrue(compareNetworksEQdata(expected, actual));
    }

    @Test
    void smallBusBranch() throws IOException, XMLStreamException {
        ReadOnlyDataSource dataSource = CgmesConformity1Catalog.smallBusBranch().dataSource();
        Network expected = new CgmesImport().importData(dataSource, NetworkFactory.findDefault(), importParams);
        Network actual = exportImportBusBranch(expected, dataSource);
        assertTrue(compareNetworksEQdata(expected, actual));
    }

    @Test
    void miniNodeBreaker() throws IOException, XMLStreamException {
        ReadOnlyDataSource dataSource = CgmesConformity1Catalog.miniNodeBreaker().dataSource();
        Network expected = new CgmesImport().importData(dataSource, NetworkFactory.findDefault(), importParams);
        Network actual = exportImportNodeBreaker(expected, dataSource);

        // Avoid negative zeros during the comparison
        expected.getGenerators().forEach(generator -> {
            generator.setTargetP(generator.getTargetP() + 0.0);
            generator.setTargetQ(generator.getTargetQ() + 0.0);
        });
        actual.getGenerators().forEach(generator -> {
            generator.setTargetP(generator.getTargetP() + 0.0);
            generator.setTargetQ(generator.getTargetQ() + 0.0);
        });

        assertTrue(compareNetworksEQdata(expected, actual));
    }

    @Test
    void miniBusBranch() throws IOException, XMLStreamException {
        ReadOnlyDataSource dataSource = CgmesConformity1Catalog.miniBusBranch().dataSource();
        Network expected = new CgmesImport().importData(dataSource, NetworkFactory.findDefault(), importParams);
        Network actual = exportImportBusBranchNoBoundaries(expected, dataSource);

        // Avoid negative zeros during the comparison
        expected.getGenerators().forEach(generator -> {
            generator.setTargetP(generator.getTargetP() + 0.0);
            generator.setTargetQ(generator.getTargetQ() + 0.0);
        });
        actual.getGenerators().forEach(generator -> {
            generator.setTargetP(generator.getTargetP() + 0.0);
            generator.setTargetQ(generator.getTargetQ() + 0.0);
        });

        assertTrue(compareNetworksEQdata(expected, actual));
    }

    @Test
    void microGridWithTieFlowMappedToEquivalentInjection() throws IOException, XMLStreamException {
        ReadOnlyDataSource dataSource = CgmesConformity1ModifiedCatalog.microGridBaseCaseBEWithTieFlowMappedToEquivalentInjection().dataSource();
        Network expected = new CgmesImport().importData(dataSource, NetworkFactory.findDefault(), importParams);
        Network actual = exportImportBusBranch(expected, dataSource);
        assertTrue(compareNetworksEQdata(expected, actual));
    }

    @Test
    void microGridBaseCaseAssembledSwitchAtBoundary() throws XMLStreamException, IOException {
        ReadOnlyDataSource dataSource = CgmesConformity1ModifiedCatalog.microGridBaseCaseAssembledSwitchAtBoundary().dataSource();
        Network network = new CgmesImport().importData(dataSource, NetworkFactory.findDefault(), importParams);

        // Define a tie flow at the boundary of a dangling line
        TieLine tieLine = network.getTieLine("78736387-5f60-4832-b3fe-d50daf81b0a6 + 7f43f508-2496-4b64-9146-0a40406cbe49");
        Area area = network.newArea()
                .setId("controlAreaId")
                .setName("controlAreaName")
                .setAreaType(CgmesNames.CONTROL_AREA_TYPE_KIND_INTERCHANGE)
                .setInterchangeTarget(Double.NaN)
                .addAreaBoundary(tieLine.getDanglingLine2().getBoundary(), true)
                .add();
        area.addAlias("energyIdentCodeEic", CgmesNames.ENERGY_IDENT_CODE_EIC);

        // The reimported network control area should contain one tie flow
        Network actual = exportImportBusBranch(network, dataSource);
        Area actualControlArea = actual.getArea("controlAreaId");
        assertEquals(1, actualControlArea.getAreaBoundaryStream().count());
        assertEquals("7f43f508-2496-4b64-9146-0a40406cbe49", actualControlArea.getAreaBoundaries().iterator().next().getBoundary().get().getDanglingLine().getId());
    }

    @Test
    void microGrid() throws IOException, XMLStreamException {
        ReadOnlyDataSource dataSource = CgmesConformity1Catalog.microGridType4BE().dataSource();
        Network expected = new CgmesImport().importData(dataSource, NetworkFactory.findDefault(), importParams);
        Network actual = exportImportBusBranch(expected, dataSource);
        assertTrue(compareNetworksEQdata(expected, actual));
    }

    @Test
    void microGridCreateEquivalentInjectionAliases() throws IOException, XMLStreamException {
        ReadOnlyDataSource dataSource = CgmesConformity1Catalog.microGridBaseCaseBE().dataSource();
        Network expected = new CgmesImport().importData(dataSource, NetworkFactory.findDefault(), importParams);
        // Remove aliases of equivalent injections, so they will have to be created during export
        for (DanglingLine danglingLine : expected.getDanglingLines(DanglingLineFilter.ALL)) {
            danglingLine.removeProperty(Conversion.CGMES_PREFIX_ALIAS_PROPERTIES + CgmesNames.EQUIVALENT_INJECTION);
            danglingLine.removeProperty(Conversion.CGMES_PREFIX_ALIAS_PROPERTIES + "EquivalentInjectionTerminal");
        }
        Network actual = exportImportBusBranch(expected, dataSource);
        assertTrue(compareNetworksEQdata(expected, actual));
    }

    @Test
    void nordic32() throws IOException, XMLStreamException {
        ReadOnlyDataSource dataSource = new ResourceDataSource("nordic32", new ResourceSet("/", "nordic32.xiidm"));
        Network network = new XMLImporter().importData(dataSource, NetworkFactory.findDefault(), null);
        exportToCgmesEQ(network);
        exportToCgmesTP(network);
        // Import EQ & TP file, no additional information (boundaries) are required
        Network actual = new CgmesImport().importData(new DirectoryDataSource(tmpDir, "exported"), NetworkFactory.findDefault(), null);

        // The xiidm file does not contain ratedS values, but during the cgmes export process default values
        // are exported for each transformer that are reading in the import process.
        // we reset the default imported ratedS values before comparing
        TwoWindingsTransformer twta = actual.getTwoWindingsTransformerStream().findFirst().orElseThrow();
        network.getTwoWindingsTransformers().forEach(twtn -> twtn.setRatedS(twta.getRatedS()));

        // Ignore OperationalLimitsGroup id
        DifferenceEvaluator knownDiffs = DifferenceEvaluators.chain(
                DifferenceEvaluators.Default,
                ExportXmlCompare::numericDifferenceEvaluator,
                ExportXmlCompare::ignoringNonEQ,
                ExportXmlCompare::ignoringOperationalLimitsGroupId);
        assertTrue(compareNetworksEQdata(network, actual, knownDiffs));
    }

    @Test
    void nordic32SortTransformerEnds() throws IOException, XMLStreamException {
        ReadOnlyDataSource dataSource = new ResourceDataSource("nordic32", new ResourceSet("/", "nordic32.xiidm"));
        Network network = new XMLImporter().importData(dataSource, NetworkFactory.findDefault(), importParams);
        exportToCgmesEQ(network, true);
        exportToCgmesTP(network);
        // Import EQ & TP file, no additional information (boundaries) are required
        Network actual = new CgmesImport().importData(new DirectoryDataSource(tmpDir, "exported"), NetworkFactory.findDefault(), null);
        // Before comparing, interchange ends in twoWindingsTransformers that do not follow the high voltage at end1 rule
        prepareNetworkForSortedTransformerEndsComparison(network);

        // The xiidm file does not contain ratedS values, but during the cgmes export process default values
        // are exported for each transformer that are reading in the import process.
        // we reset the default imported ratedS values before comparing
        TwoWindingsTransformer twta = actual.getTwoWindingsTransformerStream().findFirst().orElseThrow();
        network.getTwoWindingsTransformers().forEach(twtn -> twtn.setRatedS(twta.getRatedS()));

        // Ignore OperationalLimitsGroup id
        DifferenceEvaluator knownDiffs = DifferenceEvaluators.chain(
                DifferenceEvaluators.Default,
                ExportXmlCompare::numericDifferenceEvaluator,
                ExportXmlCompare::ignoringNonEQ,
                ExportXmlCompare::ignoringOperationalLimitsGroupId);
        assertTrue(compareNetworksEQdata(network, actual, knownDiffs));
    }

    private void prepareNetworkForSortedTransformerEndsComparison(Network network) {
        List<Pair<String, TwtRecord>> pairs = new ArrayList<>();
        network.getTwoWindingsTransformerStream().filter(twt -> twt
                        .getTerminal1().getVoltageLevel().getNominalV() < twt.getTerminal2().getVoltageLevel().getNominalV())
                .forEach(twt -> {
                    TwtRecord twtRecord = obtainRecord(twt);
                    pairs.add(Pair.of(twt.getId(), twtRecord));
                });

        pairs.forEach(pair -> {
            TwoWindingsTransformer twt = network.getTwoWindingsTransformer(pair.getLeft());
            twt.remove();
            TwoWindingsTransformer newTwt = pair.getRight().getAdder().add();
            Optional<CurrentLimits> currentLimits1 = pair.getRight().getCurrentLimits1();
            if (currentLimits1.isPresent()) {
                newTwt.newCurrentLimits1().setPermanentLimit(currentLimits1.get().getPermanentLimit()).add();
            }
            Optional<CurrentLimits> currentLimits2 = pair.getRight().getCurrentLimits2();
            if (currentLimits2.isPresent()) {
                newTwt.newCurrentLimits2().setPermanentLimit(currentLimits2.get().getPermanentLimit()).add();
            }
            pair.getRight().getAliases().forEach(aliasPair -> {
                if (aliasPair.getLeft() == null) {
                    newTwt.addAlias(aliasPair.getRight());
                } else {
                    newTwt.addAlias(aliasPair.getRight(), aliasPair.getLeft());
                }
            });
        });
    }

    private TwtRecord obtainRecord(TwoWindingsTransformer twt) {
        Substation substation = twt.getSubstation().orElseThrow();
        double a0 = twt.getRatedU1() / twt.getRatedU2();
        double a02 = a0 * a0;
        TwoWindingsTransformerAdder adder = substation.newTwoWindingsTransformer()
            .setId(twt.getId())
            .setName(twt.getNameOrId())
            .setBus1(twt.getTerminal2().getBusBreakerView().getBus().getId())
            .setBus2(twt.getTerminal1().getBusBreakerView().getBus().getId())
            .setR(twt.getR() * a02)
            .setX(twt.getX() * a02)
            .setG(twt.getG() / a02)
            .setB(twt.getB() / a02)
            .setRatedU1(twt.getRatedU2())
            .setRatedU2(twt.getRatedU1());

        CurrentLimits currentLimits1 = twt.getCurrentLimits1().orElse(null);
        CurrentLimits currentLimits2 = twt.getCurrentLimits2().orElse(null);

        List<Pair<String, String>> aliases = new ArrayList<>();
        twt.getAliases().forEach(alias -> {
            String type = twt.getAliasType(alias).orElse(null);
            aliases.add(Pair.of(type, alias));
        });
        return new TwtRecord(adder, currentLimits2, currentLimits1, aliases);
    }

    private static final class TwtRecord {
        private final TwoWindingsTransformerAdder adder;
        private final CurrentLimits currentLimits1;
        private final CurrentLimits currentLimits2;
        private final List<Pair<String, String>> aliases;

        private TwtRecord(TwoWindingsTransformerAdder adder, CurrentLimits currentLimits1, CurrentLimits currentLimits2,
            List<Pair<String, String>> aliases) {
            this.adder = adder;
            this.currentLimits1 = currentLimits1;
            this.currentLimits2 = currentLimits2;
            this.aliases = aliases;
        }

        private TwoWindingsTransformerAdder getAdder() {
            return adder;
        }

        private Optional<CurrentLimits> getCurrentLimits1() {
            return Optional.ofNullable(currentLimits1);
        }

        private Optional<CurrentLimits> getCurrentLimits2() {
            return Optional.ofNullable(currentLimits2);
        }

        private List<Pair<String, String>> getAliases() {
            return aliases;
        }
    }

    @Test
    void bPerSectionTest() throws IOException, XMLStreamException {
        ReadOnlyDataSource ds = CgmesConformity1Catalog.microGridType4BE().dataSource();

        Network network = new CgmesImport().importData(ds, NetworkFactory.findDefault(), importParams);
        ShuntCompensatorLinearModel sh = (ShuntCompensatorLinearModel) network.getShuntCompensator("d771118f-36e9-4115-a128-cc3d9ce3e3da").getModel();
        assertEquals(0.024793, sh.getBPerSection(), 0.0);

        sh.setBPerSection(1E-14);

        Network reimported = exportImportBusBranch(network, ds);
        sh = (ShuntCompensatorLinearModel) reimported.getShuntCompensator("d771118f-36e9-4115-a128-cc3d9ce3e3da").getModel();
        assertEquals(1E-14, sh.getBPerSection(), 0.0);
    }

    @Test
    void threeWindingsTransformerTest() throws IOException, XMLStreamException {
        Network network = createThreeWindingTransformerNetwork();
        String t3id = "threeWindingsTransformer1";

        // Export an IIDM Network created from scratch, identifiers for tap changers will be created and stored in aliases
        exportToCgmesEQ(network);
        ThreeWindingsTransformer expected = network.getThreeWindingsTransformer(t3id);

        // The 3-winding transformer has a ratio and phase tap changer at every end
        Network network1 = new CgmesImport().importData(new DirectoryDataSource(tmpDir, "exportedEq"), NetworkFactory.findDefault(), null);
        ThreeWindingsTransformer actual1 = network1.getThreeWindingsTransformer(t3id);
        for (int k = 1; k <= 3; k++) {
            String aliasType;
            aliasType = Conversion.CGMES_PREFIX_ALIAS_PROPERTIES + CgmesNames.RATIO_TAP_CHANGER + k;
            assertEquals(
                    expected.getAliasFromType(aliasType).get(),
                    actual1.getAliasFromType(aliasType).get());
            aliasType = Conversion.CGMES_PREFIX_ALIAS_PROPERTIES + CgmesNames.PHASE_TAP_CHANGER + k;
            assertEquals(
                    expected.getAliasFromType(aliasType).get(),
                    actual1.getAliasFromType(aliasType).get());
        }

        // Export an IIDM Network that has been imported from CGMES,
        // identifiers for tap changers must be preserved
        exportToCgmesEQ(network1);
        Network network2 = new CgmesImport().importData(new DirectoryDataSource(tmpDir, "exportedEq"), NetworkFactory.findDefault(), null);
        ThreeWindingsTransformer actual2 = network2.getThreeWindingsTransformer(t3id);
        for (int k = 1; k <= 3; k++) {
            String aliasType;
            aliasType = Conversion.CGMES_PREFIX_ALIAS_PROPERTIES + CgmesNames.RATIO_TAP_CHANGER + k;
            assertEquals(
                    expected.getAliasFromType(aliasType).get(),
                    actual2.getAliasFromType(aliasType).get());
            aliasType = Conversion.CGMES_PREFIX_ALIAS_PROPERTIES + CgmesNames.PHASE_TAP_CHANGER + k;
            assertEquals(
                    expected.getAliasFromType(aliasType).get(),
                    actual2.getAliasFromType(aliasType).get());
        }
    }

    @Test
    void twoWindingsTransformerCgmesExportTest() throws IOException, XMLStreamException {
        Network network = FourSubstationsNodeBreakerFactory.create();

        TwoWindingsTransformer twt = network.getTwoWindingsTransformer("TWT");
        assertEquals(225.0, twt.getTerminal1().getVoltageLevel().getNominalV(), 0.0);
        assertEquals(400.0, twt.getTerminal2().getVoltageLevel().getNominalV(), 0.0);

        // Change the tap position to have a ratio != 1.0
        // Models are only equivalent if G and B are zero
        twt.setB(0.0);
        twt.getRatioTapChanger().setTapPosition(0);

        // Voltage at both ends of the transformer
        Bus bus400 = twt.getTerminal2().getBusView().getBus();
        bus400.setV(400.0).setAngle(0.0);
        Bus bus225 = twt.getTerminal1().getBusView().getBus();
        bus225.setV(264.38396259257394).setAngle(2.4025237265837864);

        BranchData twtData = new BranchData(twt, 0.0, false, false);

        // Export network as cgmes files and re-import again,
        // the ends of the transformer must be sorted
        // to have the high nominal voltage at end1
        Network networkSorted = exportImportNodeBreakerNoBoundaries(network);

        TwoWindingsTransformer twtSorted = networkSorted.getTwoWindingsTransformer("TWT");
        assertEquals(400.0, twtSorted.getTerminal1().getVoltageLevel().getNominalV(), 0.0);
        assertEquals(225.0, twtSorted.getTerminal2().getVoltageLevel().getNominalV(), 0.0);

        assertTrue(compareCurrentLimits(twt.getCurrentLimits1().orElse(null), twtSorted.getCurrentLimits2().orElse(null)));
        assertTrue(compareCurrentLimits(twt.getCurrentLimits2().orElse(null), twtSorted.getCurrentLimits1().orElse(null)));

        // Voltage at both ends of the transformer
        Bus busS400 = twtSorted.getTerminal1().getBusView().getBus();
        busS400.setV(400.0).setAngle(0.0);
        Bus busS225 = twtSorted.getTerminal2().getBusView().getBus();
        busS225.setV(264.38396259257394).setAngle(2.4025237265837864);

        BranchData twtDataSorted = new BranchData(twtSorted, 0.0, false, false);

        double tol = 0.0000001;
        assertEquals(twtData.getComputedP1(), twtDataSorted.getComputedP2(), tol);
        assertEquals(twtData.getComputedQ1(), twtDataSorted.getComputedQ2(), tol);
        assertEquals(twtData.getComputedP2(), twtDataSorted.getComputedP1(), tol);
        assertEquals(twtData.getComputedQ2(), twtDataSorted.getComputedQ1(), tol);
    }

    @Test
    void twoWindingsTransformerWithShuntAdmittanceCgmesExportTest() throws IOException, XMLStreamException {
        Network network = FourSubstationsNodeBreakerFactory.create();

        TwoWindingsTransformer twt = network.getTwoWindingsTransformer("TWT");
        assertEquals(225.0, twt.getTerminal1().getVoltageLevel().getNominalV(), 0.0);
        assertEquals(400.0, twt.getTerminal2().getVoltageLevel().getNominalV(), 0.0);

        // Change the tap position to have a ratio != 1.0
        twt.getRatioTapChanger().setTapPosition(0);

        // Voltage at both ends of the transformer
        Bus bus400 = twt.getTerminal2().getBusView().getBus();
        bus400.setV(400.0).setAngle(0.0);
        Bus bus225 = twt.getTerminal1().getBusView().getBus();
        bus225.setV(264.38396259257394).setAngle(2.4025237265837864);

        BranchData twtData = new BranchData(twt, 0.0, false, false);

        // Export network as cgmes files and re-import again,
        // the ends of the transformer must be sorted
        // to have the high nominal voltage at end1
        Network networkSorted = exportImportNodeBreakerNoBoundaries(network);

        TwoWindingsTransformer twtSorted = networkSorted.getTwoWindingsTransformer("TWT");
        assertEquals(400.0, twtSorted.getTerminal1().getVoltageLevel().getNominalV(), 0.0);
        assertEquals(225.0, twtSorted.getTerminal2().getVoltageLevel().getNominalV(), 0.0);

        assertTrue(compareCurrentLimits(twt.getCurrentLimits1().orElse(null), twtSorted.getCurrentLimits2().orElse(null)));
        assertTrue(compareCurrentLimits(twt.getCurrentLimits2().orElse(null), twtSorted.getCurrentLimits1().orElse(null)));

        // Voltage at both ends of the transformer
        Bus busS400 = twtSorted.getTerminal1().getBusView().getBus();
        busS400.setV(400.0).setAngle(0.0);
        Bus busS225 = twtSorted.getTerminal2().getBusView().getBus();
        busS225.setV(264.38396259257394).setAngle(2.4025237265837864);

        BranchData twtDataSorted = new BranchData(twtSorted, 0.0, false, false);

        // Models are only equivalent if G and B are zero
        double tol = 0.0000001;
        assertEquals(twtData.getComputedP1(), twtDataSorted.getComputedP2(), tol);
        assertEquals(-12.553777142703378, twtData.getComputedQ1(), tol);
        assertEquals(-7.446222857261597, twtDataSorted.getComputedQ2(), tol);
        assertEquals(twtData.getComputedP2(), twtDataSorted.getComputedP1(), tol);
        assertEquals(7.871048170667905, twtData.getComputedQ2(), tol);
        assertEquals(2.751048170611625, twtDataSorted.getComputedQ1(), tol);
    }

    @Test
    void threeWindingsTransformerCgmesExportTest() throws IOException, XMLStreamException {
        Network network = ThreeWindingsTransformerNetworkFactory.createWithUnsortedEndsAndCurrentLimits();

        ThreeWindingsTransformer twt = network.getThreeWindingsTransformer("3WT");
        assertEquals(11.0, twt.getLeg1().getTerminal().getVoltageLevel().getNominalV(), 0.0);
        assertEquals(132.0, twt.getLeg2().getTerminal().getVoltageLevel().getNominalV(), 0.0);
        assertEquals(33.0, twt.getLeg3().getTerminal().getVoltageLevel().getNominalV(), 0.0);

        // Set the voltage at each end for calculating flows and voltage at the star bus

        Bus bus132 = twt.getLeg2().getTerminal().getBusView().getBus();
        bus132.setV(135.0).setAngle(0.0);
        Bus bus33 = twt.getLeg3().getTerminal().getBusView().getBus();
        bus33.setV(28.884977348881097).setAngle(-0.7602433704291399);
        Bus bus11 = twt.getLeg1().getTerminal().getBusView().getBus();
        bus11.setV(11.777636198340568).setAngle(-0.78975650100671);

        TwtData twtData = new TwtData(twt, 0.0, false);

        // Export network as cgmes files and re-import again,
        // the ends of the transformer must be sorted
        // in concordance with nominal voltage
        Network networkSorted = exportImportNodeBreakerNoBoundaries(network);

        ThreeWindingsTransformer twtSorted = networkSorted.getThreeWindingsTransformer("3WT");
        assertEquals(132.0, twtSorted.getLeg1().getTerminal().getVoltageLevel().getNominalV(), 0.0);
        assertEquals(33.0, twtSorted.getLeg2().getTerminal().getVoltageLevel().getNominalV(), 0.0);
        assertEquals(11.0, twtSorted.getLeg3().getTerminal().getVoltageLevel().getNominalV(), 0.0);

        assertTrue(compareCurrentLimits(twt.getLeg2().getCurrentLimits().orElse(null), twtSorted.getLeg1().getCurrentLimits().orElse(null)));
        assertTrue(compareCurrentLimits(twt.getLeg3().getCurrentLimits().orElse(null), twtSorted.getLeg2().getCurrentLimits().orElse(null)));
        assertTrue(compareCurrentLimits(twt.getLeg1().getCurrentLimits().orElse(null), twtSorted.getLeg3().getCurrentLimits().orElse(null)));

        // Set the voltage at each end for calculating flows and voltage at the star bus

        Bus busS132 = twtSorted.getLeg1().getTerminal().getBusView().getBus();
        busS132.setV(135.0).setAngle(0.0);
        Bus busS33 = twtSorted.getLeg2().getTerminal().getBusView().getBus();
        busS33.setV(28.884977348881097).setAngle(-0.7602433704291399);
        Bus busS11 = twtSorted.getLeg3().getTerminal().getBusView().getBus();
        busS11.setV(11.777636198340568).setAngle(-0.78975650100671);

        TwtData twtDataSorted = new TwtData(twtSorted, 0.0, false);

        // star bus voltage must be checked in per unit as it depends on the ratedU0 (vnominal0 = ratedU0)
        double tol = 0.0000001;
        assertEquals(twtData.getStarU() / twt.getRatedU0(), twtDataSorted.getStarU() / twtDataSorted.getRatedU0(), tol);
        assertEquals(twtData.getStarTheta(), twtDataSorted.getStarTheta(), tol);
        assertEquals(twtData.getComputedP(ThreeSides.ONE), twtDataSorted.getComputedP(ThreeSides.THREE), tol);
        assertEquals(twtData.getComputedQ(ThreeSides.ONE), twtDataSorted.getComputedQ(ThreeSides.THREE), tol);
        assertEquals(twtData.getComputedP(ThreeSides.TWO), twtDataSorted.getComputedP(ThreeSides.ONE), tol);
        assertEquals(twtData.getComputedQ(ThreeSides.TWO), twtDataSorted.getComputedQ(ThreeSides.ONE), tol);
        assertEquals(twtData.getComputedP(ThreeSides.THREE), twtDataSorted.getComputedP(ThreeSides.TWO), tol);
        assertEquals(twtData.getComputedQ(ThreeSides.THREE), twtDataSorted.getComputedQ(ThreeSides.TWO), tol);
    }

    private static boolean compareCurrentLimits(CurrentLimits expected, CurrentLimits actual) {
        if (expected == null && actual == null) {
            return true;
        }
        if (expected != null && actual != null) {
            return expected.getPermanentLimit() == actual.getPermanentLimit();
        }
        return false;
    }

    @Test
    void testLoadGroups() throws XMLStreamException, IOException {
        ReadOnlyDataSource dataSource = CgmesConformity1ModifiedCatalog.microGridBaseCaseBEConformNonConformLoads().dataSource();
        Network expected = new CgmesImport().importData(dataSource, NetworkFactory.findDefault(), importParams);
        Network actual = exportImportBusBranch(expected, dataSource);
        assertTrue(compareNetworksEQdata(expected, actual));
    }

    @Test
    void microGridCgmesExportPreservingOriginalClassesOfLoads() throws IOException, XMLStreamException {
        ReadOnlyDataSource dataSource = Cgmes3ModifiedCatalog.microGridBaseCaseAllTypesOfLoads().dataSource();
        importParams.put("iidm.import.cgmes.convert-boundary", "true");
        Network expected = Network.read(dataSource, importParams);
        importParams.put("iidm.import.cgmes.convert-boundary", "false");
        Network actual = exportImportNodeBreaker(expected, dataSource);

        assertEquals(loadsCreatedFromOriginalClassCount(expected, CgmesNames.ASYNCHRONOUS_MACHINE), loadsCreatedFromOriginalClassCount(actual, CgmesNames.ASYNCHRONOUS_MACHINE));
        assertEquals(loadsCreatedFromOriginalClassCount(expected, CgmesNames.ENERGY_SOURCE), loadsCreatedFromOriginalClassCount(actual, CgmesNames.ENERGY_SOURCE));
        assertEquals(loadsCreatedFromOriginalClassCount(expected, CgmesNames.SV_INJECTION), loadsCreatedFromOriginalClassCount(actual, CgmesNames.SV_INJECTION));
        assertEquals(loadsCreatedFromOriginalClassCount(expected, CgmesNames.ENERGY_CONSUMER), loadsCreatedFromOriginalClassCount(actual, CgmesNames.ENERGY_CONSUMER));
        assertEquals(loadsCreatedFromOriginalClassCount(expected, CgmesNames.CONFORM_LOAD), loadsCreatedFromOriginalClassCount(actual, CgmesNames.CONFORM_LOAD));
        assertEquals(loadsCreatedFromOriginalClassCount(expected, CgmesNames.NONCONFORM_LOAD), loadsCreatedFromOriginalClassCount(actual, CgmesNames.NONCONFORM_LOAD));
        assertEquals(loadsCreatedFromOriginalClassCount(expected, CgmesNames.STATION_SUPPLY), loadsCreatedFromOriginalClassCount(actual, CgmesNames.STATION_SUPPLY));

        // Areas must be preserved
        // The input test case contains 2 control areas of type interchange,
        // that must be exported and reimported

        // Avoid comparing targetP and targetQ, as reimport does not consider the SSH file
        expected.getGenerators().forEach(expectedGenerator -> {
            Generator actualGenerator = actual.getGenerator(expectedGenerator.getId());
            actualGenerator.setTargetP(expectedGenerator.getTargetP());
            actualGenerator.setTargetQ(expectedGenerator.getTargetQ());
        });

        DifferenceEvaluator knownDiffs = DifferenceEvaluators.chain(
                DifferenceEvaluators.Default,
                ExportXmlCompare::numericDifferenceEvaluator,
                ExportXmlCompare::ignoringSubstationNumAttributes,
                ExportXmlCompare::ignoringSubstationLookup,
                ExportXmlCompare::ignoringGeneratorAttributes,
                ExportXmlCompare::ignoringLoadChildNodeListLength);
        assertTrue(compareNetworksEQdata(expected, actual, knownDiffs));
    }

    private static long loadsCreatedFromOriginalClassCount(Network network, String originalClass) {
        return network.getLoadStream().filter(load -> loadOriginalClass(load, originalClass)).count();
    }

    private static boolean loadOriginalClass(Load load, String originalClass) {
        String cgmesClass = load.getProperty(Conversion.PROPERTY_CGMES_ORIGINAL_CLASS);
        return cgmesClass != null && cgmesClass.equals(originalClass);
    }

    @Test
    void testExportEquivalentInjectionBaseVoltage() throws IOException {
        // Ensure equivalent injections outside boundaries are exported with a reference to a base voltage

        // Create a minimal network with a generator labelled as CGMES equivalent injection
        Network network = Network.create("testEIexport", "IIDM");
        VoltageLevel vl = network.newVoltageLevel().setId("VL1").setNominalV(400.0).setTopologyKind(TopologyKind.BUS_BREAKER).add();
        vl.getBusBreakerView().newBus().setId("Bus1").add();
        Generator g = vl.newGenerator().setId("Generator1").setBus("Bus1")
                .setVoltageRegulatorOn(true).setTargetV(400)
                .setTargetP(0).setMinP(0).setMaxP(10)
                .add();
        g.setProperty(Conversion.PROPERTY_CGMES_ORIGINAL_CLASS, "EquivalentInjection");

        // Export to CGMES only the EQ instance file
        Properties exportParams = new Properties();
        exportParams.put(CgmesExport.PROFILES, "EQ");
        String basename = "test-EI-export";
        network.write("CGMES", exportParams, tmpDir.resolve(basename));

        // Read the exported EQ file
        String eqFilename = String.format("%s_%s.xml", basename, "EQ");
        String eqFileContent = Files.readString(tmpDir.resolve(eqFilename));

        // Obtain the equivalent injection reference to base voltage
        Pattern eiBaseVoltageRegex = Pattern.compile("(?s)<cim:EquivalentInjection rdf:ID=\"_Generator1\".*ConductingEquipment.BaseVoltage rdf:resource=\"#(.*?)\".*</cim:EquivalentInjection>");
        Matcher matcher = eiBaseVoltageRegex.matcher(eqFileContent);
        assertTrue(matcher.find());
        String eiBaseVoltageId = matcher.group(1);

        // Obtain the (unique) base voltage defined in the EQ file
        Pattern baseVoltageDefinitionRegex = Pattern.compile("cim:BaseVoltage rdf:ID=\"(.*?)\"");
        matcher = baseVoltageDefinitionRegex.matcher(eqFileContent);
        assertTrue(matcher.find());
        String baseVoltageId = matcher.group(1);

        // Check that the equivalent injection base voltage is the base voltage defined in the exported EQ file
        assertEquals(baseVoltageId, eiBaseVoltageId);
    }

    @Test
    void miniGridCgmesExportPreservingOriginalClassesOfGenerators() throws IOException, XMLStreamException {
        ReadOnlyDataSource dataSource = Cgmes3Catalog.miniGrid().dataSource();
        Properties properties = new Properties();
        properties.setProperty("iidm.import.cgmes.convert-boundary", "true");
        Network expected = new CgmesImport().importData(dataSource, NetworkFactory.findDefault(), properties);
        Network actual = exportImportNodeBreaker(expected, dataSource);

        assertEquals(generatorsCreatedFromOriginalClassCount(expected, "SynchronousMachine"), generatorsCreatedFromOriginalClassCount(actual, "SynchronousMachine"));
        assertEquals(generatorsCreatedFromOriginalClassCount(expected, "ExternalNetworkInjection"), generatorsCreatedFromOriginalClassCount(actual, "ExternalNetworkInjection"));
        assertEquals(generatorsCreatedFromOriginalClassCount(expected, "EquivalentInjection"), generatorsCreatedFromOriginalClassCount(actual, "EquivalentInjection"));

        // Avoid comparing targetP and targetQ, as reimport does not consider the SSH file
        expected.getGenerators().forEach(expectedGenerator -> {
            Generator actualGenerator = actual.getGenerator(expectedGenerator.getId());
            actualGenerator.setTargetP(expectedGenerator.getTargetP());
            actualGenerator.setTargetQ(expectedGenerator.getTargetQ());
        });

        DifferenceEvaluator knownDiffs = DifferenceEvaluators.chain(
                DifferenceEvaluators.Default,
                ExportXmlCompare::numericDifferenceEvaluator,
                ExportXmlCompare::ignoringSubstationNumAttributes,
                ExportXmlCompare::ignoringSubstationLookup);
        compareNetworksEQdata(expected, actual, knownDiffs);
    }

    private static long generatorsCreatedFromOriginalClassCount(Network network, String originalClass) {
        return network.getGeneratorStream().filter(generator -> generatorOriginalClass(generator, originalClass)).count();
    }

    private static boolean generatorOriginalClass(Generator generator, String originalClass) {
        String cgmesClass = generator.getProperty(Conversion.PROPERTY_CGMES_ORIGINAL_CLASS);
        return cgmesClass != null && cgmesClass.equals(originalClass);
    }

    @Test
    void equivalentShuntTest() throws IOException {
        ReadOnlyDataSource ds = CgmesConformity1ModifiedCatalog.microGridBaseCaseBEEquivalentShunt().dataSource();
        Network network = new CgmesImport().importData(ds, NetworkFactory.findDefault(), importParams);

        // Export as cgmes
        Path outputPath = tmpDir.resolve("temp.cgmesExport");
        Files.createDirectories(outputPath);
        String baseName = "microGridEquivalentShunt";
        new CgmesExport().export(network, new Properties(), new DirectoryDataSource(outputPath, baseName));

        // re-import after adding the original boundary files
        copyBoundary(outputPath, baseName, ds);
        Network actual = new CgmesImport().importData(new DirectoryDataSource(outputPath, baseName), NetworkFactory.findDefault(), importParams);

        ShuntCompensator expectedEquivalentShunt = network.getShuntCompensator("d771118f-36e9-4115-a128-cc3d9ce3e3da");
        ShuntCompensator actualEquivalentShunt = actual.getShuntCompensator("d771118f-36e9-4115-a128-cc3d9ce3e3da");
        assertTrue(equivalentShuntsAreEqual(expectedEquivalentShunt, actualEquivalentShunt));
    }

    @Test
    void equivalentShuntWithZeroSectionCountTest() throws IOException {
        ReadOnlyDataSource ds = CgmesConformity1ModifiedCatalog.microGridBaseCaseBEEquivalentShunt().dataSource();
        Network network = new CgmesImport().importData(ds, NetworkFactory.findDefault(), importParams);
        ShuntCompensator equivalentShunt = network.getShuntCompensator("d771118f-36e9-4115-a128-cc3d9ce3e3da");
        equivalentShunt.setSectionCount(0);

        // Export as cgmes
        Path outputPath = tmpDir.resolve("temp.cgmesExport");
        Files.createDirectories(outputPath);
        String baseName = "microGridEquivalentShunt";
        new CgmesExport().export(network, new Properties(), new DirectoryDataSource(outputPath, baseName));

        // re-import after adding the original boundary files
        copyBoundary(outputPath, baseName, ds);
        Network actual = new CgmesImport().importData(new DirectoryDataSource(outputPath, baseName), NetworkFactory.findDefault(), importParams);

        ShuntCompensator actualEquivalentShunt = actual.getShuntCompensator("d771118f-36e9-4115-a128-cc3d9ce3e3da");
        assertTrue(equivalentShuntsAreEqual(equivalentShunt, actualEquivalentShunt));

        // Terminal is disconnected in the actual network as equivalent shunts with
        // sectionCount equals to zero are declared as disconnected in the SSH
        assertTrue(equivalentShunt.getTerminal().isConnected());
        assertFalse(actualEquivalentShunt.getTerminal().isConnected());
    }

    private static void copyBoundary(Path outputFolder, String baseName, ReadOnlyDataSource originalDataSource) throws IOException {
        String eqbd = originalDataSource.listNames(".*EQ_BD.*").stream().findFirst().orElse(null);
        if (eqbd != null) {
            try (InputStream is = originalDataSource.newInputStream(eqbd)) {
                Files.copy(is, outputFolder.resolve(baseName + "_EQ_BD.xml"));
            }
        }
    }

    private static boolean equivalentShuntsAreEqual(ShuntCompensator expectedShunt, ShuntCompensator actualShunt) {
        if (expectedShunt.getMaximumSectionCount() != actualShunt.getMaximumSectionCount()
                || expectedShunt.getSectionCount() != actualShunt.getSectionCount()
                || expectedShunt.getModelType() != actualShunt.getModelType()
                || expectedShunt.getPropertyNames().size() != actualShunt.getPropertyNames().size()) {
            return false;
        }
        if (expectedShunt.getPropertyNames().stream().anyMatch(propertyName -> !propertyInBothAndEqual(expectedShunt, actualShunt, propertyName))) {
            return false;
        }
        ShuntCompensatorLinearModel expectedModel = (ShuntCompensatorLinearModel) expectedShunt.getModel();
        ShuntCompensatorLinearModel actualModel = (ShuntCompensatorLinearModel) actualShunt.getModel();
        return expectedModel.getGPerSection() == actualModel.getGPerSection()
                && expectedModel.getBPerSection() == actualModel.getBPerSection();
    }

    private static boolean propertyInBothAndEqual(ShuntCompensator expected, ShuntCompensator actual, String propertyName) {
        if (!actual.hasProperty(propertyName)) {
            return false;
        }
        return expected.getProperty(propertyName).equals(actual.getProperty(propertyName));
    }

    @Test
    void tapChangerControlDefineControlTest() throws IOException {
        ReadOnlyDataSource ds = Cgmes3Catalog.microGrid().dataSource();
        Network network = new CgmesImport().importData(ds, NetworkFactory.findDefault(), importParams);

        TwoWindingsTransformer twtNetwork = network.getTwoWindingsTransformer("e8a7eaec-51d6-4571-b3d9-c36d52073c33");
        twtNetwork.getPhaseTapChanger().setRegulationMode(PhaseTapChanger.RegulationMode.ACTIVE_POWER_CONTROL)
                .setRegulationValue(75.24)
                .setTargetDeadband(2.0)
                .setRegulationTerminal(twtNetwork.getTerminal1());

        // Export as cgmes
        Path outputPath = tmpDir.resolve("temp.cgmesExport");
        Files.createDirectories(outputPath);
        String baseName = "microGridTapChangerDefineControl";
        new CgmesExport().export(network, new Properties(), new DirectoryDataSource(outputPath, baseName));

        // re-import after adding the original boundary files
        copyBoundary(outputPath, baseName, ds);
        Network actual = new CgmesImport().importData(new DirectoryDataSource(outputPath, baseName), NetworkFactory.findDefault(), importParams);
        TwoWindingsTransformer twtActual = actual.getTwoWindingsTransformer("e8a7eaec-51d6-4571-b3d9-c36d52073c33");

        assertEquals(twtNetwork.getPhaseTapChanger().getRegulationMode().name(), twtActual.getPhaseTapChanger().getRegulationMode().name());
        assertEquals(twtNetwork.getPhaseTapChanger().getRegulationValue(), twtActual.getPhaseTapChanger().getRegulationValue());
        assertEquals(twtNetwork.getPhaseTapChanger().getTargetDeadband(), twtActual.getPhaseTapChanger().getTargetDeadband());
    }

    @Test
    void tapChangerControlDefineRatioTapChangerAndPhaseTapChangerTest() throws IOException {
        ReadOnlyDataSource ds = Cgmes3Catalog.miniGrid().dataSource();
        Network network = Network.read(ds, importParams);

        TwoWindingsTransformer twtNetwork = network.getTwoWindingsTransformer("ceb5d06a-a7ff-4102-a620-7f3ea5fb4a51");
        twtNetwork.newRatioTapChanger()
                .setLowTapPosition(0)
                .setTapPosition(0)
                .beginStep()
                .setRho(1.0)
                .endStep()
                .setTargetV(twtNetwork.getTerminal1().getVoltageLevel().getNominalV())
                .setTargetDeadband(2.0)
                .setRegulationTerminal(twtNetwork.getTerminal1())
                .add();
        twtNetwork.newPhaseTapChanger()
                .setLowTapPosition(0)
                .setTapPosition(0)
                .beginStep()
                .setRho(1.0)
                .setAlpha(0)
                .endStep()
                .setRegulationMode(PhaseTapChanger.RegulationMode.ACTIVE_POWER_CONTROL)
                .setRegulationValue(75.24)
                .setTargetDeadband(2.0)
                .setRegulationTerminal(twtNetwork.getTerminal1())
                .add();

        // Export as cgmes
        Path outputPath = tmpDir.resolve("temp.cgmesExport");
        Files.createDirectories(outputPath);
        String baseName = "microGridTapChangerDefineRatioTapChangerAndPhaseTapChanger";
        network.write("CGMES", null, new DirectoryDataSource(outputPath, baseName));

        // re-import after adding the original boundary files
        copyBoundary(outputPath, baseName, ds);
        Network actual = new CgmesImport().importData(new DirectoryDataSource(outputPath, baseName), NetworkFactory.findDefault(), importParams);
        TwoWindingsTransformer twtActual = actual.getTwoWindingsTransformer("ceb5d06a-a7ff-4102-a620-7f3ea5fb4a51");

        assertEquals(twtNetwork.getRatioTapChanger().getTargetV(), twtActual.getRatioTapChanger().getTargetV());
        assertEquals(twtNetwork.getRatioTapChanger().getTargetDeadband(), twtActual.getRatioTapChanger().getTargetDeadband());

        assertEquals(twtNetwork.getPhaseTapChanger().getRegulationMode().name(), twtActual.getPhaseTapChanger().getRegulationMode().name());
        assertEquals(twtNetwork.getPhaseTapChanger().getRegulationValue(), twtActual.getPhaseTapChanger().getRegulationValue());
        assertEquals(twtNetwork.getPhaseTapChanger().getTargetDeadband(), twtActual.getPhaseTapChanger().getTargetDeadband());
    }

    @Test
    void tapChangerControlDefineRatioTapChangerAndPhaseTapChangerT3wLeg1Test() throws IOException {
        ReadOnlyDataSource ds = Cgmes3Catalog.microGrid().dataSource();
        Network network = new CgmesImport().importData(ds, NetworkFactory.findDefault(), importParams);

        ThreeWindingsTransformer twtNetwork = network.getThreeWindingsTransformer("84ed55f4-61f5-4d9d-8755-bba7b877a246");
        addRatioTapChangerAndPhaseTapChanger(twtNetwork.getLeg1());

        // Export as cgmes
        Path outputPath = tmpDir.resolve("temp.cgmesExport");
        Files.createDirectories(outputPath);
        String baseName = "microGridTapChangerDefineRatioTapChangerAndPhaseTapChangerLeg1";
        new CgmesExport().export(network, new Properties(), new DirectoryDataSource(outputPath, baseName));

        // re-import after adding the original boundary files
        copyBoundary(outputPath, baseName, ds);
        Network actual = new CgmesImport().importData(new DirectoryDataSource(outputPath, baseName), NetworkFactory.findDefault(), importParams);
        ThreeWindingsTransformer twtActual = actual.getThreeWindingsTransformer("84ed55f4-61f5-4d9d-8755-bba7b877a246");

        checkLeg(twtNetwork.getLeg1(), twtActual.getLeg1());
    }

    @Test
    void tapChangerControlDefineRatioTapChangerAndPhaseTapChangerT3wLeg2Test() throws IOException {
        ReadOnlyDataSource ds = Cgmes3Catalog.miniGrid().dataSource();
        Network network = new CgmesImport().importData(ds, NetworkFactory.findDefault(), importParams);
        ThreeWindingsTransformer twtNetwork = network.getThreeWindingsTransformer("411b5401-0a43-404a-acb4-05c3d7d0c95c");
        addRatioTapChangerAndPhaseTapChanger(twtNetwork.getLeg2());

        // Export as cgmes
        Path outputPath = tmpDir.resolve("temp.cgmesExport");
        Files.createDirectories(outputPath);
        String baseName = "microGridTapChangerDefineRatioTapChangerAndPhaseTapChangerLeg2";
        new CgmesExport().export(network, new Properties(), new DirectoryDataSource(outputPath, baseName));

        // re-import after adding the original boundary files
        copyBoundary(outputPath, baseName, ds);
        Network actual = new CgmesImport().importData(new DirectoryDataSource(outputPath, baseName), NetworkFactory.findDefault(), importParams);
        ThreeWindingsTransformer twtActual = actual.getThreeWindingsTransformer("411b5401-0a43-404a-acb4-05c3d7d0c95c");

        checkLeg(twtNetwork.getLeg2(), twtActual.getLeg2());
    }

    @Test
    void tapChangerControlDefineRatioTapChangerAndPhaseTapChangerT3wLeg3Test() throws IOException {
        ReadOnlyDataSource ds = Cgmes3Catalog.miniGrid().dataSource();
        Network network = new CgmesImport().importData(ds, NetworkFactory.findDefault(), importParams);
        ThreeWindingsTransformer twtNetwork = network.getThreeWindingsTransformer("411b5401-0a43-404a-acb4-05c3d7d0c95c");
        addRatioTapChangerAndPhaseTapChanger(twtNetwork.getLeg3());

        // Export as cgmes
        Path outputPath = tmpDir.resolve("temp.cgmesExport");
        Files.createDirectories(outputPath);
        String baseName = "microGridTapChangerDefineRatioTapChangerAndPhaseTapChangerLeg3";
        new CgmesExport().export(network, new Properties(), new DirectoryDataSource(outputPath, baseName));

        // re-import after adding the original boundary files
        copyBoundary(outputPath, baseName, ds);
        Network actual = new CgmesImport().importData(new DirectoryDataSource(outputPath, baseName), NetworkFactory.findDefault(), importParams);
        ThreeWindingsTransformer twtActual = actual.getThreeWindingsTransformer("411b5401-0a43-404a-acb4-05c3d7d0c95c");

        checkLeg(twtNetwork.getLeg3(), twtActual.getLeg3());
    }

    private static void addRatioTapChangerAndPhaseTapChanger(ThreeWindingsTransformer.Leg leg) {
        leg.newRatioTapChanger()
                .setLowTapPosition(0)
                .setTapPosition(0)
                .beginStep()
                .setRho(1.0)
                .endStep()
                .setTargetV(leg.getTerminal().getVoltageLevel().getNominalV())
                .setTargetDeadband(2.0)
                .setRegulationTerminal(leg.getTerminal())
                .add();
        leg.newPhaseTapChanger()
                .setLowTapPosition(0)
                .setTapPosition(0)
                .beginStep()
                .setRho(1.0)
                .setAlpha(0)
                .endStep()
                .setRegulationMode(PhaseTapChanger.RegulationMode.ACTIVE_POWER_CONTROL)
                .setRegulationValue(75.24)
                .setTargetDeadband(2.0)
                .setRegulationTerminal(leg.getTerminal())
                .add();
    }

    private static void checkLeg(ThreeWindingsTransformer.Leg legNetwork, ThreeWindingsTransformer.Leg legActual) {
        assertEquals(legNetwork.getRatioTapChanger().getTargetV(), legActual.getRatioTapChanger().getTargetV());
        assertEquals(legNetwork.getRatioTapChanger().getTargetDeadband(), legActual.getRatioTapChanger().getTargetDeadband());

        assertEquals(legNetwork.getPhaseTapChanger().getRegulationMode().name(), legActual.getPhaseTapChanger().getRegulationMode().name());
        assertEquals(legNetwork.getPhaseTapChanger().getRegulationValue(), legActual.getPhaseTapChanger().getRegulationValue());
        assertEquals(legNetwork.getPhaseTapChanger().getTargetDeadband(), legActual.getPhaseTapChanger().getTargetDeadband());
    }

    @Test
    void fossilFuelExportAndImportTest() throws IOException {
        Network network = createOneGeneratorNetwork();

        // Define fossilFuelType property
        Generator expectedGenerator = network.getGenerator("generator1");
        expectedGenerator.setEnergySource(EnergySource.THERMAL);
        String expectedFuelType = "gas;lignite";
        expectedGenerator.setProperty(Conversion.PROPERTY_FOSSIL_FUEL_TYPE, expectedFuelType);

        // Export as cgmes
        Path outputPath = tmpDir.resolve("temp.cgmesExport");
        Files.createDirectories(outputPath);
        String baseName = "oneGeneratorFossilFuel";
        new CgmesExport().export(network, new Properties(), new DirectoryDataSource(outputPath, baseName));

        // re-import
        Network actual = new CgmesImport().importData(new DirectoryDataSource(outputPath, baseName), NetworkFactory.findDefault(), new Properties());
        Generator actualGenerator = actual.getGenerator("generator1");

        // check the fuelType property
        String actualFuelType = actualGenerator.getProperty(Conversion.PROPERTY_FOSSIL_FUEL_TYPE);
        assertEquals(expectedFuelType, actualFuelType);
    }

    @Test
    void hydroPowerPlantExportAndImportTest() throws IOException {
        Network network = createOneGeneratorNetwork();

        // Define hydroPowerPlant property
        Generator expectedGenerator = network.getGenerator("generator1");
        expectedGenerator.setEnergySource(EnergySource.HYDRO);
        String expectedStorageKind = "pumpedStorage";
        expectedGenerator.setProperty(Conversion.PROPERTY_HYDRO_PLANT_STORAGE_TYPE, expectedStorageKind);

        // Export as cgmes
        Path outputPath = tmpDir.resolve("temp.cgmesExport");
        Files.createDirectories(outputPath);
        String baseName = "oneGeneratorFossilHydroPowerPlant";
        new CgmesExport().export(network, new Properties(), new DirectoryDataSource(outputPath, baseName));

        // re-import
        Network actual = new CgmesImport().importData(new DirectoryDataSource(outputPath, baseName), NetworkFactory.findDefault(), new Properties());
        Generator actualGenerator = actual.getGenerator("generator1");

        // check the storage kind property
        String actualStorageKind = actualGenerator.getProperty(Conversion.PROPERTY_HYDRO_PLANT_STORAGE_TYPE);
        assertEquals(expectedStorageKind, actualStorageKind);
    }

    @Test
    void synchronousMachineKindExportAndImportTest() throws IOException {
        Network network = createOneGeneratorNetwork();

        // Define the synchronous machine kind property
        Generator expectedGenerator = network.getGenerator("generator1");
        expectedGenerator.setMinP(-50.0).setMaxP(0.0).setTargetP(-10.0);
        String expectedSynchronousMachineKind = "motorOrCondenser";
        expectedGenerator.setProperty(Conversion.PROPERTY_CGMES_SYNCHRONOUS_MACHINE_TYPE, expectedSynchronousMachineKind);
        String expectedOperatingMode = "motor";
        expectedGenerator.setProperty(Conversion.PROPERTY_CGMES_SYNCHRONOUS_MACHINE_OPERATING_MODE, expectedOperatingMode);

        // Export as cgmes
        Path outputPath = tmpDir.resolve("temp.cgmesExport");
        Files.createDirectories(outputPath);
        String baseName = "oneGeneratorSynchronousMachineKind";
        new CgmesExport().export(network, new Properties(), new DirectoryDataSource(outputPath, baseName));

        // re-import
        Network actual = new CgmesImport().importData(new DirectoryDataSource(outputPath, baseName), NetworkFactory.findDefault(), new Properties());
        Generator actualGenerator = actual.getGenerator("generator1");

        // check the synchronous machine kind
        String actualSynchronousMachineKind = actualGenerator.getProperty(Conversion.PROPERTY_CGMES_SYNCHRONOUS_MACHINE_TYPE);
        assertEquals(expectedSynchronousMachineKind, actualSynchronousMachineKind);
        String actualOperatingMode = actualGenerator.getProperty(Conversion.PROPERTY_CGMES_SYNCHRONOUS_MACHINE_OPERATING_MODE);
        assertEquals(expectedOperatingMode, actualOperatingMode);
    }

    @Test
    void phaseTapChangerTapChangerControlEQTest() throws IOException {
        String exportFolder = "/test-pst-tcc";
        String baseName = "testPstTcc";
        Network network;
        String eq;
        try (FileSystem fs = Jimfs.newFileSystem(Configuration.unix())) {
            Path tmpDir = Files.createDirectory(fs.getPath(exportFolder));
            Properties exportParams = new Properties();
            exportParams.put(CgmesExport.PROFILES, "EQ");

            // PST with no regulation mode but regulating true => set to CURRENT_LIMITER mode
            network = PhaseShifterTestCaseFactory.createRegulatingWithoutMode();
            assertTrue(network.getTwoWindingsTransformer("PS1").getPhaseTapChanger().isRegulating());
<<<<<<< HEAD
            eq = getEQ(network, baseName, tmpDir, exportParams);
            testTcTccWithAttribute(eq, "_PS1_PTC_RC", "_PS1_PT_T_2", "currentFlow");
            network.getTwoWindingsTransformer("PS1").getPhaseTapChanger().setRegulating(false);
            eq = getEQ(network, baseName, tmpDir, exportParams);
            testTcTccWithAttribute(eq, "_PS1_PTC_RC", "_PS1_PT_T_2", "currentFlow");
=======
            eq = getEQ(network, baseName, tmpDir, exportParams);
            testTcTccWithAttribute(eq, "_PS1_PTC_RC", "_PS1_PT_T_2", "currentFlow");
            network.getTwoWindingsTransformer("PS1").getPhaseTapChanger().setRegulating(false);
            eq = getEQ(network, baseName, tmpDir, exportParams);
            testTcTccWithAttribute(eq, "_PS1_PTC_RC", "_PS1_PT_T_2", "currentFlow");
>>>>>>> 7d6899fb

            // PST local with ACTIVE_POWER_CONTROL
            network = PhaseShifterTestCaseFactory.createLocalActivePowerWithTargetDeadband();
            assertFalse(network.getTwoWindingsTransformer("PS1").getPhaseTapChanger().isRegulating());
            eq = getEQ(network, baseName, tmpDir, exportParams);
            testTcTccWithAttribute(eq, "_PS1_PTC_RC", "_PS1_PT_T_2", "activePower");
            network.getTwoWindingsTransformer("PS1").getPhaseTapChanger().setRegulating(true);
            eq = getEQ(network, baseName, tmpDir, exportParams);
            testTcTccWithAttribute(eq, "_PS1_PTC_RC", "_PS1_PT_T_2", "activePower");

            // PST local with CURRENT_LIMITER
            network = PhaseShifterTestCaseFactory.createLocalCurrentLimiterWithTargetDeadband();
            assertFalse(network.getTwoWindingsTransformer("PS1").getPhaseTapChanger().isRegulating());
            eq = getEQ(network, baseName, tmpDir, exportParams);
            testTcTccWithAttribute(eq, "_PS1_PTC_RC", "_PS1_PT_T_2", "currentFlow");
            network.getTwoWindingsTransformer("PS1").getPhaseTapChanger().setRegulating(true);
            eq = getEQ(network, baseName, tmpDir, exportParams);
            testTcTccWithAttribute(eq, "_PS1_PTC_RC", "_PS1_PT_T_2", "currentFlow");

            // PST remote with CURRENT_LIMITER
            network = PhaseShifterTestCaseFactory.createRemoteCurrentLimiterWithTargetDeadband();
            assertFalse(network.getTwoWindingsTransformer("PS1").getPhaseTapChanger().isRegulating());
            eq = getEQ(network, baseName, tmpDir, exportParams);
            testTcTccWithAttribute(eq, "_PS1_PTC_RC", "_LD2_EC_T_1", "currentFlow");
            network.getTwoWindingsTransformer("PS1").getPhaseTapChanger().setRegulating(true);
            eq = getEQ(network, baseName, tmpDir, exportParams);
            testTcTccWithAttribute(eq, "_PS1_PTC_RC", "_LD2_EC_T_1", "currentFlow");

            // PST remote with ACTIVE_POWER_CONTROL
            network = PhaseShifterTestCaseFactory.createRemoteActivePowerWithTargetDeadband();
            assertFalse(network.getTwoWindingsTransformer("PS1").getPhaseTapChanger().isRegulating());
            eq = getEQ(network, baseName, tmpDir, exportParams);
            testTcTccWithAttribute(eq, "_PS1_PTC_RC", "_LD2_EC_T_1", "activePower");
            network.getTwoWindingsTransformer("PS1").getPhaseTapChanger().setRegulating(true);
            eq = getEQ(network, baseName, tmpDir, exportParams);
            testTcTccWithAttribute(eq, "_PS1_PTC_RC", "_LD2_EC_T_1", "activePower");
        }
    }

    @Test
    void ratioTapChangerTapChangerControlEQTest() throws IOException {
        String exportFolder = "/test-rtc-tcc";
        String baseName = "testRtcTcc";
        Network network;
        String eq;
        try (FileSystem fs = Jimfs.newFileSystem(Configuration.unix())) {
            Path tmpDir = Files.createDirectory(fs.getPath(exportFolder));
            Properties exportParams = new Properties();
            exportParams.put(CgmesExport.PROFILES, "EQ");

            // RTC without control
            network = EurostagTutorialExample1Factory.createWithoutRtcControl();
            eq = getEQ(network, baseName, tmpDir, exportParams);
            testTcTccWithoutAttribute(eq, "_NHV2_NLOAD_RTC_RC", "", "dummy");

            // RTC local with VOLTAGE
            network = EurostagTutorialExample1Factory.create();
            eq = getEQ(network, baseName, tmpDir, exportParams);
            testTcTccWithAttribute(eq, "_NHV2_NLOAD_RTC_RC", "_NHV2_NLOAD_PT_T_2", "voltage");
            network.getTwoWindingsTransformer("NHV2_NLOAD").getRatioTapChanger().setRegulating(false);
            eq = getEQ(network, baseName, tmpDir, exportParams);
            testTcTccWithAttribute(eq, "_NHV2_NLOAD_RTC_RC", "_NHV2_NLOAD_PT_T_2", "voltage");

            // RTC local with REACTIVE_POWER
            network = EurostagTutorialExample1Factory.createWithReactiveTcc();
            eq = getEQ(network, baseName, tmpDir, exportParams);
            testTcTccWithAttribute(eq, "_NHV2_NLOAD_RTC_RC", "_NHV2_NLOAD_PT_T_2", "reactivePower");
            network.getTwoWindingsTransformer("NHV2_NLOAD").getRatioTapChanger().setRegulating(false);
            eq = getEQ(network, baseName, tmpDir, exportParams);
            testTcTccWithAttribute(eq, "_NHV2_NLOAD_RTC_RC", "_NHV2_NLOAD_PT_T_2", "reactivePower");

            // RTC remote with VOLTAGE
            network = EurostagTutorialExample1Factory.createRemoteVoltageTcc();
            eq = getEQ(network, baseName, tmpDir, exportParams);
            testTcTccWithAttribute(eq, "_NHV2_NLOAD_RTC_RC", "_GEN_SM_T_1", "voltage");
            network.getTwoWindingsTransformer("NHV2_NLOAD").getRatioTapChanger().setRegulating(false);
            eq = getEQ(network, baseName, tmpDir, exportParams);
            testTcTccWithAttribute(eq, "_NHV2_NLOAD_RTC_RC", "_GEN_SM_T_1", "voltage");

            // RTC remote with REACTIVE_POWER
            network = EurostagTutorialExample1Factory.createRemoteReactiveTcc();
            eq = getEQ(network, baseName, tmpDir, exportParams);
            testTcTccWithAttribute(eq, "_NHV2_NLOAD_RTC_RC", "_GEN_SM_T_1", "reactivePower");
            network.getTwoWindingsTransformer("NHV2_NLOAD").getRatioTapChanger().setRegulating(false);
            eq = getEQ(network, baseName, tmpDir, exportParams);
            testTcTccWithAttribute(eq, "_NHV2_NLOAD_RTC_RC", "_GEN_SM_T_1", "reactivePower");

            // 3w without control
            network = EurostagTutorialExample1Factory.createWith3wWithoutControl();
            eq = getEQ(network, baseName, tmpDir, exportParams);
            testTcTccWithoutAttribute(eq, "_NGEN_V2_NHV1_RTC_RC", "", "dummy");

            // 3w with local voltage control
            network = EurostagTutorialExample1Factory.createWith3wWithVoltageControl();
            eq = getEQ(network, baseName, tmpDir, exportParams);
            testTcTccWithAttribute(eq, "_NGEN_V2_NHV1_RTC_RC", "_NGEN_V2_NHV1_PT_T_1", "voltage");

            // 3w with local reactive control
            network = EurostagTutorialExample1Factory.create3wWithReactiveTcc();
            eq = getEQ(network, baseName, tmpDir, exportParams);
            testTcTccWithAttribute(eq, "_NGEN_V2_NHV1_RTC_RC", "_NGEN_V2_NHV1_PT_T_1", "reactivePower");
            network.getThreeWindingsTransformer("NGEN_V2_NHV1").getLeg1().getRatioTapChanger().setRegulating(false);
            eq = getEQ(network, baseName, tmpDir, exportParams);
            testTcTccWithAttribute(eq, "_NGEN_V2_NHV1_RTC_RC", "_NGEN_V2_NHV1_PT_T_1", "reactivePower");

            // 3w with remote voltage
            network = EurostagTutorialExample1Factory.create3wRemoteVoltageTcc();
            eq = getEQ(network, baseName, tmpDir, exportParams);
            testTcTccWithAttribute(eq, "_NGEN_V2_NHV1_RTC_RC", "_GEN_SM_T_1", "voltage");
            network.getThreeWindingsTransformer("NGEN_V2_NHV1").getLeg1().getRatioTapChanger().setRegulating(false);
            eq = getEQ(network, baseName, tmpDir, exportParams);
            testTcTccWithAttribute(eq, "_NGEN_V2_NHV1_RTC_RC", "_GEN_SM_T_1", "voltage");

            // 3w with remote reactive
            network = EurostagTutorialExample1Factory.create3wRemoteReactiveTcc();
            eq = getEQ(network, baseName, tmpDir, exportParams);
            testTcTccWithAttribute(eq, "_NGEN_V2_NHV1_RTC_RC", "_GEN_SM_T_1", "reactivePower");
            network.getThreeWindingsTransformer("NGEN_V2_NHV1").getLeg1().getRatioTapChanger().setRegulating(false);
            eq = getEQ(network, baseName, tmpDir, exportParams);
            testTcTccWithAttribute(eq, "_NGEN_V2_NHV1_RTC_RC", "_GEN_SM_T_1", "reactivePower");
        }
    }

    @Test
    void staticVarCompensatorRegulatingControlEQTest() throws IOException {
        String exportFolder = "/test-svc-rc";
        String baseName = "testSvcRc";
        Network network;
        String eq;
        try (FileSystem fs = Jimfs.newFileSystem(Configuration.unix())) {
            Path tmpDir = Files.createDirectory(fs.getPath(exportFolder));
            Properties exportParams = new Properties();
            exportParams.put(CgmesExport.PROFILES, "EQ");

            // SVC VOLTAGE
            // Local
            network = SvcTestCaseFactory.createLocalVoltageControl();
            eq = getEQ(network, baseName, tmpDir, exportParams);
            testRcEqRcWithAttribute(eq, "_SVC2_RC", "_SVC2_SVC_T_1", "voltage");

            // Remote
            network = SvcTestCaseFactory.createRemoteVoltageControl();
            eq = getEQ(network, baseName, tmpDir, exportParams);
            testRcEqRcWithAttribute(eq, "_SVC2_RC", "_L2_EC_T_1", "voltage");

            // SVC REACTIVE_POWER
            // Local
            network = SvcTestCaseFactory.createLocalReactiveControl();
            eq = getEQ(network, baseName, tmpDir, exportParams);
            testRcEqRcWithAttribute(eq, "_SVC2_RC", "_SVC2_SVC_T_1", "reactivePower");

            // Remote
            network = SvcTestCaseFactory.createRemoteReactiveControl();
            eq = getEQ(network, baseName, tmpDir, exportParams);
            testRcEqRcWithAttribute(eq, "_SVC2_RC", "_L2_EC_T_1", "reactivePower");

            // SVC OFF
            // Local
            network = SvcTestCaseFactory.createLocalOffNoTarget();
            eq = getEQ(network, baseName, tmpDir, exportParams);
            testRcEqRCWithoutAttribute(eq, "_SVC2_RC", "_SVC2_SVC_T_1", "dummy");
            network = SvcTestCaseFactory.createLocalOffReactiveTarget();
            eq = getEQ(network, baseName, tmpDir, exportParams);
            testRcEqRcWithAttribute(eq, "_SVC2_RC", "_SVC2_SVC_T_1", "reactivePower");
            network = SvcTestCaseFactory.createLocalOffVoltageTarget();
            eq = getEQ(network, baseName, tmpDir, exportParams);
            testRcEqRcWithAttribute(eq, "_SVC2_RC", "_SVC2_SVC_T_1", "voltage");
            network = SvcTestCaseFactory.createLocalOffBothTarget();
            eq = getEQ(network, baseName, tmpDir, exportParams);
            testRcEqRcWithAttribute(eq, "_SVC2_RC", "_SVC2_SVC_T_1", "voltage");

            // Remote
            network = SvcTestCaseFactory.createRemoteOffNoTarget();
            eq = getEQ(network, baseName, tmpDir, exportParams);
            testRcEqRcWithAttribute(eq, "_SVC2_RC", "_L2_EC_T_1", "voltage");
            network = SvcTestCaseFactory.createRemoteOffReactiveTarget();
            eq = getEQ(network, baseName, tmpDir, exportParams);
            testRcEqRcWithAttribute(eq, "_SVC2_RC", "_L2_EC_T_1", "reactivePower");
            network = SvcTestCaseFactory.createRemoteOffVoltageTarget();
            eq = getEQ(network, baseName, tmpDir, exportParams);
            testRcEqRcWithAttribute(eq, "_SVC2_RC", "_L2_EC_T_1", "voltage");
            network = SvcTestCaseFactory.createRemoteOffBothTarget();
            eq = getEQ(network, baseName, tmpDir, exportParams);
            testRcEqRcWithAttribute(eq, "_SVC2_RC", "_L2_EC_T_1", "voltage");
        }
    }

    @Test
    void shuntCompensatorRegulatingControlEQTest() throws IOException {
        String exportFolder = "/test-sc-rc";
        String baseName = "testScRc";
        Network network;
        String eq;
        try (FileSystem fs = Jimfs.newFileSystem(Configuration.unix())) {
            Path tmpDir = Files.createDirectory(fs.getPath(exportFolder));
            Properties exportParams = new Properties();
            exportParams.put(CgmesExport.PROFILES, "EQ");

            // SC linear
            network = ShuntTestCaseFactory.create();
            eq = getEQ(network, baseName, tmpDir, exportParams);
            testRcEqRcWithAttribute(eq, "_SHUNT_RC", "_LOAD_EC_T_1", "voltage");
            testRcEqRCWithoutAttribute(eq, "", "", "reactivePower");

            network = ShuntTestCaseFactory.createLocalLinear();
            eq = getEQ(network, baseName, tmpDir, exportParams);
            testRcEqRcWithAttribute(eq, "_SHUNT_RC", "_SHUNT_SC_T_1", "voltage");
            testRcEqRCWithoutAttribute(eq, "", "", "reactivePower");

            network = ShuntTestCaseFactory.createDisabledRemoteLinear();
            eq = getEQ(network, baseName, tmpDir, exportParams);
            testRcEqRcWithAttribute(eq, "_SHUNT_RC", "_LOAD_EC_T_1", "voltage");
            testRcEqRCWithoutAttribute(eq, "", "", "reactivePower");

            network = ShuntTestCaseFactory.createDisabledLocalLinear();
            eq = getEQ(network, baseName, tmpDir, exportParams);
            testRcEqRcWithAttribute(eq, "_SHUNT_RC", "_SHUNT_SC_T_1", "voltage");
            testRcEqRCWithoutAttribute(eq, "", "", "reactivePower");

            network = ShuntTestCaseFactory.createLocalLinearNoTarget();
            eq = getEQ(network, baseName, tmpDir, exportParams);
            testRcEqRCWithoutAttribute(eq, "_SHUNT_RC", "", "");

            network = ShuntTestCaseFactory.createRemoteLinearNoTarget();
            eq = getEQ(network, baseName, tmpDir, exportParams);
            testRcEqRcWithAttribute(eq, "_SHUNT_RC", "_LOAD_EC_T_1", "voltage");
            testRcEqRCWithoutAttribute(eq, "", "", "reactivePower");

            // SC nonlinear
            network = ShuntTestCaseFactory.createNonLinear();
            eq = getEQ(network, baseName, tmpDir, exportParams);
            testRcEqRcWithAttribute(eq, "_SHUNT_RC", "_LOAD_EC_T_1", "voltage");
            testRcEqRCWithoutAttribute(eq, "", "", "reactivePower");

            network = ShuntTestCaseFactory.createLocalNonLinear();
            eq = getEQ(network, baseName, tmpDir, exportParams);
            testRcEqRcWithAttribute(eq, "_SHUNT_RC", "_SHUNT_SC_T_1", "voltage");
            testRcEqRCWithoutAttribute(eq, "", "", "reactivePower");

            network = ShuntTestCaseFactory.createDisabledRemoteNonLinear();
            eq = getEQ(network, baseName, tmpDir, exportParams);
            testRcEqRcWithAttribute(eq, "_SHUNT_RC", "_LOAD_EC_T_1", "voltage");
            testRcEqRCWithoutAttribute(eq, "", "", "reactivePower");

            network = ShuntTestCaseFactory.createDisabledLocalNonLinear();
            eq = getEQ(network, baseName, tmpDir, exportParams);
            testRcEqRcWithAttribute(eq, "_SHUNT_RC", "_SHUNT_SC_T_1", "voltage");

            network = ShuntTestCaseFactory.createLocalNonLinearNoTarget();
            eq = getEQ(network, baseName, tmpDir, exportParams);
            testRcEqRCWithoutAttribute(eq, "_SHUNT_RC", "", "");

            network = ShuntTestCaseFactory.createRemoteNonLinearNoTarget();
            eq = getEQ(network, baseName, tmpDir, exportParams);
            testRcEqRcWithAttribute(eq, "_SHUNT_RC", "_LOAD_EC_T_1", "voltage");
            testRcEqRCWithoutAttribute(eq, "", "", "reactivePower");
        }
    }

    @Test
    void generatorRegulatingControlEQTest() throws IOException {
        String exportFolder = "/test-gen-rc";
        String baseName = "testGenRc";
        Network network;
        String eq;
        try (FileSystem fs = Jimfs.newFileSystem(Configuration.unix())) {
            Path tmpDir = Files.createDirectory(fs.getPath(exportFolder));
            Properties exportParams = new Properties();
            exportParams.put(CgmesExport.PROFILES, "EQ");

            // Generator local voltage
            network = EurostagTutorialExample1Factory.create();
            eq = getEQ(network, baseName, tmpDir, exportParams);
            testRcEqRcWithAttribute(eq, "_GEN_RC", "_GEN_SM_T_1", "voltage");
            network.getGenerator("GEN").setVoltageRegulatorOn(false);
            eq = getEQ(network, baseName, tmpDir, exportParams);
            testRcEqRcWithAttribute(eq, "_GEN_RC", "_GEN_SM_T_1", "voltage");

            // Generator remote voltage
            network = EurostagTutorialExample1Factory.createWithRemoteVoltageGenerator();
            eq = getEQ(network, baseName, tmpDir, exportParams);
            testRcEqRcWithAttribute(eq, "_GEN_RC", "_NHV2_NLOAD_PT_T_1", "voltage");
            network.getGenerator("GEN").setVoltageRegulatorOn(false);
            eq = getEQ(network, baseName, tmpDir, exportParams);
            testRcEqRcWithAttribute(eq, "_GEN_RC", "_NHV2_NLOAD_PT_T_1", "voltage");

            // Generator with remote voltage regulation exported in local regulation mode
            Properties exportInLocalRegulationModeParams = new Properties();
            exportInLocalRegulationModeParams.put(CgmesExport.PROFILES, "EQ");
            exportInLocalRegulationModeParams.put(CgmesExport.EXPORT_GENERATORS_IN_LOCAL_REGULATION_MODE, true);
            network = EurostagTutorialExample1Factory.createWithRemoteVoltageGenerator();
            eq = getEQ(network, baseName, tmpDir, exportInLocalRegulationModeParams);
            testRcEqRcWithAttribute(eq, "_GEN_RC", "_GEN_SM_T_1", "voltage");

            // Generator with local reactive
            network = EurostagTutorialExample1Factory.createWithLocalReactiveGenerator();
            eq = getEQ(network, baseName, tmpDir, exportParams);
            testRcEqRcWithAttribute(eq, "_GEN_RC", "_GEN_SM_T_1", "reactivePower");
            network.getGenerator("GEN").getExtension(RemoteReactivePowerControl.class).setEnabled(false);
            eq = getEQ(network, baseName, tmpDir, exportParams);
            testRcEqRcWithAttribute(eq, "_GEN_RC", "_GEN_SM_T_1", "reactivePower");

            // Generator with remote reactive
            network = EurostagTutorialExample1Factory.createWithRemoteReactiveGenerator();
            eq = getEQ(network, baseName, tmpDir, exportParams);
            testRcEqRcWithAttribute(eq, "_GEN_RC", "_NHV2_NLOAD_PT_T_1", "reactivePower");
            network.getGenerator("GEN").getExtension(RemoteReactivePowerControl.class).setEnabled(false);
            eq = getEQ(network, baseName, tmpDir, exportParams);
            testRcEqRcWithAttribute(eq, "_GEN_RC", "_NHV2_NLOAD_PT_T_1", "reactivePower");

            // Generator with local reactive and voltage
            network = EurostagTutorialExample1Factory.createWithLocalReactiveAndVoltageGenerator();
            eq = getEQ(network, baseName, tmpDir, exportParams);
            testRcEqRcWithAttribute(eq, "_GEN_RC", "_GEN_SM_T_1", "voltage");
            network.getGenerator("GEN").setVoltageRegulatorOn(false);
            eq = getEQ(network, baseName, tmpDir, exportParams);
            testRcEqRcWithAttribute(eq, "_GEN_RC", "_GEN_SM_T_1", "reactivePower");
            network.getGenerator("GEN").getExtension(RemoteReactivePowerControl.class).setEnabled(false);
            eq = getEQ(network, baseName, tmpDir, exportParams);
            testRcEqRcWithAttribute(eq, "_GEN_RC", "_GEN_SM_T_1", "voltage");
            network.getGenerator("GEN").setVoltageRegulatorOn(true);
            eq = getEQ(network, baseName, tmpDir, exportParams);
            testRcEqRcWithAttribute(eq, "_GEN_RC", "_GEN_SM_T_1", "voltage");

            // Generator with remote reactive and voltage
            network = EurostagTutorialExample1Factory.createWithRemoteReactiveAndVoltageGenerators();
            eq = getEQ(network, baseName, tmpDir, exportParams);
            testRcEqRcWithAttribute(eq, "_GEN_RC", "_NHV2_NLOAD_PT_T_1", "voltage");
            network.getGenerator("GEN").setVoltageRegulatorOn(false);
            eq = getEQ(network, baseName, tmpDir, exportParams);
            testRcEqRcWithAttribute(eq, "_GEN_RC", "_NHV2_NLOAD_PT_T_1", "reactivePower");
            network.getGenerator("GEN").getExtension(RemoteReactivePowerControl.class).setEnabled(false);
            eq = getEQ(network, baseName, tmpDir, exportParams);
            testRcEqRcWithAttribute(eq, "_GEN_RC", "_NHV2_NLOAD_PT_T_1", "voltage");
            network.getGenerator("GEN").setVoltageRegulatorOn(true);
            eq = getEQ(network, baseName, tmpDir, exportParams);
            testRcEqRcWithAttribute(eq, "_GEN_RC", "_NHV2_NLOAD_PT_T_1", "voltage");

            // Generator without control
            network = EurostagTutorialExample1Factory.createWithoutControl();
            eq = getEQ(network, baseName, tmpDir, exportParams);
            testRcEqRCWithoutAttribute(eq, "_GEN_RC", "", "dummy");

            // Generator with remote terminal without control
            network = EurostagTutorialExample1Factory.createRemoteWithoutControl();
            eq = getEQ(network, baseName, tmpDir, exportParams);
            testRcEqRCWithoutAttribute(eq, "_GEN_RC", "", "dummy");

            // Generator without control capability
            network = EurostagTutorialExample1Factory.create();
            network.getGenerator("GEN").newMinMaxReactiveLimits().setMaxQ(0).setMinQ(0).add();
            eq = getEQ(network, baseName, tmpDir, exportParams);
            testRcEqRCWithoutAttribute(eq, "_GEN_RC", "", "dummy");
        }
    }

    private void testTcTccWithoutAttribute(String eq, String rcID, String terID, String rcMode) {
        assertFalse(eq.contains("cim:TapChangerControl rdf:ID=\"" + rcID + "\""));
        assertFalse(eq.contains("cim:TapChanger.TapChangerControl rdf:resource=\"#" + rcID + "\""));
        assertFalse(eq.contains("RegulatingControlModeKind." + rcMode));
        assertFalse(eq.contains("cim:RegulatingControl.Terminal rdf:resource=\"#" + terID + "\""));
    }

    private void testTcTccWithAttribute(String eq, String rcID, String terID, String rcMode) {
        assertTrue(eq.contains("cim:TapChangerControl rdf:ID=\"" + rcID + "\""));
        assertTrue(eq.contains("cim:TapChanger.TapChangerControl rdf:resource=\"#" + rcID + "\""));
        assertTrue(eq.contains("RegulatingControlModeKind." + rcMode));
        assertTrue(eq.contains("cim:RegulatingControl.Terminal rdf:resource=\"#" + terID + "\""));
    }

    private void testRcEqRCWithoutAttribute(String eq, String rcID, String terID, String rcMode) {
        assertFalse(eq.contains("cim:RegulatingControl rdf:ID=\"" + rcID + "\""));
        assertFalse(eq.contains("cim:RegulatingCondEq.RegulatingControl rdf:resource=\"#" + rcID + "\""));
        // dummy kind is used when false assertion would trigger because other RCs are present from other equipment
        assertFalse(eq.contains("RegulatingControlModeKind." + rcMode));
        assertFalse(eq.contains("cim:RegulatingControl.Terminal rdf:resource=\"#" + terID + "\""));
    }

    private void testRcEqRcWithAttribute(String eq, String rcID, String terID, String rcMode) {
        assertTrue(eq.contains("cim:RegulatingControl rdf:ID=\"" + rcID + "\""));
        assertTrue(eq.contains("cim:RegulatingCondEq.RegulatingControl rdf:resource=\"#" + rcID + "\""));
        assertTrue(eq.contains("RegulatingControlModeKind." + rcMode));
        assertTrue(eq.contains("cim:RegulatingControl.Terminal rdf:resource=\"#" + terID + "\""));
    }

    private String getEQ(Network network, String baseName, Path tmpDir, Properties exportParams) throws IOException {
        new CgmesExport().export(network, exportParams, new DirectoryDataSource(tmpDir, baseName));
        return Files.readString(tmpDir.resolve(baseName + "_EQ.xml"));
    }

    private Network createOneGeneratorNetwork() {
        Network network = NetworkFactory.findDefault().createNetwork("network", "test");
        Substation substation1 = network.newSubstation()
                .setId("substation1")
                .setCountry(Country.FR)
                .setTso("TSO1")
                .setGeographicalTags("region1")
                .add();
        VoltageLevel voltageLevel1 = substation1.newVoltageLevel()
                .setId("voltageLevel1")
                .setNominalV(400)
                .setTopologyKind(TopologyKind.NODE_BREAKER)
                .add();
        voltageLevel1.getNodeBreakerView()
                .newBusbarSection()
                .setId("busbarSection1")
                .setNode(0)
                .add();
        Generator generator1 = voltageLevel1.newGenerator()
                .setId("generator1")
                .setNode(1)
                .setMinP(0.0)
                .setMaxP(100.0)
                .setTargetP(25.0)
                .setTargetQ(10.0)
                .setVoltageRegulatorOn(false)
                .add();
        generator1.newMinMaxReactiveLimits().setMinQ(-50.0).setMaxQ(50.0).add();
        voltageLevel1.getNodeBreakerView().newInternalConnection().setNode1(0).setNode2(1).add();
        return network;
    }

    private Network exportImportNodeBreaker(Network expected, ReadOnlyDataSource dataSource) throws IOException, XMLStreamException {
        return exportImport(expected, dataSource, false, true, false);
    }

    private Network exportImportBusBranch(Network expected, ReadOnlyDataSource dataSource) throws IOException, XMLStreamException {
        return exportImport(expected, dataSource, true, true, false);
    }

    private Network exportImportBusBranchNoBoundaries(Network expected, ReadOnlyDataSource dataSource) throws IOException, XMLStreamException {
        return exportImport(expected, dataSource, true, false, false);
    }

    private Network exportImportNodeBreakerNoBoundaries(Network expected) throws IOException, XMLStreamException {
        return exportImport(expected, null, false, false, true);
    }

    private Network createThreeWindingTransformerNetwork() {
        Network network = NetworkFactory.findDefault().createNetwork("network", "test");
        Substation substation1 = network.newSubstation()
                .setId("substation1")
                .setCountry(Country.FR)
                .setTso("TSO1")
                .setGeographicalTags("region1")
                .add();
        VoltageLevel voltageLevel1 = substation1.newVoltageLevel()
                .setId("voltageLevel1")
                .setNominalV(400)
                .setTopologyKind(TopologyKind.NODE_BREAKER)
                .add();
        VoltageLevel voltageLevel2 = substation1.newVoltageLevel()
                .setId("voltageLevel2")
                .setNominalV(220)
                .setTopologyKind(TopologyKind.NODE_BREAKER)
                .add();
        VoltageLevel voltageLevel3 = substation1.newVoltageLevel()
                .setId("voltageLevel3")
                .setNominalV(60)
                .setTopologyKind(TopologyKind.NODE_BREAKER)
                .add();
        VoltageLevel.NodeBreakerView topology1 = voltageLevel1.getNodeBreakerView();
        BusbarSection voltageLevel1BusbarSection1 = topology1.newBusbarSection()
                .setId("voltageLevel1BusbarSection1")
                .setNode(0)
                .add();
        VoltageLevel.NodeBreakerView topology2 = voltageLevel2.getNodeBreakerView();
        BusbarSection voltageLevel1BusbarSection2 = topology2.newBusbarSection()
                .setId("voltageLevel1BusbarSection2")
                .setNode(0)
                .add();
        VoltageLevel.NodeBreakerView topology3 = voltageLevel3.getNodeBreakerView();
        BusbarSection voltageLevel1BusbarSection3 = topology3.newBusbarSection()
                .setId("voltageLevel1BusbarSection3")
                .setNode(0)
                .add();
        ThreeWindingsTransformerAdder threeWindingsTransformerAdder1 = substation1.newThreeWindingsTransformer()
                .setId("threeWindingsTransformer1")
                .setRatedU0(400);
        threeWindingsTransformerAdder1.newLeg1()
                .setNode(1)
                .setR(0.001)
                .setX(0.000001)
                .setB(0)
                .setG(0)
                .setRatedU(400)
                .setVoltageLevel("voltageLevel1")
                .add();
        threeWindingsTransformerAdder1.newLeg2()
                .setNode(1)
                .setR(0.1)
                .setX(0.00001)
                .setB(0)
                .setG(0)
                .setRatedU(220)
                .setVoltageLevel("voltageLevel2")
                .add();
        threeWindingsTransformerAdder1.newLeg3()
                .setNode(1)
                .setR(0.01)
                .setX(0.0001)
                .setB(0)
                .setG(0)
                .setRatedU(60)
                .setVoltageLevel("voltageLevel3")
                .add();
        ThreeWindingsTransformer threeWindingsTransformer1 = threeWindingsTransformerAdder1.add();
        threeWindingsTransformer1.getLeg1().newRatioTapChanger()
                .setLowTapPosition(0)
                .setTapPosition(0)
                .beginStep()
                    .setR(0.01)
                    .setX(0.0001)
                    .setB(0)
                    .setG(0)
                    .setRho(1.1)
                    .endStep()
                .add();
        threeWindingsTransformer1.getLeg2().newRatioTapChanger()
                .setLowTapPosition(0)
                .setTapPosition(0)
                .beginStep()
                    .setR(0.02)
                    .setX(0.0002)
                    .setB(0)
                    .setG(0)
                    .setRho(1.2)
                    .endStep()
                .add();
        threeWindingsTransformer1.getLeg3().newRatioTapChanger()
                .setLowTapPosition(0)
                .setTapPosition(0)
                .beginStep()
                    .setR(0.03)
                    .setX(0.0003)
                    .setB(0)
                    .setG(0)
                    .setRho(1.3)
                .endStep()
                .add();
        threeWindingsTransformer1.getLeg1().newPhaseTapChanger()
                .setLowTapPosition(0)
                .setTapPosition(0)
                .beginStep()
                    .setR(0.01)
                    .setX(0.0001)
                    .setB(0)
                    .setG(0)
                    .setRho(1.1)
                    .setAlpha(10)
                .endStep()
                .add();
        threeWindingsTransformer1.getLeg2().newPhaseTapChanger()
                .setLowTapPosition(0)
                .setTapPosition(0)
                .beginStep()
                    .setR(0.02)
                    .setX(0.0002)
                    .setB(0)
                    .setG(0)
                    .setRho(1.2)
                    .setAlpha(20)
                .endStep()
                .add();
        threeWindingsTransformer1.getLeg3().newPhaseTapChanger()
                .setLowTapPosition(0)
                .setTapPosition(0)
                .beginStep()
                    .setR(0.03)
                    .setX(0.0003)
                    .setB(0)
                    .setG(0)
                    .setRho(1.3)
                    .setAlpha(30)
                .endStep()
                .add();

        topology1.newDisconnector()
                .setId("Disconnector1")
                .setOpen(false)
                .setNode1(threeWindingsTransformer1.getLeg1().getTerminal().getNodeBreakerView().getNode())
                .setNode2(voltageLevel1BusbarSection1.getTerminal().getNodeBreakerView().getNode())
                .add();
        topology2.newDisconnector()
                .setId("Disconnector2")
                .setOpen(false)
                .setNode1(threeWindingsTransformer1.getLeg2().getTerminal().getNodeBreakerView().getNode())
                .setNode2(voltageLevel1BusbarSection2.getTerminal().getNodeBreakerView().getNode())
                .add();
        topology3.newDisconnector()
                .setId("Disconnector3")
                .setOpen(false)
                .setNode1(threeWindingsTransformer1.getLeg3().getTerminal().getNodeBreakerView().getNode())
                .setNode2(voltageLevel1BusbarSection3.getTerminal().getNodeBreakerView().getNode())
                .add();

        return network;
    }

    private Network exportImport(Network expected, ReadOnlyDataSource dataSource, boolean importTP, boolean importBD, boolean transformersWithHighestVoltageAtEnd1) throws IOException, XMLStreamException {
        Path exportedEq = exportToCgmesEQ(expected, transformersWithHighestVoltageAtEnd1);

        // From reference data source we use only boundaries
        Path repackaged = tmpDir.resolve("repackaged.zip");
        Repackager r = new Repackager(dataSource)
                .with("test_EQ.xml", exportedEq);
        if (importTP) {
            r.with("test_TP.xml", Repackager::tp);
        }
        if (importBD) {
            r.with("test_EQ_BD.xml", Repackager::eqBd)
                    .with("test_TP_BD.xml", Repackager::tpBd);
        }
        r.zip(repackaged);

        // Import with new EQ
        // There is no need to create the IIDM-CGMES mappings
        // We are reading only an EQ, we won't have TP data in the input
        // And to compare the expected and actual networks we are dropping all IIDM-CGMES mapping context information
        return Network.read(repackaged, LocalComputationManager.getDefault(), ImportConfig.load(), importParams);
    }

    private Path exportToCgmesEQ(Network network) throws IOException, XMLStreamException {
        return exportToCgmesEQ(network, false);
    }

    private Path exportToCgmesEQ(Network network, boolean transformersWithHighestVoltageAtEnd1) throws IOException, XMLStreamException {
        // Export CGMES EQ file
        Path exportedEq = tmpDir.resolve("exportedEq.xml");
        try (OutputStream os = new BufferedOutputStream(Files.newOutputStream(exportedEq))) {
            XMLStreamWriter writer = XmlUtil.initializeWriter(true, "    ", os);
            CgmesExportContext context = new CgmesExportContext(network)
                    .setExportEquipment(true)
                    .setExportTransformersWithHighestVoltageAtEnd1(transformersWithHighestVoltageAtEnd1);
            EquipmentExport.write(network, writer, context);
        }
        return exportedEq;
    }

    private Path exportToCgmesTP(Network network) throws IOException, XMLStreamException {
        // Export CGMES EQ file
        Path exportedTp = tmpDir.resolve("exportedTp.xml");
        try (OutputStream os = new BufferedOutputStream(Files.newOutputStream(exportedTp))) {
            XMLStreamWriter writer = XmlUtil.initializeWriter(true, "    ", os);
            CgmesExportContext context = new CgmesExportContext(network);
            TopologyExport.write(network, writer, context);
        }

        return exportedTp;
    }

    private boolean compareNetworksEQdata(Network expected, Network actual) {
        DifferenceEvaluator knownDiffs = DifferenceEvaluators.chain(
                DifferenceEvaluators.Default,
                ExportXmlCompare::numericDifferenceEvaluator,
                ExportXmlCompare::ignoringNonEQ);
        return compareNetworksEQdata(expected, actual, knownDiffs);
    }

    private boolean compareNetworksEQdata(Network expected, Network actual, DifferenceEvaluator knownDiffs) {
        Network expectedNetwork = prepareNetworkForEQComparison(expected);
        Network actualNetwork = prepareNetworkForEQComparison(actual);

        // Export original and only EQ
        ExportOptions exportOptions = new ExportOptions();
        // Do not export extensions
        exportOptions.setExtensions(Collections.emptySet());
        exportOptions.setSorted(true);

        Path expectedPath = tmpDir.resolve("expected.xml");
        Path actualPath = tmpDir.resolve("actual.xml");
        NetworkSerDe.write(expectedNetwork, exportOptions, expectedPath);
        NetworkSerDe.write(actualNetwork, exportOptions, actualPath);
        NetworkSerDe.validate(actualPath);

        // Compare
        compareTemporaryLimits(Network.read(expectedPath), Network.read(actualPath));
        return ExportXmlCompare.compareEQNetworks(expectedPath, actualPath, knownDiffs);
    }

    private void compareTemporaryLimits(Network expected, Network actual) {
        for (Line line : actual.getLines()) {
            Identifiable identifiable = expected.getIdentifiable(line.getId());
            if (identifiable instanceof Branch) {
                compareBranchLimits((Branch) identifiable, line);
            } else {
                compareFlowBranchLimits((FlowsLimitsHolder) identifiable, line);
            }
        }
        for (TwoWindingsTransformer twt : actual.getTwoWindingsTransformers()) {
            compareBranchLimits((Branch) expected.getIdentifiable(twt.getId()), twt);
        }
        for (ThreeWindingsTransformer twt : actual.getThreeWindingsTransformers()) {
            ThreeWindingsTransformer expectedTwt = (ThreeWindingsTransformer) expected.getIdentifiable(twt.getId());
            compareFlowLimits(expectedTwt.getLeg1(), twt.getLeg1());
            compareFlowLimits(expectedTwt.getLeg2(), twt.getLeg2());
            compareFlowLimits(expectedTwt.getLeg3(), twt.getLeg3());
        }
        for (DanglingLine danglingLine : actual.getDanglingLines(DanglingLineFilter.ALL)) {
            compareFlowLimits((FlowsLimitsHolder) expected.getIdentifiable(danglingLine.getId()), danglingLine);
        }
    }

    private void compareBranchLimits(Branch<?> expected, Branch<?> actual) {
        actual.getActivePowerLimits1().ifPresent(lim -> compareLoadingLimits(expected.getActivePowerLimits1().orElse(null), lim));
        actual.getActivePowerLimits2().ifPresent(lim -> compareLoadingLimits(expected.getActivePowerLimits2().orElse(null), lim));
        actual.getApparentPowerLimits1().ifPresent(lim -> compareLoadingLimits(expected.getApparentPowerLimits1().orElse(null), lim));
        actual.getApparentPowerLimits2().ifPresent(lim -> compareLoadingLimits(expected.getApparentPowerLimits2().orElse(null), lim));
        actual.getCurrentLimits1().ifPresent(lim -> compareLoadingLimits(expected.getCurrentLimits1().orElse(null), lim));
        actual.getCurrentLimits2().ifPresent(lim -> compareLoadingLimits(expected.getCurrentLimits2().orElse(null), lim));
    }

    private void compareFlowBranchLimits(FlowsLimitsHolder expected, Line actual) {
        actual.getActivePowerLimits1().ifPresent(lim -> compareLoadingLimits(expected.getActivePowerLimits().orElse(null), lim));
        actual.getActivePowerLimits2().ifPresent(lim -> compareLoadingLimits(expected.getActivePowerLimits().orElse(null), lim));
        actual.getApparentPowerLimits1().ifPresent(lim -> compareLoadingLimits(expected.getApparentPowerLimits().orElse(null), lim));
        actual.getApparentPowerLimits2().ifPresent(lim -> compareLoadingLimits(expected.getApparentPowerLimits().orElse(null), lim));
        actual.getCurrentLimits1().ifPresent(lim -> compareLoadingLimits(expected.getCurrentLimits().orElse(null), lim));
        actual.getCurrentLimits2().ifPresent(lim -> compareLoadingLimits(expected.getCurrentLimits().orElse(null), lim));
    }

    private void compareFlowLimits(FlowsLimitsHolder expected, FlowsLimitsHolder actual) {
        actual.getActivePowerLimits().ifPresent(lim -> compareLoadingLimits(expected.getActivePowerLimits().orElse(null), lim));
        actual.getApparentPowerLimits().ifPresent(lim -> compareLoadingLimits(expected.getApparentPowerLimits().orElse(null), lim));
        actual.getCurrentLimits().ifPresent(lim -> compareLoadingLimits(expected.getCurrentLimits().orElse(null), lim));
    }

    private void compareLoadingLimits(LoadingLimits expected, LoadingLimits actual) {
        if (!actual.getTemporaryLimits().isEmpty()) {
            assertFalse(expected.getTemporaryLimits().isEmpty());
            for (LoadingLimits.TemporaryLimit temporaryLimit : actual.getTemporaryLimits()) {
                int acceptableDuration = temporaryLimit.getAcceptableDuration();
                assertEquals(expected.getTemporaryLimit(acceptableDuration).getValue(), temporaryLimit.getValue(), 0.0);
            }
        } else {
            assertTrue(expected.getTemporaryLimits().isEmpty());
        }
    }

    private Network prepareNetworkForEQComparison(Network network) {
        network.getAliases().forEach(network::removeAlias);
        network.getIdentifiables().forEach(identifiable -> identifiable.getAliases().forEach(identifiable::removeAlias));

        network.getVoltageLevels().forEach(vl ->
                vl.getBusView().getBuses().forEach(bus -> {
                    bus.setV(Double.NaN);
                    bus.setAngle(Double.NaN);
                })
        );
        network.getIdentifiables().forEach(identifiable -> {
            if (identifiable instanceof Bus) {
                // Nothing to do
            } else if (identifiable instanceof BusbarSection) {
                // Nothing to do
            } else if (identifiable instanceof ShuntCompensator) {
                ShuntCompensator shuntCompensator = (ShuntCompensator) identifiable;
                shuntCompensator.setVoltageRegulatorOn(false);
                shuntCompensator.setTargetV(Double.NaN);
                shuntCompensator.setTargetDeadband(Double.NaN);
                shuntCompensator.getTerminal().setQ(0.0);
                shuntCompensator.getTerminal().setP(0.0);
            } else if (identifiable instanceof Generator) {
                Generator generator = (Generator) identifiable;
                generator.setVoltageRegulatorOn(false);
                generator.setTargetV(Double.NaN);
                generator.getTerminal().setP(0.0).setQ(0.0);
            } else if (identifiable instanceof StaticVarCompensator) {
                StaticVarCompensator staticVarCompensator = (StaticVarCompensator) identifiable;
                staticVarCompensator.setRegulationMode(StaticVarCompensator.RegulationMode.OFF).setVoltageSetpoint(0.0);
                staticVarCompensator.getTerminal().setP(0.0).setQ(0.0);
            } else if (identifiable instanceof VscConverterStation) {
                VscConverterStation converter = (VscConverterStation) identifiable;
                converter.setVoltageRegulatorOn(false);
                converter.setLossFactor(0.8f);
                converter.setVoltageSetpoint(Double.NaN);
                converter.getTerminal().setP(0.0).setQ(0.0);
            } else if (identifiable instanceof LccConverterStation) {
                LccConverterStation converter = (LccConverterStation) identifiable;
                converter.setPowerFactor(0.8f);
                converter.getTerminal().setP(0.0).setQ(0.0);
            } else if (identifiable instanceof Injection) {
                Injection injection = (Injection) identifiable;
                injection.getTerminal().setP(0.0).setQ(0.0);
            } else if (identifiable instanceof HvdcLine) {
                HvdcLine hvdcLine = (HvdcLine) identifiable;
                hvdcLine.setActivePowerSetpoint(0.0);
                hvdcLine.setMaxP(0.0);
                hvdcLine.getConverterStation1().getTerminal().setP(0.0).setQ(0.0);
                hvdcLine.getConverterStation2().getTerminal().setP(0.0).setQ(0.0);
            } else if (identifiable instanceof Branch) {
                Branch branch = (Branch) identifiable;
                branch.getTerminal1().setP(0.0).setQ(0.0);
                branch.getTerminal2().setP(0.0).setQ(0.0);
            } else if (identifiable instanceof ThreeWindingsTransformer) {
                ThreeWindingsTransformer threeWindingsTransformer = (ThreeWindingsTransformer) identifiable;
                threeWindingsTransformer.getLeg1().getTerminal().setP(0.0).setQ(0.0);
                threeWindingsTransformer.getLeg2().getTerminal().setP(0.0).setQ(0.0);
                threeWindingsTransformer.getLeg3().getTerminal().setP(0.0).setQ(0.0);
            }
        });
        for (Load load : network.getLoads()) {
            load.setP0(0.0).setQ0(0.0);
        }
        for (Area area : network.getAreas()) {
            area.setInterchangeTarget(0.0);
        }

        network.removeExtension(CgmesModelExtension.class);
        network.removeExtension(CgmesMetadataModels.class);
        network.removeExtension(CimCharacteristics.class);

        return network;
    }

    private static Network allGeneratingUnitTypesNetwork() {
        Network network = NetworkFactory.findDefault().createNetwork("network", "test");
        Substation substation1 = network.newSubstation()
                .setId("substation1")
                .setCountry(Country.FR)
                .setTso("TSO1")
                .setGeographicalTags("region1")
                .add();
        VoltageLevel voltageLevel1 = substation1.newVoltageLevel()
                .setId("voltageLevel1")
                .setNominalV(400)
                .setTopologyKind(TopologyKind.NODE_BREAKER)
                .add();
        VoltageLevel.NodeBreakerView topology1 = voltageLevel1.getNodeBreakerView();
        topology1.newBusbarSection()
                .setId("voltageLevel1BusbarSection1")
                .setNode(0)
                .add();
        voltageLevel1.newGenerator()
                .setId("other")
                .setNode(1)
                .setMinP(0.0)
                .setMaxP(100.0)
                .setTargetP(25.0)
                .setTargetQ(10.0)
                .setVoltageRegulatorOn(false)
                .add();
        voltageLevel1.newGenerator()
                .setId("nuclear")
                .setNode(2)
                .setMinP(0.0)
                .setMaxP(100.0)
                .setTargetP(25.0)
                .setTargetQ(10.0)
                .setVoltageRegulatorOn(false)
                .setEnergySource(EnergySource.NUCLEAR)
                .add();
        voltageLevel1.newGenerator()
                .setId("thermal")
                .setNode(3)
                .setMinP(0.0)
                .setMaxP(100.0)
                .setTargetP(25.0)
                .setTargetQ(10.0)
                .setVoltageRegulatorOn(false)
                .setEnergySource(EnergySource.THERMAL)
                .add();
        voltageLevel1.newGenerator()
                .setId("hydro")
                .setNode(4)
                .setMinP(0.0)
                .setMaxP(100.0)
                .setTargetP(25.0)
                .setTargetQ(10.0)
                .setVoltageRegulatorOn(false)
                .setEnergySource(EnergySource.HYDRO)
                .add();
        voltageLevel1.newGenerator()
                .setId("solar")
                .setNode(5)
                .setMinP(0.0)
                .setMaxP(100.0)
                .setTargetP(25.0)
                .setTargetQ(10.0)
                .setVoltageRegulatorOn(false)
                .setEnergySource(EnergySource.SOLAR)
                .add();
        Generator windOnshore = voltageLevel1.newGenerator()
                .setId("wind_onshore")
                .setNode(6)
                .setMinP(0.0)
                .setMaxP(100.0)
                .setTargetP(25.0)
                .setTargetQ(10.0)
                .setVoltageRegulatorOn(false)
                .setEnergySource(EnergySource.WIND)
                .add();
        Generator windOffshore = voltageLevel1.newGenerator()
                .setId("wind_offshore")
                .setNode(7)
                .setMinP(0.0)
                .setMaxP(100.0)
                .setTargetP(25.0)
                .setTargetQ(10.0)
                .setVoltageRegulatorOn(false)
                .setEnergySource(EnergySource.WIND)
                .add();
        topology1.newInternalConnection().setNode1(0).setNode2(1).add();
        topology1.newInternalConnection().setNode1(0).setNode2(2).add();
        topology1.newInternalConnection().setNode1(0).setNode2(3).add();
        topology1.newInternalConnection().setNode1(0).setNode2(4).add();
        topology1.newInternalConnection().setNode1(0).setNode2(5).add();
        topology1.newInternalConnection().setNode1(0).setNode2(6).add();
        topology1.newInternalConnection().setNode1(0).setNode2(7).add();
        windOnshore.setProperty(Conversion.PROPERTY_WIND_GEN_UNIT_TYPE, "onshore");
        windOffshore.setProperty(Conversion.PROPERTY_WIND_GEN_UNIT_TYPE, "offshore");
        return network;
    }

    @Test
    void generatingUnitTypesTest() throws IOException {
        Network network = allGeneratingUnitTypesNetwork();

        // Export as cgmes
        String eqXml = writeCgmesProfile(network, "EQ", tmpDir);

        assertTrue(eqXml.contains("<cim:GeneratingUnit rdf:ID=\"_other_GU\">"));
        assertTrue(eqXml.contains("<cim:NuclearGeneratingUnit rdf:ID=\"_nuclear_NGU\">"));
        assertTrue(eqXml.contains("<cim:ThermalGeneratingUnit rdf:ID=\"_thermal_TGU\">"));
        assertTrue(eqXml.contains("<cim:HydroGeneratingUnit rdf:ID=\"_hydro_HGU\">"));
        assertTrue(eqXml.contains("<cim:SolarGeneratingUnit rdf:ID=\"_solar_SGU\">"));
        assertTrue(eqXml.contains("<cim:WindGeneratingUnit rdf:ID=\"_wind_onshore_WGU\">"));
        assertTrue(eqXml.contains("<cim:WindGeneratingUnit rdf:ID=\"_wind_offshore_WGU\">"));

        String sPattern = "<cim:WindGeneratingUnit rdf:ID=\"${rdfId}\">.*?" +
                "<cim:WindGeneratingUnit.windGenUnitType rdf:resource=\"http://iec.ch/TC57/2013/CIM-schema-cim16#WindGenUnitKind.(.*?)\"/>";

        Pattern onshorePattern = Pattern.compile(sPattern.replace("${rdfId}", "_wind_onshore_WGU"), Pattern.DOTALL);
        assertEquals("onshore", getFirstMatch(eqXml, onshorePattern));
        Pattern offshorePattern = Pattern.compile(sPattern.replace("${rdfId}", "_wind_offshore_WGU"), Pattern.DOTALL);
        assertEquals("offshore", getFirstMatch(eqXml, offshorePattern));
    }
}<|MERGE_RESOLUTION|>--- conflicted
+++ resolved
@@ -1024,19 +1024,11 @@
             // PST with no regulation mode but regulating true => set to CURRENT_LIMITER mode
             network = PhaseShifterTestCaseFactory.createRegulatingWithoutMode();
             assertTrue(network.getTwoWindingsTransformer("PS1").getPhaseTapChanger().isRegulating());
-<<<<<<< HEAD
             eq = getEQ(network, baseName, tmpDir, exportParams);
             testTcTccWithAttribute(eq, "_PS1_PTC_RC", "_PS1_PT_T_2", "currentFlow");
             network.getTwoWindingsTransformer("PS1").getPhaseTapChanger().setRegulating(false);
             eq = getEQ(network, baseName, tmpDir, exportParams);
             testTcTccWithAttribute(eq, "_PS1_PTC_RC", "_PS1_PT_T_2", "currentFlow");
-=======
-            eq = getEQ(network, baseName, tmpDir, exportParams);
-            testTcTccWithAttribute(eq, "_PS1_PTC_RC", "_PS1_PT_T_2", "currentFlow");
-            network.getTwoWindingsTransformer("PS1").getPhaseTapChanger().setRegulating(false);
-            eq = getEQ(network, baseName, tmpDir, exportParams);
-            testTcTccWithAttribute(eq, "_PS1_PTC_RC", "_PS1_PT_T_2", "currentFlow");
->>>>>>> 7d6899fb
 
             // PST local with ACTIVE_POWER_CONTROL
             network = PhaseShifterTestCaseFactory.createLocalActivePowerWithTargetDeadband();
