/**
 * Copyright (c) 2021, RTE (http://www.rte-france.com)
 * This Source Code Form is subject to the terms of the Mozilla Public
 * License, v. 2.0. If a copy of the MPL was not distributed with this
 * file, You can obtain one at http://mozilla.org/MPL/2.0/.
 */
package com.powsybl.cgmes.conversion.test.export;

import com.powsybl.cgmes.conformity.Cgmes3ModifiedCatalog;
import com.powsybl.cgmes.conformity.Cgmes3Catalog;
import com.powsybl.cgmes.conformity.CgmesConformity1Catalog;
import com.powsybl.cgmes.conformity.CgmesConformity1ModifiedCatalog;
import com.powsybl.cgmes.conversion.CgmesExport;
import com.powsybl.cgmes.conversion.CgmesImport;
import com.powsybl.cgmes.conversion.CgmesModelExtension;
import com.powsybl.cgmes.conversion.Conversion;
import com.powsybl.cgmes.conversion.export.CgmesExportContext;
import com.powsybl.cgmes.conversion.export.EquipmentExport;
import com.powsybl.cgmes.conversion.export.TopologyExport;
import com.powsybl.cgmes.extensions.*;
import com.powsybl.cgmes.model.CgmesNames;
import com.powsybl.commons.test.AbstractSerDeTest;
import com.powsybl.commons.datasource.FileDataSource;
import com.powsybl.commons.datasource.ReadOnlyDataSource;
import com.powsybl.commons.datasource.ResourceDataSource;
import com.powsybl.commons.datasource.ResourceSet;
import com.powsybl.commons.xml.XmlUtil;
import com.powsybl.computation.local.LocalComputationManager;
import com.powsybl.iidm.network.*;
import com.powsybl.iidm.network.ThreeSides;
import com.powsybl.iidm.network.test.ThreeWindingsTransformerNetworkFactory;
import com.powsybl.iidm.serde.ExportOptions;
import com.powsybl.iidm.serde.NetworkSerDe;
import com.powsybl.iidm.serde.XMLImporter;
import com.powsybl.iidm.network.test.FourSubstationsNodeBreakerFactory;
import com.powsybl.iidm.network.util.BranchData;
import com.powsybl.iidm.network.util.TwtData;

import org.apache.commons.lang3.tuple.Pair;
import org.junit.jupiter.api.Test;
import org.xmlunit.diff.DifferenceEvaluator;
import org.xmlunit.diff.DifferenceEvaluators;

import javax.xml.stream.XMLStreamException;
import javax.xml.stream.XMLStreamWriter;
import java.io.BufferedOutputStream;
import java.io.IOException;
import java.io.InputStream;
import java.io.OutputStream;
import java.nio.file.Files;
import java.nio.file.Path;
import java.util.*;

import static org.junit.jupiter.api.Assertions.*;

/**
 * @author Marcos de Miguel {@literal <demiguelm at aia.es>}
 */
class EquipmentExportTest extends AbstractSerDeTest {

    @Test
    void smallGridHvdc() throws IOException, XMLStreamException {
        ReadOnlyDataSource dataSource = CgmesConformity1Catalog.smallNodeBreakerHvdc().dataSource();
        Network expected = new CgmesImport().importData(dataSource, NetworkFactory.findDefault(), null);
        Network actual = exportImportNodeBreaker(expected, dataSource);
        compareNetworksEQdata(expected, actual);
    }

    @Test
    void smallNodeBreaker() throws IOException, XMLStreamException {
        ReadOnlyDataSource dataSource = CgmesConformity1Catalog.smallNodeBreaker().dataSource();
        Network expected = new CgmesImport().importData(dataSource, NetworkFactory.findDefault(), null);
        Network actual = exportImportNodeBreaker(expected, dataSource);
        compareNetworksEQdata(expected, actual);
    }

    @Test
    void smallBusBranch() throws IOException, XMLStreamException {
        ReadOnlyDataSource dataSource = CgmesConformity1Catalog.smallBusBranch().dataSource();
        Network expected = new CgmesImport().importData(dataSource, NetworkFactory.findDefault(), null);
        Network actual = exportImportBusBranch(expected, dataSource);
        compareNetworksEQdata(expected, actual);
    }

    @Test
    void smallGridHvdcWithCapabilityCurve() throws IOException, XMLStreamException {
        ReadOnlyDataSource dataSource = CgmesConformity1ModifiedCatalog.smallNodeBreakerHvdcWithVsCapabilityCurve().dataSource();
        Network expected = new CgmesImport().importData(dataSource, NetworkFactory.findDefault(), null);
        Network actual = exportImportNodeBreaker(expected, dataSource);
        compareNetworksEQdata(expected, actual);
    }

    @Test
    void miniNodeBreaker() throws IOException, XMLStreamException {
        ReadOnlyDataSource dataSource = CgmesConformity1Catalog.miniNodeBreaker().dataSource();
        Network expected = new CgmesImport().importData(dataSource, NetworkFactory.findDefault(), null);
        Network actual = exportImportNodeBreaker(expected, dataSource);
        // Avoid negative zeros during the comparison
        expected.getGenerators().forEach(generator -> {
            generator.setTargetP(generator.getTargetP() + 0.0);
            generator.setTargetQ(generator.getTargetQ() + 0.0);
        });
        actual.getGenerators().forEach(generator -> {
            generator.setTargetP(generator.getTargetP() + 0.0);
            generator.setTargetQ(generator.getTargetQ() + 0.0);
        });
        compareNetworksEQdata(expected, actual);
    }

    @Test
    void miniBusBranch() throws IOException, XMLStreamException {
        ReadOnlyDataSource dataSource = CgmesConformity1Catalog.miniBusBranch().dataSource();
        Network expected = new CgmesImport().importData(dataSource, NetworkFactory.findDefault(), null);
        Network actual = exportImportBusBranchNoBoundaries(expected, dataSource);
        // Avoid negative zeros during the comparison
        expected.getGenerators().forEach(generator -> {
            generator.setTargetP(generator.getTargetP() + 0.0);
            generator.setTargetQ(generator.getTargetQ() + 0.0);
        });
        actual.getGenerators().forEach(generator -> {
            generator.setTargetP(generator.getTargetP() + 0.0);
            generator.setTargetQ(generator.getTargetQ() + 0.0);
        });
        compareNetworksEQdata(expected, actual);
    }

    @Test
    void microGridWithTieFlowMappedToEquivalentInjection() throws IOException, XMLStreamException {
        ReadOnlyDataSource dataSource = CgmesConformity1ModifiedCatalog.microGridBaseCaseBEWithTieFlowMappedToEquivalentInjection().dataSource();
        Network expected = new CgmesImport().importData(dataSource, NetworkFactory.findDefault(), null);
        Network actual = exportImportBusBranch(expected, dataSource);
        compareNetworksEQdata(expected, actual);
    }

    @Test
    void microGridBaseCaseAssembledSwitchAtBoundary() throws XMLStreamException, IOException {
        ReadOnlyDataSource dataSource = CgmesConformity1ModifiedCatalog.microGridBaseCaseAssembledSwitchAtBoundary().dataSource();
        Network network = new CgmesImport().importData(dataSource, NetworkFactory.findDefault(), null);

        network.newExtension(CgmesControlAreasAdder.class).add();
        CgmesControlAreas cgmesControlAreas = network.getExtension(CgmesControlAreas.class);
        CgmesControlArea cgmesControlArea = cgmesControlAreas.newCgmesControlArea()
                .setId("controlAreaId")
                .setName("controlAreaName")
                .setEnergyIdentificationCodeEic("energyIdentCodeEic")
                .setNetInterchange(Double.NaN)
                .add();
        TieLine tieLine = network.getTieLine("78736387-5f60-4832-b3fe-d50daf81b0a6 + 7f43f508-2496-4b64-9146-0a40406cbe49");
        cgmesControlArea.add(tieLine.getDanglingLine2().getBoundary());

        // TODO(Luma) updated expected result after halves of tie lines are exported as equipment
        //  instead of an error logged and the tie flow ignored,
        //  the reimported network control area should contain one tie flow
        Network actual = exportImportNodeBreaker(network, dataSource);
        CgmesControlArea actualCgmesControlArea = actual.getExtension(CgmesControlAreas.class).getCgmesControlArea("controlAreaId");
        boolean tieFlowsAtTieLinesAreSupported = false;
        if (tieFlowsAtTieLinesAreSupported) {
            assertEquals(1, actualCgmesControlArea.getBoundaries().size());
            assertEquals("7f43f508-2496-4b64-9146-0a40406cbe49", actualCgmesControlArea.getBoundaries().iterator().next().getDanglingLine().getId());
        } else {
            assertEquals(0, actualCgmesControlArea.getBoundaries().size());
        }
    }

    @Test
    void microGrid() throws IOException, XMLStreamException {
        ReadOnlyDataSource dataSource = CgmesConformity1Catalog.microGridType4BE().dataSource();
        Network expected = new CgmesImport().importData(dataSource, NetworkFactory.findDefault(), null);
        Network actual = exportImportBusBranch(expected, dataSource);
        compareNetworksEQdata(expected, actual);
    }

    @Test
    void microGridCreateEquivalentInjectionAliases() throws IOException, XMLStreamException {
        ReadOnlyDataSource dataSource = CgmesConformity1Catalog.microGridBaseCaseBE().dataSource();
        Network expected = new CgmesImport().importData(dataSource, NetworkFactory.findDefault(), null);
        // Remove aliases of equivalent injections, so they will have to be created during export
        for (DanglingLine danglingLine : expected.getDanglingLines(DanglingLineFilter.ALL)) {
            danglingLine.removeProperty(Conversion.CGMES_PREFIX_ALIAS_PROPERTIES + "EquivalentInjection");
            danglingLine.removeProperty(Conversion.CGMES_PREFIX_ALIAS_PROPERTIES + "EquivalentInjectionTerminal");
        }
        Network actual = exportImportBusBranch(expected, dataSource);
        compareNetworksEQdata(expected, actual);
    }

    @Test
    void nordic32() throws IOException, XMLStreamException {
        ReadOnlyDataSource dataSource = new ResourceDataSource("nordic32", new ResourceSet("/cim14", "nordic32.xiidm"));
        Network network = new XMLImporter().importData(dataSource, NetworkFactory.findDefault(), null);
        exportToCgmesEQ(network);
        exportToCgmesTP(network);
        // Import EQ & TP file, no additional information (boundaries) are required
        Network actual = new CgmesImport().importData(new FileDataSource(tmpDir, "exported"), NetworkFactory.findDefault(), null);

        // The xiidm file does not contain ratedS values, but during the cgmes export process default values
        // are exported for each transformer that are reading in the import process.
        // we reset the default imported ratedS values before comparing
        TwoWindingsTransformer twta = actual.getTwoWindingsTransformerStream().findFirst().orElseThrow();
        network.getTwoWindingsTransformers().forEach(twtn -> twtn.setRatedS(twta.getRatedS()));

        compareNetworksEQdata(network, actual);
    }

    @Test
    void nordic32SortTransformerEnds() throws IOException, XMLStreamException {
        ReadOnlyDataSource dataSource = new ResourceDataSource("nordic32", new ResourceSet("/cim14", "nordic32.xiidm"));
        Network network = new XMLImporter().importData(dataSource, NetworkFactory.findDefault(), null);
        exportToCgmesEQ(network, true);
        exportToCgmesTP(network);
        // Import EQ & TP file, no additional information (boundaries) are required
        Network actual = new CgmesImport().importData(new FileDataSource(tmpDir, "exported"), NetworkFactory.findDefault(), null);
        // Before comparing, interchange ends in twoWindingsTransformers that do not follow the high voltage at end1 rule
        prepareNetworkForSortedTransformerEndsComparison(network);

        // The xiidm file does not contain ratedS values, but during the cgmes export process default values
        // are exported for each transformer that are reading in the import process.
        // we reset the default imported ratedS values before comparing
        TwoWindingsTransformer twta = actual.getTwoWindingsTransformerStream().findFirst().orElseThrow();
        network.getTwoWindingsTransformers().forEach(twtn -> twtn.setRatedS(twta.getRatedS()));

        compareNetworksEQdata(network, actual);
    }

    private void prepareNetworkForSortedTransformerEndsComparison(Network network) {
        List<Pair<String, TwtRecord>> pairs = new ArrayList<>();
        network.getTwoWindingsTransformerStream().filter(twt -> twt
                        .getTerminal1().getVoltageLevel().getNominalV() < twt.getTerminal2().getVoltageLevel().getNominalV())
                .forEach(twt -> {
                    TwtRecord twtRecord = obtainRecord(twt);
                    pairs.add(Pair.of(twt.getId(), twtRecord));
                });

        pairs.forEach(pair -> {
            TwoWindingsTransformer twt = network.getTwoWindingsTransformer(pair.getLeft());
            twt.remove();
            TwoWindingsTransformer newTwt = pair.getRight().getAdder().add();
            Optional<CurrentLimits> currentLimits1 = pair.getRight().getCurrentLimits1();
            if (currentLimits1.isPresent()) {
                newTwt.newCurrentLimits1().setPermanentLimit(currentLimits1.get().getPermanentLimit()).add();
            }
            Optional<CurrentLimits> currentLimits2 = pair.getRight().getCurrentLimits2();
            if (currentLimits2.isPresent()) {
                newTwt.newCurrentLimits2().setPermanentLimit(currentLimits2.get().getPermanentLimit()).add();
            }
            pair.getRight().getAliases().forEach(aliasPair -> {
                if (aliasPair.getLeft() == null) {
                    newTwt.addAlias(aliasPair.getRight());
                } else {
                    newTwt.addAlias(aliasPair.getRight(), aliasPair.getLeft());
                }
            });
        });
    }

    private TwtRecord obtainRecord(TwoWindingsTransformer twt) {
        Substation substation = twt.getSubstation().orElseThrow();
        double a0 = twt.getRatedU1() / twt.getRatedU2();
        double a02 = a0 * a0;
        TwoWindingsTransformerAdder adder = substation.newTwoWindingsTransformer()
            .setId(twt.getId())
            .setName(twt.getNameOrId())
            .setBus1(twt.getTerminal2().getBusBreakerView().getBus().getId())
            .setBus2(twt.getTerminal1().getBusBreakerView().getBus().getId())
            .setR(twt.getR() * a02)
            .setX(twt.getX() * a02)
            .setG(twt.getG() / a02)
            .setB(twt.getB() / a02)
            .setRatedU1(twt.getRatedU2())
            .setRatedU2(twt.getRatedU1());

        CurrentLimits currentLimits1 = twt.getCurrentLimits1().orElse(null);
        CurrentLimits currentLimits2 = twt.getCurrentLimits2().orElse(null);

        List<Pair<String, String>> aliases = new ArrayList<>();
        twt.getAliases().forEach(alias -> {
            String type = twt.getAliasType(alias).orElse(null);
            aliases.add(Pair.of(type, alias));
        });
        return new TwtRecord(adder, currentLimits2, currentLimits1, aliases);
    }

    private static final class TwtRecord {
        private final TwoWindingsTransformerAdder adder;
        private final CurrentLimits currentLimits1;
        private final CurrentLimits currentLimits2;
        private final List<Pair<String, String>> aliases;

        private TwtRecord(TwoWindingsTransformerAdder adder, CurrentLimits currentLimits1, CurrentLimits currentLimits2,
            List<Pair<String, String>> aliases) {
            this.adder = adder;
            this.currentLimits1 = currentLimits1;
            this.currentLimits2 = currentLimits2;
            this.aliases = aliases;
        }

        private TwoWindingsTransformerAdder getAdder() {
            return adder;
        }

        private Optional<CurrentLimits> getCurrentLimits1() {
            return Optional.ofNullable(currentLimits1);
        }

        private Optional<CurrentLimits> getCurrentLimits2() {
            return Optional.ofNullable(currentLimits2);
        }

        private List<Pair<String, String>> getAliases() {
            return aliases;
        }
    }

    @Test
    void bPerSectionTest() throws IOException, XMLStreamException {
        ReadOnlyDataSource ds = CgmesConformity1Catalog.microGridType4BE().dataSource();

        Network network = new CgmesImport().importData(ds, NetworkFactory.findDefault(), null);
        ShuntCompensatorLinearModel sh = (ShuntCompensatorLinearModel) network.getShuntCompensator("d771118f-36e9-4115-a128-cc3d9ce3e3da").getModel();
        assertEquals(0.024793, sh.getBPerSection(), 0.0);

        sh.setBPerSection(1E-14);

        Network reimported = exportImportBusBranch(network, ds);
        sh = (ShuntCompensatorLinearModel) reimported.getShuntCompensator("d771118f-36e9-4115-a128-cc3d9ce3e3da").getModel();
        assertEquals(1E-14, sh.getBPerSection(), 0.0);
    }

    @Test
    void threeWindingsTransformerTest() throws IOException, XMLStreamException {
        Network network = createThreeWindingTransformerNetwork();
        String t3id = "threeWindingsTransformer1";

        // Export an IIDM Network created from scratch, identifiers for tap changers will be created and stored in aliases
        exportToCgmesEQ(network);
        ThreeWindingsTransformer expected = network.getThreeWindingsTransformer(t3id);

        // The 3-winding transformer has a ratio and phase tap changer at every end
        Network network1 = new CgmesImport().importData(new FileDataSource(tmpDir, "exportedEq"), NetworkFactory.findDefault(), null);
        ThreeWindingsTransformer actual1 = network1.getThreeWindingsTransformer(t3id);
        for (int k = 1; k <= 3; k++) {
            String aliasType;
            aliasType = Conversion.CGMES_PREFIX_ALIAS_PROPERTIES + CgmesNames.RATIO_TAP_CHANGER + k;
            assertEquals(
                    expected.getAliasFromType(aliasType).get(),
                    actual1.getAliasFromType(aliasType).get());
            aliasType = Conversion.CGMES_PREFIX_ALIAS_PROPERTIES + CgmesNames.PHASE_TAP_CHANGER + k;
            assertEquals(
                    expected.getAliasFromType(aliasType).get(),
                    actual1.getAliasFromType(aliasType).get());
        }

        // Export an IIDM Network that has been imported from CGMES,
        // identifiers for tap changers must be preserved
        exportToCgmesEQ(network1);
        Network network2 = new CgmesImport().importData(new FileDataSource(tmpDir, "exportedEq"), NetworkFactory.findDefault(), null);
        ThreeWindingsTransformer actual2 = network2.getThreeWindingsTransformer(t3id);
        for (int k = 1; k <= 3; k++) {
            String aliasType;
            aliasType = Conversion.CGMES_PREFIX_ALIAS_PROPERTIES + CgmesNames.RATIO_TAP_CHANGER + k;
            assertEquals(
                    expected.getAliasFromType(aliasType).get(),
                    actual2.getAliasFromType(aliasType).get());
            aliasType = Conversion.CGMES_PREFIX_ALIAS_PROPERTIES + CgmesNames.PHASE_TAP_CHANGER + k;
            assertEquals(
                    expected.getAliasFromType(aliasType).get(),
                    actual2.getAliasFromType(aliasType).get());
        }
    }

    @Test
    void twoWindingsTransformerCgmesExportTest() throws IOException, XMLStreamException {
        Network network = FourSubstationsNodeBreakerFactory.create();

        TwoWindingsTransformer twt = network.getTwoWindingsTransformer("TWT");
        assertEquals(225.0, twt.getTerminal1().getVoltageLevel().getNominalV(), 0.0);
        assertEquals(400.0, twt.getTerminal2().getVoltageLevel().getNominalV(), 0.0);

        // Change the tap position to have a ratio != 1.0
        // Models are only equivalent if G and B are zero
        twt.setB(0.0);
        twt.getRatioTapChanger().setTapPosition(0);

        // Voltage at both ends of the transformer
        Bus bus400 = twt.getTerminal2().getBusView().getBus();
        bus400.setV(400.0).setAngle(0.0);
        Bus bus225 = twt.getTerminal1().getBusView().getBus();
        bus225.setV(264.38396259257394).setAngle(2.4025237265837864);

        BranchData twtData = new BranchData(twt, 0.0, false, false);

        // Export network as cgmes files and re-import again,
        // the ends of the transformer must be sorted
        // to have the high nominal voltage at end1
        Network networkSorted = exportImportNodeBreakerNoBoundaries(network);

        TwoWindingsTransformer twtSorted = networkSorted.getTwoWindingsTransformer("TWT");
        assertEquals(400.0, twtSorted.getTerminal1().getVoltageLevel().getNominalV(), 0.0);
        assertEquals(225.0, twtSorted.getTerminal2().getVoltageLevel().getNominalV(), 0.0);

        assertTrue(compareCurrentLimits(twt.getCurrentLimits1().orElse(null), twtSorted.getCurrentLimits2().orElse(null)));
        assertTrue(compareCurrentLimits(twt.getCurrentLimits2().orElse(null), twtSorted.getCurrentLimits1().orElse(null)));

        // Voltage at both ends of the transformer
        Bus busS400 = twtSorted.getTerminal1().getBusView().getBus();
        busS400.setV(400.0).setAngle(0.0);
        Bus busS225 = twtSorted.getTerminal2().getBusView().getBus();
        busS225.setV(264.38396259257394).setAngle(2.4025237265837864);

        BranchData twtDataSorted = new BranchData(twtSorted, 0.0, false, false);

        double tol = 0.0000001;
        assertEquals(twtData.getComputedP1(), twtDataSorted.getComputedP2(), tol);
        assertEquals(twtData.getComputedQ1(), twtDataSorted.getComputedQ2(), tol);
        assertEquals(twtData.getComputedP2(), twtDataSorted.getComputedP1(), tol);
        assertEquals(twtData.getComputedQ2(), twtDataSorted.getComputedQ1(), tol);
    }

    @Test
    void twoWindingsTransformerWithShuntAdmittanceCgmesExportTest() throws IOException, XMLStreamException {
        Network network = FourSubstationsNodeBreakerFactory.create();

        TwoWindingsTransformer twt = network.getTwoWindingsTransformer("TWT");
        assertEquals(225.0, twt.getTerminal1().getVoltageLevel().getNominalV(), 0.0);
        assertEquals(400.0, twt.getTerminal2().getVoltageLevel().getNominalV(), 0.0);

        // Change the tap position to have a ratio != 1.0
        twt.getRatioTapChanger().setTapPosition(0);

        // Voltage at both ends of the transformer
        Bus bus400 = twt.getTerminal2().getBusView().getBus();
        bus400.setV(400.0).setAngle(0.0);
        Bus bus225 = twt.getTerminal1().getBusView().getBus();
        bus225.setV(264.38396259257394).setAngle(2.4025237265837864);

        BranchData twtData = new BranchData(twt, 0.0, false, false);

        // Export network as cgmes files and re-import again,
        // the ends of the transformer must be sorted
        // to have the high nominal voltage at end1
        Network networkSorted = exportImportNodeBreakerNoBoundaries(network);

        TwoWindingsTransformer twtSorted = networkSorted.getTwoWindingsTransformer("TWT");
        assertEquals(400.0, twtSorted.getTerminal1().getVoltageLevel().getNominalV(), 0.0);
        assertEquals(225.0, twtSorted.getTerminal2().getVoltageLevel().getNominalV(), 0.0);

        assertTrue(compareCurrentLimits(twt.getCurrentLimits1().orElse(null), twtSorted.getCurrentLimits2().orElse(null)));
        assertTrue(compareCurrentLimits(twt.getCurrentLimits2().orElse(null), twtSorted.getCurrentLimits1().orElse(null)));

        // Voltage at both ends of the transformer
        Bus busS400 = twtSorted.getTerminal1().getBusView().getBus();
        busS400.setV(400.0).setAngle(0.0);
        Bus busS225 = twtSorted.getTerminal2().getBusView().getBus();
        busS225.setV(264.38396259257394).setAngle(2.4025237265837864);

        BranchData twtDataSorted = new BranchData(twtSorted, 0.0, false, false);

        // Models are only equivalent if G and B are zero
        double tol = 0.0000001;
        assertEquals(twtData.getComputedP1(), twtDataSorted.getComputedP2(), tol);
        assertEquals(-12.553777142703378, twtData.getComputedQ1(), tol);
        assertEquals(-7.446222857261597, twtDataSorted.getComputedQ2(), tol);
        assertEquals(twtData.getComputedP2(), twtDataSorted.getComputedP1(), tol);
        assertEquals(7.871048170667905, twtData.getComputedQ2(), tol);
        assertEquals(2.751048170611625, twtDataSorted.getComputedQ1(), tol);
    }

    @Test
    void threeWindingsTransformerCgmesExportTest() throws IOException, XMLStreamException {
        Network network = ThreeWindingsTransformerNetworkFactory.createWithUnsortedEndsAndCurrentLimits();

        ThreeWindingsTransformer twt = network.getThreeWindingsTransformer("3WT");
        assertEquals(11.0, twt.getLeg1().getTerminal().getVoltageLevel().getNominalV(), 0.0);
        assertEquals(132.0, twt.getLeg2().getTerminal().getVoltageLevel().getNominalV(), 0.0);
        assertEquals(33.0, twt.getLeg3().getTerminal().getVoltageLevel().getNominalV(), 0.0);

        // Set the voltage at each end for calculating flows and voltage at the star bus

        Bus bus132 = twt.getLeg2().getTerminal().getBusView().getBus();
        bus132.setV(135.0).setAngle(0.0);
        Bus bus33 = twt.getLeg3().getTerminal().getBusView().getBus();
        bus33.setV(28.884977348881097).setAngle(-0.7602433704291399);
        Bus bus11 = twt.getLeg1().getTerminal().getBusView().getBus();
        bus11.setV(11.777636198340568).setAngle(-0.78975650100671);

        TwtData twtData = new TwtData(twt, 0.0, false);

        // Export network as cgmes files and re-import again,
        // the ends of the transformer must be sorted
        // in concordance with nominal voltage
        Network networkSorted = exportImportNodeBreakerNoBoundaries(network);

        ThreeWindingsTransformer twtSorted = networkSorted.getThreeWindingsTransformer("3WT");
        assertEquals(132.0, twtSorted.getLeg1().getTerminal().getVoltageLevel().getNominalV(), 0.0);
        assertEquals(33.0, twtSorted.getLeg2().getTerminal().getVoltageLevel().getNominalV(), 0.0);
        assertEquals(11.0, twtSorted.getLeg3().getTerminal().getVoltageLevel().getNominalV(), 0.0);

        assertTrue(compareCurrentLimits(twt.getLeg2().getCurrentLimits().orElse(null), twtSorted.getLeg1().getCurrentLimits().orElse(null)));
        assertTrue(compareCurrentLimits(twt.getLeg3().getCurrentLimits().orElse(null), twtSorted.getLeg2().getCurrentLimits().orElse(null)));
        assertTrue(compareCurrentLimits(twt.getLeg1().getCurrentLimits().orElse(null), twtSorted.getLeg3().getCurrentLimits().orElse(null)));

        // Set the voltage at each end for calculating flows and voltage at the star bus

        Bus busS132 = twtSorted.getLeg1().getTerminal().getBusView().getBus();
        busS132.setV(135.0).setAngle(0.0);
        Bus busS33 = twtSorted.getLeg2().getTerminal().getBusView().getBus();
        busS33.setV(28.884977348881097).setAngle(-0.7602433704291399);
        Bus busS11 = twtSorted.getLeg3().getTerminal().getBusView().getBus();
        busS11.setV(11.777636198340568).setAngle(-0.78975650100671);

        TwtData twtDataSorted = new TwtData(twtSorted, 0.0, false);

        // star bus voltage must be checked in per unit as it depends on the ratedU0 (vnominal0 = ratedU0)
        double tol = 0.0000001;
        assertEquals(twtData.getStarU() / twt.getRatedU0(), twtDataSorted.getStarU() / twtDataSorted.getRatedU0(), tol);
        assertEquals(twtData.getStarTheta(), twtDataSorted.getStarTheta(), tol);
        assertEquals(twtData.getComputedP(ThreeSides.ONE), twtDataSorted.getComputedP(ThreeSides.THREE), tol);
        assertEquals(twtData.getComputedQ(ThreeSides.ONE), twtDataSorted.getComputedQ(ThreeSides.THREE), tol);
        assertEquals(twtData.getComputedP(ThreeSides.TWO), twtDataSorted.getComputedP(ThreeSides.ONE), tol);
        assertEquals(twtData.getComputedQ(ThreeSides.TWO), twtDataSorted.getComputedQ(ThreeSides.ONE), tol);
        assertEquals(twtData.getComputedP(ThreeSides.THREE), twtDataSorted.getComputedP(ThreeSides.TWO), tol);
        assertEquals(twtData.getComputedQ(ThreeSides.THREE), twtDataSorted.getComputedQ(ThreeSides.TWO), tol);
    }

    private static boolean compareCurrentLimits(CurrentLimits expected, CurrentLimits actual) {
        if (expected == null && actual == null) {
            return true;
        }
        if (expected != null && actual != null) {
            return expected.getPermanentLimit() == actual.getPermanentLimit();
        }
        return false;
    }

    @Test
    void testLoadGroups() throws XMLStreamException, IOException {
        ReadOnlyDataSource dataSource = CgmesConformity1ModifiedCatalog.microGridBaseCaseBEConformNonConformLoads().dataSource();
        Network expected = new CgmesImport().importData(dataSource, NetworkFactory.findDefault(), null);
        Network actual = exportImportBusBranch(expected, dataSource);
        compareNetworksEQdata(expected, actual);
    }

    @Test
<<<<<<< HEAD
    void miniGridCgmesExportPreservingOriginalClasses() throws IOException, XMLStreamException {
        ReadOnlyDataSource dataSource = Cgmes3Catalog.miniGrid().dataSource();
=======
    void microGridCgmesExportPreservingOriginalClassesOfLoads() throws IOException, XMLStreamException {
        ReadOnlyDataSource dataSource = Cgmes3ModifiedCatalog.microGridBaseCaseAllTypesOfLoads().dataSource();
>>>>>>> 5dfb5352
        Properties properties = new Properties();
        properties.setProperty("iidm.import.cgmes.convert-boundary", "true");
        Network expected = new CgmesImport().importData(dataSource, NetworkFactory.findDefault(), properties);
        Network actual = exportImportNodeBreaker(expected, dataSource);

<<<<<<< HEAD
        assertEquals(generatorsCreatedFromOriginalClassCount(expected, "SynchronousMachine"), generatorsCreatedFromOriginalClassCount(actual, "SynchronousMachine"));
        assertEquals(generatorsCreatedFromOriginalClassCount(expected, "ExternalNetworkInjection"), generatorsCreatedFromOriginalClassCount(actual, "ExternalNetworkInjection"));
        assertEquals(generatorsCreatedFromOriginalClassCount(expected, "EquivalentInjection"), generatorsCreatedFromOriginalClassCount(actual, "EquivalentInjection"));
=======
        assertEquals(loadsCreatedFromOriginalClassCount(expected, CgmesNames.ASYNCHRONOUS_MACHINE), loadsCreatedFromOriginalClassCount(actual, CgmesNames.ASYNCHRONOUS_MACHINE));
        assertEquals(loadsCreatedFromOriginalClassCount(expected, CgmesNames.ENERGY_SOURCE), loadsCreatedFromOriginalClassCount(actual, CgmesNames.ENERGY_SOURCE));
        assertEquals(loadsCreatedFromOriginalClassCount(expected, CgmesNames.SV_INJECTION), loadsCreatedFromOriginalClassCount(actual, CgmesNames.SV_INJECTION));
        assertEquals(loadsCreatedFromOriginalClassCount(expected, CgmesNames.ENERGY_CONSUMER), loadsCreatedFromOriginalClassCount(actual, CgmesNames.ENERGY_CONSUMER));
        assertEquals(loadsCreatedFromOriginalClassCount(expected, CgmesNames.CONFORM_LOAD), loadsCreatedFromOriginalClassCount(actual, CgmesNames.CONFORM_LOAD));
        assertEquals(loadsCreatedFromOriginalClassCount(expected, CgmesNames.NONCONFORM_LOAD), loadsCreatedFromOriginalClassCount(actual, CgmesNames.NONCONFORM_LOAD));
        assertEquals(loadsCreatedFromOriginalClassCount(expected, CgmesNames.STATION_SUPPLY), loadsCreatedFromOriginalClassCount(actual, CgmesNames.STATION_SUPPLY));
>>>>>>> 5dfb5352

        // Avoid comparing targetP and targetQ (reimport does not consider the SSH file);
        expected.getGenerators().forEach(expectedGenerator -> {
            Generator actualGenerator = actual.getGenerator(expectedGenerator.getId());
            actualGenerator.setTargetP(expectedGenerator.getTargetP());
            actualGenerator.setTargetQ(expectedGenerator.getTargetQ());
        });

        DifferenceEvaluator knownDiffs = DifferenceEvaluators.chain(
                DifferenceEvaluators.Default,
                ExportXmlCompare::numericDifferenceEvaluator,
                ExportXmlCompare::ignoringSubstationNumAttributes,
<<<<<<< HEAD
                ExportXmlCompare::ignoringSubstationLookup);
        compareNetworksEQdata(expected, actual, knownDiffs);
    }

    private static long generatorsCreatedFromOriginalClassCount(Network network, String originalClass) {
        return network.getGeneratorStream().filter(generator -> generatorOriginalClass(generator, originalClass)).count();
    }

    private static boolean generatorOriginalClass(Generator generator, String originalClass) {
        String cgmesClass = generator.getProperty(Conversion.PROPERTY_CGMES_ORIGINAL_CLASS);
=======
                ExportXmlCompare::ignoringSubstationLookup,
                ExportXmlCompare::ignoringGeneratorAttributes,
                ExportXmlCompare::ignoringLoadChildNodeListLength);
        compareNetworksEQdata(expected, actual, knownDiffs);
    }

    private static long loadsCreatedFromOriginalClassCount(Network network, String originalClass) {
        return network.getLoadStream().filter(load -> loadOriginalClass(load, originalClass)).count();
    }

    private static boolean loadOriginalClass(Load load, String originalClass) {
        String cgmesClass = load.getProperty(Conversion.PROPERTY_CGMES_ORIGINAL_CLASS);
>>>>>>> 5dfb5352
        return cgmesClass != null && cgmesClass.equals(originalClass);
    }

    @Test
    void equivalentShuntTest() throws IOException {
        ReadOnlyDataSource ds = CgmesConformity1ModifiedCatalog.microGridBaseCaseBEEquivalentShunt().dataSource();
        Network network = new CgmesImport().importData(ds, NetworkFactory.findDefault(), null);

        // Export as cgmes
        Path outputPath = tmpDir.resolve("temp.cgmesExport");
        Files.createDirectories(outputPath);
        String baseName = "microGridEquivalentShunt";
        new CgmesExport().export(network, new Properties(), new FileDataSource(outputPath, baseName));

        // re-import after adding the original boundary files
        copyBoundary(outputPath, baseName, ds);
        Network actual = new CgmesImport().importData(new FileDataSource(outputPath, baseName), NetworkFactory.findDefault(), new Properties());

        ShuntCompensator expectedEquivalentShunt = network.getShuntCompensator("d771118f-36e9-4115-a128-cc3d9ce3e3da");
        ShuntCompensator actualEquivalentShunt = actual.getShuntCompensator("d771118f-36e9-4115-a128-cc3d9ce3e3da");
        assertTrue(equivalentShuntsAreEqual(expectedEquivalentShunt, actualEquivalentShunt));
    }

    @Test
    void equivalentShuntWithZeroSectionCountTest() throws IOException {
        ReadOnlyDataSource ds = CgmesConformity1ModifiedCatalog.microGridBaseCaseBEEquivalentShunt().dataSource();
        Network network = new CgmesImport().importData(ds, NetworkFactory.findDefault(), null);
        ShuntCompensator equivalentShunt = network.getShuntCompensator("d771118f-36e9-4115-a128-cc3d9ce3e3da");
        equivalentShunt.setSectionCount(0);

        // Export as cgmes
        Path outputPath = tmpDir.resolve("temp.cgmesExport");
        Files.createDirectories(outputPath);
        String baseName = "microGridEquivalentShunt";
        new CgmesExport().export(network, new Properties(), new FileDataSource(outputPath, baseName));

        // re-import after adding the original boundary files
        copyBoundary(outputPath, baseName, ds);
        Network actual = new CgmesImport().importData(new FileDataSource(outputPath, baseName), NetworkFactory.findDefault(), new Properties());

        ShuntCompensator actualEquivalentShunt = actual.getShuntCompensator("d771118f-36e9-4115-a128-cc3d9ce3e3da");
        assertTrue(equivalentShuntsAreEqual(equivalentShunt, actualEquivalentShunt));

        // Terminal is disconnected in the actual network as equivalent shunts with
        // sectionCount equals to zero are declared as disconnected in the SSH
        assertTrue(equivalentShunt.getTerminal().isConnected());
        assertFalse(actualEquivalentShunt.getTerminal().isConnected());
    }

    private static void copyBoundary(Path outputFolder, String baseName, ReadOnlyDataSource originalDataSource) throws IOException {
        String eqbd = originalDataSource.listNames(".*EQ_BD.*").stream().findFirst().orElse(null);
        if (eqbd != null) {
            try (InputStream is = originalDataSource.newInputStream(eqbd)) {
                Files.copy(is, outputFolder.resolve(baseName + "_EQ_BD.xml"));
            }
        }
    }

    private static boolean equivalentShuntsAreEqual(ShuntCompensator expectedShunt, ShuntCompensator actualShunt) {
        if (expectedShunt.getMaximumSectionCount() != actualShunt.getMaximumSectionCount()
                || expectedShunt.getSectionCount() != actualShunt.getSectionCount()
                || expectedShunt.getModelType() != actualShunt.getModelType()
                || expectedShunt.getPropertyNames().size() != actualShunt.getPropertyNames().size()) {
            return false;
        }
        if (expectedShunt.getPropertyNames().stream().anyMatch(propertyName -> !propertyInBothAndEqual(expectedShunt, actualShunt, propertyName))) {
            return false;
        }
        ShuntCompensatorLinearModel expectedModel = (ShuntCompensatorLinearModel) expectedShunt.getModel();
        ShuntCompensatorLinearModel actualModel = (ShuntCompensatorLinearModel) actualShunt.getModel();
        return expectedModel.getGPerSection() == actualModel.getGPerSection()
                && expectedModel.getBPerSection() == actualModel.getBPerSection();
    }

    private static boolean propertyInBothAndEqual(ShuntCompensator expected, ShuntCompensator actual, String propertyName) {
        if (!actual.hasProperty(propertyName)) {
            return false;
        }
        return expected.getProperty(propertyName).equals(actual.getProperty(propertyName));
    }

    @Test
    void tapChangerControlDefineControlTest() throws IOException {
        ReadOnlyDataSource ds = Cgmes3Catalog.microGrid().dataSource();
        Network network = new CgmesImport().importData(ds, NetworkFactory.findDefault(), new Properties());

        TwoWindingsTransformer twtNetwork = network.getTwoWindingsTransformer("e8a7eaec-51d6-4571-b3d9-c36d52073c33");
        twtNetwork.getPhaseTapChanger().setRegulationMode(PhaseTapChanger.RegulationMode.ACTIVE_POWER_CONTROL)
                .setRegulationValue(75.24)
                .setTargetDeadband(2.0)
                .setRegulationTerminal(twtNetwork.getTerminal1());

        // Export as cgmes
        Path outputPath = tmpDir.resolve("temp.cgmesExport");
        Files.createDirectories(outputPath);
        String baseName = "microGridTapChangerDefineControl";
        new CgmesExport().export(network, new Properties(), new FileDataSource(outputPath, baseName));

        // re-import after adding the original boundary files
        copyBoundary(outputPath, baseName, ds);
        Network actual = new CgmesImport().importData(new FileDataSource(outputPath, baseName), NetworkFactory.findDefault(), new Properties());
        TwoWindingsTransformer twtActual = actual.getTwoWindingsTransformer("e8a7eaec-51d6-4571-b3d9-c36d52073c33");

        assertEquals(twtNetwork.getPhaseTapChanger().getRegulationMode().name(), twtActual.getPhaseTapChanger().getRegulationMode().name());
        assertEquals(twtNetwork.getPhaseTapChanger().getRegulationValue(), twtActual.getPhaseTapChanger().getRegulationValue());
        assertEquals(twtNetwork.getPhaseTapChanger().getTargetDeadband(), twtActual.getPhaseTapChanger().getTargetDeadband());
    }

    @Test
    void tapChangerControlDefineRatioTapChangerAndPhaseTapChangerTest() throws IOException {
        ReadOnlyDataSource ds = Cgmes3Catalog.miniGrid().dataSource();
        Network network = new CgmesImport().importData(ds, NetworkFactory.findDefault(), new Properties());

        TwoWindingsTransformer twtNetwork = network.getTwoWindingsTransformer("ceb5d06a-a7ff-4102-a620-7f3ea5fb4a51");
        twtNetwork.newRatioTapChanger()
                .setLowTapPosition(0)
                .setTapPosition(0)
                .beginStep()
                .setRho(1.0)
                .endStep()
                .setTargetV(twtNetwork.getTerminal1().getVoltageLevel().getNominalV())
                .setTargetDeadband(2.0)
                .setRegulationTerminal(twtNetwork.getTerminal1())
                .add();
        twtNetwork.newPhaseTapChanger()
                .setLowTapPosition(0)
                .setTapPosition(0)
                .beginStep()
                .setRho(1.0)
                .setAlpha(0)
                .endStep()
                .setRegulationMode(PhaseTapChanger.RegulationMode.ACTIVE_POWER_CONTROL)
                .setRegulationValue(75.24)
                .setTargetDeadband(2.0)
                .setRegulationTerminal(twtNetwork.getTerminal1())
                .add();

        // Export as cgmes
        Path outputPath = tmpDir.resolve("temp.cgmesExport");
        Files.createDirectories(outputPath);
        String baseName = "microGridTapChangerDefineRatioTapChangerAndPhaseTapChanger";
        new CgmesExport().export(network, new Properties(), new FileDataSource(outputPath, baseName));

        // re-import after adding the original boundary files
        copyBoundary(outputPath, baseName, ds);
        Network actual = new CgmesImport().importData(new FileDataSource(outputPath, baseName), NetworkFactory.findDefault(), new Properties());
        TwoWindingsTransformer twtActual = actual.getTwoWindingsTransformer("ceb5d06a-a7ff-4102-a620-7f3ea5fb4a51");

        assertEquals(twtNetwork.getRatioTapChanger().getTargetV(), twtActual.getRatioTapChanger().getTargetV());
        assertEquals(twtNetwork.getRatioTapChanger().getTargetDeadband(), twtActual.getRatioTapChanger().getTargetDeadband());

        assertEquals(twtNetwork.getPhaseTapChanger().getRegulationMode().name(), twtActual.getPhaseTapChanger().getRegulationMode().name());
        assertEquals(twtNetwork.getPhaseTapChanger().getRegulationValue(), twtActual.getPhaseTapChanger().getRegulationValue());
        assertEquals(twtNetwork.getPhaseTapChanger().getTargetDeadband(), twtActual.getPhaseTapChanger().getTargetDeadband());
    }

    @Test
    void tapChangerControlDefineRatioTapChangerAndPhaseTapChangerT3wLeg1Test() throws IOException {
        ReadOnlyDataSource ds = Cgmes3Catalog.microGrid().dataSource();
        Network network = new CgmesImport().importData(ds, NetworkFactory.findDefault(), new Properties());

        ThreeWindingsTransformer twtNetwork = network.getThreeWindingsTransformer("84ed55f4-61f5-4d9d-8755-bba7b877a246");
        addRatioTapChangerAndPhaseTapChanger(twtNetwork.getLeg1());

        // Export as cgmes
        Path outputPath = tmpDir.resolve("temp.cgmesExport");
        Files.createDirectories(outputPath);
        String baseName = "microGridTapChangerDefineRatioTapChangerAndPhaseTapChangerLeg1";
        new CgmesExport().export(network, new Properties(), new FileDataSource(outputPath, baseName));

        // re-import after adding the original boundary files
        copyBoundary(outputPath, baseName, ds);
        Network actual = new CgmesImport().importData(new FileDataSource(outputPath, baseName), NetworkFactory.findDefault(), new Properties());
        ThreeWindingsTransformer twtActual = actual.getThreeWindingsTransformer("84ed55f4-61f5-4d9d-8755-bba7b877a246");

        checkLeg(twtNetwork.getLeg1(), twtActual.getLeg1());
    }

    @Test
    void tapChangerControlDefineRatioTapChangerAndPhaseTapChangerT3wLeg2Test() throws IOException {
        ReadOnlyDataSource ds = Cgmes3Catalog.miniGrid().dataSource();
        Network network = new CgmesImport().importData(ds, NetworkFactory.findDefault(), new Properties());
        ThreeWindingsTransformer twtNetwork = network.getThreeWindingsTransformer("411b5401-0a43-404a-acb4-05c3d7d0c95c");
        addRatioTapChangerAndPhaseTapChanger(twtNetwork.getLeg2());

        // Export as cgmes
        Path outputPath = tmpDir.resolve("temp.cgmesExport");
        Files.createDirectories(outputPath);
        String baseName = "microGridTapChangerDefineRatioTapChangerAndPhaseTapChangerLeg2";
        new CgmesExport().export(network, new Properties(), new FileDataSource(outputPath, baseName));

        // re-import after adding the original boundary files
        copyBoundary(outputPath, baseName, ds);
        Network actual = new CgmesImport().importData(new FileDataSource(outputPath, baseName), NetworkFactory.findDefault(), new Properties());
        ThreeWindingsTransformer twtActual = actual.getThreeWindingsTransformer("411b5401-0a43-404a-acb4-05c3d7d0c95c");

        checkLeg(twtNetwork.getLeg2(), twtActual.getLeg2());
    }

    @Test
    void tapChangerControlDefineRatioTapChangerAndPhaseTapChangerT3wLeg3Test() throws IOException {
        ReadOnlyDataSource ds = Cgmes3Catalog.miniGrid().dataSource();
        Network network = new CgmesImport().importData(ds, NetworkFactory.findDefault(), new Properties());
        ThreeWindingsTransformer twtNetwork = network.getThreeWindingsTransformer("411b5401-0a43-404a-acb4-05c3d7d0c95c");
        addRatioTapChangerAndPhaseTapChanger(twtNetwork.getLeg3());

        // Export as cgmes
        Path outputPath = tmpDir.resolve("temp.cgmesExport");
        Files.createDirectories(outputPath);
        String baseName = "microGridTapChangerDefineRatioTapChangerAndPhaseTapChangerLeg3";
        new CgmesExport().export(network, new Properties(), new FileDataSource(outputPath, baseName));

        // re-import after adding the original boundary files
        copyBoundary(outputPath, baseName, ds);
        Network actual = new CgmesImport().importData(new FileDataSource(outputPath, baseName), NetworkFactory.findDefault(), new Properties());
        ThreeWindingsTransformer twtActual = actual.getThreeWindingsTransformer("411b5401-0a43-404a-acb4-05c3d7d0c95c");

        checkLeg(twtNetwork.getLeg3(), twtActual.getLeg3());
    }

    private static void addRatioTapChangerAndPhaseTapChanger(ThreeWindingsTransformer.Leg leg) {
        leg.newRatioTapChanger()
                .setLowTapPosition(0)
                .setTapPosition(0)
                .beginStep()
                .setRho(1.0)
                .endStep()
                .setTargetV(leg.getTerminal().getVoltageLevel().getNominalV())
                .setTargetDeadband(2.0)
                .setRegulationTerminal(leg.getTerminal())
                .add();
        leg.newPhaseTapChanger()
                .setLowTapPosition(0)
                .setTapPosition(0)
                .beginStep()
                .setRho(1.0)
                .setAlpha(0)
                .endStep()
                .setRegulationMode(PhaseTapChanger.RegulationMode.ACTIVE_POWER_CONTROL)
                .setRegulationValue(75.24)
                .setTargetDeadband(2.0)
                .setRegulationTerminal(leg.getTerminal())
                .add();
    }

    private static void checkLeg(ThreeWindingsTransformer.Leg legNetwork, ThreeWindingsTransformer.Leg legActual) {
        assertEquals(legNetwork.getRatioTapChanger().getTargetV(), legActual.getRatioTapChanger().getTargetV());
        assertEquals(legNetwork.getRatioTapChanger().getTargetDeadband(), legActual.getRatioTapChanger().getTargetDeadband());

        assertEquals(legNetwork.getPhaseTapChanger().getRegulationMode().name(), legActual.getPhaseTapChanger().getRegulationMode().name());
        assertEquals(legNetwork.getPhaseTapChanger().getRegulationValue(), legActual.getPhaseTapChanger().getRegulationValue());
        assertEquals(legNetwork.getPhaseTapChanger().getTargetDeadband(), legActual.getPhaseTapChanger().getTargetDeadband());
    }

    void synchronousMachineKindExportAndImportTest() throws IOException {
        Network network = createOneGeneratorNetwork();

        // Define the synchronous machine kind property
        Generator expectedGenerator = network.getGenerator("generator1");
        expectedGenerator.setMinP(-50.0).setMaxP(0.0).setTargetP(-10.0);
        String expectedSynchronousMachineKind = "motorOrCondenser";
        expectedGenerator.setProperty(Conversion.PROPERTY_CGMES_SYNCHRONOUS_MACHINE_TYPE, expectedSynchronousMachineKind);
        String expectedOperatingMode = "motor";
        expectedGenerator.setProperty(Conversion.PROPERTY_CGMES_SYNCHRONOUS_MACHINE_OPERATING_MODE, expectedOperatingMode);

        // Export as cgmes
        Path outputPath = tmpDir.resolve("temp.cgmesExport");
        Files.createDirectories(outputPath);
        String baseName = "oneGeneratorSynchronousMachineKind";
        new CgmesExport().export(network, new Properties(), new FileDataSource(outputPath, baseName));

        // re-import
        Network actual = new CgmesImport().importData(new FileDataSource(outputPath, baseName), NetworkFactory.findDefault(), new Properties());
        Generator actualGenerator = actual.getGenerator("generator1");

        // check the synchronous machine kind
        String actualSynchronousMachineKind = actualGenerator.getProperty(Conversion.PROPERTY_CGMES_SYNCHRONOUS_MACHINE_TYPE);
        assertEquals(expectedSynchronousMachineKind, actualSynchronousMachineKind);
        String actualOperatingMode = actualGenerator.getProperty(Conversion.PROPERTY_CGMES_SYNCHRONOUS_MACHINE_OPERATING_MODE);
        assertEquals(expectedOperatingMode, actualOperatingMode);
    }

    private Network createOneGeneratorNetwork() {
        Network network = NetworkFactory.findDefault().createNetwork("network", "test");
        Substation substation1 = network.newSubstation()
                .setId("substation1")
                .setCountry(Country.FR)
                .setTso("TSO1")
                .setGeographicalTags("region1")
                .add();
        VoltageLevel voltageLevel1 = substation1.newVoltageLevel()
                .setId("voltageLevel1")
                .setNominalV(400)
                .setTopologyKind(TopologyKind.NODE_BREAKER)
                .add();
        voltageLevel1.getNodeBreakerView()
                .newBusbarSection()
                .setId("busbarSection1")
                .setNode(0)
                .add();
        Generator generator1 = voltageLevel1.newGenerator()
                .setId("generator1")
                .setNode(1)
                .setMinP(0.0)
                .setMaxP(100.0)
                .setTargetP(25.0)
                .setTargetQ(10.0)
                .setVoltageRegulatorOn(false)
                .add();
        generator1.newMinMaxReactiveLimits().setMinQ(-50.0).setMaxQ(50.0).add();
        voltageLevel1.getNodeBreakerView().newInternalConnection().setNode1(0).setNode2(1).add();
        return network;
    }

    private Network exportImportNodeBreaker(Network expected, ReadOnlyDataSource dataSource) throws IOException, XMLStreamException {
        return exportImport(expected, dataSource, false, true, false);
    }

    private Network exportImportBusBranch(Network expected, ReadOnlyDataSource dataSource) throws IOException, XMLStreamException {
        return exportImport(expected, dataSource, true, true, false);
    }

    private Network exportImportBusBranchNoBoundaries(Network expected, ReadOnlyDataSource dataSource) throws IOException, XMLStreamException {
        return exportImport(expected, dataSource, true, false, false);
    }

    private Network exportImportNodeBreakerNoBoundaries(Network expected) throws IOException, XMLStreamException {
        return exportImport(expected, null, false, false, true);
    }

    private Network createThreeWindingTransformerNetwork() {
        Network network = NetworkFactory.findDefault().createNetwork("network", "test");
        Substation substation1 = network.newSubstation()
                .setId("substation1")
                .setCountry(Country.FR)
                .setTso("TSO1")
                .setGeographicalTags("region1")
                .add();
        VoltageLevel voltageLevel1 = substation1.newVoltageLevel()
                .setId("voltageLevel1")
                .setNominalV(400)
                .setTopologyKind(TopologyKind.NODE_BREAKER)
                .add();
        VoltageLevel voltageLevel2 = substation1.newVoltageLevel()
                .setId("voltageLevel2")
                .setNominalV(220)
                .setTopologyKind(TopologyKind.NODE_BREAKER)
                .add();
        VoltageLevel voltageLevel3 = substation1.newVoltageLevel()
                .setId("voltageLevel3")
                .setNominalV(60)
                .setTopologyKind(TopologyKind.NODE_BREAKER)
                .add();
        VoltageLevel.NodeBreakerView topology1 = voltageLevel1.getNodeBreakerView();
        BusbarSection voltageLevel1BusbarSection1 = topology1.newBusbarSection()
                .setId("voltageLevel1BusbarSection1")
                .setNode(0)
                .add();
        VoltageLevel.NodeBreakerView topology2 = voltageLevel2.getNodeBreakerView();
        BusbarSection voltageLevel1BusbarSection2 = topology2.newBusbarSection()
                .setId("voltageLevel1BusbarSection2")
                .setNode(0)
                .add();
        VoltageLevel.NodeBreakerView topology3 = voltageLevel3.getNodeBreakerView();
        BusbarSection voltageLevel1BusbarSection3 = topology3.newBusbarSection()
                .setId("voltageLevel1BusbarSection3")
                .setNode(0)
                .add();
        ThreeWindingsTransformerAdder threeWindingsTransformerAdder1 = substation1.newThreeWindingsTransformer()
                .setId("threeWindingsTransformer1")
                .setRatedU0(400);
        threeWindingsTransformerAdder1.newLeg1()
                .setNode(1)
                .setR(0.001)
                .setX(0.000001)
                .setB(0)
                .setG(0)
                .setRatedU(400)
                .setVoltageLevel("voltageLevel1")
                .add();
        threeWindingsTransformerAdder1.newLeg2()
                .setNode(1)
                .setR(0.1)
                .setX(0.00001)
                .setB(0)
                .setG(0)
                .setRatedU(220)
                .setVoltageLevel("voltageLevel2")
                .add();
        threeWindingsTransformerAdder1.newLeg3()
                .setNode(1)
                .setR(0.01)
                .setX(0.0001)
                .setB(0)
                .setG(0)
                .setRatedU(60)
                .setVoltageLevel("voltageLevel3")
                .add();
        ThreeWindingsTransformer threeWindingsTransformer1 = threeWindingsTransformerAdder1.add();
        threeWindingsTransformer1.getLeg1().newRatioTapChanger()
                .setLowTapPosition(0)
                .setTapPosition(0)
                .beginStep()
                    .setR(0.01)
                    .setX(0.0001)
                    .setB(0)
                    .setG(0)
                    .setRho(1.1)
                    .endStep()
                .add();
        threeWindingsTransformer1.getLeg2().newRatioTapChanger()
                .setLowTapPosition(0)
                .setTapPosition(0)
                .beginStep()
                    .setR(0.02)
                    .setX(0.0002)
                    .setB(0)
                    .setG(0)
                    .setRho(1.2)
                    .endStep()
                .add();
        threeWindingsTransformer1.getLeg3().newRatioTapChanger()
                .setLowTapPosition(0)
                .setTapPosition(0)
                .beginStep()
                    .setR(0.03)
                    .setX(0.0003)
                    .setB(0)
                    .setG(0)
                    .setRho(1.3)
                .endStep()
                .add();
        threeWindingsTransformer1.getLeg1().newPhaseTapChanger()
                .setLowTapPosition(0)
                .setTapPosition(0)
                .beginStep()
                    .setR(0.01)
                    .setX(0.0001)
                    .setB(0)
                    .setG(0)
                    .setRho(1.1)
                    .setAlpha(10)
                .endStep()
                .add();
        threeWindingsTransformer1.getLeg2().newPhaseTapChanger()
                .setLowTapPosition(0)
                .setTapPosition(0)
                .beginStep()
                    .setR(0.02)
                    .setX(0.0002)
                    .setB(0)
                    .setG(0)
                    .setRho(1.2)
                    .setAlpha(20)
                .endStep()
                .add();
        threeWindingsTransformer1.getLeg3().newPhaseTapChanger()
                .setLowTapPosition(0)
                .setTapPosition(0)
                .beginStep()
                    .setR(0.03)
                    .setX(0.0003)
                    .setB(0)
                    .setG(0)
                    .setRho(1.3)
                    .setAlpha(30)
                .endStep()
                .add();

        topology1.newDisconnector()
                .setId("Disconnector1")
                .setOpen(false)
                .setNode1(threeWindingsTransformer1.getLeg1().getTerminal().getNodeBreakerView().getNode())
                .setNode2(voltageLevel1BusbarSection1.getTerminal().getNodeBreakerView().getNode())
                .add();
        topology2.newDisconnector()
                .setId("Disconnector2")
                .setOpen(false)
                .setNode1(threeWindingsTransformer1.getLeg2().getTerminal().getNodeBreakerView().getNode())
                .setNode2(voltageLevel1BusbarSection2.getTerminal().getNodeBreakerView().getNode())
                .add();
        topology3.newDisconnector()
                .setId("Disconnector3")
                .setOpen(false)
                .setNode1(threeWindingsTransformer1.getLeg3().getTerminal().getNodeBreakerView().getNode())
                .setNode2(voltageLevel1BusbarSection3.getTerminal().getNodeBreakerView().getNode())
                .add();

        return network;
    }

    private Network exportImport(Network expected, ReadOnlyDataSource dataSource, boolean importTP, boolean importBD, boolean transformersWithHighestVoltageAtEnd1) throws IOException, XMLStreamException {
        Path exportedEq = exportToCgmesEQ(expected, transformersWithHighestVoltageAtEnd1);

        // From reference data source we use only boundaries
        Path repackaged = tmpDir.resolve("repackaged.zip");
        Repackager r = new Repackager(dataSource)
                .with("test_EQ.xml", exportedEq);
        if (importTP) {
            r.with("test_TP.xml", Repackager::tp);
        }
        if (importBD) {
            r.with("test_EQ_BD.xml", Repackager::eqBd)
                    .with("test_TP_BD.xml", Repackager::tpBd);
        }
        r.zip(repackaged);

        // Import with new EQ
        // There is no need to create the IIDM-CGMES mappings
        // We are reading only an EQ, we won't have TP data in the input
        // And to compare the expected and actual networks we are dropping all IIDM-CGMES mapping context information
        return Network.read(repackaged, LocalComputationManager.getDefault(), ImportConfig.load(), null);
    }

    private Path exportToCgmesEQ(Network network) throws IOException, XMLStreamException {
        return exportToCgmesEQ(network, false);
    }

    private Path exportToCgmesEQ(Network network, boolean transformersWithHighestVoltageAtEnd1) throws IOException, XMLStreamException {
        // Export CGMES EQ file
        Path exportedEq = tmpDir.resolve("exportedEq.xml");
        try (OutputStream os = new BufferedOutputStream(Files.newOutputStream(exportedEq))) {
            XMLStreamWriter writer = XmlUtil.initializeWriter(true, "    ", os);
            CgmesExportContext context = new CgmesExportContext(network).setExportEquipment(true).setExportTransformersWithHighestVoltageAtEnd1(transformersWithHighestVoltageAtEnd1);
            EquipmentExport.write(network, writer, context);
        }
        return exportedEq;
    }

    private Path exportToCgmesTP(Network network) throws IOException, XMLStreamException {
        // Export CGMES EQ file
        Path exportedTp = tmpDir.resolve("exportedTp.xml");
        try (OutputStream os = new BufferedOutputStream(Files.newOutputStream(exportedTp))) {
            XMLStreamWriter writer = XmlUtil.initializeWriter(true, "    ", os);
            CgmesExportContext context = new CgmesExportContext(network);
            TopologyExport.write(network, writer, context);
        }

        return exportedTp;
    }

    private void compareNetworksEQdata(Network expected, Network actual) throws IOException {
        DifferenceEvaluator knownDiffs = DifferenceEvaluators.chain(
                DifferenceEvaluators.Default,
                ExportXmlCompare::numericDifferenceEvaluator,
                ExportXmlCompare::ignoringNonEQ);
        compareNetworksEQdata(expected, actual, knownDiffs);
    }

    private void compareNetworksEQdata(Network expected, Network actual, DifferenceEvaluator knownDiffs) throws IOException {
        Network expectedNetwork = prepareNetworkForEQComparison(expected);
        Network actualNetwork = prepareNetworkForEQComparison(actual);

        // Export original and only EQ
        ExportOptions exportOptions = new ExportOptions();
        exportOptions.setExtensions(Collections.emptySet());
        exportOptions.setSorted(true);
        NetworkSerDe.writeAndValidate(expectedNetwork, exportOptions, tmpDir.resolve("expected.xml"));
        NetworkSerDe.writeAndValidate(actualNetwork, exportOptions, tmpDir.resolve("actual.xml"));

        // Compare
        ExportXmlCompare.compareEQNetworks(tmpDir.resolve("expected.xml"), tmpDir.resolve("actual.xml"), knownDiffs);

        compareTemporaryLimits(Network.read(tmpDir.resolve("expected.xml")), Network.read(tmpDir.resolve("actual.xml")));
    }

    private void compareTemporaryLimits(Network expected, Network actual) {
        for (Line line : actual.getLines()) {
            Identifiable identifiable = expected.getIdentifiable(line.getId());
            if (identifiable instanceof Branch) {
                compareBranchLimits((Branch) identifiable, line);
            } else {
                compareFlowBranchLimits((FlowsLimitsHolder) identifiable, line);
            }
        }
        for (TwoWindingsTransformer twt : actual.getTwoWindingsTransformers()) {
            compareBranchLimits((Branch) expected.getIdentifiable(twt.getId()), twt);
        }
        for (ThreeWindingsTransformer twt : actual.getThreeWindingsTransformers()) {
            ThreeWindingsTransformer expectedTwt = (ThreeWindingsTransformer) expected.getIdentifiable(twt.getId());
            compareFlowLimits(expectedTwt.getLeg1(), twt.getLeg1());
            compareFlowLimits(expectedTwt.getLeg2(), twt.getLeg2());
            compareFlowLimits(expectedTwt.getLeg3(), twt.getLeg3());
        }
        for (DanglingLine danglingLine : actual.getDanglingLines(DanglingLineFilter.ALL)) {
            compareFlowLimits((FlowsLimitsHolder) expected.getIdentifiable(danglingLine.getId()), danglingLine);
        }
    }

    private void compareBranchLimits(Branch<?> expected, Branch<?> actual) {
        actual.getActivePowerLimits1().ifPresent(lim -> compareLoadingLimits(expected.getActivePowerLimits1().orElse(null), lim));
        actual.getActivePowerLimits2().ifPresent(lim -> compareLoadingLimits(expected.getActivePowerLimits2().orElse(null), lim));
        actual.getApparentPowerLimits1().ifPresent(lim -> compareLoadingLimits(expected.getApparentPowerLimits1().orElse(null), lim));
        actual.getApparentPowerLimits2().ifPresent(lim -> compareLoadingLimits(expected.getApparentPowerLimits2().orElse(null), lim));
        actual.getCurrentLimits1().ifPresent(lim -> compareLoadingLimits(expected.getCurrentLimits1().orElse(null), lim));
        actual.getCurrentLimits2().ifPresent(lim -> compareLoadingLimits(expected.getCurrentLimits2().orElse(null), lim));
    }

    private void compareFlowBranchLimits(FlowsLimitsHolder expected, Line actual) {
        actual.getActivePowerLimits1().ifPresent(lim -> compareLoadingLimits(expected.getActivePowerLimits().orElse(null), lim));
        actual.getActivePowerLimits2().ifPresent(lim -> compareLoadingLimits(expected.getActivePowerLimits().orElse(null), lim));
        actual.getApparentPowerLimits1().ifPresent(lim -> compareLoadingLimits(expected.getApparentPowerLimits().orElse(null), lim));
        actual.getApparentPowerLimits2().ifPresent(lim -> compareLoadingLimits(expected.getApparentPowerLimits().orElse(null), lim));
        actual.getCurrentLimits1().ifPresent(lim -> compareLoadingLimits(expected.getCurrentLimits().orElse(null), lim));
        actual.getCurrentLimits2().ifPresent(lim -> compareLoadingLimits(expected.getCurrentLimits().orElse(null), lim));
    }

    private void compareFlowLimits(FlowsLimitsHolder expected, FlowsLimitsHolder actual) {
        actual.getActivePowerLimits().ifPresent(lim -> compareLoadingLimits(expected.getActivePowerLimits().orElse(null), lim));
        actual.getApparentPowerLimits().ifPresent(lim -> compareLoadingLimits(expected.getApparentPowerLimits().orElse(null), lim));
        actual.getCurrentLimits().ifPresent(lim -> compareLoadingLimits(expected.getCurrentLimits().orElse(null), lim));
    }

    private void compareLoadingLimits(LoadingLimits expected, LoadingLimits actual) {
        if (!actual.getTemporaryLimits().isEmpty()) {
            assertFalse(expected.getTemporaryLimits().isEmpty());
            for (LoadingLimits.TemporaryLimit temporaryLimit : actual.getTemporaryLimits()) {
                int acceptableDuration = temporaryLimit.getAcceptableDuration();
                assertEquals(expected.getTemporaryLimit(acceptableDuration).getValue(), temporaryLimit.getValue(), 0.0);
            }
        } else {
            assertTrue(expected.getTemporaryLimits().isEmpty());
        }
    }

    private Network prepareNetworkForEQComparison(Network network) {
        network.getAliases().forEach(network::removeAlias);
        network.getIdentifiables().forEach(identifiable -> identifiable.getAliases().forEach(identifiable::removeAlias));

        network.getVoltageLevels().forEach(vl ->
                vl.getBusView().getBuses().forEach(bus -> {
                    bus.setV(Double.NaN);
                    bus.setAngle(Double.NaN);
                })
        );
        network.getIdentifiables().forEach(identifiable -> {
            if (identifiable instanceof Bus) {
                // Nothing to do
            } else if (identifiable instanceof BusbarSection) {
                // Nothing to do
            } else if (identifiable instanceof ShuntCompensator) {
                ShuntCompensator shuntCompensator = (ShuntCompensator) identifiable;
                shuntCompensator.setVoltageRegulatorOn(false);
                shuntCompensator.setTargetV(Double.NaN);
                shuntCompensator.setTargetDeadband(Double.NaN);
                shuntCompensator.getTerminal().setQ(0.0);
                shuntCompensator.getTerminal().setP(0.0);
            } else if (identifiable instanceof Generator) {
                Generator generator = (Generator) identifiable;
                generator.setVoltageRegulatorOn(false);
                generator.setTargetV(Double.NaN);
                generator.getTerminal().setP(0.0).setQ(0.0);
            } else if (identifiable instanceof StaticVarCompensator) {
                StaticVarCompensator staticVarCompensator = (StaticVarCompensator) identifiable;
                staticVarCompensator.setRegulationMode(StaticVarCompensator.RegulationMode.OFF).setVoltageSetpoint(0.0);
                staticVarCompensator.getTerminal().setP(0.0).setQ(0.0);
            } else if (identifiable instanceof VscConverterStation) {
                VscConverterStation converter = (VscConverterStation) identifiable;
                converter.setVoltageRegulatorOn(false);
                converter.setLossFactor(0.8f);
                converter.setVoltageSetpoint(Double.NaN);
                converter.getTerminal().setP(0.0).setQ(0.0);
            } else if (identifiable instanceof LccConverterStation) {
                LccConverterStation converter = (LccConverterStation) identifiable;
                converter.setPowerFactor(0.8f);
                converter.getTerminal().setP(0.0).setQ(0.0);
            } else if (identifiable instanceof Injection) {
                Injection injection = (Injection) identifiable;
                injection.getTerminal().setP(0.0).setQ(0.0);
            } else if (identifiable instanceof HvdcLine) {
                HvdcLine hvdcLine = (HvdcLine) identifiable;
                hvdcLine.setActivePowerSetpoint(0.0);
                hvdcLine.setMaxP(0.0);
                hvdcLine.getConverterStation1().getTerminal().setP(0.0).setQ(0.0);
                hvdcLine.getConverterStation2().getTerminal().setP(0.0).setQ(0.0);
            } else if (identifiable instanceof Branch) {
                Branch branch = (Branch) identifiable;
                branch.getTerminal1().setP(0.0).setQ(0.0);
                branch.getTerminal2().setP(0.0).setQ(0.0);
            } else if (identifiable instanceof ThreeWindingsTransformer) {
                ThreeWindingsTransformer threeWindingsTransformer = (ThreeWindingsTransformer) identifiable;
                threeWindingsTransformer.getLeg1().getTerminal().setP(0.0).setQ(0.0);
                threeWindingsTransformer.getLeg2().getTerminal().setP(0.0).setQ(0.0);
                threeWindingsTransformer.getLeg3().getTerminal().setP(0.0).setQ(0.0);
            }
        });
        for (Load load : network.getLoads()) {
            load.setP0(0.0).setQ0(0.0);
        }

        network.removeExtension(CgmesModelExtension.class);
        network.removeExtension(CgmesSshMetadata.class);
        network.removeExtension(CgmesSvMetadata.class);
        network.removeExtension(CimCharacteristics.class);

        return network;
    }
}<|MERGE_RESOLUTION|>--- conflicted
+++ resolved
@@ -540,23 +540,13 @@
     }
 
     @Test
-<<<<<<< HEAD
-    void miniGridCgmesExportPreservingOriginalClasses() throws IOException, XMLStreamException {
-        ReadOnlyDataSource dataSource = Cgmes3Catalog.miniGrid().dataSource();
-=======
     void microGridCgmesExportPreservingOriginalClassesOfLoads() throws IOException, XMLStreamException {
         ReadOnlyDataSource dataSource = Cgmes3ModifiedCatalog.microGridBaseCaseAllTypesOfLoads().dataSource();
->>>>>>> 5dfb5352
         Properties properties = new Properties();
         properties.setProperty("iidm.import.cgmes.convert-boundary", "true");
         Network expected = new CgmesImport().importData(dataSource, NetworkFactory.findDefault(), properties);
         Network actual = exportImportNodeBreaker(expected, dataSource);
 
-<<<<<<< HEAD
-        assertEquals(generatorsCreatedFromOriginalClassCount(expected, "SynchronousMachine"), generatorsCreatedFromOriginalClassCount(actual, "SynchronousMachine"));
-        assertEquals(generatorsCreatedFromOriginalClassCount(expected, "ExternalNetworkInjection"), generatorsCreatedFromOriginalClassCount(actual, "ExternalNetworkInjection"));
-        assertEquals(generatorsCreatedFromOriginalClassCount(expected, "EquivalentInjection"), generatorsCreatedFromOriginalClassCount(actual, "EquivalentInjection"));
-=======
         assertEquals(loadsCreatedFromOriginalClassCount(expected, CgmesNames.ASYNCHRONOUS_MACHINE), loadsCreatedFromOriginalClassCount(actual, CgmesNames.ASYNCHRONOUS_MACHINE));
         assertEquals(loadsCreatedFromOriginalClassCount(expected, CgmesNames.ENERGY_SOURCE), loadsCreatedFromOriginalClassCount(actual, CgmesNames.ENERGY_SOURCE));
         assertEquals(loadsCreatedFromOriginalClassCount(expected, CgmesNames.SV_INJECTION), loadsCreatedFromOriginalClassCount(actual, CgmesNames.SV_INJECTION));
@@ -564,7 +554,6 @@
         assertEquals(loadsCreatedFromOriginalClassCount(expected, CgmesNames.CONFORM_LOAD), loadsCreatedFromOriginalClassCount(actual, CgmesNames.CONFORM_LOAD));
         assertEquals(loadsCreatedFromOriginalClassCount(expected, CgmesNames.NONCONFORM_LOAD), loadsCreatedFromOriginalClassCount(actual, CgmesNames.NONCONFORM_LOAD));
         assertEquals(loadsCreatedFromOriginalClassCount(expected, CgmesNames.STATION_SUPPLY), loadsCreatedFromOriginalClassCount(actual, CgmesNames.STATION_SUPPLY));
->>>>>>> 5dfb5352
 
         // Avoid comparing targetP and targetQ (reimport does not consider the SSH file);
         expected.getGenerators().forEach(expectedGenerator -> {
@@ -577,18 +566,6 @@
                 DifferenceEvaluators.Default,
                 ExportXmlCompare::numericDifferenceEvaluator,
                 ExportXmlCompare::ignoringSubstationNumAttributes,
-<<<<<<< HEAD
-                ExportXmlCompare::ignoringSubstationLookup);
-        compareNetworksEQdata(expected, actual, knownDiffs);
-    }
-
-    private static long generatorsCreatedFromOriginalClassCount(Network network, String originalClass) {
-        return network.getGeneratorStream().filter(generator -> generatorOriginalClass(generator, originalClass)).count();
-    }
-
-    private static boolean generatorOriginalClass(Generator generator, String originalClass) {
-        String cgmesClass = generator.getProperty(Conversion.PROPERTY_CGMES_ORIGINAL_CLASS);
-=======
                 ExportXmlCompare::ignoringSubstationLookup,
                 ExportXmlCompare::ignoringGeneratorAttributes,
                 ExportXmlCompare::ignoringLoadChildNodeListLength);
@@ -601,7 +578,42 @@
 
     private static boolean loadOriginalClass(Load load, String originalClass) {
         String cgmesClass = load.getProperty(Conversion.PROPERTY_CGMES_ORIGINAL_CLASS);
->>>>>>> 5dfb5352
+        return cgmesClass != null && cgmesClass.equals(originalClass);
+    }
+
+    @Test
+    void miniGridCgmesExportPreservingOriginalClassesOfGenerators() throws IOException, XMLStreamException {
+        ReadOnlyDataSource dataSource = Cgmes3Catalog.miniGrid().dataSource();
+        Properties properties = new Properties();
+        properties.setProperty("iidm.import.cgmes.convert-boundary", "true");
+        Network expected = new CgmesImport().importData(dataSource, NetworkFactory.findDefault(), properties);
+        Network actual = exportImportNodeBreaker(expected, dataSource);
+
+        assertEquals(generatorsCreatedFromOriginalClassCount(expected, "SynchronousMachine"), generatorsCreatedFromOriginalClassCount(actual, "SynchronousMachine"));
+        assertEquals(generatorsCreatedFromOriginalClassCount(expected, "ExternalNetworkInjection"), generatorsCreatedFromOriginalClassCount(actual, "ExternalNetworkInjection"));
+        assertEquals(generatorsCreatedFromOriginalClassCount(expected, "EquivalentInjection"), generatorsCreatedFromOriginalClassCount(actual, "EquivalentInjection"));
+
+        // Avoid comparing targetP and targetQ (reimport does not consider the SSH file);
+        expected.getGenerators().forEach(expectedGenerator -> {
+            Generator actualGenerator = actual.getGenerator(expectedGenerator.getId());
+            actualGenerator.setTargetP(expectedGenerator.getTargetP());
+            actualGenerator.setTargetQ(expectedGenerator.getTargetQ());
+        });
+
+        DifferenceEvaluator knownDiffs = DifferenceEvaluators.chain(
+                DifferenceEvaluators.Default,
+                ExportXmlCompare::numericDifferenceEvaluator,
+                ExportXmlCompare::ignoringSubstationNumAttributes,
+                ExportXmlCompare::ignoringSubstationLookup);
+        compareNetworksEQdata(expected, actual, knownDiffs);
+    }
+
+    private static long generatorsCreatedFromOriginalClassCount(Network network, String originalClass) {
+        return network.getGeneratorStream().filter(generator -> generatorOriginalClass(generator, originalClass)).count();
+    }
+
+    private static boolean generatorOriginalClass(Generator generator, String originalClass) {
+        String cgmesClass = generator.getProperty(Conversion.PROPERTY_CGMES_ORIGINAL_CLASS);
         return cgmesClass != null && cgmesClass.equals(originalClass);
     }
 
@@ -856,6 +868,7 @@
         assertEquals(legNetwork.getPhaseTapChanger().getTargetDeadband(), legActual.getPhaseTapChanger().getTargetDeadband());
     }
 
+    @Test
     void synchronousMachineKindExportAndImportTest() throws IOException {
         Network network = createOneGeneratorNetwork();
 
