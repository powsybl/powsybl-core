--- conflicted
+++ resolved
@@ -171,6 +171,13 @@
         exportToCgmesTP(network);
         // Import EQ & TP file, no additional information (boundaries) are required
         Network actual = new CgmesImport().importData(new FileDataSource(tmpDir, "exported"), NetworkFactory.findDefault(), null);
+
+        // The xiidm file does not contain ratedS values, but during the cgmes export process default values
+        // are exported for each transformer that are reading in the import process.
+        // we reset the default imported ratedS values before comparing
+        TwoWindingsTransformer twta = actual.getTwoWindingsTransformerStream().findFirst().orElseThrow();
+        network.getTwoWindingsTransformers().forEach(twtn -> twtn.setRatedS(twta.getRatedS()));
+
         compareNetworksEQdata(network, actual);
     }
 
@@ -182,18 +189,8 @@
         exportToCgmesTP(network);
         // Import EQ & TP file, no additional information (boundaries) are required
         Network actual = new CgmesImport().importData(new FileDataSource(tmpDir, "exported"), NetworkFactory.findDefault(), null);
-<<<<<<< HEAD
-
-        // The xiidm file does not contain ratedS values, but during the cgmes export process default values
-        // are exported for each transformer that are reading in the import process.
-        // we reset the default imported ratedS values before comparing
-        TwoWindingsTransformer twta = actual.getTwoWindingsTransformerStream().findFirst().orElseThrow();
-        network.getTwoWindingsTransformers().forEach(twtn -> twtn.setRatedS(twta.getRatedS()));
-
-=======
         // Before comparing, interchange ends in twoWindingsTransformers that do not follow the high voltage at end1 rule
         prepareNetworkForSortedTransformerEndsComparison(network);
->>>>>>> 293c2d12
         compareNetworksEQdata(network, actual);
     }
 
