/**
 * Copyright (c) 2021, RTE (http://www.rte-france.com)
 * This Source Code Form is subject to the terms of the Mozilla Public
 * License, v. 2.0. If a copy of the MPL was not distributed with this
 * file, You can obtain one at http://mozilla.org/MPL/2.0/.
 */
package com.powsybl.cgmes.conversion.test.export;

import com.powsybl.cgmes.conformity.Cgmes3ModifiedCatalog;
import com.powsybl.cgmes.conformity.Cgmes3Catalog;
import com.powsybl.cgmes.conformity.CgmesConformity1Catalog;
import com.powsybl.cgmes.conformity.CgmesConformity1ModifiedCatalog;
import com.powsybl.cgmes.conversion.CgmesExport;
import com.powsybl.cgmes.conversion.CgmesImport;
import com.powsybl.cgmes.conversion.CgmesModelExtension;
import com.powsybl.cgmes.conversion.Conversion;
import com.powsybl.cgmes.conversion.export.CgmesExportContext;
import com.powsybl.cgmes.conversion.export.EquipmentExport;
import com.powsybl.cgmes.conversion.export.TopologyExport;
import com.powsybl.cgmes.extensions.*;
import com.powsybl.cgmes.model.CgmesNames;
import com.powsybl.commons.test.AbstractSerDeTest;
import com.powsybl.commons.datasource.FileDataSource;
import com.powsybl.commons.datasource.ReadOnlyDataSource;
import com.powsybl.commons.datasource.ResourceDataSource;
import com.powsybl.commons.datasource.ResourceSet;
import com.powsybl.commons.xml.XmlUtil;
import com.powsybl.computation.local.LocalComputationManager;
import com.powsybl.iidm.network.*;
import com.powsybl.iidm.network.ThreeSides;
import com.powsybl.iidm.network.test.ThreeWindingsTransformerNetworkFactory;
import com.powsybl.iidm.serde.ExportOptions;
import com.powsybl.iidm.serde.NetworkSerDe;
import com.powsybl.iidm.serde.XMLImporter;
import com.powsybl.iidm.network.test.FourSubstationsNodeBreakerFactory;
import com.powsybl.iidm.network.util.BranchData;
import com.powsybl.iidm.network.util.TwtData;

import org.apache.commons.lang3.tuple.Pair;
import org.junit.jupiter.api.BeforeEach;
import org.junit.jupiter.api.Test;
import org.xmlunit.diff.DifferenceEvaluator;
import org.xmlunit.diff.DifferenceEvaluators;

import javax.xml.stream.XMLStreamException;
import javax.xml.stream.XMLStreamWriter;
import java.io.BufferedOutputStream;
import java.io.IOException;
import java.io.InputStream;
import java.io.OutputStream;
import java.nio.file.Files;
import java.nio.file.Path;
import java.util.*;

import static org.junit.jupiter.api.Assertions.*;

/**
 * @author Marcos de Miguel {@literal <demiguelm at aia.es>}
 */
class EquipmentExportTest extends AbstractSerDeTest {

    private Properties importParams;

    @BeforeEach
    public void setUp() throws IOException {
        super.setUp();
        importParams = new Properties();
        importParams.put(CgmesImport.IMPORT_CGM_WITH_SUBNETWORKS, "false");
    }

    @Test
    void smallGridHvdc() throws IOException, XMLStreamException {
        ReadOnlyDataSource dataSource = CgmesConformity1Catalog.smallNodeBreakerHvdc().dataSource();
        Network expected = new CgmesImport().importData(dataSource, NetworkFactory.findDefault(), importParams);
        Network actual = exportImportNodeBreaker(expected, dataSource);
        assertTrue(compareNetworksEQdata(expected, actual));
    }

    @Test
    void smallNodeBreaker() throws IOException, XMLStreamException {
        ReadOnlyDataSource dataSource = CgmesConformity1Catalog.smallNodeBreaker().dataSource();
        Network expected = new CgmesImport().importData(dataSource, NetworkFactory.findDefault(), importParams);
        Network actual = exportImportNodeBreaker(expected, dataSource);
        assertTrue(compareNetworksEQdata(expected, actual));
    }

    @Test
    void smallBusBranch() throws IOException, XMLStreamException {
        ReadOnlyDataSource dataSource = CgmesConformity1Catalog.smallBusBranch().dataSource();
        Network expected = new CgmesImport().importData(dataSource, NetworkFactory.findDefault(), importParams);
        Network actual = exportImportBusBranch(expected, dataSource);
        assertTrue(compareNetworksEQdata(expected, actual));
    }

    @Test
    void smallGridHvdcWithCapabilityCurve() throws IOException, XMLStreamException {
        ReadOnlyDataSource dataSource = CgmesConformity1ModifiedCatalog.smallNodeBreakerHvdcWithVsCapabilityCurve().dataSource();
        Network expected = new CgmesImport().importData(dataSource, NetworkFactory.findDefault(), importParams);
        Network actual = exportImportNodeBreaker(expected, dataSource);
        assertTrue(compareNetworksEQdata(expected, actual));
    }

    @Test
    void miniNodeBreaker() throws IOException, XMLStreamException {
        ReadOnlyDataSource dataSource = CgmesConformity1Catalog.miniNodeBreaker().dataSource();
        Network expected = new CgmesImport().importData(dataSource, NetworkFactory.findDefault(), importParams);
        Network actual = exportImportNodeBreaker(expected, dataSource);
        assertTrue(compareNetworksEQdata(expected, actual));
    }

    @Test
    void miniBusBranch() throws IOException, XMLStreamException {
        ReadOnlyDataSource dataSource = CgmesConformity1Catalog.miniBusBranch().dataSource();
        Network expected = new CgmesImport().importData(dataSource, NetworkFactory.findDefault(), importParams);
        Network actual = exportImportBusBranchNoBoundaries(expected, dataSource);
        assertTrue(compareNetworksEQdata(expected, actual));
    }

    @Test
    void microGridWithTieFlowMappedToEquivalentInjection() throws IOException, XMLStreamException {
        ReadOnlyDataSource dataSource = CgmesConformity1ModifiedCatalog.microGridBaseCaseBEWithTieFlowMappedToEquivalentInjection().dataSource();
        Network expected = new CgmesImport().importData(dataSource, NetworkFactory.findDefault(), importParams);
        Network actual = exportImportBusBranch(expected, dataSource);
        assertTrue(compareNetworksEQdata(expected, actual));
    }

    @Test
    void microGridBaseCaseAssembledSwitchAtBoundary() throws XMLStreamException, IOException {
        ReadOnlyDataSource dataSource = CgmesConformity1ModifiedCatalog.microGridBaseCaseAssembledSwitchAtBoundary().dataSource();
        Network network = new CgmesImport().importData(dataSource, NetworkFactory.findDefault(), importParams);

        network.newExtension(CgmesControlAreasAdder.class).add();
        CgmesControlAreas cgmesControlAreas = network.getExtension(CgmesControlAreas.class);
        CgmesControlArea cgmesControlArea = cgmesControlAreas.newCgmesControlArea()
                .setId("controlAreaId")
                .setName("controlAreaName")
                .setEnergyIdentificationCodeEic("energyIdentCodeEic")
                .setNetInterchange(Double.NaN)
                .add();
        TieLine tieLine = network.getTieLine("78736387-5f60-4832-b3fe-d50daf81b0a6 + 7f43f508-2496-4b64-9146-0a40406cbe49");
        cgmesControlArea.add(tieLine.getDanglingLine2().getBoundary());

        // TODO(Luma) updated expected result after halves of tie lines are exported as equipment
        //  instead of an error logged and the tie flow ignored,
        //  the reimported network control area should contain one tie flow
        Network actual = exportImportNodeBreaker(network, dataSource);
        CgmesControlArea actualCgmesControlArea = actual.getExtension(CgmesControlAreas.class).getCgmesControlArea("controlAreaId");
        boolean tieFlowsAtTieLinesAreSupported = false;
        if (tieFlowsAtTieLinesAreSupported) {
            assertEquals(1, actualCgmesControlArea.getBoundaries().size());
            assertEquals("7f43f508-2496-4b64-9146-0a40406cbe49", actualCgmesControlArea.getBoundaries().iterator().next().getDanglingLine().getId());
        } else {
            assertEquals(0, actualCgmesControlArea.getBoundaries().size());
        }
    }

    @Test
    void microGrid() throws IOException, XMLStreamException {
        ReadOnlyDataSource dataSource = CgmesConformity1Catalog.microGridType4BE().dataSource();
        Network expected = new CgmesImport().importData(dataSource, NetworkFactory.findDefault(), importParams);
        Network actual = exportImportBusBranch(expected, dataSource);
        assertTrue(compareNetworksEQdata(expected, actual));
    }

    @Test
    void microGridCreateEquivalentInjectionAliases() throws IOException, XMLStreamException {
        ReadOnlyDataSource dataSource = CgmesConformity1Catalog.microGridBaseCaseBE().dataSource();
        Network expected = new CgmesImport().importData(dataSource, NetworkFactory.findDefault(), importParams);
        // Remove aliases of equivalent injections, so they will have to be created during export
        for (DanglingLine danglingLine : expected.getDanglingLines(DanglingLineFilter.ALL)) {
            danglingLine.removeProperty(Conversion.CGMES_PREFIX_ALIAS_PROPERTIES + CgmesNames.EQUIVALENT_INJECTION);
            danglingLine.removeProperty(Conversion.CGMES_PREFIX_ALIAS_PROPERTIES + "EquivalentInjectionTerminal");
        }
        Network actual = exportImportBusBranch(expected, dataSource);
        assertTrue(compareNetworksEQdata(expected, actual));
    }

    @Test
    void nordic32() throws IOException, XMLStreamException {
        ReadOnlyDataSource dataSource = new ResourceDataSource("nordic32", new ResourceSet("/cim14", "nordic32.xiidm"));
        Network network = new XMLImporter().importData(dataSource, NetworkFactory.findDefault(), null);
        exportToCgmesEQ(network);
        exportToCgmesTP(network);
        // Import EQ & TP file, no additional information (boundaries) are required
        Network actual = new CgmesImport().importData(new FileDataSource(tmpDir, "exported"), NetworkFactory.findDefault(), null);

        // The xiidm file does not contain ratedS values, but during the cgmes export process default values
        // are exported for each transformer that are reading in the import process.
        // we reset the default imported ratedS values before comparing
        TwoWindingsTransformer twta = actual.getTwoWindingsTransformerStream().findFirst().orElseThrow();
        network.getTwoWindingsTransformers().forEach(twtn -> twtn.setRatedS(twta.getRatedS()));

        assertTrue(compareNetworksEQdata(network, actual));
    }

    @Test
    void nordic32SortTransformerEnds() throws IOException, XMLStreamException {
        ReadOnlyDataSource dataSource = new ResourceDataSource("nordic32", new ResourceSet("/cim14", "nordic32.xiidm"));
        Network network = new XMLImporter().importData(dataSource, NetworkFactory.findDefault(), importParams);
        exportToCgmesEQ(network, true);
        exportToCgmesTP(network);
        // Import EQ & TP file, no additional information (boundaries) are required
        Network actual = new CgmesImport().importData(new FileDataSource(tmpDir, "exported"), NetworkFactory.findDefault(), null);
        // Before comparing, interchange ends in twoWindingsTransformers that do not follow the high voltage at end1 rule
        prepareNetworkForSortedTransformerEndsComparison(network);

        // The xiidm file does not contain ratedS values, but during the cgmes export process default values
        // are exported for each transformer that are reading in the import process.
        // we reset the default imported ratedS values before comparing
        TwoWindingsTransformer twta = actual.getTwoWindingsTransformerStream().findFirst().orElseThrow();
        network.getTwoWindingsTransformers().forEach(twtn -> twtn.setRatedS(twta.getRatedS()));

        assertTrue(compareNetworksEQdata(network, actual));
    }

    private void prepareNetworkForSortedTransformerEndsComparison(Network network) {
        List<Pair<String, TwtRecord>> pairs = new ArrayList<>();
        network.getTwoWindingsTransformerStream().filter(twt -> twt
                        .getTerminal1().getVoltageLevel().getNominalV() < twt.getTerminal2().getVoltageLevel().getNominalV())
                .forEach(twt -> {
                    TwtRecord twtRecord = obtainRecord(twt);
                    pairs.add(Pair.of(twt.getId(), twtRecord));
                });

        pairs.forEach(pair -> {
            TwoWindingsTransformer twt = network.getTwoWindingsTransformer(pair.getLeft());
            twt.remove();
            TwoWindingsTransformer newTwt = pair.getRight().getAdder().add();
            Optional<CurrentLimits> currentLimits1 = pair.getRight().getCurrentLimits1();
            if (currentLimits1.isPresent()) {
                newTwt.newCurrentLimits1().setPermanentLimit(currentLimits1.get().getPermanentLimit()).add();
            }
            Optional<CurrentLimits> currentLimits2 = pair.getRight().getCurrentLimits2();
            if (currentLimits2.isPresent()) {
                newTwt.newCurrentLimits2().setPermanentLimit(currentLimits2.get().getPermanentLimit()).add();
            }
            pair.getRight().getAliases().forEach(aliasPair -> {
                if (aliasPair.getLeft() == null) {
                    newTwt.addAlias(aliasPair.getRight());
                } else {
                    newTwt.addAlias(aliasPair.getRight(), aliasPair.getLeft());
                }
            });
        });
    }

    private TwtRecord obtainRecord(TwoWindingsTransformer twt) {
        Substation substation = twt.getSubstation().orElseThrow();
        double a0 = twt.getRatedU1() / twt.getRatedU2();
        double a02 = a0 * a0;
        TwoWindingsTransformerAdder adder = substation.newTwoWindingsTransformer()
            .setId(twt.getId())
            .setName(twt.getNameOrId())
            .setBus1(twt.getTerminal2().getBusBreakerView().getBus().getId())
            .setBus2(twt.getTerminal1().getBusBreakerView().getBus().getId())
            .setR(twt.getR() * a02)
            .setX(twt.getX() * a02)
            .setG(twt.getG() / a02)
            .setB(twt.getB() / a02)
            .setRatedU1(twt.getRatedU2())
            .setRatedU2(twt.getRatedU1());

        CurrentLimits currentLimits1 = twt.getCurrentLimits1().orElse(null);
        CurrentLimits currentLimits2 = twt.getCurrentLimits2().orElse(null);

        List<Pair<String, String>> aliases = new ArrayList<>();
        twt.getAliases().forEach(alias -> {
            String type = twt.getAliasType(alias).orElse(null);
            aliases.add(Pair.of(type, alias));
        });
        return new TwtRecord(adder, currentLimits2, currentLimits1, aliases);
    }

    private static final class TwtRecord {
        private final TwoWindingsTransformerAdder adder;
        private final CurrentLimits currentLimits1;
        private final CurrentLimits currentLimits2;
        private final List<Pair<String, String>> aliases;

        private TwtRecord(TwoWindingsTransformerAdder adder, CurrentLimits currentLimits1, CurrentLimits currentLimits2,
            List<Pair<String, String>> aliases) {
            this.adder = adder;
            this.currentLimits1 = currentLimits1;
            this.currentLimits2 = currentLimits2;
            this.aliases = aliases;
        }

        private TwoWindingsTransformerAdder getAdder() {
            return adder;
        }

        private Optional<CurrentLimits> getCurrentLimits1() {
            return Optional.ofNullable(currentLimits1);
        }

        private Optional<CurrentLimits> getCurrentLimits2() {
            return Optional.ofNullable(currentLimits2);
        }

        private List<Pair<String, String>> getAliases() {
            return aliases;
        }
    }

    @Test
    void bPerSectionTest() throws IOException, XMLStreamException {
        ReadOnlyDataSource ds = CgmesConformity1Catalog.microGridType4BE().dataSource();

        Network network = new CgmesImport().importData(ds, NetworkFactory.findDefault(), importParams);
        ShuntCompensatorLinearModel sh = (ShuntCompensatorLinearModel) network.getShuntCompensator("d771118f-36e9-4115-a128-cc3d9ce3e3da").getModel();
        assertEquals(0.024793, sh.getBPerSection(), 0.0);

        sh.setBPerSection(1E-14);

        Network reimported = exportImportBusBranch(network, ds);
        sh = (ShuntCompensatorLinearModel) reimported.getShuntCompensator("d771118f-36e9-4115-a128-cc3d9ce3e3da").getModel();
        assertEquals(1E-14, sh.getBPerSection(), 0.0);
    }

    @Test
    void threeWindingsTransformerTest() throws IOException, XMLStreamException {
        Network network = createThreeWindingTransformerNetwork();
        String t3id = "threeWindingsTransformer1";

        // Export an IIDM Network created from scratch, identifiers for tap changers will be created and stored in aliases
        exportToCgmesEQ(network);
        ThreeWindingsTransformer expected = network.getThreeWindingsTransformer(t3id);

        // The 3-winding transformer has a ratio and phase tap changer at every end
        Network network1 = new CgmesImport().importData(new FileDataSource(tmpDir, "exportedEq"), NetworkFactory.findDefault(), null);
        ThreeWindingsTransformer actual1 = network1.getThreeWindingsTransformer(t3id);
        for (int k = 1; k <= 3; k++) {
            String aliasType;
            aliasType = Conversion.CGMES_PREFIX_ALIAS_PROPERTIES + CgmesNames.RATIO_TAP_CHANGER + k;
            assertEquals(
                    expected.getAliasFromType(aliasType).get(),
                    actual1.getAliasFromType(aliasType).get());
            aliasType = Conversion.CGMES_PREFIX_ALIAS_PROPERTIES + CgmesNames.PHASE_TAP_CHANGER + k;
            assertEquals(
                    expected.getAliasFromType(aliasType).get(),
                    actual1.getAliasFromType(aliasType).get());
        }

        // Export an IIDM Network that has been imported from CGMES,
        // identifiers for tap changers must be preserved
        exportToCgmesEQ(network1);
        Network network2 = new CgmesImport().importData(new FileDataSource(tmpDir, "exportedEq"), NetworkFactory.findDefault(), null);
        ThreeWindingsTransformer actual2 = network2.getThreeWindingsTransformer(t3id);
        for (int k = 1; k <= 3; k++) {
            String aliasType;
            aliasType = Conversion.CGMES_PREFIX_ALIAS_PROPERTIES + CgmesNames.RATIO_TAP_CHANGER + k;
            assertEquals(
                    expected.getAliasFromType(aliasType).get(),
                    actual2.getAliasFromType(aliasType).get());
            aliasType = Conversion.CGMES_PREFIX_ALIAS_PROPERTIES + CgmesNames.PHASE_TAP_CHANGER + k;
            assertEquals(
                    expected.getAliasFromType(aliasType).get(),
                    actual2.getAliasFromType(aliasType).get());
        }
    }

    @Test
    void twoWindingsTransformerCgmesExportTest() throws IOException, XMLStreamException {
        Network network = FourSubstationsNodeBreakerFactory.create();

        TwoWindingsTransformer twt = network.getTwoWindingsTransformer("TWT");
        assertEquals(225.0, twt.getTerminal1().getVoltageLevel().getNominalV(), 0.0);
        assertEquals(400.0, twt.getTerminal2().getVoltageLevel().getNominalV(), 0.0);

        // Change the tap position to have a ratio != 1.0
        // Models are only equivalent if G and B are zero
        twt.setB(0.0);
        twt.getRatioTapChanger().setTapPosition(0);

        // Voltage at both ends of the transformer
        Bus bus400 = twt.getTerminal2().getBusView().getBus();
        bus400.setV(400.0).setAngle(0.0);
        Bus bus225 = twt.getTerminal1().getBusView().getBus();
        bus225.setV(264.38396259257394).setAngle(2.4025237265837864);

        BranchData twtData = new BranchData(twt, 0.0, false, false);

        // Export network as cgmes files and re-import again,
        // the ends of the transformer must be sorted
        // to have the high nominal voltage at end1
        Network networkSorted = exportImportNodeBreakerNoBoundaries(network);

        TwoWindingsTransformer twtSorted = networkSorted.getTwoWindingsTransformer("TWT");
        assertEquals(400.0, twtSorted.getTerminal1().getVoltageLevel().getNominalV(), 0.0);
        assertEquals(225.0, twtSorted.getTerminal2().getVoltageLevel().getNominalV(), 0.0);

        assertTrue(compareCurrentLimits(twt.getCurrentLimits1().orElse(null), twtSorted.getCurrentLimits2().orElse(null)));
        assertTrue(compareCurrentLimits(twt.getCurrentLimits2().orElse(null), twtSorted.getCurrentLimits1().orElse(null)));

        // Voltage at both ends of the transformer
        Bus busS400 = twtSorted.getTerminal1().getBusView().getBus();
        busS400.setV(400.0).setAngle(0.0);
        Bus busS225 = twtSorted.getTerminal2().getBusView().getBus();
        busS225.setV(264.38396259257394).setAngle(2.4025237265837864);

        BranchData twtDataSorted = new BranchData(twtSorted, 0.0, false, false);

        double tol = 0.0000001;
        assertEquals(twtData.getComputedP1(), twtDataSorted.getComputedP2(), tol);
        assertEquals(twtData.getComputedQ1(), twtDataSorted.getComputedQ2(), tol);
        assertEquals(twtData.getComputedP2(), twtDataSorted.getComputedP1(), tol);
        assertEquals(twtData.getComputedQ2(), twtDataSorted.getComputedQ1(), tol);
    }

    @Test
    void twoWindingsTransformerWithShuntAdmittanceCgmesExportTest() throws IOException, XMLStreamException {
        Network network = FourSubstationsNodeBreakerFactory.create();

        TwoWindingsTransformer twt = network.getTwoWindingsTransformer("TWT");
        assertEquals(225.0, twt.getTerminal1().getVoltageLevel().getNominalV(), 0.0);
        assertEquals(400.0, twt.getTerminal2().getVoltageLevel().getNominalV(), 0.0);

        // Change the tap position to have a ratio != 1.0
        twt.getRatioTapChanger().setTapPosition(0);

        // Voltage at both ends of the transformer
        Bus bus400 = twt.getTerminal2().getBusView().getBus();
        bus400.setV(400.0).setAngle(0.0);
        Bus bus225 = twt.getTerminal1().getBusView().getBus();
        bus225.setV(264.38396259257394).setAngle(2.4025237265837864);

        BranchData twtData = new BranchData(twt, 0.0, false, false);

        // Export network as cgmes files and re-import again,
        // the ends of the transformer must be sorted
        // to have the high nominal voltage at end1
        Network networkSorted = exportImportNodeBreakerNoBoundaries(network);

        TwoWindingsTransformer twtSorted = networkSorted.getTwoWindingsTransformer("TWT");
        assertEquals(400.0, twtSorted.getTerminal1().getVoltageLevel().getNominalV(), 0.0);
        assertEquals(225.0, twtSorted.getTerminal2().getVoltageLevel().getNominalV(), 0.0);

        assertTrue(compareCurrentLimits(twt.getCurrentLimits1().orElse(null), twtSorted.getCurrentLimits2().orElse(null)));
        assertTrue(compareCurrentLimits(twt.getCurrentLimits2().orElse(null), twtSorted.getCurrentLimits1().orElse(null)));

        // Voltage at both ends of the transformer
        Bus busS400 = twtSorted.getTerminal1().getBusView().getBus();
        busS400.setV(400.0).setAngle(0.0);
        Bus busS225 = twtSorted.getTerminal2().getBusView().getBus();
        busS225.setV(264.38396259257394).setAngle(2.4025237265837864);

        BranchData twtDataSorted = new BranchData(twtSorted, 0.0, false, false);

        // Models are only equivalent if G and B are zero
        double tol = 0.0000001;
        assertEquals(twtData.getComputedP1(), twtDataSorted.getComputedP2(), tol);
        assertEquals(-12.553777142703378, twtData.getComputedQ1(), tol);
        assertEquals(-7.446222857261597, twtDataSorted.getComputedQ2(), tol);
        assertEquals(twtData.getComputedP2(), twtDataSorted.getComputedP1(), tol);
        assertEquals(7.871048170667905, twtData.getComputedQ2(), tol);
        assertEquals(2.751048170611625, twtDataSorted.getComputedQ1(), tol);
    }

    @Test
    void threeWindingsTransformerCgmesExportTest() throws IOException, XMLStreamException {
        Network network = ThreeWindingsTransformerNetworkFactory.createWithUnsortedEndsAndCurrentLimits();

        ThreeWindingsTransformer twt = network.getThreeWindingsTransformer("3WT");
        assertEquals(11.0, twt.getLeg1().getTerminal().getVoltageLevel().getNominalV(), 0.0);
        assertEquals(132.0, twt.getLeg2().getTerminal().getVoltageLevel().getNominalV(), 0.0);
        assertEquals(33.0, twt.getLeg3().getTerminal().getVoltageLevel().getNominalV(), 0.0);

        // Set the voltage at each end for calculating flows and voltage at the star bus

        Bus bus132 = twt.getLeg2().getTerminal().getBusView().getBus();
        bus132.setV(135.0).setAngle(0.0);
        Bus bus33 = twt.getLeg3().getTerminal().getBusView().getBus();
        bus33.setV(28.884977348881097).setAngle(-0.7602433704291399);
        Bus bus11 = twt.getLeg1().getTerminal().getBusView().getBus();
        bus11.setV(11.777636198340568).setAngle(-0.78975650100671);

        TwtData twtData = new TwtData(twt, 0.0, false);

        // Export network as cgmes files and re-import again,
        // the ends of the transformer must be sorted
        // in concordance with nominal voltage
        Network networkSorted = exportImportNodeBreakerNoBoundaries(network);

        ThreeWindingsTransformer twtSorted = networkSorted.getThreeWindingsTransformer("3WT");
        assertEquals(132.0, twtSorted.getLeg1().getTerminal().getVoltageLevel().getNominalV(), 0.0);
        assertEquals(33.0, twtSorted.getLeg2().getTerminal().getVoltageLevel().getNominalV(), 0.0);
        assertEquals(11.0, twtSorted.getLeg3().getTerminal().getVoltageLevel().getNominalV(), 0.0);

        assertTrue(compareCurrentLimits(twt.getLeg2().getCurrentLimits().orElse(null), twtSorted.getLeg1().getCurrentLimits().orElse(null)));
        assertTrue(compareCurrentLimits(twt.getLeg3().getCurrentLimits().orElse(null), twtSorted.getLeg2().getCurrentLimits().orElse(null)));
        assertTrue(compareCurrentLimits(twt.getLeg1().getCurrentLimits().orElse(null), twtSorted.getLeg3().getCurrentLimits().orElse(null)));

        // Set the voltage at each end for calculating flows and voltage at the star bus

        Bus busS132 = twtSorted.getLeg1().getTerminal().getBusView().getBus();
        busS132.setV(135.0).setAngle(0.0);
        Bus busS33 = twtSorted.getLeg2().getTerminal().getBusView().getBus();
        busS33.setV(28.884977348881097).setAngle(-0.7602433704291399);
        Bus busS11 = twtSorted.getLeg3().getTerminal().getBusView().getBus();
        busS11.setV(11.777636198340568).setAngle(-0.78975650100671);

        TwtData twtDataSorted = new TwtData(twtSorted, 0.0, false);

        // star bus voltage must be checked in per unit as it depends on the ratedU0 (vnominal0 = ratedU0)
        double tol = 0.0000001;
        assertEquals(twtData.getStarU() / twt.getRatedU0(), twtDataSorted.getStarU() / twtDataSorted.getRatedU0(), tol);
        assertEquals(twtData.getStarTheta(), twtDataSorted.getStarTheta(), tol);
        assertEquals(twtData.getComputedP(ThreeSides.ONE), twtDataSorted.getComputedP(ThreeSides.THREE), tol);
        assertEquals(twtData.getComputedQ(ThreeSides.ONE), twtDataSorted.getComputedQ(ThreeSides.THREE), tol);
        assertEquals(twtData.getComputedP(ThreeSides.TWO), twtDataSorted.getComputedP(ThreeSides.ONE), tol);
        assertEquals(twtData.getComputedQ(ThreeSides.TWO), twtDataSorted.getComputedQ(ThreeSides.ONE), tol);
        assertEquals(twtData.getComputedP(ThreeSides.THREE), twtDataSorted.getComputedP(ThreeSides.TWO), tol);
        assertEquals(twtData.getComputedQ(ThreeSides.THREE), twtDataSorted.getComputedQ(ThreeSides.TWO), tol);
    }

    private static boolean compareCurrentLimits(CurrentLimits expected, CurrentLimits actual) {
        if (expected == null && actual == null) {
            return true;
        }
        if (expected != null && actual != null) {
            return expected.getPermanentLimit() == actual.getPermanentLimit();
        }
        return false;
    }

    @Test
    void testLoadGroups() throws XMLStreamException, IOException {
        ReadOnlyDataSource dataSource = CgmesConformity1ModifiedCatalog.microGridBaseCaseBEConformNonConformLoads().dataSource();
        Network expected = new CgmesImport().importData(dataSource, NetworkFactory.findDefault(), importParams);
        Network actual = exportImportBusBranch(expected, dataSource);
        assertTrue(compareNetworksEQdata(expected, actual));
    }

    @Test
    void microGridCgmesExportPreservingOriginalClassesOfLoads() throws IOException, XMLStreamException {
        ReadOnlyDataSource dataSource = Cgmes3ModifiedCatalog.microGridBaseCaseAllTypesOfLoads().dataSource();
<<<<<<< HEAD
        Properties properties = new Properties();
        properties.setProperty("iidm.import.cgmes.convert-boundary", "true");
        Network expected = Network.read(dataSource, properties);
=======
        importParams.put("iidm.import.cgmes.convert-boundary", "true");
        Network expected = new CgmesImport().importData(dataSource, NetworkFactory.findDefault(), importParams);
        importParams.put("iidm.import.cgmes.convert-boundary", "false");
>>>>>>> efe36f90
        Network actual = exportImportNodeBreaker(expected, dataSource);

        assertEquals(loadsCreatedFromOriginalClassCount(expected, CgmesNames.ASYNCHRONOUS_MACHINE), loadsCreatedFromOriginalClassCount(actual, CgmesNames.ASYNCHRONOUS_MACHINE));
        assertEquals(loadsCreatedFromOriginalClassCount(expected, CgmesNames.ENERGY_SOURCE), loadsCreatedFromOriginalClassCount(actual, CgmesNames.ENERGY_SOURCE));
        assertEquals(loadsCreatedFromOriginalClassCount(expected, CgmesNames.SV_INJECTION), loadsCreatedFromOriginalClassCount(actual, CgmesNames.SV_INJECTION));
        assertEquals(loadsCreatedFromOriginalClassCount(expected, CgmesNames.ENERGY_CONSUMER), loadsCreatedFromOriginalClassCount(actual, CgmesNames.ENERGY_CONSUMER));
        assertEquals(loadsCreatedFromOriginalClassCount(expected, CgmesNames.CONFORM_LOAD), loadsCreatedFromOriginalClassCount(actual, CgmesNames.CONFORM_LOAD));
        assertEquals(loadsCreatedFromOriginalClassCount(expected, CgmesNames.NONCONFORM_LOAD), loadsCreatedFromOriginalClassCount(actual, CgmesNames.NONCONFORM_LOAD));
        assertEquals(loadsCreatedFromOriginalClassCount(expected, CgmesNames.STATION_SUPPLY), loadsCreatedFromOriginalClassCount(actual, CgmesNames.STATION_SUPPLY));

        // Avoid comparing targetP and targetQ (reimport does not consider the SSH file);
        expected.getGenerators().forEach(expectedGenerator -> {
            Generator actualGenerator = actual.getGenerator(expectedGenerator.getId());
            actualGenerator.setTargetP(expectedGenerator.getTargetP());
            actualGenerator.setTargetQ(expectedGenerator.getTargetQ());
        });

        DifferenceEvaluator knownDiffs = DifferenceEvaluators.chain(
                DifferenceEvaluators.Default,
                ExportXmlCompare::numericDifferenceEvaluator,
                ExportXmlCompare::ignoringSubstationNumAttributes,
                ExportXmlCompare::ignoringSubstationLookup,
                ExportXmlCompare::ignoringGeneratorAttributes,
                ExportXmlCompare::ignoringLoadChildNodeListLength);
        assertTrue(compareNetworksEQdata(expected, actual, knownDiffs));
    }

    private static long loadsCreatedFromOriginalClassCount(Network network, String originalClass) {
        return network.getLoadStream().filter(load -> loadOriginalClass(load, originalClass)).count();
    }

    private static boolean loadOriginalClass(Load load, String originalClass) {
        String cgmesClass = load.getProperty(Conversion.PROPERTY_CGMES_ORIGINAL_CLASS);
        return cgmesClass != null && cgmesClass.equals(originalClass);
    }

    @Test
    void equivalentShuntTest() throws IOException {
        ReadOnlyDataSource ds = CgmesConformity1ModifiedCatalog.microGridBaseCaseBEEquivalentShunt().dataSource();
        Network network = new CgmesImport().importData(ds, NetworkFactory.findDefault(), importParams);

        // Export as cgmes
        Path outputPath = tmpDir.resolve("temp.cgmesExport");
        Files.createDirectories(outputPath);
        String baseName = "microGridEquivalentShunt";
        new CgmesExport().export(network, new Properties(), new FileDataSource(outputPath, baseName));

        // re-import after adding the original boundary files
        copyBoundary(outputPath, baseName, ds);
        Network actual = new CgmesImport().importData(new FileDataSource(outputPath, baseName), NetworkFactory.findDefault(), importParams);

        ShuntCompensator expectedEquivalentShunt = network.getShuntCompensator("d771118f-36e9-4115-a128-cc3d9ce3e3da");
        ShuntCompensator actualEquivalentShunt = actual.getShuntCompensator("d771118f-36e9-4115-a128-cc3d9ce3e3da");
        assertTrue(equivalentShuntsAreEqual(expectedEquivalentShunt, actualEquivalentShunt));
    }

    @Test
    void equivalentShuntWithZeroSectionCountTest() throws IOException {
        ReadOnlyDataSource ds = CgmesConformity1ModifiedCatalog.microGridBaseCaseBEEquivalentShunt().dataSource();
        Network network = new CgmesImport().importData(ds, NetworkFactory.findDefault(), importParams);
        ShuntCompensator equivalentShunt = network.getShuntCompensator("d771118f-36e9-4115-a128-cc3d9ce3e3da");
        equivalentShunt.setSectionCount(0);

        // Export as cgmes
        Path outputPath = tmpDir.resolve("temp.cgmesExport");
        Files.createDirectories(outputPath);
        String baseName = "microGridEquivalentShunt";
        new CgmesExport().export(network, new Properties(), new FileDataSource(outputPath, baseName));

        // re-import after adding the original boundary files
        copyBoundary(outputPath, baseName, ds);
        Network actual = new CgmesImport().importData(new FileDataSource(outputPath, baseName), NetworkFactory.findDefault(), importParams);

        ShuntCompensator actualEquivalentShunt = actual.getShuntCompensator("d771118f-36e9-4115-a128-cc3d9ce3e3da");
        assertTrue(equivalentShuntsAreEqual(equivalentShunt, actualEquivalentShunt));

        // Terminal is disconnected in the actual network as equivalent shunts with
        // sectionCount equals to zero are declared as disconnected in the SSH
        assertTrue(equivalentShunt.getTerminal().isConnected());
        assertFalse(actualEquivalentShunt.getTerminal().isConnected());
    }

    private static void copyBoundary(Path outputFolder, String baseName, ReadOnlyDataSource originalDataSource) throws IOException {
        String eqbd = originalDataSource.listNames(".*EQ_BD.*").stream().findFirst().orElse(null);
        if (eqbd != null) {
            try (InputStream is = originalDataSource.newInputStream(eqbd)) {
                Files.copy(is, outputFolder.resolve(baseName + "_EQ_BD.xml"));
            }
        }
    }

    private static boolean equivalentShuntsAreEqual(ShuntCompensator expectedShunt, ShuntCompensator actualShunt) {
        if (expectedShunt.getMaximumSectionCount() != actualShunt.getMaximumSectionCount()
                || expectedShunt.getSectionCount() != actualShunt.getSectionCount()
                || expectedShunt.getModelType() != actualShunt.getModelType()
                || expectedShunt.getPropertyNames().size() != actualShunt.getPropertyNames().size()) {
            return false;
        }
        if (expectedShunt.getPropertyNames().stream().anyMatch(propertyName -> !propertyInBothAndEqual(expectedShunt, actualShunt, propertyName))) {
            return false;
        }
        ShuntCompensatorLinearModel expectedModel = (ShuntCompensatorLinearModel) expectedShunt.getModel();
        ShuntCompensatorLinearModel actualModel = (ShuntCompensatorLinearModel) actualShunt.getModel();
        return expectedModel.getGPerSection() == actualModel.getGPerSection()
                && expectedModel.getBPerSection() == actualModel.getBPerSection();
    }

    private static boolean propertyInBothAndEqual(ShuntCompensator expected, ShuntCompensator actual, String propertyName) {
        if (!actual.hasProperty(propertyName)) {
            return false;
        }
        return expected.getProperty(propertyName).equals(actual.getProperty(propertyName));
    }

    @Test
    void tapChangerControlDefineControlTest() throws IOException {
        ReadOnlyDataSource ds = Cgmes3Catalog.microGrid().dataSource();
        Network network = new CgmesImport().importData(ds, NetworkFactory.findDefault(), importParams);

        TwoWindingsTransformer twtNetwork = network.getTwoWindingsTransformer("e8a7eaec-51d6-4571-b3d9-c36d52073c33");
        twtNetwork.getPhaseTapChanger().setRegulationMode(PhaseTapChanger.RegulationMode.ACTIVE_POWER_CONTROL)
                .setRegulationValue(75.24)
                .setTargetDeadband(2.0)
                .setRegulationTerminal(twtNetwork.getTerminal1());

        // Export as cgmes
        Path outputPath = tmpDir.resolve("temp.cgmesExport");
        Files.createDirectories(outputPath);
        String baseName = "microGridTapChangerDefineControl";
        new CgmesExport().export(network, new Properties(), new FileDataSource(outputPath, baseName));

        // re-import after adding the original boundary files
        copyBoundary(outputPath, baseName, ds);
        Network actual = new CgmesImport().importData(new FileDataSource(outputPath, baseName), NetworkFactory.findDefault(), importParams);
        TwoWindingsTransformer twtActual = actual.getTwoWindingsTransformer("e8a7eaec-51d6-4571-b3d9-c36d52073c33");

        assertEquals(twtNetwork.getPhaseTapChanger().getRegulationMode().name(), twtActual.getPhaseTapChanger().getRegulationMode().name());
        assertEquals(twtNetwork.getPhaseTapChanger().getRegulationValue(), twtActual.getPhaseTapChanger().getRegulationValue());
        assertEquals(twtNetwork.getPhaseTapChanger().getTargetDeadband(), twtActual.getPhaseTapChanger().getTargetDeadband());
    }

    @Test
    void tapChangerControlDefineRatioTapChangerAndPhaseTapChangerTest() throws IOException {
        ReadOnlyDataSource ds = Cgmes3Catalog.miniGrid().dataSource();
<<<<<<< HEAD
        Network network = Network.read(ds);
=======
        Network network = new CgmesImport().importData(ds, NetworkFactory.findDefault(), importParams);
>>>>>>> efe36f90

        TwoWindingsTransformer twtNetwork = network.getTwoWindingsTransformer("ceb5d06a-a7ff-4102-a620-7f3ea5fb4a51");
        twtNetwork.newRatioTapChanger()
                .setLowTapPosition(0)
                .setTapPosition(0)
                .beginStep()
                .setRho(1.0)
                .endStep()
                .setTargetV(twtNetwork.getTerminal1().getVoltageLevel().getNominalV())
                .setTargetDeadband(2.0)
                .setRegulationTerminal(twtNetwork.getTerminal1())
                .add();
        twtNetwork.newPhaseTapChanger()
                .setLowTapPosition(0)
                .setTapPosition(0)
                .beginStep()
                .setRho(1.0)
                .setAlpha(0)
                .endStep()
                .setRegulationMode(PhaseTapChanger.RegulationMode.ACTIVE_POWER_CONTROL)
                .setRegulationValue(75.24)
                .setTargetDeadband(2.0)
                .setRegulationTerminal(twtNetwork.getTerminal1())
                .add();

        // Export as cgmes
        Path outputPath = tmpDir.resolve("temp.cgmesExport");
        Files.createDirectories(outputPath);
        String baseName = "microGridTapChangerDefineRatioTapChangerAndPhaseTapChanger";
        network.write("CGMES", null, new FileDataSource(outputPath, baseName));

        // re-import after adding the original boundary files
        copyBoundary(outputPath, baseName, ds);
        Network actual = new CgmesImport().importData(new FileDataSource(outputPath, baseName), NetworkFactory.findDefault(), importParams);
        TwoWindingsTransformer twtActual = actual.getTwoWindingsTransformer("ceb5d06a-a7ff-4102-a620-7f3ea5fb4a51");

        assertEquals(twtNetwork.getRatioTapChanger().getTargetV(), twtActual.getRatioTapChanger().getTargetV());
        assertEquals(twtNetwork.getRatioTapChanger().getTargetDeadband(), twtActual.getRatioTapChanger().getTargetDeadband());

        assertEquals(twtNetwork.getPhaseTapChanger().getRegulationMode().name(), twtActual.getPhaseTapChanger().getRegulationMode().name());
        assertEquals(twtNetwork.getPhaseTapChanger().getRegulationValue(), twtActual.getPhaseTapChanger().getRegulationValue());
        assertEquals(twtNetwork.getPhaseTapChanger().getTargetDeadband(), twtActual.getPhaseTapChanger().getTargetDeadband());
    }

    @Test
    void tapChangerControlDefineRatioTapChangerAndPhaseTapChangerT3wLeg1Test() throws IOException {
        ReadOnlyDataSource ds = Cgmes3Catalog.microGrid().dataSource();
        Network network = new CgmesImport().importData(ds, NetworkFactory.findDefault(), importParams);

        ThreeWindingsTransformer twtNetwork = network.getThreeWindingsTransformer("84ed55f4-61f5-4d9d-8755-bba7b877a246");
        addRatioTapChangerAndPhaseTapChanger(twtNetwork.getLeg1());

        // Export as cgmes
        Path outputPath = tmpDir.resolve("temp.cgmesExport");
        Files.createDirectories(outputPath);
        String baseName = "microGridTapChangerDefineRatioTapChangerAndPhaseTapChangerLeg1";
        new CgmesExport().export(network, new Properties(), new FileDataSource(outputPath, baseName));

        // re-import after adding the original boundary files
        copyBoundary(outputPath, baseName, ds);
        Network actual = new CgmesImport().importData(new FileDataSource(outputPath, baseName), NetworkFactory.findDefault(), importParams);
        ThreeWindingsTransformer twtActual = actual.getThreeWindingsTransformer("84ed55f4-61f5-4d9d-8755-bba7b877a246");

        checkLeg(twtNetwork.getLeg1(), twtActual.getLeg1());
    }

    @Test
    void tapChangerControlDefineRatioTapChangerAndPhaseTapChangerT3wLeg2Test() throws IOException {
        ReadOnlyDataSource ds = Cgmes3Catalog.miniGrid().dataSource();
        Network network = new CgmesImport().importData(ds, NetworkFactory.findDefault(), importParams);
        ThreeWindingsTransformer twtNetwork = network.getThreeWindingsTransformer("411b5401-0a43-404a-acb4-05c3d7d0c95c");
        addRatioTapChangerAndPhaseTapChanger(twtNetwork.getLeg2());

        // Export as cgmes
        Path outputPath = tmpDir.resolve("temp.cgmesExport");
        Files.createDirectories(outputPath);
        String baseName = "microGridTapChangerDefineRatioTapChangerAndPhaseTapChangerLeg2";
        new CgmesExport().export(network, new Properties(), new FileDataSource(outputPath, baseName));

        // re-import after adding the original boundary files
        copyBoundary(outputPath, baseName, ds);
        Network actual = new CgmesImport().importData(new FileDataSource(outputPath, baseName), NetworkFactory.findDefault(), importParams);
        ThreeWindingsTransformer twtActual = actual.getThreeWindingsTransformer("411b5401-0a43-404a-acb4-05c3d7d0c95c");

        checkLeg(twtNetwork.getLeg2(), twtActual.getLeg2());
    }

    @Test
    void tapChangerControlDefineRatioTapChangerAndPhaseTapChangerT3wLeg3Test() throws IOException {
        ReadOnlyDataSource ds = Cgmes3Catalog.miniGrid().dataSource();
        Network network = new CgmesImport().importData(ds, NetworkFactory.findDefault(), importParams);
        ThreeWindingsTransformer twtNetwork = network.getThreeWindingsTransformer("411b5401-0a43-404a-acb4-05c3d7d0c95c");
        addRatioTapChangerAndPhaseTapChanger(twtNetwork.getLeg3());

        // Export as cgmes
        Path outputPath = tmpDir.resolve("temp.cgmesExport");
        Files.createDirectories(outputPath);
        String baseName = "microGridTapChangerDefineRatioTapChangerAndPhaseTapChangerLeg3";
        new CgmesExport().export(network, new Properties(), new FileDataSource(outputPath, baseName));

        // re-import after adding the original boundary files
        copyBoundary(outputPath, baseName, ds);
        Network actual = new CgmesImport().importData(new FileDataSource(outputPath, baseName), NetworkFactory.findDefault(), importParams);
        ThreeWindingsTransformer twtActual = actual.getThreeWindingsTransformer("411b5401-0a43-404a-acb4-05c3d7d0c95c");

        checkLeg(twtNetwork.getLeg3(), twtActual.getLeg3());
    }

    private static void addRatioTapChangerAndPhaseTapChanger(ThreeWindingsTransformer.Leg leg) {
        leg.newRatioTapChanger()
                .setLowTapPosition(0)
                .setTapPosition(0)
                .beginStep()
                .setRho(1.0)
                .endStep()
                .setTargetV(leg.getTerminal().getVoltageLevel().getNominalV())
                .setTargetDeadband(2.0)
                .setRegulationTerminal(leg.getTerminal())
                .add();
        leg.newPhaseTapChanger()
                .setLowTapPosition(0)
                .setTapPosition(0)
                .beginStep()
                .setRho(1.0)
                .setAlpha(0)
                .endStep()
                .setRegulationMode(PhaseTapChanger.RegulationMode.ACTIVE_POWER_CONTROL)
                .setRegulationValue(75.24)
                .setTargetDeadband(2.0)
                .setRegulationTerminal(leg.getTerminal())
                .add();
    }

    private static void checkLeg(ThreeWindingsTransformer.Leg legNetwork, ThreeWindingsTransformer.Leg legActual) {
        assertEquals(legNetwork.getRatioTapChanger().getTargetV(), legActual.getRatioTapChanger().getTargetV());
        assertEquals(legNetwork.getRatioTapChanger().getTargetDeadband(), legActual.getRatioTapChanger().getTargetDeadband());

        assertEquals(legNetwork.getPhaseTapChanger().getRegulationMode().name(), legActual.getPhaseTapChanger().getRegulationMode().name());
        assertEquals(legNetwork.getPhaseTapChanger().getRegulationValue(), legActual.getPhaseTapChanger().getRegulationValue());
        assertEquals(legNetwork.getPhaseTapChanger().getTargetDeadband(), legActual.getPhaseTapChanger().getTargetDeadband());
    }

    private Network exportImportNodeBreaker(Network expected, ReadOnlyDataSource dataSource) throws IOException, XMLStreamException {
        return exportImport(expected, dataSource, false, true, false);
    }

    private Network exportImportBusBranch(Network expected, ReadOnlyDataSource dataSource) throws IOException, XMLStreamException {
        return exportImport(expected, dataSource, true, true, false);
    }

    private Network exportImportBusBranchNoBoundaries(Network expected, ReadOnlyDataSource dataSource) throws IOException, XMLStreamException {
        return exportImport(expected, dataSource, true, false, false);
    }

    private Network exportImportNodeBreakerNoBoundaries(Network expected) throws IOException, XMLStreamException {
        return exportImport(expected, null, false, false, true);
    }

    private Network createThreeWindingTransformerNetwork() {
        Network network = NetworkFactory.findDefault().createNetwork("network", "test");
        Substation substation1 = network.newSubstation()
                .setId("substation1")
                .setCountry(Country.FR)
                .setTso("TSO1")
                .setGeographicalTags("region1")
                .add();
        VoltageLevel voltageLevel1 = substation1.newVoltageLevel()
                .setId("voltageLevel1")
                .setNominalV(400)
                .setTopologyKind(TopologyKind.NODE_BREAKER)
                .add();
        VoltageLevel voltageLevel2 = substation1.newVoltageLevel()
                .setId("voltageLevel2")
                .setNominalV(220)
                .setTopologyKind(TopologyKind.NODE_BREAKER)
                .add();
        VoltageLevel voltageLevel3 = substation1.newVoltageLevel()
                .setId("voltageLevel3")
                .setNominalV(60)
                .setTopologyKind(TopologyKind.NODE_BREAKER)
                .add();
        VoltageLevel.NodeBreakerView topology1 = voltageLevel1.getNodeBreakerView();
        BusbarSection voltageLevel1BusbarSection1 = topology1.newBusbarSection()
                .setId("voltageLevel1BusbarSection1")
                .setNode(0)
                .add();
        VoltageLevel.NodeBreakerView topology2 = voltageLevel2.getNodeBreakerView();
        BusbarSection voltageLevel1BusbarSection2 = topology2.newBusbarSection()
                .setId("voltageLevel1BusbarSection2")
                .setNode(0)
                .add();
        VoltageLevel.NodeBreakerView topology3 = voltageLevel3.getNodeBreakerView();
        BusbarSection voltageLevel1BusbarSection3 = topology3.newBusbarSection()
                .setId("voltageLevel1BusbarSection3")
                .setNode(0)
                .add();
        ThreeWindingsTransformerAdder threeWindingsTransformerAdder1 = substation1.newThreeWindingsTransformer()
                .setId("threeWindingsTransformer1")
                .setRatedU0(400);
        threeWindingsTransformerAdder1.newLeg1()
                .setNode(1)
                .setR(0.001)
                .setX(0.000001)
                .setB(0)
                .setG(0)
                .setRatedU(400)
                .setVoltageLevel("voltageLevel1")
                .add();
        threeWindingsTransformerAdder1.newLeg2()
                .setNode(1)
                .setR(0.1)
                .setX(0.00001)
                .setB(0)
                .setG(0)
                .setRatedU(220)
                .setVoltageLevel("voltageLevel2")
                .add();
        threeWindingsTransformerAdder1.newLeg3()
                .setNode(1)
                .setR(0.01)
                .setX(0.0001)
                .setB(0)
                .setG(0)
                .setRatedU(60)
                .setVoltageLevel("voltageLevel3")
                .add();
        ThreeWindingsTransformer threeWindingsTransformer1 = threeWindingsTransformerAdder1.add();
        threeWindingsTransformer1.getLeg1().newRatioTapChanger()
                .setLowTapPosition(0)
                .setTapPosition(0)
                .beginStep()
                    .setR(0.01)
                    .setX(0.0001)
                    .setB(0)
                    .setG(0)
                    .setRho(1.1)
                    .endStep()
                .add();
        threeWindingsTransformer1.getLeg2().newRatioTapChanger()
                .setLowTapPosition(0)
                .setTapPosition(0)
                .beginStep()
                    .setR(0.02)
                    .setX(0.0002)
                    .setB(0)
                    .setG(0)
                    .setRho(1.2)
                    .endStep()
                .add();
        threeWindingsTransformer1.getLeg3().newRatioTapChanger()
                .setLowTapPosition(0)
                .setTapPosition(0)
                .beginStep()
                    .setR(0.03)
                    .setX(0.0003)
                    .setB(0)
                    .setG(0)
                    .setRho(1.3)
                .endStep()
                .add();
        threeWindingsTransformer1.getLeg1().newPhaseTapChanger()
                .setLowTapPosition(0)
                .setTapPosition(0)
                .beginStep()
                    .setR(0.01)
                    .setX(0.0001)
                    .setB(0)
                    .setG(0)
                    .setRho(1.1)
                    .setAlpha(10)
                .endStep()
                .add();
        threeWindingsTransformer1.getLeg2().newPhaseTapChanger()
                .setLowTapPosition(0)
                .setTapPosition(0)
                .beginStep()
                    .setR(0.02)
                    .setX(0.0002)
                    .setB(0)
                    .setG(0)
                    .setRho(1.2)
                    .setAlpha(20)
                .endStep()
                .add();
        threeWindingsTransformer1.getLeg3().newPhaseTapChanger()
                .setLowTapPosition(0)
                .setTapPosition(0)
                .beginStep()
                    .setR(0.03)
                    .setX(0.0003)
                    .setB(0)
                    .setG(0)
                    .setRho(1.3)
                    .setAlpha(30)
                .endStep()
                .add();

        topology1.newDisconnector()
                .setId("Disconnector1")
                .setOpen(false)
                .setNode1(threeWindingsTransformer1.getLeg1().getTerminal().getNodeBreakerView().getNode())
                .setNode2(voltageLevel1BusbarSection1.getTerminal().getNodeBreakerView().getNode())
                .add();
        topology2.newDisconnector()
                .setId("Disconnector2")
                .setOpen(false)
                .setNode1(threeWindingsTransformer1.getLeg2().getTerminal().getNodeBreakerView().getNode())
                .setNode2(voltageLevel1BusbarSection2.getTerminal().getNodeBreakerView().getNode())
                .add();
        topology3.newDisconnector()
                .setId("Disconnector3")
                .setOpen(false)
                .setNode1(threeWindingsTransformer1.getLeg3().getTerminal().getNodeBreakerView().getNode())
                .setNode2(voltageLevel1BusbarSection3.getTerminal().getNodeBreakerView().getNode())
                .add();

        return network;
    }

    private Network exportImport(Network expected, ReadOnlyDataSource dataSource, boolean importTP, boolean importBD, boolean transformersWithHighestVoltageAtEnd1) throws IOException, XMLStreamException {
        Path exportedEq = exportToCgmesEQ(expected, transformersWithHighestVoltageAtEnd1);

        // From reference data source we use only boundaries
        Path repackaged = tmpDir.resolve("repackaged.zip");
        Repackager r = new Repackager(dataSource)
                .with("test_EQ.xml", exportedEq);
        if (importTP) {
            r.with("test_TP.xml", Repackager::tp);
        }
        if (importBD) {
            r.with("test_EQ_BD.xml", Repackager::eqBd)
                    .with("test_TP_BD.xml", Repackager::tpBd);
        }
        r.zip(repackaged);

        // Import with new EQ
        // There is no need to create the IIDM-CGMES mappings
        // We are reading only an EQ, we won't have TP data in the input
        // And to compare the expected and actual networks we are dropping all IIDM-CGMES mapping context information
        return Network.read(repackaged, LocalComputationManager.getDefault(), ImportConfig.load(), importParams);
    }

    private Path exportToCgmesEQ(Network network) throws IOException, XMLStreamException {
        return exportToCgmesEQ(network, false);
    }

    private Path exportToCgmesEQ(Network network, boolean transformersWithHighestVoltageAtEnd1) throws IOException, XMLStreamException {
        // Export CGMES EQ file
        Path exportedEq = tmpDir.resolve("exportedEq.xml");
        try (OutputStream os = new BufferedOutputStream(Files.newOutputStream(exportedEq))) {
            XMLStreamWriter writer = XmlUtil.initializeWriter(true, "    ", os);
            CgmesExportContext context = new CgmesExportContext(network)
                    .setExportEquipment(true)
                    .setExportTransformersWithHighestVoltageAtEnd1(transformersWithHighestVoltageAtEnd1);
            EquipmentExport.write(network, writer, context);
        }
        return exportedEq;
    }

    private Path exportToCgmesTP(Network network) throws IOException, XMLStreamException {
        // Export CGMES EQ file
        Path exportedTp = tmpDir.resolve("exportedTp.xml");
        try (OutputStream os = new BufferedOutputStream(Files.newOutputStream(exportedTp))) {
            XMLStreamWriter writer = XmlUtil.initializeWriter(true, "    ", os);
            CgmesExportContext context = new CgmesExportContext(network);
            TopologyExport.write(network, writer, context);
        }

        return exportedTp;
    }

    private boolean compareNetworksEQdata(Network expected, Network actual) {
        DifferenceEvaluator knownDiffs = DifferenceEvaluators.chain(
                DifferenceEvaluators.Default,
                ExportXmlCompare::numericDifferenceEvaluator,
                ExportXmlCompare::ignoringNonEQ);
        return compareNetworksEQdata(expected, actual, knownDiffs);
    }

    private boolean compareNetworksEQdata(Network expected, Network actual, DifferenceEvaluator knownDiffs) {
        Network expectedNetwork = prepareNetworkForEQComparison(expected);
        Network actualNetwork = prepareNetworkForEQComparison(actual);

        // Export original and only EQ
        ExportOptions exportOptions = new ExportOptions();
        exportOptions.setExtensions(Collections.emptySet());
        exportOptions.setSorted(true);

        Path expectedPath = tmpDir.resolve("expected.xml");
        Path actualPath = tmpDir.resolve("actual.xml");
        NetworkSerDe.write(expectedNetwork, exportOptions, expectedPath);
        NetworkSerDe.write(actualNetwork, exportOptions, actualPath);
        NetworkSerDe.validate(actualPath);

        // Compare
        compareTemporaryLimits(Network.read(expectedPath), Network.read(actualPath));
        return ExportXmlCompare.compareEQNetworks(expectedPath, actualPath, knownDiffs);
    }

    private void compareTemporaryLimits(Network expected, Network actual) {
        for (Line line : actual.getLines()) {
            Identifiable identifiable = expected.getIdentifiable(line.getId());
            if (identifiable instanceof Branch) {
                compareBranchLimits((Branch) identifiable, line);
            } else {
                compareFlowBranchLimits((FlowsLimitsHolder) identifiable, line);
            }
        }
        for (TwoWindingsTransformer twt : actual.getTwoWindingsTransformers()) {
            compareBranchLimits((Branch) expected.getIdentifiable(twt.getId()), twt);
        }
        for (ThreeWindingsTransformer twt : actual.getThreeWindingsTransformers()) {
            ThreeWindingsTransformer expectedTwt = (ThreeWindingsTransformer) expected.getIdentifiable(twt.getId());
            compareFlowLimits(expectedTwt.getLeg1(), twt.getLeg1());
            compareFlowLimits(expectedTwt.getLeg2(), twt.getLeg2());
            compareFlowLimits(expectedTwt.getLeg3(), twt.getLeg3());
        }
        for (DanglingLine danglingLine : actual.getDanglingLines(DanglingLineFilter.ALL)) {
            compareFlowLimits((FlowsLimitsHolder) expected.getIdentifiable(danglingLine.getId()), danglingLine);
        }
    }

    private void compareBranchLimits(Branch<?> expected, Branch<?> actual) {
        actual.getActivePowerLimits1().ifPresent(lim -> compareLoadingLimits(expected.getActivePowerLimits1().orElse(null), lim));
        actual.getActivePowerLimits2().ifPresent(lim -> compareLoadingLimits(expected.getActivePowerLimits2().orElse(null), lim));
        actual.getApparentPowerLimits1().ifPresent(lim -> compareLoadingLimits(expected.getApparentPowerLimits1().orElse(null), lim));
        actual.getApparentPowerLimits2().ifPresent(lim -> compareLoadingLimits(expected.getApparentPowerLimits2().orElse(null), lim));
        actual.getCurrentLimits1().ifPresent(lim -> compareLoadingLimits(expected.getCurrentLimits1().orElse(null), lim));
        actual.getCurrentLimits2().ifPresent(lim -> compareLoadingLimits(expected.getCurrentLimits2().orElse(null), lim));
    }

    private void compareFlowBranchLimits(FlowsLimitsHolder expected, Line actual) {
        actual.getActivePowerLimits1().ifPresent(lim -> compareLoadingLimits(expected.getActivePowerLimits().orElse(null), lim));
        actual.getActivePowerLimits2().ifPresent(lim -> compareLoadingLimits(expected.getActivePowerLimits().orElse(null), lim));
        actual.getApparentPowerLimits1().ifPresent(lim -> compareLoadingLimits(expected.getApparentPowerLimits().orElse(null), lim));
        actual.getApparentPowerLimits2().ifPresent(lim -> compareLoadingLimits(expected.getApparentPowerLimits().orElse(null), lim));
        actual.getCurrentLimits1().ifPresent(lim -> compareLoadingLimits(expected.getCurrentLimits().orElse(null), lim));
        actual.getCurrentLimits2().ifPresent(lim -> compareLoadingLimits(expected.getCurrentLimits().orElse(null), lim));
    }

    private void compareFlowLimits(FlowsLimitsHolder expected, FlowsLimitsHolder actual) {
        actual.getActivePowerLimits().ifPresent(lim -> compareLoadingLimits(expected.getActivePowerLimits().orElse(null), lim));
        actual.getApparentPowerLimits().ifPresent(lim -> compareLoadingLimits(expected.getApparentPowerLimits().orElse(null), lim));
        actual.getCurrentLimits().ifPresent(lim -> compareLoadingLimits(expected.getCurrentLimits().orElse(null), lim));
    }

    private void compareLoadingLimits(LoadingLimits expected, LoadingLimits actual) {
        if (!actual.getTemporaryLimits().isEmpty()) {
            assertFalse(expected.getTemporaryLimits().isEmpty());
            for (LoadingLimits.TemporaryLimit temporaryLimit : actual.getTemporaryLimits()) {
                int acceptableDuration = temporaryLimit.getAcceptableDuration();
                assertEquals(expected.getTemporaryLimit(acceptableDuration).getValue(), temporaryLimit.getValue(), 0.0);
            }
        } else {
            assertTrue(expected.getTemporaryLimits().isEmpty());
        }
    }

    private Network prepareNetworkForEQComparison(Network network) {
        network.getAliases().forEach(network::removeAlias);
        network.getIdentifiables().forEach(identifiable -> identifiable.getAliases().forEach(identifiable::removeAlias));

        network.getVoltageLevels().forEach(vl ->
                vl.getBusView().getBuses().forEach(bus -> {
                    bus.setV(Double.NaN);
                    bus.setAngle(Double.NaN);
                })
        );
        network.getIdentifiables().forEach(identifiable -> {
            if (identifiable instanceof Bus) {
                // Nothing to do
            } else if (identifiable instanceof BusbarSection) {
                // Nothing to do
            } else if (identifiable instanceof ShuntCompensator) {
                ShuntCompensator shuntCompensator = (ShuntCompensator) identifiable;
                shuntCompensator.setVoltageRegulatorOn(false);
                shuntCompensator.setTargetV(Double.NaN);
                shuntCompensator.setTargetDeadband(Double.NaN);
                shuntCompensator.getTerminal().setQ(0.0);
                shuntCompensator.getTerminal().setP(0.0);
            } else if (identifiable instanceof Generator) {
                Generator generator = (Generator) identifiable;
                generator.setVoltageRegulatorOn(false);
                generator.setTargetV(Double.NaN);
                generator.getTerminal().setP(0.0).setQ(0.0);
            } else if (identifiable instanceof StaticVarCompensator) {
                StaticVarCompensator staticVarCompensator = (StaticVarCompensator) identifiable;
                staticVarCompensator.setRegulationMode(StaticVarCompensator.RegulationMode.OFF).setVoltageSetpoint(0.0);
                staticVarCompensator.getTerminal().setP(0.0).setQ(0.0);
            } else if (identifiable instanceof VscConverterStation) {
                VscConverterStation converter = (VscConverterStation) identifiable;
                converter.setVoltageRegulatorOn(false);
                converter.setLossFactor(0.8f);
                converter.setVoltageSetpoint(Double.NaN);
                converter.getTerminal().setP(0.0).setQ(0.0);
            } else if (identifiable instanceof LccConverterStation) {
                LccConverterStation converter = (LccConverterStation) identifiable;
                converter.setPowerFactor(0.8f);
                converter.getTerminal().setP(0.0).setQ(0.0);
            } else if (identifiable instanceof Injection) {
                Injection injection = (Injection) identifiable;
                injection.getTerminal().setP(0.0).setQ(0.0);
            } else if (identifiable instanceof HvdcLine) {
                HvdcLine hvdcLine = (HvdcLine) identifiable;
                hvdcLine.setActivePowerSetpoint(0.0);
                hvdcLine.setMaxP(0.0);
                hvdcLine.getConverterStation1().getTerminal().setP(0.0).setQ(0.0);
                hvdcLine.getConverterStation2().getTerminal().setP(0.0).setQ(0.0);
            } else if (identifiable instanceof Branch) {
                Branch branch = (Branch) identifiable;
                branch.getTerminal1().setP(0.0).setQ(0.0);
                branch.getTerminal2().setP(0.0).setQ(0.0);
            } else if (identifiable instanceof ThreeWindingsTransformer) {
                ThreeWindingsTransformer threeWindingsTransformer = (ThreeWindingsTransformer) identifiable;
                threeWindingsTransformer.getLeg1().getTerminal().setP(0.0).setQ(0.0);
                threeWindingsTransformer.getLeg2().getTerminal().setP(0.0).setQ(0.0);
                threeWindingsTransformer.getLeg3().getTerminal().setP(0.0).setQ(0.0);
            }
        });
        for (Load load : network.getLoads()) {
            load.setP0(0.0).setQ0(0.0);
        }

        network.removeExtension(CgmesModelExtension.class);
        network.removeExtension(CgmesSshMetadata.class);
        network.removeExtension(CgmesSvMetadata.class);
        network.removeExtension(CimCharacteristics.class);

        return network;
    }
}<|MERGE_RESOLUTION|>--- conflicted
+++ resolved
@@ -534,15 +534,9 @@
     @Test
     void microGridCgmesExportPreservingOriginalClassesOfLoads() throws IOException, XMLStreamException {
         ReadOnlyDataSource dataSource = Cgmes3ModifiedCatalog.microGridBaseCaseAllTypesOfLoads().dataSource();
-<<<<<<< HEAD
-        Properties properties = new Properties();
-        properties.setProperty("iidm.import.cgmes.convert-boundary", "true");
-        Network expected = Network.read(dataSource, properties);
-=======
         importParams.put("iidm.import.cgmes.convert-boundary", "true");
-        Network expected = new CgmesImport().importData(dataSource, NetworkFactory.findDefault(), importParams);
+        Network expected = Network.read(dataSource, importParams);
         importParams.put("iidm.import.cgmes.convert-boundary", "false");
->>>>>>> efe36f90
         Network actual = exportImportNodeBreaker(expected, dataSource);
 
         assertEquals(loadsCreatedFromOriginalClassCount(expected, CgmesNames.ASYNCHRONOUS_MACHINE), loadsCreatedFromOriginalClassCount(actual, CgmesNames.ASYNCHRONOUS_MACHINE));
@@ -687,11 +681,7 @@
     @Test
     void tapChangerControlDefineRatioTapChangerAndPhaseTapChangerTest() throws IOException {
         ReadOnlyDataSource ds = Cgmes3Catalog.miniGrid().dataSource();
-<<<<<<< HEAD
-        Network network = Network.read(ds);
-=======
-        Network network = new CgmesImport().importData(ds, NetworkFactory.findDefault(), importParams);
->>>>>>> efe36f90
+        Network network = Network.read(ds, importParams);
 
         TwoWindingsTransformer twtNetwork = network.getTwoWindingsTransformer("ceb5d06a-a7ff-4102-a620-7f3ea5fb4a51");
         twtNetwork.newRatioTapChanger()
