--- conflicted
+++ resolved
@@ -115,6 +115,7 @@
             generator.setTargetP(generator.getTargetP() + 0.0);
             generator.setTargetQ(generator.getTargetQ() + 0.0);
         });
+
         assertTrue(compareNetworksEQdata(expected, actual));
     }
 
@@ -133,6 +134,7 @@
             generator.setTargetP(generator.getTargetP() + 0.0);
             generator.setTargetQ(generator.getTargetQ() + 0.0);
         });
+
         assertTrue(compareNetworksEQdata(expected, actual));
     }
 
@@ -881,7 +883,56 @@
     }
 
     @Test
-<<<<<<< HEAD
+    void fossilFuelExportAndImportTest() throws IOException {
+        Network network = createOneGeneratorNetwork();
+
+        // Define fossilFuelType property
+        Generator expectedGenerator = network.getGenerator("generator1");
+        expectedGenerator.setEnergySource(EnergySource.THERMAL);
+        String expectedFuelType = "gas;lignite";
+        expectedGenerator.setProperty(Conversion.PROPERTY_FOSSIL_FUEL_TYPE, expectedFuelType);
+
+        // Export as cgmes
+        Path outputPath = tmpDir.resolve("temp.cgmesExport");
+        Files.createDirectories(outputPath);
+        String baseName = "oneGeneratorFossilFuel";
+        new CgmesExport().export(network, new Properties(), new FileDataSource(outputPath, baseName));
+
+        // re-import
+        Network actual = new CgmesImport().importData(new FileDataSource(outputPath, baseName), NetworkFactory.findDefault(), new Properties());
+        Generator actualGenerator = actual.getGenerator("generator1");
+
+        // check the fuelType property
+        String actualFuelType = actualGenerator.getProperty(Conversion.PROPERTY_FOSSIL_FUEL_TYPE);
+        assertEquals(expectedFuelType, actualFuelType);
+    }
+
+    @Test
+    void hydroPowerPlantExportAndImportTest() throws IOException {
+        Network network = createOneGeneratorNetwork();
+
+        // Define hydroPowerPlant property
+        Generator expectedGenerator = network.getGenerator("generator1");
+        expectedGenerator.setEnergySource(EnergySource.HYDRO);
+        String expectedStorageKind = "pumpedStorage";
+        expectedGenerator.setProperty(Conversion.PROPERTY_HYDRO_PLANT_STORAGE_TYPE, expectedStorageKind);
+
+        // Export as cgmes
+        Path outputPath = tmpDir.resolve("temp.cgmesExport");
+        Files.createDirectories(outputPath);
+        String baseName = "oneGeneratorFossilHydroPowerPlant";
+        new CgmesExport().export(network, new Properties(), new FileDataSource(outputPath, baseName));
+
+        // re-import
+        Network actual = new CgmesImport().importData(new FileDataSource(outputPath, baseName), NetworkFactory.findDefault(), new Properties());
+        Generator actualGenerator = actual.getGenerator("generator1");
+
+        // check the storage kind property
+        String actualStorageKind = actualGenerator.getProperty(Conversion.PROPERTY_HYDRO_PLANT_STORAGE_TYPE);
+        assertEquals(expectedStorageKind, actualStorageKind);
+    }
+
+    @Test
     void synchronousMachineKindExportAndImportTest() throws IOException {
         Network network = createOneGeneratorNetwork();
 
@@ -892,67 +943,22 @@
         expectedGenerator.setProperty(Conversion.PROPERTY_CGMES_SYNCHRONOUS_MACHINE_TYPE, expectedSynchronousMachineKind);
         String expectedOperatingMode = "motor";
         expectedGenerator.setProperty(Conversion.PROPERTY_CGMES_SYNCHRONOUS_MACHINE_OPERATING_MODE, expectedOperatingMode);
-=======
-    void fossilFuelExportAndImportTest() throws IOException {
-        Network network = createOneGeneratorNetwork();
-
-        // Define fossilFuelType property
-        Generator expectedGenerator = network.getGenerator("generator1");
-        expectedGenerator.setEnergySource(EnergySource.THERMAL);
-        String expectedFuelType = "gas;lignite";
-        expectedGenerator.setProperty(Conversion.PROPERTY_FOSSIL_FUEL_TYPE, expectedFuelType);
->>>>>>> ecdd2b23
 
         // Export as cgmes
         Path outputPath = tmpDir.resolve("temp.cgmesExport");
         Files.createDirectories(outputPath);
-<<<<<<< HEAD
         String baseName = "oneGeneratorSynchronousMachineKind";
-=======
-        String baseName = "oneGeneratorFossilFuel";
->>>>>>> ecdd2b23
         new CgmesExport().export(network, new Properties(), new FileDataSource(outputPath, baseName));
 
         // re-import
         Network actual = new CgmesImport().importData(new FileDataSource(outputPath, baseName), NetworkFactory.findDefault(), new Properties());
         Generator actualGenerator = actual.getGenerator("generator1");
 
-<<<<<<< HEAD
         // check the synchronous machine kind
         String actualSynchronousMachineKind = actualGenerator.getProperty(Conversion.PROPERTY_CGMES_SYNCHRONOUS_MACHINE_TYPE);
         assertEquals(expectedSynchronousMachineKind, actualSynchronousMachineKind);
         String actualOperatingMode = actualGenerator.getProperty(Conversion.PROPERTY_CGMES_SYNCHRONOUS_MACHINE_OPERATING_MODE);
         assertEquals(expectedOperatingMode, actualOperatingMode);
-=======
-        // check the fuelType property
-        String actualFuelType = actualGenerator.getProperty(Conversion.PROPERTY_FOSSIL_FUEL_TYPE);
-        assertEquals(expectedFuelType, actualFuelType);
-    }
-
-    @Test
-    void hydroPowerPlantExportAndImportTest() throws IOException {
-        Network network = createOneGeneratorNetwork();
-
-        // Define hydroPowerPlant property
-        Generator expectedGenerator = network.getGenerator("generator1");
-        expectedGenerator.setEnergySource(EnergySource.HYDRO);
-        String expectedStorageKind = "pumpedStorage";
-        expectedGenerator.setProperty(Conversion.PROPERTY_HYDRO_PLANT_STORAGE_TYPE, expectedStorageKind);
-
-        // Export as cgmes
-        Path outputPath = tmpDir.resolve("temp.cgmesExport");
-        Files.createDirectories(outputPath);
-        String baseName = "oneGeneratorFossilHydroPowerPlant";
-        new CgmesExport().export(network, new Properties(), new FileDataSource(outputPath, baseName));
-
-        // re-import
-        Network actual = new CgmesImport().importData(new FileDataSource(outputPath, baseName), NetworkFactory.findDefault(), new Properties());
-        Generator actualGenerator = actual.getGenerator("generator1");
-
-        // check the storage kind property
-        String actualStorageKind = actualGenerator.getProperty(Conversion.PROPERTY_HYDRO_PLANT_STORAGE_TYPE);
-        assertEquals(expectedStorageKind, actualStorageKind);
->>>>>>> ecdd2b23
     }
 
     private Network createOneGeneratorNetwork() {
