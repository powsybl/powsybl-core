--- conflicted
+++ resolved
@@ -506,13 +506,8 @@
                 splitShuntAdmittanceXfmr3 = true;
         }
 
-<<<<<<< HEAD
-        copyLoadFlowParameters.setSplitShuntAdmittanceXfmr2(splitShuntAdmittanceXfmr2);
+        copyLoadFlowParameters.setT2wtSplitShuntAdmittance(t2wtSplitShuntAdmittance);
         copyLoadFlowParameters.setSplitShuntAdmittanceXfmr3(splitShuntAdmittanceXfmr3);
-=======
-        copyLoadFlowParameters.setT2wtSplitShuntAdmittance(t2wtSplitShuntAdmittance);
-        // copyLoadFlowParameters.setSplitShuntAdmittanceXfmr3(splitShuntAdmittanceXfmr3);
->>>>>>> 0ff33c9d
 
         return copyLoadFlowParameters;
     }
