--- conflicted
+++ resolved
@@ -252,11 +252,7 @@
         Network n = networkModel(CgmesConformity1Catalog.microGridBaseCaseBE(), config);
 
         // RatioTapChanger
-<<<<<<< HEAD
-        boolean ok = t3xCompareFlow(n, "_84ed55f4-61f5-4d9d-8755-bba7b877a246", 99.231950, 2.876479, -216.194348, -85.558437, 117.981856, 92.439531);
-=======
         boolean ok = t3xCompareFlow(n, "84ed55f4-61f5-4d9d-8755-bba7b877a246", 99.231950, 2.876479, -216.194348, -85.558437, 117.981856, 92.439531);
->>>>>>> 1c699008
         assertTrue(ok);
     }
 
@@ -516,30 +512,15 @@
 
     private boolean sameFlow(T2xFlow expected, T2xFlow actual) {
         double tol = 0.00001;
-<<<<<<< HEAD
-        return !(Math.abs(expected.p1 - actual.p1) > tol) &&
-            !(Math.abs(expected.q1 - actual.q1) > tol) &&
-            !(Math.abs(expected.p2 - actual.p2) > tol) &&
-            !(Math.abs(expected.q2 - actual.q2) > tol);
-=======
         // Comparison fails if actual has NaN values
         return Math.abs(expected.p1 - actual.p1) <= tol &&
             Math.abs(expected.q1 - actual.q1) <= tol &&
             Math.abs(expected.p2 - actual.p2) <= tol &&
             Math.abs(expected.q2 - actual.q2) <= tol;
->>>>>>> 1c699008
     }
 
     private boolean sameFlow(T3xFlow expected, T3xFlow actual) {
         double tol = 0.00001;
-<<<<<<< HEAD
-        return !(Math.abs(expected.p1 - actual.p1) > tol) &&
-            !(Math.abs(expected.q1 - actual.q1) > tol) &&
-            !(Math.abs(expected.p2 - actual.p2) > tol) &&
-            !(Math.abs(expected.q2 - actual.q2) > tol) &&
-            !(Math.abs(expected.p3 - actual.p3) > tol) &&
-            !(Math.abs(expected.q3 - actual.q3) > tol);
-=======
         // Comparison fails if actual has NaN values
         return Math.abs(expected.p1 - actual.p1) <= tol &&
             Math.abs(expected.q1 - actual.q1) <= tol &&
@@ -547,7 +528,6 @@
             Math.abs(expected.q2 - actual.q2) <= tol &&
             Math.abs(expected.p3 - actual.p3) <= tol &&
             Math.abs(expected.q3 - actual.q3) <= tol;
->>>>>>> 1c699008
     }
 
     private LoadFlowParameters defineLoadflowParameters(LoadFlowParameters loadFlowParameters, Conversion.Config config) {
@@ -572,16 +552,10 @@
             case SPLIT:
                 t3wtSplitShuntAdmittance = true;
         }
-<<<<<<< HEAD
-        boolean twtSplitShuntAdmittance = false;
-=======
-
->>>>>>> 1c699008
+
         if (t2wtSplitShuntAdmittance != t3wtSplitShuntAdmittance) {
             throw new PowsyblException(String.format("Unexpected SplitShuntAdmittance configuration %s %s",
                 t2wtSplitShuntAdmittance, t3wtSplitShuntAdmittance));
-        } else if (t2wtSplitShuntAdmittance) {
-            twtSplitShuntAdmittance = true;
         }
         boolean twtSplitShuntAdmittance = t2wtSplitShuntAdmittance;
 
