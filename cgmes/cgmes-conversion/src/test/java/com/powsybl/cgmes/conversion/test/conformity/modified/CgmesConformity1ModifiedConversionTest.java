--- conflicted
+++ resolved
@@ -161,7 +161,6 @@
     }
 
     @Test
-<<<<<<< HEAD
     public void microBESvInjection() {
         Network network = new CgmesImport(platformConfig)
                 .importData(catalogModified.microGridBaseCaseBEWithSvInjection().dataSource(),
@@ -191,7 +190,9 @@
 
         Load load = network.getLoad("SvInjection1");
         assertNull(load);
-=======
+    }
+
+    @Test
     public void microT4InvalidSvcMode() {
         Network network = new CgmesImport(platformConfig).importData(catalog.microGridType4BE().dataSource(), NetworkFactory.findDefault(), null);
         StaticVarCompensator svc = network.getStaticVarCompensator("_3c69652c-ff14-4550-9a87-b6fdaccbb5f4");
@@ -267,7 +268,6 @@
         assertNotNull(modifiedSvc);
         assertEquals(REACTIVE_POWER, modifiedSvc.getRegulationMode());
         assertEquals(0.0, modifiedSvc.getReactivePowerSetPoint(), 0.0);
->>>>>>> 719b65e4
     }
 
     @Test
