/**
 * Copyright (c) 2017-2018, RTE (http://www.rte-france.com)
 * This Source Code Form is subject to the terms of the Mozilla Public
 * License, v. 2.0. If a copy of the MPL was not distributed with this
 * file, You can obtain one at http://mozilla.org/MPL/2.0/.
 */
package com.powsybl.cgmes.conversion.test.conformity.modified;

import com.google.common.jimfs.Configuration;
import com.google.common.jimfs.Jimfs;
import com.powsybl.cgmes.conformity.test.CgmesConformity1Catalog;
import com.powsybl.cgmes.conformity.test.CgmesConformity1ModifiedCatalog;
import com.powsybl.cgmes.conversion.CgmesImport;
import com.powsybl.cgmes.conversion.Conversion;
import com.powsybl.cgmes.extensions.CgmesControlArea;
import com.powsybl.cgmes.extensions.CgmesControlAreas;
import com.powsybl.cgmes.model.CgmesModel;
import com.powsybl.cgmes.model.CgmesModelFactory;
import com.powsybl.cgmes.model.test.TestGridModel;
import com.powsybl.commons.config.InMemoryPlatformConfig;
import com.powsybl.commons.datasource.ReadOnlyDataSource;
import com.powsybl.iidm.network.*;
import com.powsybl.iidm.network.extensions.LoadDetail;
import com.powsybl.triplestore.api.TripleStoreFactory;

import org.junit.After;
import org.junit.Before;
import org.junit.Test;

import java.io.IOException;
import java.nio.file.FileSystem;

import static com.powsybl.iidm.network.PhaseTapChanger.RegulationMode.CURRENT_LIMITER;
import static com.powsybl.iidm.network.StaticVarCompensator.RegulationMode.*;
import static org.junit.Assert.*;

/**
 * @author Luma Zamarreño <zamarrenolm at aia.es>
 */
public class CgmesConformity1ModifiedConversionTest {

    @Before
    public void setUp() {
        fileSystem = Jimfs.newFileSystem(Configuration.unix());
    }

    @After
    public void tearDown() throws IOException {
        fileSystem.close();
    }

    @Test
    public void microBERatioPhaseTabularTest() {
        Network network = new CgmesImport()
                .importData(CgmesConformity1ModifiedCatalog.microGridBaseCaseBERatioPhaseTapChangerTabular().dataSource(), null);
        RatioTapChanger rtc = network.getTwoWindingsTransformer("_b94318f6-6d24-4f56-96b9-df2531ad6543")
                .getRatioTapChanger();
        assertEquals(6, rtc.getStepCount());
        // ratio is missing for step 3
        // ratio is defined explicitly as 1.0 for step 4
        // r not defined in step 5
        // x not defined in step 6
        assertEquals(1.0, rtc.getStep(3).getRho(), 0);
        assertEquals(1.0, rtc.getStep(4).getRho(), 0);
        assertEquals(0.0, rtc.getStep(5).getR(), 0);
        assertEquals(0.0, rtc.getStep(6).getX(), 0);

        PhaseTapChanger ptc = network.getTwoWindingsTransformer("_a708c3bc-465d-4fe7-b6ef-6fa6408a62b0")
                .getPhaseTapChanger();
        // r,x not defined for step 1
        // ratio not defined for any step
        assertEquals(4, ptc.getStepCount());
        assertEquals(0.0, ptc.getStep(1).getR(), 0);
        assertEquals(0.0, ptc.getStep(1).getX(), 0);
        for (int k = 1; k <= 4; k++) {
            assertEquals(1.0, ptc.getStep(k).getRho(), 0);
        }
    }

    @Test
    public void microBEPhaseTapChangerLinearTest() throws IOException {
        Conversion.Config config = new Conversion.Config();
        Network n = networkModel(CgmesConformity1ModifiedCatalog.microT4BePhaseTapChangerLinear(),
            config);

        PhaseTapChanger ptc = n.getTwoWindingsTransformer("_a708c3bc-465d-4fe7-b6ef-6fa6408a62b0").getPhaseTapChanger();
        assertEquals(25, ptc.getStepCount());

        for (int step = 1; step <= ptc.getStepCount(); step++) {
            assertEquals(1.0, ptc.getStep(step).getRho(), 0);
            assertEquals(0.0, ptc.getStep(step).getR(), 0);
            assertEquals(-87.517240, ptc.getStep(1).getX(), 0.000001);
            assertEquals(0.0, ptc.getStep(step).getG(), 0);
            assertEquals(0.0, ptc.getStep(step).getB(), 0);
        }

        // Check alpha in some steps
        assertEquals(14.4, ptc.getStep(1).getAlpha(), 0.001);
        assertEquals(8.4, ptc.getStep(6).getAlpha(), 0.001);
        assertEquals(2.4, ptc.getStep(11).getAlpha(), 0.001);
        assertEquals(0.0, ptc.getStep(13).getAlpha(), 0.0);
        assertEquals(-1.2, ptc.getStep(14).getAlpha(), 0.001);
        assertEquals(-7.2, ptc.getStep(19).getAlpha(), 0.001);
        assertEquals(-14.4, ptc.getStep(25).getAlpha(), 0.001);
    }

    private static Network networkModel(TestGridModel testGridModel, Conversion.Config config) throws IOException {

        ReadOnlyDataSource ds = testGridModel.dataSource();
        String impl = TripleStoreFactory.defaultImplementation();

        CgmesModel cgmes = CgmesModelFactory.create(ds, impl);

        config.setConvertSvInjections(true);
        config.setProfileUsedForInitialStateValues(Conversion.Config.StateProfile.SSH.name());
        Conversion c = new Conversion(cgmes, config);
        Network n = c.convert();

        return n;
    }

    @Test
    public void microBEPtcSide2() {
        Network network = new CgmesImport()
                .importData(CgmesConformity1ModifiedCatalog.microGridBaseCaseBEPtcSide2().dataSource(), null);
        TwoWindingsTransformer twt = network.getTwoWindingsTransformer("_a708c3bc-465d-4fe7-b6ef-6fa6408a62b0");
        PhaseTapChanger ptc = twt.getPhaseTapChanger();
        assertNotNull(ptc);
        assertSame(twt.getTerminal2(), ptc.getRegulationTerminal());
    }

    @Test
    public void microBEUsingSshForRtcPtcDisabled() {
        Network network = new CgmesImport()
                .importData(CgmesConformity1ModifiedCatalog.microGridBaseCaseBERtcPtcDisabled().dataSource(), null);

        // Even if the tap changers keep their controlEnabled flag == true,
        // Their associated regulating control (tap changer control) is disabled
        // So in IIDM the tap changers should not be regulating

        RatioTapChanger rtc = network.getTwoWindingsTransformer("_e482b89a-fa84-4ea9-8e70-a83d44790957").getRatioTapChanger();
        assertNotNull(rtc);
        assertFalse(rtc.isRegulating());

        PhaseTapChanger ptc = network.getTwoWindingsTransformer("_a708c3bc-465d-4fe7-b6ef-6fa6408a62b0").getPhaseTapChanger();
        assertNotNull(ptc);
        assertFalse(ptc.isRegulating());
    }

    @Test
    public void microBEReactiveCapabilityCurve() {
        Network network = new CgmesImport()
                .importData(CgmesConformity1ModifiedCatalog.microGridBaseCaseBEReactiveCapabilityCurve().dataSource(), null);
        ReactiveLimits rl = network.getGenerator("_3a3b27be-b18b-4385-b557-6735d733baf0").getReactiveLimits();
        assertEquals(ReactiveLimitsKind.CURVE, rl.getKind());
        ReactiveCapabilityCurve rcc = (ReactiveCapabilityCurve) rl;
        assertEquals(4, rcc.getPointCount());
        assertEquals(-20, rl.getMinQ(-200), 0.001);
        assertEquals(-20, rl.getMinQ(-201), 0.001);
        assertEquals(-20 - (180.0 / 100.0), rl.getMinQ(-199), 0.001);
    }

    @Test
    public void microBEReactiveCapabilityCurveOnePoint() {
        Network network = new CgmesImport()
                .importData(CgmesConformity1ModifiedCatalog.microGridBaseCaseBEReactiveCapabilityCurveOnePoint().dataSource(), null);
        ReactiveLimits rl = network.getGenerator("_3a3b27be-b18b-4385-b557-6735d733baf0").getReactiveLimits();
        assertEquals(ReactiveLimitsKind.MIN_MAX, rl.getKind());
        MinMaxReactiveLimits mm = (MinMaxReactiveLimits) rl;
        assertEquals(-200, mm.getMinQ(), 0);
        assertEquals(200, mm.getMaxQ(), 0);
    }

    @Test
    public void microBEPtcCurrentLimiter() {
        Network network = new CgmesImport()
                .importData(CgmesConformity1ModifiedCatalog.microGridBaseCaseBEPtcCurrentLimiter().dataSource(), null);

        PhaseTapChanger ptc = network.getTwoWindingsTransformer("_a708c3bc-465d-4fe7-b6ef-6fa6408a62b0").getPhaseTapChanger();
        assertNotNull(ptc);
        assertEquals(CURRENT_LIMITER, ptc.getRegulationMode());
    }

    @Test
    public void microBEInvalidRegulatingControl() {
        Network network = new CgmesImport()
                .importData(CgmesConformity1ModifiedCatalog.microGridBaseCaseBEInvalidRegulatingControl().dataSource(), null);

        Generator generator1 = network.getGenerator("_3a3b27be-b18b-4385-b557-6735d733baf0");
        assertFalse(generator1.isVoltageRegulatorOn());
        assertTrue(Double.isNaN(generator1.getTargetV()));
        assertSame(generator1.getTerminal(), generator1.getRegulatingTerminal());

        RatioTapChanger rtc = network.getTwoWindingsTransformer("_e482b89a-fa84-4ea9-8e70-a83d44790957").getRatioTapChanger();
        assertNotNull(rtc);
        assertTrue(rtc.hasLoadTapChangingCapabilities());
        assertTrue(Double.isNaN(rtc.getTargetV()));
        assertFalse(rtc.isRegulating());
        assertNull(rtc.getRegulationTerminal());

        PhaseTapChanger ptc = network.getTwoWindingsTransformer("_a708c3bc-465d-4fe7-b6ef-6fa6408a62b0").getPhaseTapChanger();
        assertNotNull(ptc);
        assertEquals(PhaseTapChanger.RegulationMode.FIXED_TAP, ptc.getRegulationMode());
        assertTrue(Double.isNaN(ptc.getRegulationValue()));
        assertFalse(ptc.isRegulating());
        assertNull(ptc.getRegulationTerminal());

        Generator generator2 = network.getGenerator("_550ebe0d-f2b2-48c1-991f-cebea43a21aa");
        assertEquals(generator2.getTerminal().getVoltageLevel().getNominalV(), generator2.getTargetV(), 0.0);
    }

    @Test
    public void microBEMissingRegulatingControl() {
        Network network = new CgmesImport()
                .importData(CgmesConformity1ModifiedCatalog.microGridBaseCaseBEMissingRegulatingControl().dataSource(), null);

        Generator generator = network.getGenerator("_3a3b27be-b18b-4385-b557-6735d733baf0");
        assertFalse(generator.isVoltageRegulatorOn());
        assertTrue(Double.isNaN(generator.getTargetV()));

        RatioTapChanger rtc = network.getTwoWindingsTransformer("_b94318f6-6d24-4f56-96b9-df2531ad6543").getRatioTapChanger();
        assertNotNull(rtc);
        assertTrue(rtc.hasLoadTapChangingCapabilities());
        assertTrue(Double.isNaN(rtc.getTargetV()));
        assertFalse(rtc.isRegulating());
        assertNull(rtc.getRegulationTerminal());

        PhaseTapChanger ptc = network.getTwoWindingsTransformer("_a708c3bc-465d-4fe7-b6ef-6fa6408a62b0").getPhaseTapChanger();
        assertNotNull(ptc);
        assertEquals(PhaseTapChanger.RegulationMode.FIXED_TAP, ptc.getRegulationMode());
        assertTrue(Double.isNaN(ptc.getRegulationValue()));
        assertFalse(ptc.isRegulating());
        assertNull(ptc.getRegulationTerminal());
    }

    @Test
    public void microBESvInjection() {
        Network network = new CgmesImport()
                .importData(CgmesConformity1ModifiedCatalog.microGridBaseCaseBEWithSvInjection().dataSource(),
                        NetworkFactory.findDefault(), null);

        Load load = network.getLoad("SvInjection1");
        assertNotNull(load);
        assertEquals(-0.2, load.getP0(), 0.0);
        assertEquals(-13.8, load.getQ0(), 0.0);

        Load load2 = network.getLoad("SvInjection2");
        assertNotNull(load2);
        assertEquals(-0.2, load2.getP0(), 0.0);
        assertEquals(0.0, load2.getQ0(), 0.0);

        Load load3 = network.getLoad("SvInjection3");
        assertNotNull(load3);
        assertEquals(-0.2, load3.getP0(), 0.0);
        assertEquals(-13.8, load3.getQ0(), 0.0);
    }

    @Test
    public void microBETieFlow() {
        Network network = new CgmesImport().importData(CgmesConformity1ModifiedCatalog.microGridBaseCaseBEWithTieFlow().dataSource(),
            NetworkFactory.findDefault(), null);

        CgmesControlAreas cgmesControlAreas = network.getExtension(CgmesControlAreas.class);
        CgmesControlArea cgmesControlArea = cgmesControlAreas.getCgmesControlArea("_BECONTROLAREA");
        assertEquals("BE", cgmesControlArea.getName());
        assertEquals("10BE------1", cgmesControlArea.getEnergyIdentificationCodeEIC());
        assertEquals(-205.90011555672567, cgmesControlArea.getNetInterchange(), 0.0);
        assertEquals(5, cgmesControlArea.getTerminals().size());
    }

    @Test
    public void microBEInvalidSvInjection() {
        Network network = new CgmesImport()
                .importData(CgmesConformity1ModifiedCatalog.microGridBaseCaseBEInvalidSvInjection().dataSource(),
                        NetworkFactory.findDefault(), null);

        Load load = network.getLoad("SvInjection1");
        assertNull(load);
    }

    @Test
    public void microBEEquivalentShunt() {
        Network network = new CgmesImport().importData(CgmesConformity1ModifiedCatalog.microGridBaseCaseBEEquivalentShunt().dataSource(),
                NetworkFactory.findDefault(), null);

        ShuntCompensator shunt = network.getShuntCompensator("_d771118f-36e9-4115-a128-cc3d9ce3e3da");
        assertNotNull(shunt);
        assertEquals(1, shunt.getMaximumSectionCount());
        assertEquals(0.0012, shunt.getModel(ShuntCompensatorLinearModel.class).getBPerSection(), 0.0);
        assertEquals(1, shunt.getSectionCount());
    }

    @Test
    public void microBEMissingShuntRegulatingControlId() {
        Network network = new CgmesImport().importData(CgmesConformity1ModifiedCatalog
                        .microGridBaseCaseBEMissingShuntRegulatingControlId().dataSource(), NetworkFactory.findDefault(), null);
        ShuntCompensator shunt = network.getShuntCompensator("_d771118f-36e9-4115-a128-cc3d9ce3e3da");
        assertTrue(shunt.isVoltageRegulatorOn());
        assertEquals(shunt.getTerminal().getBusView().getBus().getV(), shunt.getTargetV(), 0.0d);
        assertEquals(0.0d, shunt.getTargetDeadband(), 0.0d);
        assertEquals(shunt.getTerminal(), shunt.getRegulatingTerminal());
    }

    @Test
    public void microBEUndefinedPatl() {
        Network network = new CgmesImport().importData(CgmesConformity1ModifiedCatalog.microGridBaseCaseBEUndefinedPatl().dataSource(),
                NetworkFactory.findDefault(), null);
        Line line = network.getLine("_ffbabc27-1ccd-4fdc-b037-e341706c8d29");
        CurrentLimits limits = line.getCurrentLimits1();
        assertNotNull(limits);
        assertEquals(2, limits.getTemporaryLimits().size());
        assertEquals(1312.0, limits.getPermanentLimit(), 0.0);
    }

    @Test
    public void microBEEquivalentInjectionRegulatingVoltage() {
        Network network = new CgmesImport().importData(CgmesConformity1ModifiedCatalog.microGridBaseCaseBEEquivalentInjectionRegulatingVoltage().dataSource(),
                NetworkFactory.findDefault(), null);

        DanglingLine danglingLineRegulating = network.getDanglingLine("_a16b4a6c-70b1-4abf-9a9d-bd0fa47f9fe4");
        assertNotNull(danglingLineRegulating);
        assertTrue(danglingLineRegulating.getGeneration().isVoltageRegulationOn());
        assertEquals(220.1234, danglingLineRegulating.getGeneration().getTargetV(), 0.0);

        DanglingLine danglingLineNotRegulating = network.getDanglingLine("_17086487-56ba-4979-b8de-064025a6b4da");
        assertNotNull(danglingLineNotRegulating);
        assertEquals(-27.365225, danglingLineNotRegulating.getP0(), 0.0);
        assertEquals(0.425626, danglingLineNotRegulating.getQ0(), 0.0);
    }

    @Test
    public void microBEConformNonConformLoads() {
        Network network = new CgmesImport().importData(CgmesConformity1ModifiedCatalog.microGridBaseCaseBEConformNonConformLoads().dataSource(),
                NetworkFactory.findDefault(), null);
        Load conformLoad = network.getLoad("_cb459405-cc14-4215-a45c-416789205904");
        Load nonConformLoad = network.getLoad("_1c6beed6-1acf-42e7-ba55-0cc9f04bddd8");
        LoadDetail conformDetails = conformLoad.getExtension(LoadDetail.class);
        assertNotNull(conformDetails);
        assertEquals(0.0, conformDetails.getFixedActivePower(), 0.0);
        assertEquals(0.0, conformDetails.getFixedReactivePower(), 0.0);
        assertEquals(200.0, conformDetails.getVariableActivePower(), 0.0);
        assertEquals(90.0, conformDetails.getVariableReactivePower(), 0.0);
        LoadDetail nonConformDetails = nonConformLoad.getExtension(LoadDetail.class);
        assertNotNull(nonConformDetails);
        assertEquals(200.0, nonConformDetails.getFixedActivePower(), 0.0);
        assertEquals(50.0, nonConformDetails.getFixedReactivePower(), 0.0);
        assertEquals(0.0, nonConformDetails.getVariableActivePower(), 0.0);
        assertEquals(0.0, nonConformDetails.getVariableReactivePower(), 0.0);
    }

    @Test
    public void microBESwitchAtBoundary() {
        Network network = new CgmesImport().importData(CgmesConformity1ModifiedCatalog.microGridBaseCaseBESwitchAtBoundary().dataSource(),
                NetworkFactory.findDefault(), null);
        DanglingLine dl = network.getDanglingLine("_78736387-5f60-4832-b3fe-d50daf81b0a6");
        assertEquals(0.0, dl.getR(), 0.0);
        assertEquals(0.0, dl.getX(), 0.0);
        assertEquals(0.0, dl.getG(), 0.0);
        assertEquals(0.0, dl.getB(), 0.0);
    }

    @Test
<<<<<<< HEAD
    public void microBETransformerAtBoundary() {
        Network network = new CgmesImport().importData(CgmesConformity1ModifiedCatalog.microGridBaseCaseBETransformerAtBoundary().dataSource(),
                NetworkFactory.findDefault(), null);
        DanglingLine dl = network.getDanglingLine("_17086487-56ba-4979-b8de-064025a6b4da");

        assertEquals(2.588687265185185, dl.getR(), 0.0);
        assertEquals(13.880789206913578, dl.getX(), 0.0);
=======
    public void microBEEquivalentBranchAtBoundary() {
        Network network = new CgmesImport().importData(CgmesConformity1ModifiedCatalog.microGridBaseCaseBEEquivalentBranchAtBoundary().dataSource(),
            NetworkFactory.findDefault(), null);
        DanglingLine dl = network.getDanglingLine("_78736387-5f60-4832-b3fe-d50daf81b0a6");
        assertEquals(1.0, dl.getR(), 0.0);
        assertEquals(10.0, dl.getX(), 0.0);
>>>>>>> 1c007bae
        assertEquals(0.0, dl.getG(), 0.0);
        assertEquals(0.0, dl.getB(), 0.0);
    }

    @Test
<<<<<<< HEAD
=======
    public void microBEEquivalentBranchAt() {
        Network network = new CgmesImport().importData(CgmesConformity1ModifiedCatalog.microGridBaseCaseBEEquivalentBranch().dataSource(),
            NetworkFactory.findDefault(), null);
        Line l = network.getLine("_b58bf21a-096a-4dae-9a01-3f03b60c24c7");
        assertEquals(1.935000, l.getR(), 0.0);
        assertEquals(34.200000, l.getX(), 0.0);
        assertEquals(0.0, l.getG1(), 0.0);
        assertEquals(0.0, l.getB1(), 0.0);
        assertEquals(0.0, l.getG2(), 0.0);
        assertEquals(0.0, l.getB2(), 0.0);
    }

    @Test
>>>>>>> 1c007bae
    public void microBELimits() {
        Network network = new CgmesImport().importData(CgmesConformity1ModifiedCatalog.microGridBaseCaseBELimits().dataSource(),
                NetworkFactory.findDefault(), null);
        VoltageLevel vl = network.getVoltageLevel("_469df5f7-058f-4451-a998-57a48e8a56fe");
        assertEquals(401.2, vl.getHighVoltageLimit(), 0.0);
        assertEquals(350.7, vl.getLowVoltageLimit(), 0.0);
        ThreeWindingsTransformer twt3 = network.getThreeWindingsTransformer("_84ed55f4-61f5-4d9d-8755-bba7b877a246");
        assertNull(twt3.getLeg1().getApparentPowerLimits());
        assertNull(twt3.getLeg2().getApparentPowerLimits());
        assertNull(twt3.getLeg3().getApparentPowerLimits());
        TwoWindingsTransformer twt2 = network.getTwoWindingsTransformer("_b94318f6-6d24-4f56-96b9-df2531ad6543");
        ApparentPowerLimits apparentPowerLimits = twt2.getApparentPowerLimits1();
        assertNotNull(apparentPowerLimits);
        assertEquals(22863.1, apparentPowerLimits.getPermanentLimit(), 0.0);
        assertTrue(apparentPowerLimits.getTemporaryLimits().isEmpty());
    }

    @Test
    public void microBEFixedMinPMaxP() {
        Network network = new CgmesImport().importData(CgmesConformity1ModifiedCatalog.microGridBaseBEFixedMinPMaxP().dataSource(),
                NetworkFactory.findDefault(), null);
        Generator generator = network.getGenerator("_3a3b27be-b18b-4385-b557-6735d733baf0");
        assertEquals(50.0, generator.getMinP(), 0.0);
        assertEquals(200.0, generator.getMaxP(), 0.0);
    }

    @Test
    public void microAssembledSwitchAtBoundary() {
        final double tolerance = 1e-10;

        InMemoryPlatformConfig platformConfigTieLines = new InMemoryPlatformConfig(fileSystem);
        platformConfigTieLines.createModuleConfig("import-export-parameters-default-value")
                .setStringProperty(CgmesImport.MERGE_BOUNDARIES_USING_TIE_LINES, "true");

        Network network = new CgmesImport(platformConfigTieLines).importData(CgmesConformity1ModifiedCatalog.microGridBaseCaseAssembledSwitchAtBoundary().dataSource(),
                NetworkFactory.findDefault(), null);
        Line m = network.getLine("_78736387-5f60-4832-b3fe-d50daf81b0a6 + _7f43f508-2496-4b64-9146-0a40406cbe49");

        assertEquals(1.02, m.getR(), tolerance);
        assertEquals(12.0, m.getX(), tolerance);
        assertEquals(0.0, m.getG1(), tolerance);
        assertEquals(0.00003, m.getG2(), tolerance);
        assertEquals(0.0, m.getB1(), tolerance);
        assertEquals(0.0001413717, m.getB2(), tolerance);

        InMemoryPlatformConfig platformConfigMergeLines = new InMemoryPlatformConfig(fileSystem);
        platformConfigMergeLines.createModuleConfig("import-export-parameters-default-value")
                .setStringProperty(CgmesImport.MERGE_BOUNDARIES_USING_TIE_LINES, "false");

        network = new CgmesImport(platformConfigMergeLines).importData(CgmesConformity1ModifiedCatalog.microGridBaseCaseAssembledSwitchAtBoundary().dataSource(),
                NetworkFactory.findDefault(), null);
        m = network.getLine("_78736387-5f60-4832-b3fe-d50daf81b0a6 + _7f43f508-2496-4b64-9146-0a40406cbe49");
        assertEquals(1.02, m.getR(), tolerance);
        assertEquals(12.0, m.getX(), tolerance);
        assertEquals(0.00003 / 2, m.getG1(), tolerance);
        assertEquals(0.00003 / 2, m.getG2(), tolerance);
        assertEquals(0.0001413717 / 2, m.getB1(), tolerance);
        assertEquals(0.0001413717 / 2, m.getB2(), tolerance);
    }

    @Test
    public void microAssembledTransformerAtBoundary() {
        final double tolerance = 1e-10;

        InMemoryPlatformConfig platformConfigTieLines = new InMemoryPlatformConfig(fileSystem);
        platformConfigTieLines.createModuleConfig("import-export-parameters-default-value")
                .setStringProperty(CgmesImport.MERGE_BOUNDARIES_USING_TIE_LINES, "true");

        Network network = new CgmesImport(platformConfigTieLines).importData(CgmesConformity1ModifiedCatalog.microGridBaseCaseAssembledTransformerAtBoundary().dataSource(),
                NetworkFactory.findDefault(), null);
        Line m = network.getLine("_7f43f508-2496-4b64-9146-0a40406cbe49 + _78736387-5f60-4832-b3fe-d50daf81b0a6");
        assertEquals(2.070000, m.getR(), tolerance);
        assertEquals(24.000000, m.getX(), tolerance);
        assertEquals(0.000030, m.getG1(), tolerance);
        assertEquals(0.000060, m.getG2(), tolerance);
        assertEquals(0.0001413717, m.getB1(), tolerance);
        assertEquals(0.000149854, m.getB2(), tolerance);

        InMemoryPlatformConfig platformConfigMergeLines = new InMemoryPlatformConfig(fileSystem);
        platformConfigMergeLines.createModuleConfig("import-export-parameters-default-value")
                .setStringProperty(CgmesImport.MERGE_BOUNDARIES_USING_TIE_LINES, "false");

        network = new CgmesImport(platformConfigMergeLines).importData(CgmesConformity1ModifiedCatalog.microGridBaseCaseAssembledTransformerAtBoundary().dataSource(),
                NetworkFactory.findDefault(), null);
        m = network.getLine("_7f43f508-2496-4b64-9146-0a40406cbe49 + _78736387-5f60-4832-b3fe-d50daf81b0a6");
        assertEquals(2.0599511718060004, m.getR(), tolerance);
        assertEquals(23.980305500962352, m.getX(), tolerance);
        assertEquals(0.000037637150114635104, m.getG1(), tolerance);
        assertEquals(0.00005245151842033553, m.getG2(), tolerance);
        assertEquals(0.00014352627414867316, m.getB1(), tolerance);
        assertEquals(0.00014780777425070602, m.getB2(), tolerance);
    }

    @Test
    public void microT4InvalidSvcMode() {
        Network network = new CgmesImport().importData(CgmesConformity1Catalog.microGridType4BE().dataSource(), NetworkFactory.findDefault(), null);
        StaticVarCompensator svc = network.getStaticVarCompensator("_3c69652c-ff14-4550-9a87-b6fdaccbb5f4");
        assertNotNull(svc);
        assertEquals(VOLTAGE, svc.getRegulationMode());

        Network modified = new CgmesImport().importData(CgmesConformity1ModifiedCatalog.microT4BeBbInvalidSvcMode().dataSource(), NetworkFactory.findDefault(), null);
        StaticVarCompensator offSvc = modified.getStaticVarCompensator("_3c69652c-ff14-4550-9a87-b6fdaccbb5f4");
        assertNotNull(offSvc);
        assertEquals(OFF, offSvc.getRegulationMode());
    }

    @Test
    public void microT4ReactivePowerSvc() {
        Network network = new CgmesImport().importData(CgmesConformity1Catalog.microGridType4BE().dataSource(), NetworkFactory.findDefault(), null);
        StaticVarCompensator svc = network.getStaticVarCompensator("_3c69652c-ff14-4550-9a87-b6fdaccbb5f4");
        assertNotNull(svc);
        assertEquals(VOLTAGE, svc.getRegulationMode());
        assertEquals(229.5, svc.getVoltageSetpoint(), 0.0);
        assertTrue(Double.isNaN(svc.getReactivePowerSetpoint()));

        Network modified = new CgmesImport().importData(CgmesConformity1ModifiedCatalog.microT4BeBbReactivePowerSvc().dataSource(), NetworkFactory.findDefault(), null);
        StaticVarCompensator reactivePowerSvc = modified.getStaticVarCompensator("_3c69652c-ff14-4550-9a87-b6fdaccbb5f4");
        assertNotNull(reactivePowerSvc);
        assertEquals(REACTIVE_POWER, reactivePowerSvc.getRegulationMode());
        assertEquals(229.5, reactivePowerSvc.getReactivePowerSetpoint(), 0.0);
        assertTrue(Double.isNaN(reactivePowerSvc.getVoltageSetpoint()));
    }

    @Test
    public void microT4OffSvc() {
        Network network = new CgmesImport().importData(CgmesConformity1Catalog.microGridType4BE().dataSource(), NetworkFactory.findDefault(), null);
        StaticVarCompensator svc = network.getStaticVarCompensator("_3c69652c-ff14-4550-9a87-b6fdaccbb5f4");
        assertNotNull(svc);
        assertEquals(VOLTAGE, svc.getRegulationMode());

        Network modified1 = new CgmesImport().importData(CgmesConformity1ModifiedCatalog.microT4BeBbOffSvc().dataSource(), NetworkFactory.findDefault(), null);
        StaticVarCompensator off1 = modified1.getStaticVarCompensator("_3c69652c-ff14-4550-9a87-b6fdaccbb5f4");
        assertNotNull(off1);
        assertEquals(OFF, off1.getRegulationMode());

        Network modified2 = new CgmesImport().importData(CgmesConformity1ModifiedCatalog.microT4BeBbOffSvcControl().dataSource(), NetworkFactory.findDefault(), null);
        StaticVarCompensator off2 = modified2.getStaticVarCompensator("_3c69652c-ff14-4550-9a87-b6fdaccbb5f4");
        assertNotNull(off2);
        assertEquals(REACTIVE_POWER, off2.getRegulationMode());
        assertEquals(0.0d, off2.getReactivePowerSetpoint(), 0.0d);
    }

    @Test
    public void microT4SvcWithoutRegulatingControl() {
        Network network = new CgmesImport().importData(CgmesConformity1Catalog.microGridType4BE().dataSource(), NetworkFactory.findDefault(), null);
        StaticVarCompensator svc = network.getStaticVarCompensator("_3c69652c-ff14-4550-9a87-b6fdaccbb5f4");
        assertNotNull(svc);
        assertEquals(VOLTAGE, svc.getRegulationMode());
        assertEquals(229.5, svc.getVoltageSetpoint(), 0.0);

        Network modified = new CgmesImport().importData(CgmesConformity1ModifiedCatalog.microT4BeBbSvcNoRegulatingControl().dataSource(), NetworkFactory.findDefault(), null);
        StaticVarCompensator modifiedSvc = modified.getStaticVarCompensator("_3c69652c-ff14-4550-9a87-b6fdaccbb5f4");
        assertNotNull(modifiedSvc);
        assertEquals(VOLTAGE, modifiedSvc.getRegulationMode());
        assertEquals(159.5, modifiedSvc.getVoltageSetpoint(), 0.0);
    }

    @Test
    public void microT4ReactivePowerSvcWithMissingRegulatingControl() {
        Network network = new CgmesImport().importData(CgmesConformity1Catalog.microGridType4BE().dataSource(), NetworkFactory.findDefault(), null);
        StaticVarCompensator svc = network.getStaticVarCompensator("_3c69652c-ff14-4550-9a87-b6fdaccbb5f4");
        assertNotNull(svc);
        assertEquals(VOLTAGE, svc.getRegulationMode());
        assertEquals(229.5, svc.getVoltageSetpoint(), 0.0);

        Network modified = new CgmesImport().importData(CgmesConformity1ModifiedCatalog.microT4BeBbMissingRegControlReactivePowerSvc().dataSource(), NetworkFactory.findDefault(), null);
        StaticVarCompensator modifiedSvc = modified.getStaticVarCompensator("_3c69652c-ff14-4550-9a87-b6fdaccbb5f4");
        assertNotNull(modifiedSvc);
        assertEquals(REACTIVE_POWER, modifiedSvc.getRegulationMode());
        assertEquals(0.0, modifiedSvc.getReactivePowerSetpoint(), 0.0);
    }

    @Test
    public void miniBusBranchRtcRemoteRegulation() {
        Network network = new CgmesImport().importData(CgmesConformity1ModifiedCatalog.miniBusBranchRtcRemoteRegulation().dataSource(), null);

        TwoWindingsTransformer twt2 = network.getTwoWindingsTransformer("_813365c3-5be7-4ef0-a0a7-abd1ae6dc174");
        RatioTapChanger rtc = twt2.getRatioTapChanger();
        assertNotNull(rtc);
        Terminal regulatingTerminal = rtc.getRegulationTerminal();
        assertNotNull(regulatingTerminal);
        assertSame(twt2.getTerminal1().getBusBreakerView().getBus(), regulatingTerminal.getBusBreakerView().getBus());

        ThreeWindingsTransformer twt3 = network.getThreeWindingsTransformer("_5d38b7ed-73fd-405a-9cdb-78425e003773");
        RatioTapChanger rtc2 = twt3.getLeg3().getRatioTapChanger();
        assertNotNull(rtc2);
        Terminal regulatingTerminal2 = rtc2.getRegulationTerminal();
        assertNotNull(regulatingTerminal2);
        assertSame(network.getVoltageLevel("_93778e52-3fd5-456d-8b10-987c3e6bc47e").getBusBreakerView().getBus("_03163ede-7eec-457f-8641-365982227d7c"),
                regulatingTerminal2.getBusBreakerView().getBus());
    }

    @Test
    public void miniBusBranchT3xTwoRegulatingControlsEnabled() {
        Network network = new CgmesImport().importData(CgmesConformity1ModifiedCatalog.miniBusBranchT3xTwoRegulatingControlsEnabled().dataSource(), null);

        ThreeWindingsTransformer twt3 = network.getThreeWindingsTransformer("_5d38b7ed-73fd-405a-9cdb-78425e003773");
        RatioTapChanger rtc2 = twt3.getLeg2().getRatioTapChanger();
        assertNotNull(rtc2);
        Terminal regulatingTerminal2 = rtc2.getRegulationTerminal();
        assertNotNull(regulatingTerminal2);
        assertTrue(rtc2.isRegulating());

        RatioTapChanger rtc3 = twt3.getLeg3().getRatioTapChanger();
        assertNotNull(rtc3);
        Terminal regulatingTerminal3 = rtc3.getRegulationTerminal();
        assertNotNull(regulatingTerminal3);
        assertFalse(rtc3.isRegulating());
    }

    @Test
    public void miniBusBranchExternalInjectionControl() throws IOException {
        Network network = new CgmesImport().importData(CgmesConformity1ModifiedCatalog.miniBusBranchExternalInjectionControl().dataSource(), null);
        // External network injections with shared control enabled
        // One external network injection has control enabled
        // The other one has it disabled
        assertFalse(network.getGenerator("_089c1945-4101-487f-a557-66c013b748f6").isVoltageRegulatorOn());
        assertTrue(network.getGenerator("_3de9e1ad-4562-44df-b268-70ed0517e9e7").isVoltageRegulatorOn());
        assertEquals(10.0, network.getGenerator("_089c1945-4101-487f-a557-66c013b748f6").getTargetV(), 1e-10);
        // Even if the control is disabled, the target voltage must be set
        assertEquals(10.0, network.getGenerator("_3de9e1ad-4562-44df-b268-70ed0517e9e7").getTargetV(), 1e-10);
    }

    @Test
    public void miniNodeBreakerTestLimits() {
        // Original test case
        Network network0 = new CgmesImport().importData(CgmesConformity1Catalog.miniNodeBreaker().dataSource(), null);
        // The case has been manually modified to have OperationalLimits
        // defined for Equipment
        Network network1 = new CgmesImport()
                .importData(CgmesConformity1ModifiedCatalog.miniNodeBreakerLimitsforEquipment().dataSource(), null);

        double tol = 0;

        // 1 - PATL Current defined for an Equipment ACTransmissionLine
        // Previous limit for one terminal has been modified to refer to the Equipment
        // In the modified case both ends have to see the same value
        Line l0 = network0.getLine("_1e7f52a9-21d0-4ebe-9a8a-b29281d5bfc9");
        Line l1 = network1.getLine("_1e7f52a9-21d0-4ebe-9a8a-b29281d5bfc9");
        assertEquals(525, l0.getCurrentLimits1().getPermanentLimit(), tol);
        assertNull(l0.getCurrentLimits2());
        assertEquals(525, l1.getCurrentLimits1().getPermanentLimit(), tol);
        assertEquals(525, l1.getCurrentLimits2().getPermanentLimit(), tol);

        // 2 - PATL Current defined for an ACTransmissionLine
        // that will be mapped to a DanglingLine in IIDM
        DanglingLine dl0 = network0.getDanglingLine("_f32baf36-7ea3-4b6a-9452-71e7f18779f8");
        DanglingLine dl1 = network1.getDanglingLine("_f32baf36-7ea3-4b6a-9452-71e7f18779f8");
        // In network0 limit is defined for the Terminal
        // In network1 limit is defined for the Equipment
        // In both cases the limit should be mapped to IIDM
        assertEquals(1000, dl0.getCurrentLimits().getPermanentLimit(), tol);
        assertEquals(1000, dl1.getCurrentLimits().getPermanentLimit(), tol);

        // 3 - PATL Current defined for a PowerTransformer, should be rejected
        TwoWindingsTransformer tx0 = network0.getTwoWindingsTransformer("_ceb5d06a-a7ff-4102-a620-7f3ea5fb4a51");
        TwoWindingsTransformer tx1 = network1.getTwoWindingsTransformer("_ceb5d06a-a7ff-4102-a620-7f3ea5fb4a51");
        assertEquals(158, tx0.getCurrentLimits1().getPermanentLimit(), tol);
        assertEquals(1732, tx0.getCurrentLimits2().getPermanentLimit(), tol);
        assertNull(tx1.getCurrentLimits1());
        assertEquals(1732, tx1.getCurrentLimits2().getPermanentLimit(), tol);

        // 4 - PATL Current defined for Switch, will be ignored
        // The transformer that had the original limit will lose it
        // Switches in IIDM do not have limits, so simply check that switch that receives the limit exists in both Networks
        TwoWindingsTransformer tx0s = network0.getTwoWindingsTransformer("_6c89588b-3df5-4120-88e5-26164afb43e9");
        TwoWindingsTransformer tx1s = network1.getTwoWindingsTransformer("_6c89588b-3df5-4120-88e5-26164afb43e9");
        Switch sw0 = network0.getSwitch("_d0119330-220f-4ed3-ad3c-f893ad0534fb");
        Switch sw1 = network0.getSwitch("_d0119330-220f-4ed3-ad3c-f893ad0534fb");
        assertEquals(1732, tx0s.getCurrentLimits2().getPermanentLimit(), tol);
        assertNull(tx1s.getCurrentLimits2());
        assertNotNull(sw0);
        assertNotNull(sw1);
    }

    @Test
    public void miniNodeBreakerInvalidT2w() {
        InMemoryPlatformConfig platformConfig = new InMemoryPlatformConfig(fileSystem);
        platformConfig.createModuleConfig("import-export-parameters-default-value")
                .setStringProperty("iidm.import.cgmes.convert-boundary", "true");

        Network network = new CgmesImport(platformConfig).importData(CgmesConformity1Catalog.miniNodeBreaker().dataSource(),
                NetworkFactory.findDefault(), null);
        TwoWindingsTransformer transformer = network.getTwoWindingsTransformer("_ceb5d06a-a7ff-4102-a620-7f3ea5fb4a51");
        assertNotNull(transformer);

        Network invalidNetwork = new CgmesImport(platformConfig).importData(CgmesConformity1ModifiedCatalog.miniNodeBreakerInvalidT2w().dataSource(),
                NetworkFactory.findDefault(), null);
        TwoWindingsTransformer invalid = invalidNetwork.getTwoWindingsTransformer("_ceb5d06a-a7ff-4102-a620-7f3ea5fb4a51");
        assertNull(invalid);
    }

    @Test
    public void miniNodeBreakerSvInjection() {
        Network network = new CgmesImport()
                .importData(CgmesConformity1ModifiedCatalog.miniNodeBreakerSvInjection().dataSource(),
                        NetworkFactory.findDefault(), null);

        Load load = network.getLoad("SvInjection");
        assertNotNull(load);
        assertEquals(-0.2, load.getP0(), 0.0);
        assertEquals(-13.8, load.getQ0(), 0.0);
    }

    @Test
    public void miniNodeBreakerLoadBreakSwitch() {
        Network network = new CgmesImport()
                .importData(CgmesConformity1ModifiedCatalog.miniNodeBreakerLoadBreakSwitch().dataSource(),
                        NetworkFactory.findDefault(), null);

        Switch sw = network.getSwitch("_fbdcf00d-8a07-4c62-9e39-86f459bea2be");
        assertNotNull(sw);
        assertEquals(SwitchKind.LOAD_BREAK_SWITCH, sw.getKind());
    }

    @Test
    public void miniNodeBreakerProtectedSwitch() {
        Network network = new CgmesImport()
                .importData(CgmesConformity1ModifiedCatalog.miniNodeBreakerProtectedSwitch().dataSource(),
                        NetworkFactory.findDefault(), null);

        Switch sw = network.getSwitch("_fbdcf00d-8a07-4c62-9e39-86f459bea2be");
        assertNotNull(sw);
        // By default, a switch not specifically assigned to a given kid should be considered BREAKER
        assertEquals(SwitchKind.BREAKER, sw.getKind());
    }

    @Test
    public void smallNodeBreakerHvdcDcLine2Inverter1Rectifier2() {
        // Small Grid Node Breaker HVDC modified so in the dcLine2
        // SVC1 (that is at side 2 of the DC line) is interpreted as a rectifier and
        // SVC2 (that is at side 1 of the line) is interpreted as an inverter
        assertNotNull(new CgmesImport().importData(CgmesConformity1ModifiedCatalog.smallNodeBreakerHvdcDcLine2Inverter1Rectifier2().dataSource(), null));
    }

    @Test
    public void smallNodeBreakerHvdcDcLine2BothConvertersTargetPpcc1inverter2rectifier() {
        // Small Grid Node Breaker HVDC modified so in the dcLine
        // both converters have targetPpcc consistent with side 1 inverter side 2 rectifier
        assertNotNull(new CgmesImport().importData(CgmesConformity1ModifiedCatalog.smallNodeBreakerHvdcDcLine2BothConvertersTargetPpcc1inverter2rectifier().dataSource(), null));
    }

    @Test
    public void smallNodeBreakerHvdcDcLine2BothConvertersTargetPpcc1rectifier2inverter() {
        // Small Grid Node Breaker HVDC modified so in the dcLine
        // both converters have targetPpcc consistent with side 1 rectifier side 2 inverter
        assertNotNull(new CgmesImport().importData(CgmesConformity1ModifiedCatalog.smallNodeBreakerHvdcDcLine2BothConvertersTargetPpcc1rectifier2inverter().dataSource(), null));
    }

    @Test
    public void smallNodeBreakerHvdcVscReactiveQPcc() {
        // Small Grid Node Breaker HVDC modified so VSC converter are regulating in reactive power and not in voltage
        assertNotNull(new CgmesImport().importData(CgmesConformity1ModifiedCatalog.smallNodeBreakerHvdcVscReactiveQPcc().dataSource(), null));
    }

    @Test
    public void smallNodeBrokerHvdcNanTargetPpcc() {
        // Small Grid Node Breaker HVDC modified so targetPpcc are NaN
        assertNotNull(new CgmesImport().importData(CgmesConformity1ModifiedCatalog.smallNodeBrokerHvdcNanTargetPpcc().dataSource(), null));
    }

    @Test
    public void smallNodeBrokerHvdcMissingDCLineSegment() {
        // Small Grid Node Breaker HVDC modified so there is not DC Line Segment
        assertNotNull(new CgmesImport().importData(CgmesConformity1ModifiedCatalog.smallNodeBrokerHvdcMissingDCLineSegment().dataSource(), null));
    }

    @Test
    public void miniNodeBreakerInternalLineZ0() {
        Network network = new CgmesImport()
                .importData(CgmesConformity1ModifiedCatalog.miniNodeBreakerInternalLineZ0().dataSource(), null);
        // The internal z0 line named "INTERCONNECTOR22" has been converted to a switch
        Switch sw = network.getSwitch("_fdf5cfbe-9bf5-406a-8d04-fafe47afe31d");
        assertNotNull(sw);
        assertEquals("INTERCONNECTOR22", sw.getNameOrId());
    }

    private FileSystem fileSystem;
}<|MERGE_RESOLUTION|>--- conflicted
+++ resolved
@@ -360,7 +360,6 @@
     }
 
     @Test
-<<<<<<< HEAD
     public void microBETransformerAtBoundary() {
         Network network = new CgmesImport().importData(CgmesConformity1ModifiedCatalog.microGridBaseCaseBETransformerAtBoundary().dataSource(),
                 NetworkFactory.findDefault(), null);
@@ -368,21 +367,20 @@
 
         assertEquals(2.588687265185185, dl.getR(), 0.0);
         assertEquals(13.880789206913578, dl.getX(), 0.0);
-=======
+        assertEquals(0.0, dl.getG(), 0.0);
+        assertEquals(0.0, dl.getB(), 0.0);
+    }
+
+    @Test
     public void microBEEquivalentBranchAtBoundary() {
         Network network = new CgmesImport().importData(CgmesConformity1ModifiedCatalog.microGridBaseCaseBEEquivalentBranchAtBoundary().dataSource(),
             NetworkFactory.findDefault(), null);
         DanglingLine dl = network.getDanglingLine("_78736387-5f60-4832-b3fe-d50daf81b0a6");
         assertEquals(1.0, dl.getR(), 0.0);
         assertEquals(10.0, dl.getX(), 0.0);
->>>>>>> 1c007bae
-        assertEquals(0.0, dl.getG(), 0.0);
-        assertEquals(0.0, dl.getB(), 0.0);
-    }
-
-    @Test
-<<<<<<< HEAD
-=======
+    }
+
+    @Test
     public void microBEEquivalentBranchAt() {
         Network network = new CgmesImport().importData(CgmesConformity1ModifiedCatalog.microGridBaseCaseBEEquivalentBranch().dataSource(),
             NetworkFactory.findDefault(), null);
@@ -396,7 +394,6 @@
     }
 
     @Test
->>>>>>> 1c007bae
     public void microBELimits() {
         Network network = new CgmesImport().importData(CgmesConformity1ModifiedCatalog.microGridBaseCaseBELimits().dataSource(),
                 NetworkFactory.findDefault(), null);
