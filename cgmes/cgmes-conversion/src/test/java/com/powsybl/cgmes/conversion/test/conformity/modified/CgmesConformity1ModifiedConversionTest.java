--- conflicted
+++ resolved
@@ -383,33 +383,32 @@
         assertEquals(-13.8, load.getQ0(), 0.0);
     }
 
-<<<<<<< HEAD
     @Test
     public void smallNodeBreakerHvdcDcLine2Inverter1Rectifier2() {
         // Small Grid Node Breaker HVDC modified so in the dcLine2
         // SVC1 (that is at side 2 of the DC line) is interpreted as a rectifier and
         // SVC2 (that is at side 1 of the line) is interpreted as an inverter
-        assertNotNull(new CgmesImport(platformConfig).importData(catalogModified.smallNodeBreakerHvdcDcLine2Inverter1Rectifier2().dataSource(), null));
+        assertNotNull(new CgmesImport(platformConfig).importData(CgmesConformity1ModifiedCatalog.smallNodeBreakerHvdcDcLine2Inverter1Rectifier2().dataSource(), null));
     }
 
     @Test
     public void smallNodeBreakerHvdcDcLine2BothConvertersTargetPpcc1inverter2rectifier() {
         // Small Grid Node Breaker HVDC modified so in the dcLine
         // both converters have targetPpcc consistent with side 1 inverter side 2 rectifier
-        assertNotNull(new CgmesImport(platformConfig).importData(catalogModified.smallNodeBreakerHvdcDcLine2BothConvertersTargetPpcc1inverter2rectifier().dataSource(), null));
+        assertNotNull(new CgmesImport(platformConfig).importData(CgmesConformity1ModifiedCatalog.smallNodeBreakerHvdcDcLine2BothConvertersTargetPpcc1inverter2rectifier().dataSource(), null));
     }
 
     @Test
     public void smallNodeBreakerHvdcDcLine2BothConvertersTargetPpcc1rectifier2inverter() {
         // Small Grid Node Breaker HVDC modified so in the dcLine
         // both converters have targetPpcc consistent with side 1 rectifier side 2 inverter
-        assertNotNull(new CgmesImport(platformConfig).importData(catalogModified.smallNodeBreakerHvdcDcLine2BothConvertersTargetPpcc1rectifier2inverter().dataSource(), null));
+        assertNotNull(new CgmesImport(platformConfig).importData(CgmesConformity1ModifiedCatalog.smallNodeBreakerHvdcDcLine2BothConvertersTargetPpcc1rectifier2inverter().dataSource(), null));
     }
 
     @Test
     public void smallNodeBreakerHvdcVscReactiveQPcc() {
         // Small Grid Node Breaker HVDC modified so VSC converter are regulating in reactive power and not in voltage
-        assertNotNull(new CgmesImport(platformConfig).importData(catalogModified.smallNodeBreakerHvdcVscReactiveQPcc().dataSource(), null));
+        assertNotNull(new CgmesImport(platformConfig).importData(CgmesConformity1ModifiedCatalog.smallNodeBreakerHvdcVscReactiveQPcc().dataSource(), null));
     }
 
     @Test
@@ -417,12 +416,6 @@
         // Small Grid Node Breaker HVDC modified so targetPpcc are NaN
         assertNotNull(new CgmesImport(platformConfig).importData(CgmesConformity1ModifiedCatalog.smallNodeBrokerHvdcNanTargetPpcc().dataSource(), null));
     }
-
-    private static CgmesConformity1Catalog catalog;
-    private static CgmesConformity1ModifiedCatalog catalogModified;
-
-=======
->>>>>>> 92194b3e
     private FileSystem fileSystem;
     private InMemoryPlatformConfig platformConfig;
 }