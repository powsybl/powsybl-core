+ Test importing MicroGrid-BaseCase-BE-target-deadband-negative
   + Reading CGMES Triplestore
      Instance file MicroGridTestConfiguration_EQ_BD.xml
      Instance file MicroGridTestConfiguration_TP_BD.xml
      Instance file MicroGridTestConfiguration_BC_BE_TP_V2.xml
      Instance file MicroGridTestConfiguration_BC_BE_EQ_V2.xml
      Instance file MicroGridTestConfiguration_BC_BE_SSH_V2.xml
   + Importing CGMES file(s) with basename 'MicroGridTestConfiguration_BC_BE'
      Applying preprocessors.
      Building mappings.
      Converting Substation.
      Converting VoltageLevel.
      Converting TopologicalNode.
      Converting BusbarSection.
      Converting Ground.
      Converting EnergyConsumer.
      Converting EnergySource.
      Converting EquivalentInjection.
      Converting ExternalNetworkInjection.
      Converting ShuntCompensator.
      Converting EquivalentShunt.
      Converting StaticVarCompensator.
      Converting AsynchronousMachine.
      Converting SynchronousMachine.
      Converting Switch.
      Converting ACLineSegment.
      Converting EquivalentBranch.
      Converting SeriesCompensator.
      Converting PowerTransformer.
      Converting equipments at boundaries.
      Converting DC network.
      Converting OperationalLimit.
      Converting SvInjection.
      Converting ControlArea.
<<<<<<< HEAD
      Converting RegulatingControl.
      Applying postprocessors.
      CGMES network urn:uuid:d400c631-75a0-4c30-8aed-832b0d282e73 is imported.
      Converting during update Terminal.
      Updating SWITCH.
      Updating LOAD.
      Updating GENERATOR.
      Updating LINE.
      + Updating TWO_WINDINGS_TRANSFORMER.
=======
      Converting TieFlow.
      + Converting RegulatingControl.
>>>>>>> b5d92697
         Equipment 6ebbef67-3061-4236-a6fd-6ccc4595f6c3 has a regulating control with bad target deadband: -35.0.
         Equipment 955d9cd0-4a10-4031-b008-60c0dc340a07 has a regulating control with bad target value for voltage: 0.0.
         Equipment 955d9cd0-4a10-4031-b008-60c0dc340a07 has a regulating control with bad target deadband: -0.5.
      + Updating THREE_WINDINGS_TRANSFORMER.
         Equipment fe25f43a-7341-446e-a71a-8ab7119ba806 has a regulating control with bad target value for voltage: 0.0.
      Updating STATIC_VAR_COMPENSATOR.
      Updating SHUNT_COMPENSATOR.
      Updating HVDC_LINE.
      Updating DANGLING_LINE.
      Fixing issues with dangling lines.
      Updating VOLTAGE_LEVEL.
      Setting voltages and angles.
      Running validation checks on IIDM network urn:uuid:d400c631-75a0-4c30-8aed-832b0d282e73<|MERGE_RESOLUTION|>--- conflicted
+++ resolved
@@ -32,7 +32,7 @@
       Converting OperationalLimit.
       Converting SvInjection.
       Converting ControlArea.
-<<<<<<< HEAD
+      Converting TieFlow.
       Converting RegulatingControl.
       Applying postprocessors.
       CGMES network urn:uuid:d400c631-75a0-4c30-8aed-832b0d282e73 is imported.
@@ -42,10 +42,6 @@
       Updating GENERATOR.
       Updating LINE.
       + Updating TWO_WINDINGS_TRANSFORMER.
-=======
-      Converting TieFlow.
-      + Converting RegulatingControl.
->>>>>>> b5d92697
          Equipment 6ebbef67-3061-4236-a6fd-6ccc4595f6c3 has a regulating control with bad target deadband: -35.0.
          Equipment 955d9cd0-4a10-4031-b008-60c0dc340a07 has a regulating control with bad target value for voltage: 0.0.
          Equipment 955d9cd0-4a10-4031-b008-60c0dc340a07 has a regulating control with bad target deadband: -0.5.
