+ Test importing MicroGrid-BaseCase-BE-target-deadband-negative
   + Reading CGMES Triplestore
      Instance file MicroGridTestConfiguration_EQ_BD.xml
      Instance file MicroGridTestConfiguration_TP_BD.xml
      Instance file MicroGridTestConfiguration_BC_BE_TP_V2.xml
      Instance file MicroGridTestConfiguration_BC_BE_EQ_V2.xml
      Instance file MicroGridTestConfiguration_BC_BE_SSH_V2.xml
   + Importing CGMES file(s)
      Applying preprocessors.
      Building mappings.
      Converting Substation.
      Converting VoltageLevel.
      Converting TopologicalNode.
      Converting BusbarSection.
      Converting Ground.
      Converting EnergyConsumer.
      Converting EnergySource.
      Converting EquivalentInjection.
      Converting ExternalNetworkInjection.
      Converting ShuntCompensator.
      Converting EquivalentShunt.
      Converting StaticVarCompensator.
      Converting AsynchronousMachine.
      Converting SynchronousMachine.
      Converting Switch.
      Converting ACLineSegment.
      Converting EquivalentBranch.
      Converting SeriesCompensator.
      Converting PowerTransformer.
      Converting equipments at boundaries.
      Converting DC network.
      Converting OperationalLimit.
      Converting SvInjection.
      Converting ControlArea.
<<<<<<< HEAD
      Converting RegulatingControl.
      Fixing issues with dangling lines.
      Setting voltages and angles.
      Applying postprocessors.
      CGMES network urn:uuid:d400c631-75a0-4c30-8aed-832b0d282e73 is imported.
      Updating LOAD.
      Updating GENERATOR.
      + Updating TWO_WINDINGS_TRANSFORMER.
         Equipment 955d9cd0-4a10-4031-b008-60c0dc340a07 has a regulating control with bad target value for voltage: 0.0.
         Equipment 955d9cd0-4a10-4031-b008-60c0dc340a07 has a regulating control with bad target deadband: -0.5.
         Equipment 6ebbef67-3061-4236-a6fd-6ccc4595f6c3 has a regulating control with bad target deadband: -35.0.
      + Updating THREE_WINDINGS_TRANSFORMER.
=======
      + Converting RegulatingControl.
         Equipment 6ebbef67-3061-4236-a6fd-6ccc4595f6c3 has a regulating control with bad target deadband: -35.0.
         Equipment 955d9cd0-4a10-4031-b008-60c0dc340a07 has a regulating control with bad target value for voltage: 0.0.
         Equipment 955d9cd0-4a10-4031-b008-60c0dc340a07 has a regulating control with bad target deadband: -0.5.
>>>>>>> 6a5ee60e
         Equipment fe25f43a-7341-446e-a71a-8ab7119ba806 has a regulating control with bad target value for voltage: 0.0.
      Updating STATIC_VAR_COMPENSATOR.
      Updating SHUNT_COMPENSATOR.
      Running validation checks on IIDM network urn:uuid:d400c631-75a0-4c30-8aed-832b0d282e73<|MERGE_RESOLUTION|>--- conflicted
+++ resolved
@@ -32,7 +32,6 @@
       Converting OperationalLimit.
       Converting SvInjection.
       Converting ControlArea.
-<<<<<<< HEAD
       Converting RegulatingControl.
       Fixing issues with dangling lines.
       Setting voltages and angles.
@@ -41,16 +40,10 @@
       Updating LOAD.
       Updating GENERATOR.
       + Updating TWO_WINDINGS_TRANSFORMER.
-         Equipment 955d9cd0-4a10-4031-b008-60c0dc340a07 has a regulating control with bad target value for voltage: 0.0.
-         Equipment 955d9cd0-4a10-4031-b008-60c0dc340a07 has a regulating control with bad target deadband: -0.5.
-         Equipment 6ebbef67-3061-4236-a6fd-6ccc4595f6c3 has a regulating control with bad target deadband: -35.0.
-      + Updating THREE_WINDINGS_TRANSFORMER.
-=======
-      + Converting RegulatingControl.
          Equipment 6ebbef67-3061-4236-a6fd-6ccc4595f6c3 has a regulating control with bad target deadband: -35.0.
          Equipment 955d9cd0-4a10-4031-b008-60c0dc340a07 has a regulating control with bad target value for voltage: 0.0.
          Equipment 955d9cd0-4a10-4031-b008-60c0dc340a07 has a regulating control with bad target deadband: -0.5.
->>>>>>> 6a5ee60e
+      + Updating THREE_WINDINGS_TRANSFORMER.
          Equipment fe25f43a-7341-446e-a71a-8ab7119ba806 has a regulating control with bad target value for voltage: 0.0.
       Updating STATIC_VAR_COMPENSATOR.
       Updating SHUNT_COMPENSATOR.
