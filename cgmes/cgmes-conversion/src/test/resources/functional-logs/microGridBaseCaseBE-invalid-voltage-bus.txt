+ Test importing MicroGrid-BaseCase-BE-invalid-voltage-bus
   + Reading CGMES Triplestore
      Instance file MicroGridTestConfiguration_EQ_BD.xml
      Instance file MicroGridTestConfiguration_TP_BD.xml
      Instance file MicroGridTestConfiguration_BC_BE_TP_V2.xml
      Instance file MicroGridTestConfiguration_BC_BE_EQ_V2.xml
      Instance file MicroGridTestConfiguration_BC_BE_SV_V2.xml
      Instance file MicroGridTestConfiguration_BC_BE_SSH_V2.xml
   + Importing CGMES file(s) with basename 'MicroGridTestConfiguration_BC_BE'
      Applying preprocessors.
      Building mappings.
      Converting Substation.
      Converting VoltageLevel.
      Converting TopologicalNode.
      Converting BusbarSection.
      Converting Ground.
      Converting EnergyConsumer.
      Converting EnergySource.
      Converting EquivalentInjection.
      Converting ExternalNetworkInjection.
      Converting ShuntCompensator.
      Converting EquivalentShunt.
      Converting StaticVarCompensator.
      Converting AsynchronousMachine.
      Converting SynchronousMachine.
      Converting Switch.
      Converting ACLineSegment.
      Converting EquivalentBranch.
      Converting SeriesCompensator.
      Converting PowerTransformer.
      Converting equipments at boundaries.
      Converting DC network.
      Converting OperationalLimit.
      Converting SvInjection.
      Converting ControlArea.
<<<<<<< HEAD
      Converting RegulatingControl.
=======
      Converting TieFlow.
      + Converting RegulatingControl.
         Equipment 955d9cd0-4a10-4031-b008-60c0dc340a07 has a regulating control with bad target value for voltage: 0.0.
         Equipment fe25f43a-7341-446e-a71a-8ab7119ba806 has a regulating control with bad target value for voltage: 0.0.
>>>>>>> b5d92697
      Fixing issues with dangling lines.
      Applying postprocessors.
      CGMES network urn:uuid:d400c631-75a0-4c30-8aed-832b0d282e73 is imported.
      Updating LOAD.
      + Updating TWO_WINDINGS_TRANSFORMER.
         Equipment 955d9cd0-4a10-4031-b008-60c0dc340a07 has a regulating control with bad target value for voltage: 0.0.
      + Updating THREE_WINDINGS_TRANSFORMER.
         Equipment fe25f43a-7341-446e-a71a-8ab7119ba806 has a regulating control with bad target value for voltage: 0.0.
      + Setting voltages and angles.
         Bus 469df5f7-058f-4451-a998-57a48e8a56fe_0 in substation PP_Brussels, voltageLevel 380.0, has invalid value for voltage and/or angle. Voltage magnitude is 0.0, angle is 0.0.
      Running validation checks on IIDM network urn:uuid:d400c631-75a0-4c30-8aed-832b0d282e73<|MERGE_RESOLUTION|>--- conflicted
+++ resolved
@@ -33,14 +33,8 @@
       Converting OperationalLimit.
       Converting SvInjection.
       Converting ControlArea.
-<<<<<<< HEAD
+      Converting TieFlow.
       Converting RegulatingControl.
-=======
-      Converting TieFlow.
-      + Converting RegulatingControl.
-         Equipment 955d9cd0-4a10-4031-b008-60c0dc340a07 has a regulating control with bad target value for voltage: 0.0.
-         Equipment fe25f43a-7341-446e-a71a-8ab7119ba806 has a regulating control with bad target value for voltage: 0.0.
->>>>>>> b5d92697
       Fixing issues with dangling lines.
       Applying postprocessors.
       CGMES network urn:uuid:d400c631-75a0-4c30-8aed-832b0d282e73 is imported.
