--- conflicted
+++ resolved
@@ -84,17 +84,6 @@
         return interpretedT3xModel;
     }
 
-<<<<<<< HEAD
-    private void interpretWinding(CgmesWinding cgmesWindingModel, Conversion.Config alternative, InterpretedWinding interpretedWinding) {
-
-        AllTapChanger windingInterpretedTapChanger = ratioPhaseAlternative(cgmesWindingModel, alternative);
-        AllShunt windingInterpretedShunt = shuntAlternative(cgmesWindingModel, alternative);
-        AllPhaseAngleClock windingInterpretedClock = phaseAngleClockAlternative(cgmesWindingModel, alternative);
-        boolean windingRatio0AtEnd2 = ratio0Alternative(cgmesWindingModel, alternative);
-
-        interpretedWinding.r = cgmesWindingModel.r;
-        interpretedWinding.x = cgmesWindingModel.x;
-=======
     private void interpretWinding(CgmesWinding cgmesWinding, Conversion.Config alternative, InterpretedWinding interpretedWinding) {
 
         AllTapChanger windingInterpretedTapChanger = ratioPhaseAlternative(cgmesWinding, alternative);
@@ -104,19 +93,13 @@
 
         interpretedWinding.r = cgmesWinding.r;
         interpretedWinding.x = cgmesWinding.x;
->>>>>>> 4f34cf76
         interpretedWinding.end1.g = windingInterpretedShunt.g1;
         interpretedWinding.end1.b = windingInterpretedShunt.b1;
         interpretedWinding.end1.ratioTapChanger = windingInterpretedTapChanger.ratioTapChanger1;
         interpretedWinding.end1.phaseTapChanger = windingInterpretedTapChanger.phaseTapChanger1;
         interpretedWinding.end1.phaseAngleClock = windingInterpretedClock.phaseAngleClock1;
-<<<<<<< HEAD
-        interpretedWinding.end1.ratedU = cgmesWindingModel.ratedU;
-        interpretedWinding.end1.terminal = cgmesWindingModel.terminal;
-=======
         interpretedWinding.end1.ratedU = cgmesWinding.ratedU;
         interpretedWinding.end1.terminal = cgmesWinding.terminal;
->>>>>>> 4f34cf76
 
         interpretedWinding.end2.g = windingInterpretedShunt.g2;
         interpretedWinding.end2.b = windingInterpretedShunt.b2;
