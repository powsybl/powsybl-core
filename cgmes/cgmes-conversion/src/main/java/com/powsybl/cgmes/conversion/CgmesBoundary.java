/**
 * Copyright (c) 2017-2018, RTE (http://www.rte-france.com)
 * This Source Code Form is subject to the terms of the Mozilla Public
 * License, v. 2.0. If a copy of the MPL was not distributed with this
 * file, You can obtain one at http://mozilla.org/MPL/2.0/.
 * SPDX-License-Identifier: MPL-2.0
 */

package com.powsybl.cgmes.conversion;

import com.powsybl.cgmes.conversion.BoundaryEquipment.BoundaryEquipmentType;
import com.powsybl.cgmes.model.CgmesModel;
import com.powsybl.triplestore.api.PropertyBag;
import com.powsybl.triplestore.api.PropertyBags;
import org.slf4j.Logger;
import org.slf4j.LoggerFactory;

import java.util.*;

/**
 * @author Luma Zamarreño {@literal <zamarrenolm at aia.es>}
 */

public class CgmesBoundary {

    private static final String ENERGY_IDENT_CODE_EIC_FROM_NODE = "energyIdentCodeEicFromNode";
    private static final String ENERGY_IDENT_CODE_EIC_FROM_NODE_CONTAINER = "energyIdentCodeEicFromNodeContainer";

    public CgmesBoundary(CgmesModel cgmes) {
        PropertyBags bns = cgmes.boundaryNodes();
        nodesName = new HashMap<>();
        topologicalNodes = new HashMap<>();
        lineAtNodes = new HashMap<>();
        hvdcNodes = new HashSet<>();
        if (bns != null) {
            if (LOG.isTraceEnabled()) {
                LOG.trace("{}{}{}",
                        "CgmesBoundary nodes",
                        System.lineSeparator(),
                        bns.tabulateLocals());
            }
            nodes = new HashSet<>(bns.size());
            bns.forEach(node -> {
                String cn = node.getId("ConnectivityNode");
                String tn = node.getId("TopologicalNode");

                nodes.add(cn);
                nodes.add(tn);
                nodesName.put(cn, node.get("name"));
                String tnName = node.get("topologicalNodeName");
                nodesName.put(tn, tnName);
                topologicalNodes.put(tnName, tn);
<<<<<<< HEAD
                if (node.containsKey("description") && node.getId("description").startsWith("HVDC")) {
=======
                connectivityNodes.put(tnName, cn);
                if (isDcNode(node)) {
>>>>>>> b5d92697
                    hvdcNodes.add(cn);
                    hvdcNodes.add(tn);
                }
                if (node.containsKey(ENERGY_IDENT_CODE_EIC_FROM_NODE)) {
                    lineAtNodes.put(cn, node.getId(ENERGY_IDENT_CODE_EIC_FROM_NODE));
                    lineAtNodes.put(tn, node.getId(ENERGY_IDENT_CODE_EIC_FROM_NODE));
                } else if (node.containsKey(ENERGY_IDENT_CODE_EIC_FROM_NODE_CONTAINER)) { // EIC code on node has priority but if absent, EIC code on Line is used
                    lineAtNodes.put(cn, node.getId(ENERGY_IDENT_CODE_EIC_FROM_NODE_CONTAINER));
                    lineAtNodes.put(tn, node.getId(ENERGY_IDENT_CODE_EIC_FROM_NODE_CONTAINER));
                }
            });
        } else {
            nodes = Collections.emptySet();
        }
        nodesEquipment = new HashMap<>();
        nodesEquivalentInjections = new HashMap<>();
    }

    public static boolean isDcNode(PropertyBag node) {
        if (node.containsKey("boundaryPointIsDirectCurrent")) {
            return Boolean.parseBoolean(node.getId("boundaryPointIsDirectCurrent"));
        } else if (node.containsKey("description") && node.getId("description").startsWith("HVDC")) {
            return true;
        } else {
            return node.containsKey("topologicalNodeDescription") && node.getId("topologicalNodeDescription").startsWith("HVDC");
        }
    }

    public boolean containsNode(String id) {
        return nodes.contains(id);
    }

    public void addAcLineSegmentAtNode(PropertyBag line, String node) {
        List<BoundaryEquipment> equipment;
        equipment = nodesEquipment.computeIfAbsent(node, ls -> new ArrayList<>(2));
        equipment.add(new BoundaryEquipment(BoundaryEquipmentType.AC_LINE_SEGMENT, line));
    }

    public void addSwitchAtNode(PropertyBag sw, String node) {
        List<BoundaryEquipment> equipment;
        equipment = nodesEquipment.computeIfAbsent(node, ls -> new ArrayList<>(2));
        equipment.add(new BoundaryEquipment(BoundaryEquipmentType.SWITCH, sw));
    }

    public void addTransformerAtNode(PropertyBags transformerEnds, String node) {
        List<BoundaryEquipment> equipment;
        equipment = nodesEquipment.computeIfAbsent(node, ls -> new ArrayList<>(2));
        equipment.add(new BoundaryEquipment(BoundaryEquipmentType.TRANSFORMER, transformerEnds));
    }

    public void addEquivalentBranchAtNode(PropertyBag equivalentBranch, String node) {
        List<BoundaryEquipment> equipment;
        equipment = nodesEquipment.computeIfAbsent(node, ls -> new ArrayList<>(2));
        equipment.add(new BoundaryEquipment(BoundaryEquipmentType.EQUIVALENT_BRANCH, equivalentBranch));
    }

    public void addEquivalentInjectionAtNode(PropertyBag equivalentInjection, String node) {
        nodesEquivalentInjections.computeIfAbsent(node, ls -> new ArrayList<>(2)).add(equivalentInjection);
    }

    List<BoundaryEquipment> boundaryEquipmentAtNode(String node) {
        return nodesEquipment.getOrDefault(node, Collections.emptyList());
    }

    public List<PropertyBag> equivalentInjectionsAtNode(String node) {
        return nodesEquivalentInjections.getOrDefault(node, Collections.emptyList());
    }

    public String nameAtBoundary(String node) {
        return nodesName.getOrDefault(node, "XnodeCode-unknown");
    }

    public String lineAtBoundary(String node) {
        return lineAtNodes.get(node);
    }

    public boolean isHvdc(String node) {
        return hvdcNodes.contains(node);
    }

    public Collection<String> xnodesNames() {
        return topologicalNodes.keySet();
    }

<<<<<<< HEAD
=======
    public String topologicalNodeAtBoundary(String xnodeName) {
        return topologicalNodes.get(xnodeName);
    }

    public String connectivityNodeAtBoundary(String xnodeName) {
        return connectivityNodes.get(xnodeName);
    }

    private static final class Voltage {
        double v;
        double angle;
    }

>>>>>>> b5d92697
    private final Set<String> nodes;
    private final Map<String, List<BoundaryEquipment>> nodesEquipment;
    private final Map<String, List<PropertyBag>> nodesEquivalentInjections;
    private final Map<String, String> nodesName;
    private final Map<String, String> topologicalNodes;
    private final Map<String, String> lineAtNodes;
    private final Set<String> hvdcNodes;

    private static final Logger LOG = LoggerFactory.getLogger(CgmesBoundary.class);
}<|MERGE_RESOLUTION|>--- conflicted
+++ resolved
@@ -50,12 +50,7 @@
                 String tnName = node.get("topologicalNodeName");
                 nodesName.put(tn, tnName);
                 topologicalNodes.put(tnName, tn);
-<<<<<<< HEAD
-                if (node.containsKey("description") && node.getId("description").startsWith("HVDC")) {
-=======
-                connectivityNodes.put(tnName, cn);
                 if (isDcNode(node)) {
->>>>>>> b5d92697
                     hvdcNodes.add(cn);
                     hvdcNodes.add(tn);
                 }
@@ -140,22 +135,6 @@
         return topologicalNodes.keySet();
     }
 
-<<<<<<< HEAD
-=======
-    public String topologicalNodeAtBoundary(String xnodeName) {
-        return topologicalNodes.get(xnodeName);
-    }
-
-    public String connectivityNodeAtBoundary(String xnodeName) {
-        return connectivityNodes.get(xnodeName);
-    }
-
-    private static final class Voltage {
-        double v;
-        double angle;
-    }
-
->>>>>>> b5d92697
     private final Set<String> nodes;
     private final Map<String, List<BoundaryEquipment>> nodesEquipment;
     private final Map<String, List<PropertyBag>> nodesEquivalentInjections;
