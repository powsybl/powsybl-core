--- conflicted
+++ resolved
@@ -88,13 +88,8 @@
             setDefaultVoltageControl(staticVarCompensator, defaultEquipmentTargetV, context);
             return;
         }
-<<<<<<< HEAD
-        DefaultValueBoolean defaultRegulatingOn = getDefaultRegulatingOn(staticVarCompensator);
-        boolean regulatingOn = cgmesRegulatingControl.map(propertyBag -> findRegulatingOn(propertyBag, defaultRegulatingOn, DefaultValueUse.NOT_DEFINED, context)).orElse(defaultValue(defaultRegulatingOn, context));
-=======
         boolean defaultRegulatingOn = getDefaultRegulatingOn(staticVarCompensator, context);
         boolean regulatingOn = cgmesRegulatingControl.map(propertyBag -> findRegulatingOn(propertyBag, defaultRegulatingOn, DefaultValueUse.NOT_DEFINED)).orElse(defaultRegulatingOn);
->>>>>>> 71eb042c
         if (isDefaultReactivePowerControl(regulatingOn, controlEnabled, defaultRegulationMode, defaultQ)) {
             setDefaultReactivePowerControl(staticVarCompensator, defaultQ, context);
             return;
@@ -102,24 +97,14 @@
 
         String selectedMode = mode != null ? mode : defaultRegulationMode;
         if (selectedMode != null && isControlModeVoltage(selectedMode.toLowerCase())) {
-<<<<<<< HEAD
-            DefaultValueDouble defaultTargetV = getDefaultTargetV(staticVarCompensator, defaultEquipmentTargetV);
-            double targetV = cgmesRegulatingControl.map(propertyBag -> findTargetV(propertyBag, defaultTargetV, DefaultValueUse.NOT_DEFINED, context)).orElse(defaultValue(defaultTargetV, context));
-=======
             double defaultTargetV = getDefaultTargetV(staticVarCompensator, defaultEquipmentTargetV, context);
             double targetV = cgmesRegulatingControl.map(propertyBag -> findTargetV(propertyBag, defaultTargetV, DefaultValueUse.NOT_DEFINED)).orElse(defaultTargetV);
->>>>>>> 71eb042c
             StaticVarCompensator.RegulationMode regulationMode = controlEnabled && regulatingOn && isValidTargetV(targetV) ? StaticVarCompensator.RegulationMode.VOLTAGE : StaticVarCompensator.RegulationMode.OFF;
 
             setRegulation(staticVarCompensator, staticVarCompensator.getReactivePowerSetpoint(), targetV, regulationMode);
         } else if (selectedMode != null && isControlModeReactivePower(selectedMode.toLowerCase())) {
-<<<<<<< HEAD
-            DefaultValueDouble defaultTargetQ = getDefaultTargetQ(staticVarCompensator, defaultQ);
-            double targetQ = cgmesRegulatingControl.map(propertyBag -> findTargetQ(propertyBag, 1, defaultTargetQ, DefaultValueUse.NOT_DEFINED, context)).orElse(defaultValue(defaultTargetQ, context));
-=======
             double defaultTargetQ = getDefaultTargetQ(staticVarCompensator, defaultQ, context);
             double targetQ = cgmesRegulatingControl.map(propertyBag -> findTargetQ(propertyBag, 1, defaultTargetQ, DefaultValueUse.NOT_DEFINED)).orElse(defaultTargetQ);
->>>>>>> 71eb042c
             StaticVarCompensator.RegulationMode regulationMode = controlEnabled && regulatingOn && isValidTargetQ(targetQ) ? StaticVarCompensator.RegulationMode.REACTIVE_POWER : StaticVarCompensator.RegulationMode.OFF;
 
             setRegulation(staticVarCompensator, targetQ, staticVarCompensator.getVoltageSetpoint(), regulationMode);
@@ -167,20 +152,6 @@
         return defaultTargetVoltage != null ? Double.parseDouble(defaultTargetVoltage) : Double.NaN;
     }
 
-<<<<<<< HEAD
-    private static DefaultValueDouble getDefaultTargetV(StaticVarCompensator staticVarCompensator, double defaultEquipmentTargetV) {
-        return new DefaultValueDouble(defaultEquipmentTargetV, staticVarCompensator.getVoltageSetpoint(), Double.NaN, Double.NaN);
-    }
-
-    private static DefaultValueDouble getDefaultTargetQ(StaticVarCompensator staticVarCompensator, double defaultTargetQ) {
-        return new DefaultValueDouble(null, staticVarCompensator.getReactivePowerSetpoint(), defaultTargetQ, Double.NaN);
-    }
-
-    private static DefaultValueBoolean getDefaultRegulatingOn(StaticVarCompensator staticVarCompensator) {
-        return new DefaultValueBoolean(null,
-                staticVarCompensator.getRegulationMode() != StaticVarCompensator.RegulationMode.OFF,
-                false, false);
-=======
     private static double getDefaultTargetV(StaticVarCompensator staticVarCompensator, double defaultEquipmentTargetV, Context context) {
         return getDefaultValue(defaultEquipmentTargetV, staticVarCompensator.getVoltageSetpoint(), Double.NaN, Double.NaN, context);
     }
@@ -193,6 +164,5 @@
         return getDefaultValue(null,
                 staticVarCompensator.getRegulationMode() != StaticVarCompensator.RegulationMode.OFF,
                 false, false, context);
->>>>>>> 71eb042c
     }
 }