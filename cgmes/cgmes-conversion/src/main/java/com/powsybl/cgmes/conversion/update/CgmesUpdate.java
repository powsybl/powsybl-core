--- conflicted
+++ resolved
@@ -8,23 +8,17 @@
 
 import java.util.ArrayList;
 import java.util.Collections;
-<<<<<<< HEAD
 import java.util.HashMap;
-=======
->>>>>>> 36ca5488
-import java.util.Iterator;
 import java.util.List;
+import java.util.Map;
 
 import org.slf4j.Logger;
 import org.slf4j.LoggerFactory;
 
-<<<<<<< HEAD
-import com.google.common.collect.Multimap;
-=======
 import com.powsybl.cgmes.conversion.Profiling;
->>>>>>> 36ca5488
 import com.powsybl.cgmes.model.CgmesModel;
 import com.powsybl.iidm.network.Network;
+import com.powsybl.triplestore.api.PropertyBags;
 
 /**
  * @author Elena Kaltakova <kaltakovae at aia.es>
@@ -47,85 +41,46 @@
 
         String cimNamespace = cgmes.getCimNamespace();
         String cimVersion = cimNamespace.substring(cimNamespace.lastIndexOf("cim"));
-<<<<<<< HEAD
         Map<String, String> contexts = contexts(cgmes);
-        // XXX LUMA IidmToCgmes iidmToCgmes = new IidmToCgmes(cimVersion);
+        // XXX LUMA refactor mapping between IIDM and CGMES:
+        // IidmToCgmes iidmToCgmes = new IidmToCgmes(cimVersion);
         IidmToCgmes iidmToCgmes = new IidmToCgmes(cimVersion);
 
         int changesSize = changes.size();
         int changesCounter = 0;
-        System.err.println("numChanges " + changesSize);
-=======
-
-        // XXX LUMA refactor mapping between IIDM and CGMES:
-        // IidmToCgmes iidmToCgmes = new IidmToCgmes(cimVersion);
-
-        int changesSize = changes.size();
-        int changesCounter = 0;
-
         // XXX LUMA dirty debug
         System.err.println("numChanges " + changesSize);
-
->>>>>>> 36ca5488
         for (IidmChange change : changes) {
             changesCounter++;
             if (change.getVariant() == null || change.getVariant().equals(variantId)) {
-
-<<<<<<< HEAD
 //                List<CgmesPredicateDetails> allCgmesDetails = iidmToCgmes(cimVersion, change, cgmes).convert();
                 // XXX LUMA List<CgmesPredicateDetails> allCgmesDetails =
                 // iidmToCgmes.convert(change, cgmes);
                 List<CgmesPredicateDetails> entries = iidmToCgmes.convert(change, cgmes);
+                // XXX LUMA dirty debug
+                if (changesCounter % (changesSize / 10) == 0) {
+                    System.err.printf("    %3d change %4d %1d%n", (100 * changesCounter) / changesSize, changesCounter,
+                        entries.size());
+                }
                 for (CgmesPredicateDetails entry : entries) {
                     try {
-                        PropertyBags result = cgmes.updateCgmes(queryName(change),
+                        profiling.startLoopIteration();
+                        String subject = (entry.getNewSubject() != null) ? entry.getNewSubject()
+                            : change.getIdentifiableId();
+                        String predicate = entry.getRdfPredicate();
+                        String newValue = entry.getValue();
+                        String valueIsNode = String.valueOf(entry.valueIsNode());
+                        PropertyBags result = cgmes.updateCgmes(
+                            queryName(change),
                             contexts.get(entry.getContext()),
                             cgmes.getBaseName(),
-                            getCgmesChanges(entry, change));
+                            subject,
+                            predicate,
+                            newValue,
+                            valueIsNode);
+                        profiling.endLoopIteration();
 
                         LOG.info(result.tabulate());
-
-=======
-                // XXX LUMA refactor mapping between IIDM and CGMES:
-                // allCgmesDetails = iidmToCgmes.convert(change, cgmes);
-                List<CgmesPredicateDetails> allCgmesDetails = iidmToCgmes(cimVersion, change, cgmes).convert();
-
-                // XXX LUMA dirty debug
-                if (changesCounter % (changesSize / 10) == 0) {
-                    System.err.printf("    %3d change %4d %1d%n", (100 * changesCounter) / changesSize, changesCounter, allCgmesDetails.size());
-                }
-
-                // we need to iterate over the above map, as for onCreate call there will be
-                // multiples attributes-values pairs.
-                Iterator entries = allCgmesDetails.iterator();
-                while (entries.hasNext()) {
-                    CgmesPredicateDetails entry = (CgmesPredicateDetails) entries.next();
-                    try {
-                        for (String context : cgmes.tripleStore().contextNames()) {
-
-                            // TODO elena : will need to add a logic to find the right context
-                            // XXX LUMA this map can be moved to the top
-                            // (only relates entry.getContext with current context in cgmes)
-                            if (context.toUpperCase().contains(entry.getContext().toUpperCase())
-                                && !context.toUpperCase().contains("BD")
-                                && !context.toUpperCase().contains("BOUNDARY")) {
-
-                                profiling.startLoopIteration();
-                                String subject = (entry.getNewSubject() != null) ? entry.getNewSubject() : change.getIdentifiableId();
-                                String predicate = entry.getRdfPredicate();
-                                String newValue = entry.getValue();
-                                String valueIsNode = String.valueOf(entry.valueIsNode());
-                                cgmes.updateCgmes(
-                                    queryName(change),
-                                    context, cgmes.getBaseName(),
-                                    subject,
-                                    predicate,
-                                    newValue,
-                                    valueIsNode);
-                                profiling.endLoopIteration();
-                            }
-                        }
->>>>>>> 36ca5488
                     } catch (java.lang.NullPointerException e) {
                         LOG.error("Requested attribute {} is not available for conversion\n{}", change.getAttribute(),
                             e.getMessage());
@@ -176,30 +131,6 @@
         return queryName;
     }
 
-//    private AbstractIidmToCgmes iidmToCgmes(String cimVersion, IidmChange change, CgmesModel cgmes) {
-//        AbstractIidmToCgmes iidmToCgmes = null;
-//        if (cimVersion.equals("cim14#")) {
-//            iidmToCgmes = new IidmToCgmes14(change, cgmes);
-//        } else {
-//            iidmToCgmes = new IidmToCgmes16(change, cgmes);
-//        }
-//        return iidmToCgmes;
-//    }
-
-<<<<<<< HEAD
-    private Map<String, String> getCgmesChanges(CgmesPredicateDetails entry, IidmChange change) {
-        Map<String, String> cgmesChanges = new HashMap<>();
-        cgmesChanges.put("cgmesSubject",
-            (entry.getNewSubject() != null) ? entry.getNewSubject() : change.getIdentifiableId());
-        cgmesChanges.put("cgmesPredicate", entry.getRdfPredicate());
-        cgmesChanges.put("cgmesNewValue", entry.getValue());
-        cgmesChanges.put("valueIsNode", String.valueOf(entry.valueIsNode()));
-
-        return cgmesChanges;
-    }
-
-=======
->>>>>>> 36ca5488
     public List<IidmChange> changes() {
         return Collections.unmodifiableList(changes);
     }
