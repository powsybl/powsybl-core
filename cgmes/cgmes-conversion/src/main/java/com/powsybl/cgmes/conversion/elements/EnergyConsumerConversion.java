--- conflicted
+++ resolved
@@ -138,40 +138,22 @@
     public static void update(Load load, PropertyBag cgmesData, Context context) {
         updateTerminals(load, context, load.getTerminal());
 
-<<<<<<< HEAD
-        double pFixed = Double.parseDouble(load.getProperty(Conversion.CGMES_PREFIX_ALIAS_PROPERTIES + CgmesNames.P_FIXED));
-        double qFixed = Double.parseDouble(load.getProperty(Conversion.CGMES_PREFIX_ALIAS_PROPERTIES + CgmesNames.Q_FIXED));
-
-        PowerFlow updatedPowerFlow = updatedPowerFlow(load, cgmesData, context);
-        load.setP0(updatedPowerFlow.defined() ? updatedPowerFlow.p() : defaultValue(getDefaultP(load, pFixed), context));
-        load.setQ0(updatedPowerFlow.defined() ? updatedPowerFlow.q() : defaultValue(getDefaultQ(load, qFixed), context));
-=======
         double pFixed = Double.parseDouble(load.getProperty(Conversion.CGMES_PREFIX_ALIAS_PROPERTIES + CgmesNames.P_FIXED, "0.0"));
         double qFixed = Double.parseDouble(load.getProperty(Conversion.CGMES_PREFIX_ALIAS_PROPERTIES + CgmesNames.Q_FIXED, "0.0"));
 
         PowerFlow updatedPowerFlow = updatedPowerFlow(load, cgmesData, context);
         load.setP0(updatedPowerFlow.defined() ? updatedPowerFlow.p() : getDefaultP(load, pFixed, context));
         load.setQ0(updatedPowerFlow.defined() ? updatedPowerFlow.q() : getDefaultQ(load, qFixed, context));
->>>>>>> 9548d0f2
 
         updateLoadDetail(load, load.getProperty(Conversion.PROPERTY_CGMES_ORIGINAL_CLASS), pFixed, qFixed);
     }
 
-<<<<<<< HEAD
-    private static DefaultValueDouble getDefaultP(Load load, double pFixed) {
-        return new DefaultValueDouble(pFixed, load.getP0(), 0.0, Double.NaN);
-    }
-
-    private static DefaultValueDouble getDefaultQ(Load load, double qFixed) {
-        return new DefaultValueDouble(qFixed, load.getQ0(), 0.0, Double.NaN);
-=======
     private static double getDefaultP(Load load, double pFixed, Context context) {
         return getDefaultValue(pFixed, load.getP0(), 0.0, Double.NaN, context);
     }
 
     private static double getDefaultQ(Load load, double qFixed, Context context) {
         return getDefaultValue(qFixed, load.getQ0(), 0.0, Double.NaN, context);
->>>>>>> 9548d0f2
     }
 
     private static void updateLoadDetail(Load load, String type, double pFixed, double qFixed) {
