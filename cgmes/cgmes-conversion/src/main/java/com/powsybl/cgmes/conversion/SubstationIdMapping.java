/**
 * Copyright (c) 2017-2018, RTE (http://www.rte-france.com)
 * This Source Code Form is subject to the terms of the Mozilla Public
 * License, v. 2.0. If a copy of the MPL was not distributed with this
 * file, You can obtain one at http://mozilla.org/MPL/2.0/.
 */

package com.powsybl.cgmes.conversion;

import java.util.ArrayList;
import java.util.Collection;
import java.util.HashMap;
import java.util.List;
import java.util.Map;

import org.jgrapht.UndirectedGraph;
import org.jgrapht.alg.ConnectivityInspector;
import org.jgrapht.graph.Pseudograph;
import org.slf4j.Logger;
import org.slf4j.LoggerFactory;

import com.powsybl.cgmes.model.CgmesNames;
import com.powsybl.cgmes.model.CgmesTerminal;
import com.powsybl.triplestore.api.PropertyBag;
import com.powsybl.triplestore.api.PropertyBags;

/**
 * @author Luma Zamarreño <zamarrenolm at aia.es>
 */
public class SubstationIdMapping {

    public SubstationIdMapping(Context context) {
        this.context = context;
        this.mapping = new HashMap<>();
    }

    public boolean isMapped(String cgmesIdentifier) {
        String sid = context.namingStrategy().getId(CgmesNames.SUBSTATION, cgmesIdentifier);
        return mapping.containsKey(sid);
    }

    public String iidm(String cgmesIdentifier) {
        String sid = context.namingStrategy().getId(CgmesNames.SUBSTATION, cgmesIdentifier);
        if (mapping.containsKey(sid)) {
            return mapping.get(sid);
        }
        return sid;
    }

    public void build() {
        // CGMES standard:
        // "a PowerTransformer is contained in one Substation but it can connect a Terminal to
        // another Substation"
        // Ends of transformers need to be in the same substation in the IIDM model.
        // We will map some CGMES substations to a single IIDM substation
        // when they are connected by transformers,
        // that is, when there are at least one power transformer that has terminals on both
        // substations

        UndirectedGraph<String, Object> g = graphSubstationsTransformers();
        new ConnectivityInspector<>(g).connectedSets().stream()
                .filter(substationIds -> substationIds.size() > 1)
                .forEach(substationIds -> {
                    String selectedSubstationId = representativeSubstationId(substationIds);
                    for (String substationId : substationIds) {
                        if (!substationId.equals(selectedSubstationId)) {
                            mapping.put(substationId, selectedSubstationId);
                        }
                    }
                });
        if (!mapping.isEmpty()) {
            LOG.warn("Substation id mapping needed for {} substations: {}",
                    mapping.size(), mapping);
        }
    }

    private String representativeSubstationId(Collection<String> substationIds) {
        return substationIds.stream()
                .filter(substationId -> context.config().substationIdsExcludedFromMapping()
                        .stream()
                        .noneMatch(substationId::matches))
                .sorted()
                .findFirst()
                .orElse(substationIds.iterator().next());
    }

    private UndirectedGraph<String, Object> graphSubstationsTransformers() {
        UndirectedGraph<String, Object> graph = new Pseudograph<>(Object.class);
        for (PropertyBag s : context.cgmes().substations()) {
            String id = s.getId(CgmesNames.SUBSTATION);
            String iid = context.namingStrategy().getId(CgmesNames.SUBSTATION, id);
            graph.addVertex(iid);
        }
        for (PropertyBags tends : context.cgmes().groupedTransformerEnds().values()) {
            List<String> substationsIds = substationsIds(tends);
            if (substationsIds.size() > 1) {
                for (int i = 1; i < substationsIds.size(); i++) {
                    graph.addEdge(substationsIds.get(0), substationsIds.get(i));
                }
            }
        }
        return graph;
    }

    private List<String> substationsIds(PropertyBags tends) {
        List<String> substationsIds = new ArrayList<>();
        for (PropertyBag end : tends) {
            CgmesTerminal t = context.cgmes().terminal(end.getId(CgmesNames.TERMINAL));
            String node = context.nodeBreaker() ? t.connectivityNode() : t.topologicalNode();
            if (node != null && !context.boundary().containsNode(node)) {
                String sid = context.cgmes().substation(t);
<<<<<<< HEAD
                substationsIds.add(context.namingStrategy().getId(CgmesNames.SUBSTATION, sid));
=======
                if (sid != null) {
                    substationsIds.add(context.namingStrategy().getId(CgmesNames.SUBSTATION, sid));
                }
>>>>>>> 411d7265
            }
        }
        return substationsIds;
    }

    private final Context context;
    private final Map<String, String> mapping;

    private static final Logger LOG = LoggerFactory.getLogger(SubstationIdMapping.class);
}<|MERGE_RESOLUTION|>--- conflicted
+++ resolved
@@ -109,13 +109,9 @@
             String node = context.nodeBreaker() ? t.connectivityNode() : t.topologicalNode();
             if (node != null && !context.boundary().containsNode(node)) {
                 String sid = context.cgmes().substation(t);
-<<<<<<< HEAD
-                substationsIds.add(context.namingStrategy().getId(CgmesNames.SUBSTATION, sid));
-=======
                 if (sid != null) {
                     substationsIds.add(context.namingStrategy().getId(CgmesNames.SUBSTATION, sid));
                 }
->>>>>>> 411d7265
             }
         }
         return substationsIds;
