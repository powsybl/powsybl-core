--- conflicted
+++ resolved
@@ -46,18 +46,6 @@
         updateTerminals(load, context, load.getTerminal());
 
         PowerFlow updatedPowerFlow = updatedPowerFlow(load, cgmesData, context);
-<<<<<<< HEAD
-        load.setP0(updatedPowerFlow.defined() ? updatedPowerFlow.p() : defaultValue(getDefaultP(load), context));
-        load.setQ0(updatedPowerFlow.defined() ? updatedPowerFlow.q() : defaultValue(getDefaultQ(load), context));
-    }
-
-    private static DefaultValueDouble getDefaultP(Load load) {
-        return new DefaultValueDouble(null, load.getP0(), 0.0, Double.NaN);
-    }
-
-    private static DefaultValueDouble getDefaultQ(Load load) {
-        return new DefaultValueDouble(null, load.getQ0(), 0.0, Double.NaN);
-=======
         load.setP0(updatedPowerFlow.defined() ? updatedPowerFlow.p() : getDefaultP(load, context));
         load.setQ0(updatedPowerFlow.defined() ? updatedPowerFlow.q() : getDefaultQ(load, context));
     }
@@ -68,6 +56,5 @@
 
     private static double getDefaultQ(Load load, Context context) {
         return getDefaultValue(null, load.getQ0(), 0.0, Double.NaN, context);
->>>>>>> 0d048247
     }
 }