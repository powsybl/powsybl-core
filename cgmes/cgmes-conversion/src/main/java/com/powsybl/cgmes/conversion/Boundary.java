--- conflicted
+++ resolved
@@ -66,15 +66,9 @@
     }
 
     public void addEquipmentAtNode(PropertyBag line, String node) {
-<<<<<<< HEAD
-        List<PropertyBag> lines;
-        lines = nodesLines.computeIfAbsent(node, ls -> new ArrayList<>(2));
-        lines.add(line);
-=======
         List<PropertyBag> equipment;
         equipment = nodesEquipment.computeIfAbsent(node, ls -> new ArrayList<>(2));
         equipment.add(line);
->>>>>>> 1d199a3b
     }
 
     public void addEquivalentInjectionAtNode(PropertyBag equivalentInjection, String node) {
@@ -105,11 +99,7 @@
     }
 
     public List<PropertyBag> equipmentAtNode(String node) {
-<<<<<<< HEAD
-        return nodesLines.getOrDefault(node, Collections.emptyList());
-=======
         return nodesEquipment.getOrDefault(node, Collections.emptyList());
->>>>>>> 1d199a3b
     }
 
     public List<PropertyBag> equivalentInjectionsAtNode(String node) {
