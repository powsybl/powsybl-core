/**
 * Copyright (c) 2017-2018, RTE (http://www.rte-france.com)
 * This Source Code Form is subject to the terms of the Mozilla Public
 * License, v. 2.0. If a copy of the MPL was not distributed with this
 * file, You can obtain one at http://mozilla.org/MPL/2.0/.
 */

package com.powsybl.cgmes.conversion.elements;

import com.powsybl.cgmes.conversion.Context;
import com.powsybl.cgmes.conversion.RegulatingControlMappingForGenerators;
import com.powsybl.cgmes.model.PowerFlow;
import com.powsybl.iidm.network.EnergySource;
import com.powsybl.iidm.network.Generator;
import com.powsybl.iidm.network.GeneratorAdder;
import com.powsybl.triplestore.api.PropertyBag;

/**
 * @author Luma Zamarreño <zamarrenolm at aia.es>
 */
public class ExternalNetworkInjectionConversion extends AbstractReactiveLimitsOwnerConversion {

    public ExternalNetworkInjectionConversion(PropertyBag sm, Context context) {
        super("ExternalNetworkInjection", sm, context);
    }

    @Override
    public void convert() {
        double minP = p.asDouble("minP", -Double.MAX_VALUE);
        double maxP = p.asDouble("maxP", Double.MAX_VALUE);

        double targetP = 0;
        double targetQ = 0;
        PowerFlow f = powerFlow();
        if (f.defined()) {
            targetP = -f.p();
            targetQ = -f.q();
        }

        GeneratorAdder adder = voltageLevel().newGenerator();
<<<<<<< HEAD
        context.regulatingControlMapping().forGenerators().initialize(adder);
=======
        RegulatingControlMappingForGenerators.initialize(adder);
>>>>>>> 8cf9ed90
        adder.setMinP(minP)
                .setMaxP(maxP)
                .setTargetP(targetP)
                .setTargetQ(targetQ)
                .setEnergySource(EnergySource.OTHER);
        identify(adder);
        connect(adder);
        Generator g = adder.add();
        convertedTerminals(g.getTerminal());
        convertReactiveLimits(g);

        context.regulatingControlMapping().forGenerators().add(g.getId(), p);
    }

}<|MERGE_RESOLUTION|>--- conflicted
+++ resolved
@@ -38,11 +38,7 @@
         }
 
         GeneratorAdder adder = voltageLevel().newGenerator();
-<<<<<<< HEAD
-        context.regulatingControlMapping().forGenerators().initialize(adder);
-=======
         RegulatingControlMappingForGenerators.initialize(adder);
->>>>>>> 8cf9ed90
         adder.setMinP(minP)
                 .setMaxP(maxP)
                 .setTargetP(targetP)
