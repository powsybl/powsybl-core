--- conflicted
+++ resolved
@@ -167,17 +167,10 @@
             targetQ = -updatedPowerFlow.q();
         }
 
-<<<<<<< HEAD
-        DefaultValueDouble defaultTargetV = getDefaultTargetV(generator);
-        double targetV = findTargetV(cgmesData, CgmesNames.REGULATION_TARGET, defaultTargetV, DefaultValueUse.NOT_DEFINED, context);
-        DefaultValueBoolean defaultRegulatingOn = getDefaultRegulatingOn(generator);
-        boolean regulatingOn = findRegulatingOn(cgmesData, CgmesNames.REGULATION_STATUS, defaultRegulatingOn, DefaultValueUse.NOT_DEFINED, context);
-=======
         double defaultTargetV = getDefaultTargetV(generator, context);
         double targetV = findTargetV(cgmesData, CgmesNames.REGULATION_TARGET, defaultTargetV, DefaultValueUse.NOT_DEFINED);
         boolean defaultRegulatingOn = getDefaultRegulatingOn(generator, context);
         boolean regulatingOn = findRegulatingOn(cgmesData, CgmesNames.REGULATION_STATUS, defaultRegulatingOn, DefaultValueUse.NOT_DEFINED);
->>>>>>> 8b171541
 
         generator.setTargetP(targetP)
                 .setTargetQ(targetQ)
@@ -185,21 +178,12 @@
                 .setVoltageRegulatorOn(regulatingOn && regulationCapability && isValidTargetV(targetV));
     }
 
-<<<<<<< HEAD
-    private static DefaultValueDouble getDefaultTargetV(Generator generator) {
-        return new DefaultValueDouble(null, generator.getTargetV(), Double.NaN, Double.NaN);
-    }
-
-    private static DefaultValueBoolean getDefaultRegulatingOn(Generator generator) {
-        return new DefaultValueBoolean(false, generator.isVoltageRegulatorOn(), false, false);
-=======
     private static double getDefaultTargetV(Generator generator, Context context) {
         return getDefaultValue(null, generator.getTargetV(), Double.NaN, Double.NaN, context);
     }
 
     private static boolean getDefaultRegulatingOn(Generator generator, Context context) {
         return getDefaultValue(false, generator.isVoltageRegulatorOn(), false, false, context);
->>>>>>> 8b171541
     }
 
     private static final Logger LOG = LoggerFactory.getLogger(EquivalentInjectionConversion.class);
