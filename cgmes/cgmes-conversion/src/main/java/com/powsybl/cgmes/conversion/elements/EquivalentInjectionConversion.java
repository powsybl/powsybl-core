--- conflicted
+++ resolved
@@ -23,14 +23,9 @@
 public class EquivalentInjectionConversion extends AbstractReactiveLimitsOwnerConversion {
 
     private static final String REGULATION_TARGET = "regulationTarget";
-    private static final String EQUIVALENT_INJECTION = "EquivalentInjection";
 
     public EquivalentInjectionConversion(PropertyBag ei, Context context) {
-<<<<<<< HEAD
-        super(EQUIVALENT_INJECTION, ei, context);
-=======
         super(CgmesNames.EQUIVALENT_INJECTION, ei, context);
->>>>>>> 85cacc4e
     }
 
     @Override
@@ -92,11 +87,7 @@
         // the original ACLineSegment or Switch terminals
         // We want to keep track add this equivalent injection terminal
         // under a separate, specific, alias type
-<<<<<<< HEAD
-        dl.setProperty(Conversion.CGMES_PREFIX_ALIAS_PROPERTIES + EQUIVALENT_INJECTION, this.id);
-=======
         dl.setProperty(Conversion.CGMES_PREFIX_ALIAS_PROPERTIES + CgmesNames.EQUIVALENT_INJECTION, this.id);
->>>>>>> 85cacc4e
         CgmesTerminal cgmesTerminal = context.cgmes().terminal(terminalId());
         if (cgmesTerminal != null) {
             dl.setProperty(Conversion.CGMES_PREFIX_ALIAS_PROPERTIES + "EquivalentInjectionTerminal", cgmesTerminal.id());
@@ -128,7 +119,7 @@
     }
 
     private static void addSpecificProperties(Generator generator) {
-        generator.setProperty(Conversion.PROPERTY_CGMES_ORIGINAL_CLASS, EQUIVALENT_INJECTION);
+        generator.setProperty(Conversion.PROPERTY_CGMES_ORIGINAL_CLASS, CgmesNames.EQUIVALENT_INJECTION);
     }
 
     static class Regulation {
