--- conflicted
+++ resolved
@@ -10,7 +10,6 @@
 import com.powsybl.cgmes.conversion.Context;
 import com.powsybl.cgmes.conversion.Conversion;
 import com.powsybl.cgmes.model.CgmesNames;
-import com.powsybl.cgmes.model.PowerFlow;
 import com.powsybl.iidm.network.ShuntCompensator;
 import com.powsybl.iidm.network.ShuntCompensatorAdder;
 import com.powsybl.triplestore.api.PropertyBag;
@@ -37,17 +36,11 @@
         ShuntCompensator sc = adder.add();
         sc.setProperty(Conversion.PROPERTY_IS_EQUIVALENT_SHUNT, "true");
         addAliasesAndProperties(sc);
-<<<<<<< HEAD
-
-        PowerFlow f = powerFlowSV();
-        context.convertedTerminal(terminalId(), sc.getTerminal(), 1, f);
-=======
         convertedTerminalsWithOnlyEq(sc.getTerminal());
     }
 
     public static void update(ShuntCompensator shuntCompensator, Context context) {
         updateTerminals(shuntCompensator, context, shuntCompensator.getTerminal());
         shuntCompensator.setSectionCount(shuntCompensator.getTerminal().isConnected() ? 1 : 0);
->>>>>>> 0afc92d4
     }
 }