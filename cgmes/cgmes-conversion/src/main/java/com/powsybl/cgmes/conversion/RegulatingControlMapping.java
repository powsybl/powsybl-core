--- conflicted
+++ resolved
@@ -17,52 +17,31 @@
 public class RegulatingControlMapping {
 
     static final String REGULATING_CONTROL = "RegulatingControl";
-<<<<<<< HEAD
     static final String TAP_CHANGER_CONTROL = "TapChangerControl";
-    static final String TERMINAL = "Terminal";
-    static final String MISSING_IIDM_TERMINAL = "IIDM terminal for this CGMES topological node: %s";
-    static final String VOLTAGE = "voltage";
-    static final String REGULATING_CONTROL_REF = "Regulating control %s";
-    static final String TAP_CHANGER_CONTROL_ENABLED = "tapChangerControlEnabled";
-    static final String PHASE_TAP_CHANGER = "PhaseTapChanger";
-    static final String QPERCENT = "qPercent";
-
-    private final Context context;
-    private final RegulatingControlMappingForGenerators regulatingControlMappingForGenerators;
-    private final RegulatingControlMappingForTransformers regulatingControlMappingForTransformers;
-=======
-    private static final String TAP_CHANGER_CONTROL = "TapChangerControl";
     private static final String TERMINAL = "Terminal";
     static final String MISSING_IIDM_TERMINAL = "IIDM terminal for this CGMES topological node: %s";
     private static final String VOLTAGE = "voltage";
     private static final String REGULATING_CONTROL_REF = "Regulating control %s";
     private static final String TAP_CHANGER_CONTROL_ENABLED = "tapChangerControlEnabled";
-    private static final String PHASE_TAP_CHANGER = "PhaseTapChanger";
 
     private final Context context;
     private final RegulatingControlMappingForGenerators regulatingControlMappingForGenerators;
->>>>>>> 92194b3e
+    private final RegulatingControlMappingForTransformers regulatingControlMappingForTransformers;
 
     public RegulatingControlMapping(Context context) {
         this.context = context;
         regulatingControlMappingForGenerators = new RegulatingControlMappingForGenerators(this);
-<<<<<<< HEAD
         regulatingControlMappingForTransformers = new RegulatingControlMappingForTransformers(this);
-=======
->>>>>>> 92194b3e
     }
 
     public RegulatingControlMappingForGenerators forGenerators() {
         return regulatingControlMappingForGenerators;
     }
 
-<<<<<<< HEAD
     public RegulatingControlMappingForTransformers forTransformers() {
         return regulatingControlMappingForTransformers;
     }
 
-=======
->>>>>>> 92194b3e
     public Context context() {
         return context;
     }
@@ -89,19 +68,11 @@
 
     private Map<String, RegulatingControl> cachedRegulatingControls = new HashMap<>();
 
-<<<<<<< HEAD
-    public Map<String, RegulatingControl> cachedRegulatingControls() {
-        return cachedRegulatingControls;
-    }
-
-    public void cacheRegulatingControls(PropertyBag p) {
-=======
     Map<String, RegulatingControl> cachedRegulatingControls() {
         return cachedRegulatingControls;
     }
 
     void cacheRegulatingControls(PropertyBag p) {
->>>>>>> 92194b3e
         cachedRegulatingControls.put(p.getId(REGULATING_CONTROL), new RegulatingControl(p));
     }
 
@@ -110,11 +81,13 @@
             String controlId = p.getId(TAP_CHANGER_CONTROL);
             RegulatingControl control = cachedRegulatingControls.get(controlId);
             if (control != null) {
-                if (control.mode.endsWith(VOLTAGE) || (p.containsKey("tculControlMode") && p.get("tculControlMode").endsWith("volt"))) {
+                if (control.mode.endsWith(VOLTAGE)
+                    || (p.containsKey("tculControlMode") && p.get("tculControlMode").endsWith("volt"))) {
                     addRegulatingControlVoltage(p, control, adder, defaultTerminal, context);
                     return;
                 } else if (!control.mode.endsWith("fixed")) {
-                    context.fixed(control.mode, "Unsupported regulation mode for Ratio tap changer. Considered as a fixed ratio tap changer.");
+                    context.fixed(control.mode,
+                        "Unsupported regulation mode for Ratio tap changer. Considered as a fixed ratio tap changer.");
                 }
             } else {
                 context.missing(String.format(REGULATING_CONTROL_REF, controlId));
@@ -123,10 +96,12 @@
         adder.setLoadTapChangingCapabilities(false);
     }
 
-    private void addRegulatingControlVoltage(PropertyBag p, RegulatingControl control, RatioTapChangerAdder adder, Terminal defaultTerminal, Context context) {
+    private void addRegulatingControlVoltage(PropertyBag p, RegulatingControl control, RatioTapChangerAdder adder,
+        Terminal defaultTerminal, Context context) {
         // Even if regulating is false, we reset the target voltage if it is not valid
         if (control.targetValue <= 0) {
-            context.ignored(p.getId(TAP_CHANGER_CONTROL), String.format("Regulating control has a bad target voltage %f", control.targetValue));
+            context.ignored(p.getId(TAP_CHANGER_CONTROL),
+                String.format("Regulating control has a bad target voltage %f", control.targetValue));
             adder.setRegulating(false)
                 .setTargetV(Double.NaN);
         } else {
@@ -137,7 +112,8 @@
         setRegulatingTerminal(p, control, defaultTerminal, adder);
     }
 
-    private void setRegulatingTerminal(PropertyBag p, RegulatingControl control, Terminal defaultTerminal, RatioTapChangerAdder adder) {
+    private void setRegulatingTerminal(PropertyBag p, RegulatingControl control, Terminal defaultTerminal,
+        RatioTapChangerAdder adder) {
         if (context.terminalMapping().find(control.cgmesTerminal) != null) {
             adder.setRegulationTerminal(context.terminalMapping().find(control.cgmesTerminal));
             control.idsEq.put(p.getId("RatioTapChanger"), true);
@@ -149,63 +125,6 @@
         }
     }
 
-<<<<<<< HEAD
-=======
-    public void setRegulatingControl(PropertyBag p, Terminal defaultTerminal, PhaseTapChangerAdder adder, TwoWindingsTransformer t2w) {
-        if (p.containsKey(TAP_CHANGER_CONTROL)) {
-            RegulatingControl control = cachedRegulatingControls.get(p.getId(TAP_CHANGER_CONTROL));
-            if (control != null) {
-                int side = context.tapChangerTransformers().whichSide(p.getId(PHASE_TAP_CHANGER));
-                if (control.mode.endsWith("currentflow")) {
-                    addCurrentFlowRegControl(p, control, defaultTerminal, adder, side, t2w);
-                } else if (control.mode.endsWith("activepower")) {
-                    addActivePowerRegControl(p, control, defaultTerminal, adder, side, t2w);
-                } else if (!control.mode.endsWith("fixed")) {
-                    context.fixed(control.mode, "Unsupported regulating mode for Phase tap changer. Considered as FIXED_TAP");
-                }
-            } else {
-                context.missing(String.format(REGULATING_CONTROL_REF, p.getId(TAP_CHANGER_CONTROL)));
-            }
-        }
-    }
-
-    private void addCurrentFlowRegControl(PropertyBag p, RegulatingControl control, Terminal defaultTerminal, PhaseTapChangerAdder adder, int side, TwoWindingsTransformer t2w) {
-        adder.setRegulationMode(PhaseTapChanger.RegulationMode.CURRENT_LIMITER)
-            .setRegulationValue(getTargetValue(control.targetValue, control.cgmesTerminal, side, t2w))
-            .setTargetDeadband(control.targetDeadband)
-            .setRegulating(control.enabled || p.asBoolean(TAP_CHANGER_CONTROL_ENABLED, false));
-        setRegulatingTerminal(p, control, defaultTerminal, adder);
-    }
-
-    private void addActivePowerRegControl(PropertyBag p, RegulatingControl control, Terminal defaultTerminal, PhaseTapChangerAdder adder, int side, TwoWindingsTransformer t2w) {
-        adder.setRegulationMode(PhaseTapChanger.RegulationMode.ACTIVE_POWER_CONTROL)
-            .setTargetDeadband(control.targetDeadband)
-            .setRegulating(control.enabled || p.asBoolean(TAP_CHANGER_CONTROL_ENABLED, false))
-            .setRegulationValue(getTargetValue(-control.targetValue, control.cgmesTerminal, side, t2w));
-        setRegulatingTerminal(p, control, defaultTerminal, adder);
-    }
-
-    private double getTargetValue(double targetValue, String regTerminalId, int side, TwoWindingsTransformer t2w) {
-        if ((context.terminalMapping().find(regTerminalId).equals(t2w.getTerminal1()) && side == 2)
-            || (context.terminalMapping().find(regTerminalId).equals(t2w.getTerminal2()) && side == 1)) {
-            return -targetValue;
-        }
-        return targetValue;
-    }
-
-    private void setRegulatingTerminal(PropertyBag p, RegulatingControl control, Terminal defaultTerminal, PhaseTapChangerAdder adder) {
-        if (context.terminalMapping().find(control.cgmesTerminal) != null) {
-            adder.setRegulationTerminal(context.terminalMapping().find(control.cgmesTerminal));
-            control.idsEq.put(p.getId(PHASE_TAP_CHANGER), true);
-        } else {
-            adder.setRegulationTerminal(defaultTerminal);
-            if (!context.terminalMapping().areAssociated(p.getId(TERMINAL), control.topologicalNode)) {
-                control.idsEq.put(p.getId(PHASE_TAP_CHANGER), false);
-            }
-        }
-    }
-
->>>>>>> 92194b3e
     public void setRegulatingControl(String idEq, PropertyBag p, StaticVarCompensatorAdder adder) {
         if (!p.asBoolean("controlEnabled", false)) {
             adder.setRegulationMode(StaticVarCompensator.RegulationMode.OFF);
@@ -221,7 +140,9 @@
                 if (context.terminalMapping().areAssociated(p.getId(TERMINAL), control.topologicalNode)) {
                     setRegulatingControl(control, adder, idEq);
                 } else {
-                    context.pending(String.format("Remote control for static var compensator %s replaced by voltage local control at nominal voltage", idEq),
+                    context.pending(String.format(
+                        "Remote control for static var compensator %s replaced by voltage local control at nominal voltage",
+                        idEq),
                         "IIDM model does not support remote control for static var compensators");
                     setDefaultRegulatingControl(p, adder, idEq);
                 }
@@ -242,7 +163,8 @@
             adder.setRegulationMode(StaticVarCompensator.RegulationMode.REACTIVE_POWER)
                 .setReactivePowerSetPoint(p.asDouble("q"));
         } else {
-            context.fixed("SVCControlMode", String.format("Invalid control mode for static var compensator %s. Regulating control is disabled", idEq));
+            context.fixed("SVCControlMode", String
+                .format("Invalid control mode for static var compensator %s. Regulating control is disabled", idEq));
             adder.setRegulationMode(StaticVarCompensator.RegulationMode.OFF);
         }
     }
@@ -255,18 +177,14 @@
             adder.setRegulationMode(StaticVarCompensator.RegulationMode.REACTIVE_POWER)
                 .setReactivePowerSetPoint(control.targetValue);
         } else {
-            context.fixed(control.mode, String.format("Invalid control mode for static var compensator %s. Regulating control is disabled", idEq));
+            context.fixed(control.mode, String
+                .format("Invalid control mode for static var compensator %s. Regulating control is disabled", idEq));
             adder.setRegulationMode(StaticVarCompensator.RegulationMode.OFF);
         }
     }
 
     private void setAllRemoteRegulatingTerminals() {
         cachedRegulatingControls.entrySet().removeIf(this::setRemoteRegulatingTerminal);
-<<<<<<< HEAD
-        cachedRegulatingControls.forEach((key, value) -> context.pending("Regulating terminal",
-                String.format("The setting of the regulating terminal of the regulating control %s is not entirely handled.", key)));
-=======
->>>>>>> 92194b3e
     }
 
     private boolean setRemoteRegulatingTerminal(Map.Entry<String, RegulatingControl> entry) {
@@ -340,9 +258,12 @@
         setAllRemoteRegulatingTerminals();
 
         regulatingControlMappingForGenerators.applyRegulatingControls(network);
+        regulatingControlMappingForTransformers.applyTwoWindings(network);
 
         cachedRegulatingControls.forEach((key, value) -> context.pending("Regulating terminal",
-            String.format("The setting of the regulating terminal of the regulating control %s is not entirely handled.", key)));
+            String.format(
+                "The setting of the regulating terminal of the regulating control %s is not entirely handled.", key)));
+
         cachedRegulatingControls.clear();
     }
 
@@ -351,18 +272,6 @@
             .orElseGet(() -> context.terminalMapping().findFromTopologicalNode(topologicalNode));
     }
 
-    public void setAllRegulatingControls(Network network) {
-        regulatingControlMappingForGenerators.apply(network);
-        regulatingControlMappingForTransformers.applyTwoWindings(network);
-
-        cachedRegulatingControls.clear();
-    }
-
-    public Terminal findRegulatingTerminal(String cgmesTerminal, String topologicalNode) {
-        return Optional.ofNullable(context.terminalMapping().find(cgmesTerminal))
-            .orElseGet(() -> context.terminalMapping().findFromTopologicalNode(topologicalNode));
-    }
-
     public double terminalNominalVoltage(Terminal terminal) {
         return terminal.getVoltageLevel().getNominalV();
     }
