--- conflicted
+++ resolved
@@ -123,13 +123,8 @@
         cachedRegulatingControls.clear();
     }
 
-<<<<<<< HEAD
-    protected static boolean isControlModeVoltage(String controlMode) {
-        return controlMode != null && controlMode.toLowerCase().endsWith(CgmesNames.VOLTAGE_TAG);
-=======
     public static boolean isControlModeVoltage(String controlMode) {
         return controlMode != null && controlMode.endsWith(CgmesNames.VOLTAGE_TAG);
->>>>>>> 336480a6
     }
 
     public static boolean isControlModeReactivePower(String controlMode) {
