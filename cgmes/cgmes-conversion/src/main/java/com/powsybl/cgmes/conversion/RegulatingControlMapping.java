--- conflicted
+++ resolved
@@ -19,21 +19,11 @@
 
     static final String REGULATING_CONTROL = "RegulatingControl";
     static final String TAP_CHANGER_CONTROL = "TapChangerControl";
-<<<<<<< HEAD
-    static final String TERMINAL = "Terminal";
-    static final String MISSING_IIDM_TERMINAL = "IIDM terminal for this CGMES topological node: %s";
-    static final String VOLTAGE = "voltage";
-    static final String REGULATING_CONTROL_REF = "Regulating control %s";
-    static final String TAP_CHANGER_CONTROL_ENABLED = "tapChangerControlEnabled";
-    static final String PHASE_TAP_CHANGER = "PhaseTapChanger";
-    static final String QPERCENT = "qPercent";
-=======
     private static final String TERMINAL = "Terminal";
     static final String MISSING_IIDM_TERMINAL = "IIDM terminal for this CGMES topological node: %s";
     private static final String VOLTAGE = "voltage";
     private static final String REGULATING_CONTROL_REF = "Regulating control %s";
     private static final String TAP_CHANGER_CONTROL_ENABLED = "tapChangerControlEnabled";
->>>>>>> 8cf9ed90
 
     private final Context context;
     private final RegulatingControlMappingForGenerators regulatingControlMappingForGenerators;
@@ -52,8 +42,6 @@
     public RegulatingControlMappingForTransformers forTransformers() {
         return regulatingControlMappingForTransformers;
     }
-<<<<<<< HEAD
-=======
 
     public Context context() {
         return context;
@@ -66,19 +54,8 @@
         final boolean enabled;
         final double targetValue;
         final double targetDeadband;
->>>>>>> 8cf9ed90
-
-    public Context context() {
-        return context;
-    }
-
-    static class RegulatingControl {
-        final String mode;
-        final String cgmesTerminal;
-        final String topologicalNode;
-        final boolean enabled;
-        final double targetValue;
-        final double targetDeadband;
+
+        private final Map<String, Boolean> idsEq = new HashMap<>();
 
         RegulatingControl(PropertyBag p) {
             this.mode = p.get("mode").toLowerCase();
@@ -88,27 +65,14 @@
             this.targetValue = p.asDouble("targetValue");
             this.targetDeadband = p.asDouble("targetDeadband", Double.NaN);
         }
-<<<<<<< HEAD
-=======
 
         void hasCorrectlySetEq(String id) {
             idsEq.put(id, true);
         }
->>>>>>> 8cf9ed90
     }
 
     private Map<String, RegulatingControl> cachedRegulatingControls = new HashMap<>();
 
-<<<<<<< HEAD
-    public Map<String, RegulatingControl> cachedRegulatingControls() {
-        return cachedRegulatingControls;
-    }
-
-    public void cacheRegulatingControls(PropertyBag p) {
-        cachedRegulatingControls.put(p.getId(REGULATING_CONTROL), new RegulatingControl(p));
-    }
-
-=======
     Map<String, RegulatingControl> cachedRegulatingControls() {
         return cachedRegulatingControls;
     }
@@ -161,7 +125,6 @@
         }
     }
 
->>>>>>> 8cf9ed90
     public void setRegulatingControl(String idEq, PropertyBag p, StaticVarCompensatorAdder adder) {
         if (!p.asBoolean("controlEnabled", false)) {
             adder.setRegulationMode(StaticVarCompensator.RegulationMode.OFF);
@@ -216,14 +179,6 @@
         }
     }
 
-<<<<<<< HEAD
-    public void setAllRegulatingControls(Network network) {
-        regulatingControlMappingForGenerators.apply(network);
-        regulatingControlMappingForTransformers.applyTwoWindings(network);
-        regulatingControlMappingForTransformers.applyThreeWindings(network);
-
-        cachedRegulatingControls.clear();
-=======
     private void setAllRemoteRegulatingTerminals() {
         cachedRegulatingControls.entrySet().removeIf(this::setRemoteRegulatingTerminal);
     }
@@ -245,26 +200,13 @@
             return correctlySet;
         }
         return false;
->>>>>>> 8cf9ed90
-    }
-
-    public Terminal findRegulatingTerminal(String cgmesTerminal, String topologicalNode) {
+    }
+
+    private Terminal findRemoteRegulatingTerminal(String cgmesTerminal, String topologicalNode) {
         return Optional.ofNullable(context.terminalMapping().find(cgmesTerminal))
-            .orElseGet(() -> context.terminalMapping().findFromTopologicalNode(topologicalNode));
-    }
-
-<<<<<<< HEAD
-    public double terminalNominalVoltage(Terminal terminal) {
-        return terminal.getVoltageLevel().getNominalV();
-    }
-
-    public boolean isControlModeVoltage(String controlMode) {
-        if (controlMode != null && controlMode.endsWith("voltage")) {
-            return true;
-        }
-        return false;
-    }
-=======
+                .orElseGet(() -> context.terminalMapping().findFromTopologicalNode(topologicalNode));
+    }
+
     private boolean setRemoteRegulatingTerminal(String tc, RegulatingControl control) {
         if (context.tapChangerTransformers().transformer2(tc) != null) {
             throw new PowsyblException("Unexpeted RemoteRegulatinTerminal for two windings transformer");
@@ -323,5 +265,4 @@
     static boolean isControlModeVoltage(String controlMode) {
         return controlMode != null && controlMode.endsWith(VOLTAGE);
     }
->>>>>>> 8cf9ed90
 }