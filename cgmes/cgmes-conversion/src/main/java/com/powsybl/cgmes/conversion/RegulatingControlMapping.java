/**
 * Copyright (c) 2019, RTE (http://www.rte-france.com)
 * This Source Code Form is subject to the terms of the Mozilla Public
 * License, v. 2.0. If a copy of the MPL was not distributed with this
 * file, You can obtain one at http://mozilla.org/MPL/2.0/.
 */
package com.powsybl.cgmes.conversion;

import com.powsybl.cgmes.conversion.TransformerRegulatingControlMapping.RegulatingDataRatio;
import com.powsybl.cgmes.conversion.TransformerRegulatingControlMapping.ThreeWindingTransformerRegulatingData;
import com.powsybl.cgmes.conversion.GeneratorRegulatingControlMapping.GeneratorRegulatingData;
import com.powsybl.cgmes.conversion.TransformerRegulatingControlMapping.RegulatingDataPhase;
import com.powsybl.cgmes.conversion.TransformerRegulatingControlMapping.TwoWindingTransformerRegulatingData;
import com.powsybl.iidm.network.*;
import com.powsybl.triplestore.api.PropertyBag;

import java.util.*;

/**
 * @author Miora Ralambotiana <miora.ralambotiana at rte-france.com>
 */
public class RegulatingControlMapping {

    static final String REGULATING_CONTROL = "RegulatingControl";
    private static final String TAP_CHANGER_CONTROL = "TapChangerControl";
    private static final String TERMINAL = "Terminal";
    static final String MISSING_IIDM_TERMINAL = "IIDM terminal for this CGMES topological node: %s";
    private static final String VOLTAGE = "voltage";
    private static final String REGULATING_CONTROL_REF = "Regulating control %s";
    private static final String TAP_CHANGER_CONTROL_ENABLED = "tapChangerControlEnabled";
    private static final String PHASE_TAP_CHANGER = "PhaseTapChanger";

    private final Context context;
    private final RegulatingControlMappingForGenerators regulatingControlMappingForGenerators;

    public RegulatingControlMapping(Context context) {
        this.context = context;
        regulatingControlMappingForGenerators = new RegulatingControlMappingForGenerators(this);
    }

    public RegulatingControlMappingForGenerators forGenerators() {
        return regulatingControlMappingForGenerators;
    }

    public Context context() {
        return context;
    }

    static class RegulatingControl {
        final String mode;
        final String cgmesTerminal;
        final String topologicalNode;
        final boolean enabled;
        final double targetValue;
        final double targetDeadband;

        private final Map<String, Boolean> idsEq = new HashMap<>();

        RegulatingControl(PropertyBag p) {
            this.mode = p.get("mode").toLowerCase();
            this.cgmesTerminal = p.getId(TERMINAL);
            this.topologicalNode = p.getId("topologicalNode");
            this.enabled = p.asBoolean("enabled", true);
            this.targetValue = p.asDouble("targetValue");
            this.targetDeadband = p.asDouble("targetDeadband", Double.NaN);
        }
    }

    private Map<String, RegulatingControl> cachedRegulatingControls = new HashMap<>();

<<<<<<< HEAD
    public void cacheRegulatingControls(PropertyBag p) {
        cachedRegulatingControls.put(p.getId(REGULATING_CONTROL), new RegulatingControl(p));
    }

    public void setRegulatingControl(String idEq, PropertyBag p, GeneratorAdder adder, VoltageLevel vl) {
        if (p.containsKey(REGULATING_CONTROL)) {
            String controlId = p.getId(REGULATING_CONTROL);
            RegulatingControl control = cachedRegulatingControls.get(controlId);
            if (control != null) {
                if (control.mode.endsWith(VOLTAGE)) {
                    setTargetValue(control.targetValue, vl.getNominalV(), controlId, adder);
                    adder.setVoltageRegulatorOn(control.enabled);
                    setRegulatingTerminal(control, p.getId(TERMINAL), idEq, adder);
                    return;
                } else {
                    context.ignored(control.mode, String.format("Unsupported regulation mode for generator %s", idEq));
                }
            } else {
                context.missing(String.format("Regulating control %s for equipment %s", controlId, idEq));
            }
        }
        adder.setVoltageRegulatorOn(false)
            .setTargetV(Double.NaN);
    }

    private void setRegulatingTerminal(RegulatingControl control, String terminalEq, String idEq, GeneratorAdder adder) {
        if (context.terminalMapping().find(control.cgmesTerminal) != null) {
            adder.setRegulatingTerminal(context.terminalMapping().find(control.cgmesTerminal));
        } else if (!context.terminalMapping().areAssociated(terminalEq, control.topologicalNode)) {
            control.idsEq.put(idEq, false);
            return;
        }
        control.idsEq.put(idEq, true);
    }

    private void setTargetValue(double targetValue, double defaultValue, String controlId, GeneratorAdder adder) {
        if (targetValue == 0 || Double.isNaN(targetValue)) {
            context.fixed(controlId, "Invalid value for regulating target value",
                targetValue, defaultValue);
            adder.setTargetV(defaultValue);
        } else {
            adder.setTargetV(targetValue);
        }
=======
    Map<String, RegulatingControl> cachedRegulatingControls() {
        return cachedRegulatingControls;
    }

    void cacheRegulatingControls(PropertyBag p) {
        cachedRegulatingControls.put(p.getId(REGULATING_CONTROL), new RegulatingControl(p));
>>>>>>> d106ae2e
    }

    public void setRegulatingControl(PropertyBag p, Terminal defaultTerminal, RatioTapChangerAdder adder) {
        if (p.containsKey(TAP_CHANGER_CONTROL)) {
            String controlId = p.getId(TAP_CHANGER_CONTROL);
            RegulatingControl control = cachedRegulatingControls.get(controlId);
            if (control != null) {
                if (control.mode.endsWith(VOLTAGE) || (p.containsKey("tculControlMode") && p.get("tculControlMode").endsWith("volt"))) {
                    addRegulatingControlVoltage(p, control, adder, defaultTerminal, context);
                    return;
                } else if (!control.mode.endsWith("fixed")) {
                    context.fixed(control.mode, "Unsupported regulation mode for Ratio tap changer. Considered as a fixed ratio tap changer.");
                }
            } else {
                context.missing(String.format(REGULATING_CONTROL_REF, controlId));
            }
        }
        // adder.setLoadTapChangingCapabilities(false);
    }

    private void addRegulatingControlVoltage(PropertyBag p, RegulatingControl control, RatioTapChangerAdder adder,
        Terminal defaultTerminal, Context context) {
        // Even if regulating is false, we reset the target voltage if it is not valid
        if (control.targetValue <= 0) {
            context.ignored(p.getId(TAP_CHANGER_CONTROL),
                String.format("Regulating control has a bad target voltage %f", control.targetValue));
            adder.setRegulating(false)
                .setTargetV(Double.NaN);
        } else {
            adder.setRegulating(control.enabled || p.asBoolean(TAP_CHANGER_CONTROL_ENABLED, false))
                .setTargetDeadband(control.targetDeadband)
                .setTargetV(control.targetValue);
        }
        setRegulatingTerminal(p, control, defaultTerminal, adder);
    }

    private void setRegulatingTerminal(PropertyBag p, RegulatingControl control, Terminal defaultTerminal,
        RatioTapChangerAdder adder) {
        if (context.terminalMapping().find(control.cgmesTerminal) != null) {
            adder.setRegulationTerminal(context.terminalMapping().find(control.cgmesTerminal));
            control.idsEq.put(p.getId("RatioTapChanger"), true);
        } else {
            adder.setRegulationTerminal(defaultTerminal);
            if (!context.terminalMapping().areAssociated(p.getId(TERMINAL), control.topologicalNode)) {
                control.idsEq.put(p.getId("RatioTapChanger"), false);
            }
        }
    }

    public void setRegulatingControl(PropertyBag p, Terminal defaultTerminal, PhaseTapChangerAdder adder, TwoWindingsTransformer t2w) {
        if (p.containsKey(TAP_CHANGER_CONTROL)) {
            RegulatingControl control = cachedRegulatingControls.get(p.getId(TAP_CHANGER_CONTROL));
            if (control != null) {
                int side = context.tapChangerTransformers().whichSide(p.getId(PHASE_TAP_CHANGER));
                if (control.mode.endsWith("currentflow")) {
                    addCurrentFlowRegControl(p, control, defaultTerminal, adder, side, t2w);
                } else if (control.mode.endsWith("activepower")) {
                    addActivePowerRegControl(p, control, defaultTerminal, adder, side, t2w);
                } else if (!control.mode.endsWith("fixed")) {
                    context.fixed(control.mode, "Unsupported regulating mode for Phase tap changer. Considered as FIXED_TAP");
                }
            } else {
                context.missing(String.format(REGULATING_CONTROL_REF, p.getId(TAP_CHANGER_CONTROL)));
            }
        }
    }

    private void addCurrentFlowRegControl(PropertyBag p, RegulatingControl control, Terminal defaultTerminal, PhaseTapChangerAdder adder, int side, TwoWindingsTransformer t2w) {
        adder.setRegulationMode(PhaseTapChanger.RegulationMode.CURRENT_LIMITER)
            .setRegulationValue(getTargetValue(control.targetValue, control.cgmesTerminal, side, t2w))
            .setTargetDeadband(control.targetDeadband)
            .setRegulating(control.enabled || p.asBoolean(TAP_CHANGER_CONTROL_ENABLED, false));
        setRegulatingTerminal(p, control, defaultTerminal, adder);
    }

    private void addActivePowerRegControl(PropertyBag p, RegulatingControl control, Terminal defaultTerminal, PhaseTapChangerAdder adder, int side, TwoWindingsTransformer t2w) {
        adder.setRegulationMode(PhaseTapChanger.RegulationMode.ACTIVE_POWER_CONTROL)
            .setTargetDeadband(control.targetDeadband)
            .setRegulating(control.enabled || p.asBoolean(TAP_CHANGER_CONTROL_ENABLED, false))
            .setRegulationValue(getTargetValue(-control.targetValue, control.cgmesTerminal, side, t2w));
        setRegulatingTerminal(p, control, defaultTerminal, adder);
    }

    private double getTargetValue(double targetValue, String regTerminalId, int side, TwoWindingsTransformer t2w) {
        if ((context.terminalMapping().find(regTerminalId).equals(t2w.getTerminal1()) && side == 2)
            || (context.terminalMapping().find(regTerminalId).equals(t2w.getTerminal2()) && side == 1)) {
            return -targetValue;
        }
        return targetValue;
    }

    private void setRegulatingTerminal(PropertyBag p, RegulatingControl control, Terminal defaultTerminal, PhaseTapChangerAdder adder) {
        if (context.terminalMapping().find(control.cgmesTerminal) != null) {
            adder.setRegulationTerminal(context.terminalMapping().find(control.cgmesTerminal));
            control.idsEq.put(p.getId(PHASE_TAP_CHANGER), true);
        } else {
            adder.setRegulationTerminal(defaultTerminal);
            if (!context.terminalMapping().areAssociated(p.getId(TERMINAL), control.topologicalNode)) {
                control.idsEq.put(p.getId(PHASE_TAP_CHANGER), false);
            }
        }
    }

    public void setRegulatingControl(String idEq, PropertyBag p, StaticVarCompensatorAdder adder) {
        if (!p.asBoolean("controlEnabled", false)) {
            adder.setRegulationMode(StaticVarCompensator.RegulationMode.OFF);
            return;
        }
        if (p.containsKey(REGULATING_CONTROL)) {
            RegulatingControl control = cachedRegulatingControls.get(p.getId(REGULATING_CONTROL));
            if (control != null) {
                if (!control.enabled) {
                    adder.setRegulationMode(StaticVarCompensator.RegulationMode.OFF);
                    return;
                }
                if (context.terminalMapping().areAssociated(p.getId(TERMINAL), control.topologicalNode)) {
                    setRegulatingControl(control, adder, idEq);
                } else {
                    context.pending(String.format("Remote control for static var compensator %s replaced by voltage local control at nominal voltage", idEq),
                        "IIDM model does not support remote control for static var compensators");
                    setDefaultRegulatingControl(p, adder, idEq);
                }
            } else {
                context.missing(String.format(REGULATING_CONTROL_REF, p.getId(REGULATING_CONTROL)));
                setDefaultRegulatingControl(p, adder, idEq);
            }
        } else {
            setDefaultRegulatingControl(p, adder, idEq);
        }
    }

    private void setDefaultRegulatingControl(PropertyBag p, StaticVarCompensatorAdder adder, String idEq) {
        if (p.getId("controlMode").toLowerCase().endsWith(VOLTAGE)) {
            adder.setRegulationMode(StaticVarCompensator.RegulationMode.VOLTAGE)
                .setVoltageSetPoint(p.asDouble("voltageSetPoint"));
        } else if (p.getId("controlMode").toLowerCase().endsWith("reactivepower")) {
            adder.setRegulationMode(StaticVarCompensator.RegulationMode.REACTIVE_POWER)
                .setReactivePowerSetPoint(p.asDouble("q"));
        } else {
            context.fixed("SVCControlMode", String.format("Invalid control mode for static var compensator %s. Regulating control is disabled", idEq));
            adder.setRegulationMode(StaticVarCompensator.RegulationMode.OFF);
        }
    }

    private void setRegulatingControl(RegulatingControl control, StaticVarCompensatorAdder adder, String idEq) {
        if (control.mode.toLowerCase().endsWith(VOLTAGE)) {
            adder.setRegulationMode(StaticVarCompensator.RegulationMode.VOLTAGE)
                .setVoltageSetPoint(control.targetValue);
        } else if (control.mode.toLowerCase().endsWith("reactivepower")) {
            adder.setRegulationMode(StaticVarCompensator.RegulationMode.REACTIVE_POWER)
                .setReactivePowerSetPoint(control.targetValue);
        } else {
            context.fixed(control.mode, String.format("Invalid control mode for static var compensator %s. Regulating control is disabled", idEq));
            adder.setRegulationMode(StaticVarCompensator.RegulationMode.OFF);
        }
    }

    private void setAllRemoteRegulatingTerminals() {
        cachedRegulatingControls.entrySet().removeIf(this::setRemoteRegulatingTerminal);
<<<<<<< HEAD
        cachedRegulatingControls.forEach((key, value) -> context.pending("Regulating terminal",
            String.format("The setting of the regulating terminal of the regulating control %s is not entirely handled.", key)));
        // cachedRegulatingControls.clear();
=======
>>>>>>> d106ae2e
    }

    private boolean setRemoteRegulatingTerminal(Map.Entry<String, RegulatingControl> entry) {
        RegulatingControl control = entry.getValue();
        if (!control.idsEq.isEmpty()) {
            boolean correctlySet = true;
            for (String idEq : control.idsEq.keySet()) {
                if (!control.idsEq.get(idEq)) {
                    Identifiable i = context.network().getIdentifiable(idEq);
                    if (i == null) {
                        correctlySet = correctlySet && setRemoteRegulatingTerminal(idEq, control);
                    } else {
                        correctlySet = false;
                    }
                }
            }
            return correctlySet;
        }
        return false;
    }

    private Terminal findRemoteRegulatingTerminal(String cgmesTerminal, String topologicalNode) {
        return Optional.ofNullable(context.terminalMapping().find(cgmesTerminal))
            .orElseGet(() -> context.terminalMapping().findFromTopologicalNode(topologicalNode));
    }

    private boolean setRemoteRegulatingTerminal(String tc, RegulatingControl control) {
        if (context.tapChangerTransformers().transformer2(tc) != null) {
            return setRemoteRegulatingTerminal(tc, control, context.tapChangerTransformers().transformer2(tc));
        } else if (context.tapChangerTransformers().transformer3(tc) != null) {
            return setRemoteRegulatingTerminal(tc, control, context.tapChangerTransformers().transformer3(tc));
        }
        return false;
    }

    private boolean setRemoteRegulatingTerminal(String tc, RegulatingControl control, TwoWindingsTransformer t2w) {
        Terminal regTerminal = findRemoteRegulatingTerminal(control.cgmesTerminal, control.topologicalNode);
        if (regTerminal == null) {
            context.missing(String.format(MISSING_IIDM_TERMINAL, control.topologicalNode));
            return false;
        }
        if (context.tapChangerTransformers().type(tc).equals("rtc")) {
            t2w.getRatioTapChanger().setRegulationTerminal(regTerminal);
            return true;
        } else if (context.tapChangerTransformers().type(tc).equals("ptc")) {
            t2w.getPhaseTapChanger().setRegulationTerminal(regTerminal);
            return true;
        }
        return false;
    }

    private boolean setRemoteRegulatingTerminal(String tc, RegulatingControl control, ThreeWindingsTransformer t3w) {
        Terminal regTerminal = findRemoteRegulatingTerminal(control.cgmesTerminal, control.topologicalNode);
        if (regTerminal == null) {
            context.missing(String.format(MISSING_IIDM_TERMINAL, control.topologicalNode));
            return false;
        }
        if (context.tapChangerTransformers().type(tc).equals("rtc")) {
            if (context.tapChangerTransformers().whichSide(tc) == 2) {
                t3w.getLeg2().getRatioTapChanger().setRegulationTerminal(regTerminal);
                return true;
            } else if (context.tapChangerTransformers().whichSide(tc) == 3) {
                t3w.getLeg3().getRatioTapChanger().setRegulationTerminal(regTerminal);
                return true;
            }
        }
        return false;
    }

    public void setAllRegulatingControls(Network network) {
        setAllRemoteRegulatingTerminals();

        regulatingControlMappingForGenerators.applyRegulatingControls(network);

        cachedRegulatingControls.forEach((key, value) -> context.pending("Regulating terminal",
            String.format("The setting of the regulating terminal of the regulating control %s is not entirely handled.", key)));
        cachedRegulatingControls.clear();
    }

    public Terminal findRegulatingTerminal(String cgmesTerminal, String topologicalNode) {
        return Optional.ofNullable(context.terminalMapping().find(cgmesTerminal))
            .orElseGet(() -> context.terminalMapping().findFromTopologicalNode(topologicalNode));
    }

    public void setAllRegulatingControls(Network network) {
        setGeneratorsRegulatingControl(network);
        setTwoWindingsTransformersRegulatingControl(network);
        setThreeWindingsTransformersRegulatingControl(network);

        cachedRegulatingControls.clear();
    }

    private void setGeneratorsRegulatingControl(Network network) {
        network.getGeneratorStream().forEach(gen -> {
            setGeneratorRegulatingControl(gen);
        });
    }

    private void setGeneratorRegulatingControl(Generator gen) {
        GeneratorRegulatingData rd = context.generatorRegulatingControlMapping().find(gen.getId());
        Terminal defaultTerminal = getGeneratorDefaultTerminal(gen);
        setGeneratorRegulatingControl(gen.getId(), defaultTerminal, rd, gen);
    }

    private Terminal getGeneratorDefaultTerminal(Generator gen) {
        return gen.getTerminal();
    }

    private void setGeneratorRegulatingControl(String genId, Terminal defaultTerminal, GeneratorRegulatingData rd,
        Generator gen) {
        if (rd == null || !rd.regulating) {
            return;
        }

        String controlId = rd.regulatingControlId;
        if (controlId == null) {
            context.missing(String.format("Regulating control Id not defined"));
            return;
        }

        RegulatingControl control = cachedRegulatingControls.get(controlId);
        if (control == null) {
            context.missing(String.format("Regulating control %s", controlId));
            return;
        }

        if (isControlModeVoltage(control.mode)) {
            setGeneratorRegulatingControlVoltage(controlId, defaultTerminal, rd.nominalVoltage, control, context, gen);
        } else {
            context.ignored(control.mode, String.format("Unsupported regulation mode for generator %s", genId));
        }
    }

    private void setGeneratorRegulatingControlVoltage(String controlId, Terminal defaultTerminal, double nominalVoltage,
        RegulatingControl control, Context context, Generator gen) {

        Terminal terminal = findRegulatingTerminal(control.cgmesTerminal, control.topologicalNode);
        if (terminal == null) {
            terminal = defaultTerminal;
        }
        gen.setRegulatingTerminal(terminal);

        double targetV = Double.NaN;
        if (control.targetValue <= 0.0 || Double.isNaN(control.targetValue)) {
            targetV = nominalVoltage;
            context.fixed(controlId, "Invalid value for regulating target value", control.targetValue, nominalVoltage);
        } else {
            targetV = control.targetValue;
        }
        gen.setTargetV(targetV);

        boolean voltageRegulatorOn = false;
        if (control.enabled) {
            voltageRegulatorOn = true;
        }

        gen.setVoltageRegulatorOn(voltageRegulatorOn);
    }

    private void setTwoWindingsTransformersRegulatingControl(Network network) {
        network.getTwoWindingsTransformerStream().forEach(twt -> {
            setTwoWindingsTransformerRegulatingControl(twt);
        });
    }

    private void setTwoWindingsTransformerRegulatingControl(TwoWindingsTransformer twt) {
        TwoWindingTransformerRegulatingData rd = context.transformerRegulatingControlMapping().findTwo(twt.getId());

        if (rd != null) {
            Terminal defaultTerminalRatio = getT2wDefaultTerminalRatio(twt, rd.ratioTapChanger);
            setRtcRegulatingControl(defaultTerminalRatio, twt.getRatioTapChanger(), rd.ratioTapChanger);

            Terminal defaultTerminalPhase = getT2wDefaultTerminalPhase(twt, rd.phaseTapChanger);
            int targetValueSigne = getT2wTargetValueSignePhase(twt, rd.phaseTapChanger, context);
            setPtcRegulatingControl(defaultTerminalPhase, targetValueSigne, twt.getPhaseTapChanger(),
                rd.phaseTapChanger);
        }
    }

    private Terminal getT2wDefaultTerminalRatio(TwoWindingsTransformer t2w, RegulatingDataRatio rd) {
        if (rd == null || !rd.regulating) {
            return t2w.getTerminal1();
        }
        if (rd.side == 1) {
            return t2w.getTerminal1();
        } else {
            return t2w.getTerminal2();
        }
    }

    private Terminal getT2wDefaultTerminalPhase(TwoWindingsTransformer t2w, RegulatingDataPhase rd) {
        if (rd == null || !rd.regulating) {
            return t2w.getTerminal1();
        }
        if (rd.side == 1) {
            return t2w.getTerminal1();
        } else {
            return t2w.getTerminal2();
        }
    }

    private int getT2wTargetValueSignePhase(TwoWindingsTransformer t2w, RegulatingDataPhase rd,
        Context context) {
        if (rd == null || !rd.regulating) {
            return 1;
        }
        String controlId = rd.regulatingControlId;
        if (controlId == null) {
            return 1;
        }
        RegulatingControl control = cachedRegulatingControls.get(controlId);
        if (control == null) {
            return 1;
        }
        if ((context.terminalMapping().find(control.cgmesTerminal).equals(t2w.getTerminal1()) && rd.side == 2)
            || (context.terminalMapping().find(control.cgmesTerminal).equals(t2w.getTerminal2()) && rd.side == 1)) {
            return -1;
        }
        return 1;
    }

    private void setThreeWindingsTransformersRegulatingControl(Network network) {
        network.getThreeWindingsTransformerStream().forEach(twt -> {
            setThreeWindingsTransformerRegulatingControl(twt);
        });
    }

    private void setThreeWindingsTransformerRegulatingControl(ThreeWindingsTransformer twt) {
        ThreeWindingTransformerRegulatingData rd = context.transformerRegulatingControlMapping().findThree(twt.getId());
        if (rd != null) {
            TwoWindingTransformerRegulatingData rd1 = rd.winding1;
            if (rd1 != null) {
                setRtcRegulatingControl(twt.getLeg1().getTerminal(), twt.getLeg1().getRatioTapChanger(),
                    rd1.ratioTapChanger);
                setPtcRegulatingControl(twt.getLeg1().getTerminal(), 1, twt.getLeg1().getPhaseTapChanger(),
                    rd1.phaseTapChanger);
            }
            TwoWindingTransformerRegulatingData rd2 = rd.winding2;
            if (rd2 != null) {
                setRtcRegulatingControl(twt.getLeg2().getTerminal(), twt.getLeg2().getRatioTapChanger(),
                    rd2.ratioTapChanger);
                setPtcRegulatingControl(twt.getLeg2().getTerminal(), 1, twt.getLeg2().getPhaseTapChanger(),
                    rd2.phaseTapChanger);
            }
            TwoWindingTransformerRegulatingData rd3 = rd.winding3;
            if (rd3 != null) {
                setRtcRegulatingControl(twt.getLeg3().getTerminal(), twt.getLeg3().getRatioTapChanger(),
                    rd3.ratioTapChanger);
                setPtcRegulatingControl(twt.getLeg3().getTerminal(), 1, twt.getLeg3().getPhaseTapChanger(),
                    rd3.phaseTapChanger);
            }
        }
    }

    private void setRtcRegulatingControl(Terminal defaultTerminal, RatioTapChanger rtc,
        RegulatingDataRatio rd) {
        if (rd == null || !rd.regulating || rtc == null) {
            return;
        }

        String controlId = rd.regulatingControlId;
        if (controlId == null) {
            context.missing(String.format("Regulating control Id not defined"));
            return;
        }

        RegulatingControl control = cachedRegulatingControls.get(controlId);
        if (control == null) {
            context.missing(String.format("Regulating control %s", controlId));
            return;
        }

        if (isControlModeVoltage(control.mode, rd.tculControlMode)) {
            setRtcRegulatingControlVoltage(defaultTerminal, rd.id, rd.tapChangerControlEnabled, control, rtc, context);
        } else if (!isControlModeFixed(control.mode)) {
            context.fixed(control.mode,
                "Unsupported regulation mode for Ratio tap changer. Considered as a fixed ratio tap changer.");
        }
    }

    private boolean isControlModeVoltage(String controlMode) {
        if (controlMode != null && controlMode.endsWith("voltage")) {
            return true;
        }
        return false;
    }

    private boolean isControlModeVoltage(String controlMode, String tculControlMode) {
        if (isControlModeVoltage(controlMode)) {
            return true;
        }
        if (tculControlMode != null && tculControlMode.endsWith("volt")) {
            return true;
        }
        return false;
    }

    private boolean isControlModeFixed(String controlMode) {
        if (controlMode != null && controlMode.endsWith("fixed")) {
            return true;
        }
        return false;
    }

    private void setRtcRegulatingControlVoltage(Terminal defaultTerminal, String rtcId,
        boolean tapChangerControlEnabled, RegulatingControl control,
        RatioTapChanger rtc, Context context) {

        Terminal terminal = findRegulatingTerminal(control.cgmesTerminal, control.topologicalNode);
        if (terminal != null) {
            rtc.setRegulationTerminal(terminal);
        } else {
            rtc.setRegulationTerminal(defaultTerminal);
        }

        // Even if regulating is false, we reset the target voltage if it is not valid
        if (control.targetValue <= 0) {
            context.ignored(rtcId,
                String.format("Regulating control has a bad target voltage %f", control.targetValue));
            rtc.setRegulating(false).setTargetDeadband(Double.NaN).setTargetV(Double.NaN);
        } else {
            // Order it is important
            rtc.setTargetDeadband(control.targetDeadband)
                .setTargetV(control.targetValue);
            rtc.setRegulating(control.enabled || tapChangerControlEnabled);
        }
    }

    private void setPtcRegulatingControl(Terminal defaultTerminal, int targetValueSigne, PhaseTapChanger ptc,
        RegulatingDataPhase rd) {
        if (rd == null || !rd.regulating || ptc == null) {
            return;
        }

        String controlId = rd.regulatingControlId;
        if (controlId == null) {
            context.missing(String.format("Regulating control Id not defined"));
            return;
        }

        RegulatingControl control = cachedRegulatingControls.get(controlId);
        if (control == null) {
            context.missing(String.format("Regulating control %s", controlId));
            return;
        }

        if (control.mode.endsWith("currentflow")) {
            setPtcRegulatingControlCurrentFlow(defaultTerminal, rd.tapChangerControlEnabled, control, targetValueSigne,
                ptc, context);
        } else if (control.mode.endsWith("activepower")) {
            setPtcRegulatingControlActivePower(defaultTerminal, rd.tapChangerControlEnabled, control, targetValueSigne,
                ptc, context);
        } else if (!control.mode.endsWith("fixed")) {
            context.fixed(control.mode, "Unsupported regulating mode for Phase tap changer. Considered as FIXED_TAP");
        }
    }

    private void setPtcRegulatingControlCurrentFlow(Terminal defaultTerminal, boolean tapChangerControlEnabled,
        RegulatingControl control,
        int targetValueSigne, PhaseTapChanger ptc, Context context) {
        // order it is important
        ptc.setRegulationMode(PhaseTapChanger.RegulationMode.CURRENT_LIMITER)
            .setTargetDeadband(control.targetDeadband)
            .setRegulationValue(getTargetValue(control.targetValue, targetValueSigne));
        ptc.setRegulating(control.enabled || tapChangerControlEnabled);

        setRegulatingTerminal(defaultTerminal, control, ptc);
    }

    private void setPtcRegulatingControlActivePower(Terminal defaultTerminal, boolean tapChangerControlEnabled, RegulatingControl control,
        int targetValueSigne, PhaseTapChanger ptc, Context context) {
        // Order it is important
        ptc.setRegulationMode(PhaseTapChanger.RegulationMode.ACTIVE_POWER_CONTROL)
            .setTargetDeadband(control.targetDeadband)
            .setRegulationValue(getTargetValue(-control.targetValue, targetValueSigne));
        ptc.setRegulating(control.enabled || tapChangerControlEnabled);

        setRegulatingTerminal(defaultTerminal, control, ptc);
    }

    private void setRegulatingTerminal(Terminal defaultTerminal, RegulatingControl control, PhaseTapChanger ptc) {
        Terminal terminal = findRegulatingTerminal(control.cgmesTerminal, control.topologicalNode);
        if (terminal != null) {
            ptc.setRegulationTerminal(terminal);
        } else {
            ptc.setRegulationTerminal(defaultTerminal);
        }
    }

    private double getTargetValue(double targetValue, int signe) {
        return targetValue * signe;
    }

    private Terminal findRegulatingTerminal(String cgmesTerminal, String topologicalNode) {
        return Optional.ofNullable(context.terminalMapping().find(cgmesTerminal))
            .orElseGet(() -> context.terminalMapping().findFromTopologicalNode(topologicalNode));
    }

    public RegulatingControlId getTapChangerRegulatingControl(PropertyBag p) {
        boolean regulating = false;
        String regulatingControlId = null;

        if (p.containsKey(TAP_CHANGER_CONTROL)) {
            String controlId = p.getId(TAP_CHANGER_CONTROL);

            RegulatingControl control = cachedRegulatingControls.get(controlId);
            if (control != null) {
                regulating = true;
                regulatingControlId = controlId;
            }
        }

        return new RegulatingControlId(regulating, regulatingControlId);
    }

    public RegulatingControlId getGeneratorRegulatingControl(PropertyBag p) {
        boolean regulating = false;
        String regulatingControlId = null;

        if (p.containsKey(REGULATING_CONTROL)) {
            String controlId = p.getId(REGULATING_CONTROL);
            RegulatingControl control = cachedRegulatingControls.get(controlId);
            if (control != null) {
                regulating = true;
                regulatingControlId = controlId;
            }
        }

        return new RegulatingControlId(regulating, regulatingControlId);
    }

    public static class RegulatingControlId {
        RegulatingControlId(boolean regulating, String regulatingControlIdValue) {
            this.regulating = regulating;
            this.regulatingControlIdValue = regulatingControlIdValue;
        }

        public boolean isRegulating() {
            return regulating;
        }

        public String getRegulatingControlId() {
            return this.regulatingControlIdValue;
        }

        private final boolean regulating;
        private final String regulatingControlIdValue;
    }
}<|MERGE_RESOLUTION|>--- conflicted
+++ resolved
@@ -6,11 +6,6 @@
  */
 package com.powsybl.cgmes.conversion;
 
-import com.powsybl.cgmes.conversion.TransformerRegulatingControlMapping.RegulatingDataRatio;
-import com.powsybl.cgmes.conversion.TransformerRegulatingControlMapping.ThreeWindingTransformerRegulatingData;
-import com.powsybl.cgmes.conversion.GeneratorRegulatingControlMapping.GeneratorRegulatingData;
-import com.powsybl.cgmes.conversion.TransformerRegulatingControlMapping.RegulatingDataPhase;
-import com.powsybl.cgmes.conversion.TransformerRegulatingControlMapping.TwoWindingTransformerRegulatingData;
 import com.powsybl.iidm.network.*;
 import com.powsybl.triplestore.api.PropertyBag;
 
@@ -68,58 +63,12 @@
 
     private Map<String, RegulatingControl> cachedRegulatingControls = new HashMap<>();
 
-<<<<<<< HEAD
-    public void cacheRegulatingControls(PropertyBag p) {
-        cachedRegulatingControls.put(p.getId(REGULATING_CONTROL), new RegulatingControl(p));
-    }
-
-    public void setRegulatingControl(String idEq, PropertyBag p, GeneratorAdder adder, VoltageLevel vl) {
-        if (p.containsKey(REGULATING_CONTROL)) {
-            String controlId = p.getId(REGULATING_CONTROL);
-            RegulatingControl control = cachedRegulatingControls.get(controlId);
-            if (control != null) {
-                if (control.mode.endsWith(VOLTAGE)) {
-                    setTargetValue(control.targetValue, vl.getNominalV(), controlId, adder);
-                    adder.setVoltageRegulatorOn(control.enabled);
-                    setRegulatingTerminal(control, p.getId(TERMINAL), idEq, adder);
-                    return;
-                } else {
-                    context.ignored(control.mode, String.format("Unsupported regulation mode for generator %s", idEq));
-                }
-            } else {
-                context.missing(String.format("Regulating control %s for equipment %s", controlId, idEq));
-            }
-        }
-        adder.setVoltageRegulatorOn(false)
-            .setTargetV(Double.NaN);
-    }
-
-    private void setRegulatingTerminal(RegulatingControl control, String terminalEq, String idEq, GeneratorAdder adder) {
-        if (context.terminalMapping().find(control.cgmesTerminal) != null) {
-            adder.setRegulatingTerminal(context.terminalMapping().find(control.cgmesTerminal));
-        } else if (!context.terminalMapping().areAssociated(terminalEq, control.topologicalNode)) {
-            control.idsEq.put(idEq, false);
-            return;
-        }
-        control.idsEq.put(idEq, true);
-    }
-
-    private void setTargetValue(double targetValue, double defaultValue, String controlId, GeneratorAdder adder) {
-        if (targetValue == 0 || Double.isNaN(targetValue)) {
-            context.fixed(controlId, "Invalid value for regulating target value",
-                targetValue, defaultValue);
-            adder.setTargetV(defaultValue);
-        } else {
-            adder.setTargetV(targetValue);
-        }
-=======
     Map<String, RegulatingControl> cachedRegulatingControls() {
         return cachedRegulatingControls;
     }
 
     void cacheRegulatingControls(PropertyBag p) {
         cachedRegulatingControls.put(p.getId(REGULATING_CONTROL), new RegulatingControl(p));
->>>>>>> d106ae2e
     }
 
     public void setRegulatingControl(PropertyBag p, Terminal defaultTerminal, RatioTapChangerAdder adder) {
@@ -137,15 +86,13 @@
                 context.missing(String.format(REGULATING_CONTROL_REF, controlId));
             }
         }
-        // adder.setLoadTapChangingCapabilities(false);
-    }
-
-    private void addRegulatingControlVoltage(PropertyBag p, RegulatingControl control, RatioTapChangerAdder adder,
-        Terminal defaultTerminal, Context context) {
+        adder.setLoadTapChangingCapabilities(false);
+    }
+
+    private void addRegulatingControlVoltage(PropertyBag p, RegulatingControl control, RatioTapChangerAdder adder, Terminal defaultTerminal, Context context) {
         // Even if regulating is false, we reset the target voltage if it is not valid
         if (control.targetValue <= 0) {
-            context.ignored(p.getId(TAP_CHANGER_CONTROL),
-                String.format("Regulating control has a bad target voltage %f", control.targetValue));
+            context.ignored(p.getId(TAP_CHANGER_CONTROL), String.format("Regulating control has a bad target voltage %f", control.targetValue));
             adder.setRegulating(false)
                 .setTargetV(Double.NaN);
         } else {
@@ -156,8 +103,7 @@
         setRegulatingTerminal(p, control, defaultTerminal, adder);
     }
 
-    private void setRegulatingTerminal(PropertyBag p, RegulatingControl control, Terminal defaultTerminal,
-        RatioTapChangerAdder adder) {
+    private void setRegulatingTerminal(PropertyBag p, RegulatingControl control, Terminal defaultTerminal, RatioTapChangerAdder adder) {
         if (context.terminalMapping().find(control.cgmesTerminal) != null) {
             adder.setRegulationTerminal(context.terminalMapping().find(control.cgmesTerminal));
             control.idsEq.put(p.getId("RatioTapChanger"), true);
@@ -279,12 +225,6 @@
 
     private void setAllRemoteRegulatingTerminals() {
         cachedRegulatingControls.entrySet().removeIf(this::setRemoteRegulatingTerminal);
-<<<<<<< HEAD
-        cachedRegulatingControls.forEach((key, value) -> context.pending("Regulating terminal",
-            String.format("The setting of the regulating terminal of the regulating control %s is not entirely handled.", key)));
-        // cachedRegulatingControls.clear();
-=======
->>>>>>> d106ae2e
     }
 
     private boolean setRemoteRegulatingTerminal(Map.Entry<String, RegulatingControl> entry) {
@@ -369,320 +309,6 @@
             .orElseGet(() -> context.terminalMapping().findFromTopologicalNode(topologicalNode));
     }
 
-    public void setAllRegulatingControls(Network network) {
-        setGeneratorsRegulatingControl(network);
-        setTwoWindingsTransformersRegulatingControl(network);
-        setThreeWindingsTransformersRegulatingControl(network);
-
-        cachedRegulatingControls.clear();
-    }
-
-    private void setGeneratorsRegulatingControl(Network network) {
-        network.getGeneratorStream().forEach(gen -> {
-            setGeneratorRegulatingControl(gen);
-        });
-    }
-
-    private void setGeneratorRegulatingControl(Generator gen) {
-        GeneratorRegulatingData rd = context.generatorRegulatingControlMapping().find(gen.getId());
-        Terminal defaultTerminal = getGeneratorDefaultTerminal(gen);
-        setGeneratorRegulatingControl(gen.getId(), defaultTerminal, rd, gen);
-    }
-
-    private Terminal getGeneratorDefaultTerminal(Generator gen) {
-        return gen.getTerminal();
-    }
-
-    private void setGeneratorRegulatingControl(String genId, Terminal defaultTerminal, GeneratorRegulatingData rd,
-        Generator gen) {
-        if (rd == null || !rd.regulating) {
-            return;
-        }
-
-        String controlId = rd.regulatingControlId;
-        if (controlId == null) {
-            context.missing(String.format("Regulating control Id not defined"));
-            return;
-        }
-
-        RegulatingControl control = cachedRegulatingControls.get(controlId);
-        if (control == null) {
-            context.missing(String.format("Regulating control %s", controlId));
-            return;
-        }
-
-        if (isControlModeVoltage(control.mode)) {
-            setGeneratorRegulatingControlVoltage(controlId, defaultTerminal, rd.nominalVoltage, control, context, gen);
-        } else {
-            context.ignored(control.mode, String.format("Unsupported regulation mode for generator %s", genId));
-        }
-    }
-
-    private void setGeneratorRegulatingControlVoltage(String controlId, Terminal defaultTerminal, double nominalVoltage,
-        RegulatingControl control, Context context, Generator gen) {
-
-        Terminal terminal = findRegulatingTerminal(control.cgmesTerminal, control.topologicalNode);
-        if (terminal == null) {
-            terminal = defaultTerminal;
-        }
-        gen.setRegulatingTerminal(terminal);
-
-        double targetV = Double.NaN;
-        if (control.targetValue <= 0.0 || Double.isNaN(control.targetValue)) {
-            targetV = nominalVoltage;
-            context.fixed(controlId, "Invalid value for regulating target value", control.targetValue, nominalVoltage);
-        } else {
-            targetV = control.targetValue;
-        }
-        gen.setTargetV(targetV);
-
-        boolean voltageRegulatorOn = false;
-        if (control.enabled) {
-            voltageRegulatorOn = true;
-        }
-
-        gen.setVoltageRegulatorOn(voltageRegulatorOn);
-    }
-
-    private void setTwoWindingsTransformersRegulatingControl(Network network) {
-        network.getTwoWindingsTransformerStream().forEach(twt -> {
-            setTwoWindingsTransformerRegulatingControl(twt);
-        });
-    }
-
-    private void setTwoWindingsTransformerRegulatingControl(TwoWindingsTransformer twt) {
-        TwoWindingTransformerRegulatingData rd = context.transformerRegulatingControlMapping().findTwo(twt.getId());
-
-        if (rd != null) {
-            Terminal defaultTerminalRatio = getT2wDefaultTerminalRatio(twt, rd.ratioTapChanger);
-            setRtcRegulatingControl(defaultTerminalRatio, twt.getRatioTapChanger(), rd.ratioTapChanger);
-
-            Terminal defaultTerminalPhase = getT2wDefaultTerminalPhase(twt, rd.phaseTapChanger);
-            int targetValueSigne = getT2wTargetValueSignePhase(twt, rd.phaseTapChanger, context);
-            setPtcRegulatingControl(defaultTerminalPhase, targetValueSigne, twt.getPhaseTapChanger(),
-                rd.phaseTapChanger);
-        }
-    }
-
-    private Terminal getT2wDefaultTerminalRatio(TwoWindingsTransformer t2w, RegulatingDataRatio rd) {
-        if (rd == null || !rd.regulating) {
-            return t2w.getTerminal1();
-        }
-        if (rd.side == 1) {
-            return t2w.getTerminal1();
-        } else {
-            return t2w.getTerminal2();
-        }
-    }
-
-    private Terminal getT2wDefaultTerminalPhase(TwoWindingsTransformer t2w, RegulatingDataPhase rd) {
-        if (rd == null || !rd.regulating) {
-            return t2w.getTerminal1();
-        }
-        if (rd.side == 1) {
-            return t2w.getTerminal1();
-        } else {
-            return t2w.getTerminal2();
-        }
-    }
-
-    private int getT2wTargetValueSignePhase(TwoWindingsTransformer t2w, RegulatingDataPhase rd,
-        Context context) {
-        if (rd == null || !rd.regulating) {
-            return 1;
-        }
-        String controlId = rd.regulatingControlId;
-        if (controlId == null) {
-            return 1;
-        }
-        RegulatingControl control = cachedRegulatingControls.get(controlId);
-        if (control == null) {
-            return 1;
-        }
-        if ((context.terminalMapping().find(control.cgmesTerminal).equals(t2w.getTerminal1()) && rd.side == 2)
-            || (context.terminalMapping().find(control.cgmesTerminal).equals(t2w.getTerminal2()) && rd.side == 1)) {
-            return -1;
-        }
-        return 1;
-    }
-
-    private void setThreeWindingsTransformersRegulatingControl(Network network) {
-        network.getThreeWindingsTransformerStream().forEach(twt -> {
-            setThreeWindingsTransformerRegulatingControl(twt);
-        });
-    }
-
-    private void setThreeWindingsTransformerRegulatingControl(ThreeWindingsTransformer twt) {
-        ThreeWindingTransformerRegulatingData rd = context.transformerRegulatingControlMapping().findThree(twt.getId());
-        if (rd != null) {
-            TwoWindingTransformerRegulatingData rd1 = rd.winding1;
-            if (rd1 != null) {
-                setRtcRegulatingControl(twt.getLeg1().getTerminal(), twt.getLeg1().getRatioTapChanger(),
-                    rd1.ratioTapChanger);
-                setPtcRegulatingControl(twt.getLeg1().getTerminal(), 1, twt.getLeg1().getPhaseTapChanger(),
-                    rd1.phaseTapChanger);
-            }
-            TwoWindingTransformerRegulatingData rd2 = rd.winding2;
-            if (rd2 != null) {
-                setRtcRegulatingControl(twt.getLeg2().getTerminal(), twt.getLeg2().getRatioTapChanger(),
-                    rd2.ratioTapChanger);
-                setPtcRegulatingControl(twt.getLeg2().getTerminal(), 1, twt.getLeg2().getPhaseTapChanger(),
-                    rd2.phaseTapChanger);
-            }
-            TwoWindingTransformerRegulatingData rd3 = rd.winding3;
-            if (rd3 != null) {
-                setRtcRegulatingControl(twt.getLeg3().getTerminal(), twt.getLeg3().getRatioTapChanger(),
-                    rd3.ratioTapChanger);
-                setPtcRegulatingControl(twt.getLeg3().getTerminal(), 1, twt.getLeg3().getPhaseTapChanger(),
-                    rd3.phaseTapChanger);
-            }
-        }
-    }
-
-    private void setRtcRegulatingControl(Terminal defaultTerminal, RatioTapChanger rtc,
-        RegulatingDataRatio rd) {
-        if (rd == null || !rd.regulating || rtc == null) {
-            return;
-        }
-
-        String controlId = rd.regulatingControlId;
-        if (controlId == null) {
-            context.missing(String.format("Regulating control Id not defined"));
-            return;
-        }
-
-        RegulatingControl control = cachedRegulatingControls.get(controlId);
-        if (control == null) {
-            context.missing(String.format("Regulating control %s", controlId));
-            return;
-        }
-
-        if (isControlModeVoltage(control.mode, rd.tculControlMode)) {
-            setRtcRegulatingControlVoltage(defaultTerminal, rd.id, rd.tapChangerControlEnabled, control, rtc, context);
-        } else if (!isControlModeFixed(control.mode)) {
-            context.fixed(control.mode,
-                "Unsupported regulation mode for Ratio tap changer. Considered as a fixed ratio tap changer.");
-        }
-    }
-
-    private boolean isControlModeVoltage(String controlMode) {
-        if (controlMode != null && controlMode.endsWith("voltage")) {
-            return true;
-        }
-        return false;
-    }
-
-    private boolean isControlModeVoltage(String controlMode, String tculControlMode) {
-        if (isControlModeVoltage(controlMode)) {
-            return true;
-        }
-        if (tculControlMode != null && tculControlMode.endsWith("volt")) {
-            return true;
-        }
-        return false;
-    }
-
-    private boolean isControlModeFixed(String controlMode) {
-        if (controlMode != null && controlMode.endsWith("fixed")) {
-            return true;
-        }
-        return false;
-    }
-
-    private void setRtcRegulatingControlVoltage(Terminal defaultTerminal, String rtcId,
-        boolean tapChangerControlEnabled, RegulatingControl control,
-        RatioTapChanger rtc, Context context) {
-
-        Terminal terminal = findRegulatingTerminal(control.cgmesTerminal, control.topologicalNode);
-        if (terminal != null) {
-            rtc.setRegulationTerminal(terminal);
-        } else {
-            rtc.setRegulationTerminal(defaultTerminal);
-        }
-
-        // Even if regulating is false, we reset the target voltage if it is not valid
-        if (control.targetValue <= 0) {
-            context.ignored(rtcId,
-                String.format("Regulating control has a bad target voltage %f", control.targetValue));
-            rtc.setRegulating(false).setTargetDeadband(Double.NaN).setTargetV(Double.NaN);
-        } else {
-            // Order it is important
-            rtc.setTargetDeadband(control.targetDeadband)
-                .setTargetV(control.targetValue);
-            rtc.setRegulating(control.enabled || tapChangerControlEnabled);
-        }
-    }
-
-    private void setPtcRegulatingControl(Terminal defaultTerminal, int targetValueSigne, PhaseTapChanger ptc,
-        RegulatingDataPhase rd) {
-        if (rd == null || !rd.regulating || ptc == null) {
-            return;
-        }
-
-        String controlId = rd.regulatingControlId;
-        if (controlId == null) {
-            context.missing(String.format("Regulating control Id not defined"));
-            return;
-        }
-
-        RegulatingControl control = cachedRegulatingControls.get(controlId);
-        if (control == null) {
-            context.missing(String.format("Regulating control %s", controlId));
-            return;
-        }
-
-        if (control.mode.endsWith("currentflow")) {
-            setPtcRegulatingControlCurrentFlow(defaultTerminal, rd.tapChangerControlEnabled, control, targetValueSigne,
-                ptc, context);
-        } else if (control.mode.endsWith("activepower")) {
-            setPtcRegulatingControlActivePower(defaultTerminal, rd.tapChangerControlEnabled, control, targetValueSigne,
-                ptc, context);
-        } else if (!control.mode.endsWith("fixed")) {
-            context.fixed(control.mode, "Unsupported regulating mode for Phase tap changer. Considered as FIXED_TAP");
-        }
-    }
-
-    private void setPtcRegulatingControlCurrentFlow(Terminal defaultTerminal, boolean tapChangerControlEnabled,
-        RegulatingControl control,
-        int targetValueSigne, PhaseTapChanger ptc, Context context) {
-        // order it is important
-        ptc.setRegulationMode(PhaseTapChanger.RegulationMode.CURRENT_LIMITER)
-            .setTargetDeadband(control.targetDeadband)
-            .setRegulationValue(getTargetValue(control.targetValue, targetValueSigne));
-        ptc.setRegulating(control.enabled || tapChangerControlEnabled);
-
-        setRegulatingTerminal(defaultTerminal, control, ptc);
-    }
-
-    private void setPtcRegulatingControlActivePower(Terminal defaultTerminal, boolean tapChangerControlEnabled, RegulatingControl control,
-        int targetValueSigne, PhaseTapChanger ptc, Context context) {
-        // Order it is important
-        ptc.setRegulationMode(PhaseTapChanger.RegulationMode.ACTIVE_POWER_CONTROL)
-            .setTargetDeadband(control.targetDeadband)
-            .setRegulationValue(getTargetValue(-control.targetValue, targetValueSigne));
-        ptc.setRegulating(control.enabled || tapChangerControlEnabled);
-
-        setRegulatingTerminal(defaultTerminal, control, ptc);
-    }
-
-    private void setRegulatingTerminal(Terminal defaultTerminal, RegulatingControl control, PhaseTapChanger ptc) {
-        Terminal terminal = findRegulatingTerminal(control.cgmesTerminal, control.topologicalNode);
-        if (terminal != null) {
-            ptc.setRegulationTerminal(terminal);
-        } else {
-            ptc.setRegulationTerminal(defaultTerminal);
-        }
-    }
-
-    private double getTargetValue(double targetValue, int signe) {
-        return targetValue * signe;
-    }
-
-    private Terminal findRegulatingTerminal(String cgmesTerminal, String topologicalNode) {
-        return Optional.ofNullable(context.terminalMapping().find(cgmesTerminal))
-            .orElseGet(() -> context.terminalMapping().findFromTopologicalNode(topologicalNode));
-    }
-
     public RegulatingControlId getTapChangerRegulatingControl(PropertyBag p) {
         boolean regulating = false;
         String regulatingControlId = null;
@@ -700,22 +326,6 @@
         return new RegulatingControlId(regulating, regulatingControlId);
     }
 
-    public RegulatingControlId getGeneratorRegulatingControl(PropertyBag p) {
-        boolean regulating = false;
-        String regulatingControlId = null;
-
-        if (p.containsKey(REGULATING_CONTROL)) {
-            String controlId = p.getId(REGULATING_CONTROL);
-            RegulatingControl control = cachedRegulatingControls.get(controlId);
-            if (control != null) {
-                regulating = true;
-                regulatingControlId = controlId;
-            }
-        }
-
-        return new RegulatingControlId(regulating, regulatingControlId);
-    }
-
     public static class RegulatingControlId {
         RegulatingControlId(boolean regulating, String regulatingControlIdValue) {
             this.regulating = regulating;
