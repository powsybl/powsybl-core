--- conflicted
+++ resolved
@@ -81,11 +81,7 @@
 
     public Boundary findBoundary(String cgmesTerminalId, CgmesModel cgmesModel) {
         CgmesTerminal cgmesTerminal = cgmesModel.terminal(cgmesTerminalId);
-<<<<<<< HEAD
-        if (cgmesTerminal != null && cgmesTerminal.conductingEquipmentType().equals("EquivalentInjection")) {
-=======
-        if (cgmesTerminal.conductingEquipmentType().equals(CgmesNames.EQUIVALENT_INJECTION)) {
->>>>>>> 85cacc4e
+        if (cgmesTerminal != null && cgmesTerminal.conductingEquipmentType().equals(CgmesNames.EQUIVALENT_INJECTION)) {
             String acLineSegmentCgmesTerminalId = findAssociatedAcLineSegmentCgmesTerminalId(cgmesModel, cgmesTerminal);
             if (acLineSegmentCgmesTerminalId != null) {
                 return findBoundary(acLineSegmentCgmesTerminalId);
