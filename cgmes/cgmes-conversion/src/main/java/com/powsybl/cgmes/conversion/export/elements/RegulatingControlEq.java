--- conflicted
+++ resolved
@@ -7,6 +7,7 @@
 package com.powsybl.cgmes.conversion.export.elements;
 
 import com.powsybl.cgmes.conversion.Conversion;
+import com.powsybl.cgmes.conversion.export.CgmesExportContext;
 import com.powsybl.cgmes.conversion.export.CgmesExportUtil;
 import com.powsybl.cgmes.model.CgmesNames;
 import com.powsybl.iidm.network.Connectable;
@@ -24,12 +25,8 @@
 
     public static final String REGULATING_CONTROL_VOLTAGE = "RegulatingControlModeKind.voltage";
 
-<<<<<<< HEAD
-    public static void write(String id, String regulatingControlName, String terminalId, String cimNamespace, XMLStreamWriter writer) throws XMLStreamException {
-        // FIXME(Luma) Obtain id through naming strategy after #2148 is merged
-=======
-    public static String writeKindVoltage(Connectable<?> c, String terminalId, Set<String> regulatingControlsWritten, String cimNamespace, XMLStreamWriter writer) throws XMLStreamException {
-        String regulatingControlId = c.getProperty(Conversion.CGMES_PREFIX_ALIAS_PROPERTIES + "RegulatingControl");
+    public static String writeKindVoltage(Connectable<?> c, String terminalId, Set<String> regulatingControlsWritten, String cimNamespace, XMLStreamWriter writer, CgmesExportContext context) throws XMLStreamException {
+        String regulatingControlId = context.getNamingStrategy().getCgmesIdFromProperty(c, Conversion.CGMES_PREFIX_ALIAS_PROPERTIES + "RegulatingControl");
         if (regulatingControlId != null && !regulatingControlsWritten.contains(regulatingControlId)) {
             String regulatingControlName = "RC_" + c.getNameOrId();
             RegulatingControlEq.writeKindVoltage(regulatingControlId, regulatingControlName, terminalId, cimNamespace, writer);
@@ -39,7 +36,6 @@
     }
 
     private static void writeKindVoltage(String id, String regulatingControlName, String terminalId, String cimNamespace, XMLStreamWriter writer) throws XMLStreamException {
->>>>>>> 57ef80a8
         CgmesExportUtil.writeStartIdName("RegulatingControl", id, regulatingControlName, cimNamespace, writer);
         CgmesExportUtil.writeReference("RegulatingControl.Terminal", terminalId, cimNamespace, writer);
         writer.writeEmptyElement(cimNamespace, "RegulatingControl.mode");
