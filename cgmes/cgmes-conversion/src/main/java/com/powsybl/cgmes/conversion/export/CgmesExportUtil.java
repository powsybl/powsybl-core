--- conflicted
+++ resolved
@@ -211,7 +211,6 @@
     public static int getTerminalSequenceNumber(Terminal t, List<DanglingLine> unpairedDanglingLines) {
         Connectable<?> c = t.getConnectable();
         if (c.getTerminals().size() == 1) {
-<<<<<<< HEAD
             if (c instanceof DanglingLine) {
                 DanglingLine dl = (DanglingLine) c;
                 if (!unpairedDanglingLines.contains(dl)) {
@@ -222,16 +221,6 @@
                     // then we should always return 1 and forget about special case
                     return dl.getTieLine().map(tl -> tl.getDanglingLine1() == dl ? 1 : 2).orElse(1);
                 }
-=======
-            if (c instanceof DanglingLine dl && dl.isPaired()) {
-                // TODO(Luma) Export tie line components instead of a single equipment
-                // If this dangling line is part of a tie line we will be exporting the tie line as a single equipment
-                // We need to return the proper terminal of the single tie line that will be exported
-                // When we change the export and write the two dangling lines as separate equipment,
-                // then we should always return 1 and forget about special case
-                return dl.getTieLine().map(tl -> tl.getDanglingLine1() == dl ? 1 : 2).orElse(1);
-
->>>>>>> 135d3c49
             }
             return 1;
         } else {
@@ -321,7 +310,6 @@
         return context.getNamingStrategy().getCgmesIdFromAlias(c, aliasType);
     }
 
-<<<<<<< HEAD
     public static List<DanglingLine> getUnpairedDanglingLines(Network network) {
         // For this network, an unpaired dangling line has an unpaired status
         // or its parent network different that this network.
@@ -335,13 +323,13 @@
         // or its parent network different that this network.
         return !danglingLine.isPaired()
                 || danglingLine.isPaired() && danglingLine.getTieLine().orElseThrow().getParentNetwork() != network;
-=======
+    }
+
     public static boolean isEquivalentShuntWithZeroSectionCount(Connectable<?> c) {
         if (c instanceof ShuntCompensator shuntCompensator) {
             return "true".equals(c.getProperty(Conversion.PROPERTY_IS_EQUIVALENT_SHUNT))
                     && shuntCompensator.getSectionCount() == 0;
         }
         return false;
->>>>>>> 135d3c49
     }
 }