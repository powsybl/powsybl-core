--- conflicted
+++ resolved
@@ -13,10 +13,7 @@
 import org.slf4j.LoggerFactory;
 
 import com.powsybl.cgmes.conversion.Context;
-<<<<<<< HEAD
-=======
 import com.powsybl.cgmes.model.CgmesNames;
->>>>>>> 411d7265
 import com.powsybl.iidm.network.RatioTapChangerAdder;
 import com.powsybl.iidm.network.Terminal;
 import com.powsybl.iidm.network.ThreeWindingsTransformer;
@@ -113,11 +110,6 @@
     }
 
     private void addStepsFromTable(RatioTapChangerAdder rtca) {
-<<<<<<< HEAD
-        String tableId = p.getId("RatioTapChangerTable");
-        LOG.debug("RatioTapChanger {} table {}", id, tableId);
-        PropertyBags table = context.ratioTapChangerTable(tableId);
-=======
         String tableId = p.getId(CgmesNames.RATIO_TAP_CHANGER_TABLE);
         if (tableId == null) {
             missing(CgmesNames.RATIO_TAP_CHANGER_TABLE);
@@ -129,21 +121,10 @@
             missing("points for RatioTapChangerTable " + tableId);
             return;
         }
->>>>>>> 411d7265
         Comparator<PropertyBag> byStep = Comparator.comparingInt((PropertyBag p) -> p.asInt("step"));
         table.sort(byStep);
         boolean rtcAtSide1 = rtcAtSide1();
         for (PropertyBag point : table) {
-<<<<<<< HEAD
-            double rho = 1 / point.asDouble("ratio");
-            // When given in RatioTapChangerTablePoint
-            // r, x, g, b of the step are already percentage deviations of nominal values
-            double r = point.asDouble("r", 0);
-            double x = point.asDouble("x", 0);
-            double g = point.asDouble("g", 0);
-            double b = point.asDouble("b", 0);
-            int step = point.asInt("step");
-=======
             double rho = 1 / point.asDouble("ratio", 1.0);
             // When given in RatioTapChangerTablePoint
             // r, x, g, b of the step are already percentage deviations of nominal values
@@ -152,7 +133,6 @@
             double x = fixing(point, "x", 0, tableId, step);
             double g = fixing(point, "g", 0, tableId, step);
             double b = fixing(point, "b", 0, tableId, step);
->>>>>>> 411d7265
             // Impedance/admittance deviation is required when tap changer is defined at
             // side 2
             // (In IIDM model the ideal ratio is always at side 1, left of impedance)
@@ -170,15 +150,6 @@
             // with dz, dy that appear when moving ideal ratio to side 1
             // R' = R * (1 + r/100) * (1 + dz/100) ==> r' = r + dz + r * dz / 100
             rtca.beginStep()
-<<<<<<< HEAD
-                    .setRho(rtcAtSide1 ? rho : 1 / rho)
-                    .setR(r + dz + r * dz / 100)
-                    .setX(x + dz + r * dz / 100)
-                    .setG(g + dy + g * dy / 100)
-                    .setB(b + dy + b * dy / 100)
-                    .endStep();
-        }
-=======
                 .setRho(rtcAtSide1 ? rho : 1 / rho)
                 .setR(r + dz + r * dz / 100)
                 .setX(x + dz + r * dz / 100)
@@ -197,7 +168,6 @@
             return defaultValue;
         }
         return value;
->>>>>>> 411d7265
     }
 
     private void addStepsFromStepVoltageIncrement(RatioTapChangerAdder rtca) {
@@ -305,11 +275,7 @@
     }
 
     private boolean tabular() {
-<<<<<<< HEAD
-        return p.containsKey("RatioTapChangerTable");
-=======
         return p.containsKey(CgmesNames.RATIO_TAP_CHANGER_TABLE);
->>>>>>> 411d7265
     }
 
     private final TwoWindingsTransformer tx2;
