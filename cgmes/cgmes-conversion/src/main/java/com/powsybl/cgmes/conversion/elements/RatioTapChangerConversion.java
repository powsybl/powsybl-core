--- conflicted
+++ resolved
@@ -87,13 +87,6 @@
         }
 
         rtca.setLoadTapChangingCapabilities(ltcFlag);
-<<<<<<< HEAD
-        context.regulatingControlMapping().forTransformers().initializeRatioTapChanger(rtca);
-=======
-        if (tx3 != null) {
-            context.regulatingControlMapping().setRegulatingControl(p, terminal(), rtca);
-        }
->>>>>>> 8cf9ed90
         rtca.add();
     }
 
