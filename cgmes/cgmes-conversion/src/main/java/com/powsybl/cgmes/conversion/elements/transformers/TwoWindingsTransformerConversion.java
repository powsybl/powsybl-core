/**
 * Copyright (c) 2019, RTE (http://www.rte-france.com)
 * This Source Code Form is subject to the terms of the Mozilla Public
 * License, v. 2.0. If a copy of the MPL was not distributed with this
 * file, You can obtain one at http://mozilla.org/MPL/2.0/.
 */

package com.powsybl.cgmes.conversion.elements.transformers;

import com.powsybl.commons.PowsyblException;
import com.powsybl.iidm.network.*;

import com.powsybl.cgmes.conversion.Context;
import com.powsybl.cgmes.conversion.Conversion;
import com.powsybl.cgmes.conversion.ConversionException;
import com.powsybl.cgmes.conversion.RegulatingControlMappingForTransformers.CgmesRegulatingControlPhase;
import com.powsybl.cgmes.conversion.RegulatingControlMappingForTransformers.CgmesRegulatingControlRatio;
import com.powsybl.cgmes.conversion.elements.EquipmentAtBoundaryConversion;
import com.powsybl.cgmes.model.CgmesNames;
import com.powsybl.triplestore.api.PropertyBags;

import java.util.Optional;

/**
 * TwoWindingsTransformer Cgmes Conversion
 * <p>
 * Cgmes conversion for transformers (two and three windings) is divided into four stages: load, interpret, convert and set.
 * <p>
 * Load <br>
 * Native CGMES data is loaded from the triple store query and is put in the CGMES model object (CgmesT2xModel).
 * <p>
 * Interpret <br>
 * CgmesT2xModel data is mapped to a more general two windings transformer model (InterpretedT2xModel)
 * according to a predefined configured alternative. It is an elemental process as the only objective is to put
 * Cgmes data in the fields of the general two windings transformer model.
 * All possible alternatives and the default one are defined in conversion class. See {@link Conversion} <br>
 * InterpretedT2xModel supports ratioTapChanger and phaseTapChanger at each end. Shunt admittances can be defined at both ends and
 * allows to specify the end of the structural ratio.
 * <p>
 * Convert <br>
 * Converts the interpreted model (InterpretedT2xModel) to the converted model object (ConvertedT2xModel). <br>
 * The ConvertedT2xModel only allows to define ratioTapChanger and phaseTapChanger at end1.
 * Shunt admittances and structural ratio must be also at end1. <br>
 * To do this process the following methods are used: <br>
 * moveTapChangerFrom2To1: To move a tapChanger from end2 to end1 <br>
 * combineTapChanger: To reduce two tapChangers to one <br>
 * moveRatioFrom2To1: To move structural ratio from end2 to end1 <br>
 * Finally shunt admittance of both ends are added to end1. This step is an approximation and only
 * will be possible to reproduce the exact case result if Cgmes shunts are defined at end1 or
 * are split and the LoadflowParameter splitShuntAdmittance option is selected. <br>
 * See {@link TapChangerConversion}
 * <p>
 * Set <br>
 * A direct map from ConvertedT2xModel to IIDM model
 * <p>
 * @author Luma Zamarreño {@literal <zamarrenolm at aia.es>}
 * @author José Antonio Marqués {@literal <marquesja at aia.es>}
 */
public class TwoWindingsTransformerConversion extends AbstractTransformerConversion implements EquipmentAtBoundaryConversion {

    private DanglingLine danglingLine;

    public TwoWindingsTransformerConversion(PropertyBags ends, Context context) {
        super(CgmesNames.POWER_TRANSFORMER, ends, context);
    }

    @Override
    public boolean valid() {
        // An transformer end voltage level may be null
        // (when it is in the boundary and the boundary nodes are not converted)
        // So we do not use the generic validity check for conducting equipment
        // or branch. We only ensure we have nodes at both ends
        for (int k = 1; k <= 2; k++) {
            if (nodeId(k) == null) {
                missing(nodeIdPropertyName() + k);
                return false;
            }
        }
        return true;
    }

    @Override
    public void convert() {
        CgmesT2xModel cgmesT2xModel = new CgmesT2xModel(ps, context);
        InterpretedT2xModel interpretedT2xModel = new InterpretedT2xModel(cgmesT2xModel, context.config(), context);
        ConvertedT2xModel convertedT2xModel = new ConvertedT2xModel(interpretedT2xModel, context);

        setToIidm(convertedT2xModel);
    }

    @Override
    public void convertAtBoundary() {
        // If we have created buses and substations for boundary nodes,
        // convert as a regular line
        if (context.config().convertBoundary()) {
            convert();
            return;
        }

        String eqInstance = ps.get(0).get("graph");
        if (isBoundary(1)) {
            convertTwoWindingsTransformerAtBoundary(eqInstance, 1);
        } else if (isBoundary(2)) {
            convertTwoWindingsTransformerAtBoundary(eqInstance, 2);
        } else {
            throw new ConversionException("Boundary must be at one end of the twoWindingsTransformer");
        }
    }

    @Override
<<<<<<< HEAD
    public BoundaryLine asBoundaryLine(String boundaryNode) {
        String graph = ps.get(0).get("graph");
        BoundaryLine boundaryLine = super.createBoundaryLine(graph, boundaryNode);

        CgmesT2xModel cgmesT2xModel = new CgmesT2xModel(ps, context);
        InterpretedT2xModel interpretedT2xModel = new InterpretedT2xModel(cgmesT2xModel, context.config(), context);
        ConvertedT2xModel convertedT2xModel = new ConvertedT2xModel(interpretedT2xModel, context);

        // The twoWindingsTransformer is converted to a BoundaryLine with different VoltageLevels at its ends
        // and the tapChanger fixed to the current tap position.
        // As the current TieLine only supports a Line at each half we can only map twoWindingsTransformers with
        // ratioTapChanger and / or phaseTapChanger with zero angle.
        // Since the angle has been fixed to 0.0, if the current angle of the transformer (getAngle(convertedT2xModel))
        // is non-zero we will have differences in the LF computation.
        // TODO support in the TieLine the complete twoWindingsTransformer model (transformer + tapChangers)

        PiModel pm = piModel(getR(convertedT2xModel), getX(convertedT2xModel), getG(convertedT2xModel),
            getB(convertedT2xModel), getRatio(convertedT2xModel), 0.0);
        boundaryLine.setParameters(pm.r1, pm.x1, pm.g1, pm.b1, pm.g2, pm.b2);

        return boundaryLine;
=======
    public Optional <DanglingLine> getDanglingLine() {
        return Optional.ofNullable(danglingLine);
>>>>>>> 7fe6fad3
    }

    private void convertTwoWindingsTransformerAtBoundary(String eqInstance, int boundarySide) {

        CgmesT2xModel cgmesT2xModel = new CgmesT2xModel(ps, context);
        InterpretedT2xModel interpretedT2xModel = new InterpretedT2xModel(cgmesT2xModel, context.config(), context);
        ConvertedT2xModel convertedT2xModel = new ConvertedT2xModel(interpretedT2xModel, context);

        // The twoWindingsTransformer is converted to a danglingLine with different VoltageLevels at its ends.
        // As the current danglingLine only supports shunt admittance at the end1 we can only map twoWindingsTransformers with
        // ratio 1.0 and angle 0.0
        // Since the ratio has been fixed to 1.0, if the current (ratio, angle) of the transformer
        // (getRatio(convertedT2xModel), getAngle(convertedT2xModel)) is not (1.0, 0.0)
        // we will have differences in the LF computation.
        // TODO support in the danglingLine the complete twoWindingsTransformer model (transformer + tapChangers)
        danglingLine = convertToDanglingLine(eqInstance, boundarySide, getR(convertedT2xModel), getX(convertedT2xModel), getG(convertedT2xModel), getB(convertedT2xModel));
    }

    private void setToIidm(ConvertedT2xModel convertedT2xModel) {
        TwoWindingsTransformerAdder adder = substation()
                .map(Substation::newTwoWindingsTransformer)
                .orElseThrow(() -> new PowsyblException("Substation null! Transformer must be within a substation"))
                .setR(convertedT2xModel.r)
                .setX(convertedT2xModel.x)
                .setG(Double.isNaN(convertedT2xModel.end1.g) ? 0.0 : convertedT2xModel.end1.g)
                .setB(Double.isNaN(convertedT2xModel.end1.b) ? 0.0 : convertedT2xModel.end1.b)
                .setRatedU1(convertedT2xModel.end1.ratedU)
                .setRatedU2(convertedT2xModel.end2.ratedU);
        if (convertedT2xModel.ratedS != null) {
            adder.setRatedS(convertedT2xModel.ratedS);
        }
        identify(adder);
        connect(adder);
        TwoWindingsTransformer tx = adder.add();
        addAliasesAndProperties(tx);
        convertedTerminals(tx.getTerminal1(), tx.getTerminal2());

        setToIidmRatioTapChanger(convertedT2xModel, tx);
        setToIidmPhaseTapChanger(convertedT2xModel, tx, context);

        setRegulatingControlContext(convertedT2xModel, tx);
        addCgmesReferences(tx, convertedT2xModel.end1.ratioTapChanger);
        addCgmesReferences(tx, convertedT2xModel.end1.phaseTapChanger);
    }

    private static void setToIidmRatioTapChanger(ConvertedT2xModel convertedT2xModel, TwoWindingsTransformer tx) {
        TapChanger rtc = convertedT2xModel.end1.ratioTapChanger;
        if (rtc == null) {
            return;
        }

        RatioTapChangerAdder rtca = newRatioTapChanger(tx);
        setToIidmRatioTapChanger(rtc, rtca);
    }

    private static void setToIidmPhaseTapChanger(ConvertedT2xModel convertedT2xModel, TwoWindingsTransformer tx, Context context) {
        TapChanger ptc = convertedT2xModel.end1.phaseTapChanger;
        if (ptc == null) {
            return;
        }

        PhaseTapChangerAdder ptca = newPhaseTapChanger(tx);
        setToIidmPhaseTapChanger(ptc, ptca, context);
    }

    private static RatioTapChangerAdder newRatioTapChanger(TwoWindingsTransformer tx) {
        return tx.newRatioTapChanger();
    }

    private static PhaseTapChangerAdder newPhaseTapChanger(TwoWindingsTransformer tx) {
        return tx.newPhaseTapChanger();
    }

    private void setRegulatingControlContext(ConvertedT2xModel convertedT2xModel, TwoWindingsTransformer tx) {
        CgmesRegulatingControlRatio rcRtc = setContextRegulatingDataRatio(convertedT2xModel.end1.ratioTapChanger);
        CgmesRegulatingControlPhase rcPtc = setContextRegulatingDataPhase(convertedT2xModel.end1.phaseTapChanger);

        context.regulatingControlMapping().forTransformers().add(tx.getId(), rcRtc, rcPtc);
    }

    private static int getStepIndex(TapChanger tapChanger) {
        return tapChanger.getTapPosition();
    }

    private static double getStepR(TapChanger tapChanger) {
        if (tapChanger != null) {
            return tapChanger.getSteps().get(getStepIndex(tapChanger)).getR();
        }
        return 0.0;
    }

    private static double getStepX(TapChanger tapChanger) {
        if (tapChanger != null) {
            return tapChanger.getSteps().get(getStepIndex(tapChanger)).getX();
        }
        return 0.0;
    }

    private static double getStepG1(TapChanger tapChanger) {
        if (tapChanger != null) {
            return tapChanger.getSteps().get(getStepIndex(tapChanger)).getG1();
        }
        return 0.0;
    }

    private static double getStepB1(TapChanger tapChanger) {
        if (tapChanger != null) {
            return tapChanger.getSteps().get(getStepIndex(tapChanger)).getB1();
        }
        return 0.0;
    }

    private static double getValue(double initialValue, double rtcStepValue, double ptcStepValue) {
        return initialValue * (1 + rtcStepValue / 100) * (1 + ptcStepValue / 100);
    }

    private static double getR(ConvertedT2xModel convertedT2xModel) {
        return getValue(convertedT2xModel.r, getStepR(convertedT2xModel.end1.ratioTapChanger), getStepR(convertedT2xModel.end1.phaseTapChanger));
    }

    private static double getX(ConvertedT2xModel convertedT2xModel) {
        return getValue(convertedT2xModel.x, getStepX(convertedT2xModel.end1.ratioTapChanger), getStepX(convertedT2xModel.end1.phaseTapChanger));
    }

    private static double getG(ConvertedT2xModel convertedT2xModel) {
        return getValue(convertedT2xModel.end1.g, getStepG1(convertedT2xModel.end1.ratioTapChanger), getStepG1(convertedT2xModel.end1.phaseTapChanger));
    }

    private static double getB(ConvertedT2xModel convertedT2xModel) {
        return getValue(convertedT2xModel.end1.b, getStepB1(convertedT2xModel.end1.ratioTapChanger), getStepB1(convertedT2xModel.end1.phaseTapChanger));
    }
}<|MERGE_RESOLUTION|>--- conflicted
+++ resolved
@@ -108,32 +108,8 @@
     }
 
     @Override
-<<<<<<< HEAD
-    public BoundaryLine asBoundaryLine(String boundaryNode) {
-        String graph = ps.get(0).get("graph");
-        BoundaryLine boundaryLine = super.createBoundaryLine(graph, boundaryNode);
-
-        CgmesT2xModel cgmesT2xModel = new CgmesT2xModel(ps, context);
-        InterpretedT2xModel interpretedT2xModel = new InterpretedT2xModel(cgmesT2xModel, context.config(), context);
-        ConvertedT2xModel convertedT2xModel = new ConvertedT2xModel(interpretedT2xModel, context);
-
-        // The twoWindingsTransformer is converted to a BoundaryLine with different VoltageLevels at its ends
-        // and the tapChanger fixed to the current tap position.
-        // As the current TieLine only supports a Line at each half we can only map twoWindingsTransformers with
-        // ratioTapChanger and / or phaseTapChanger with zero angle.
-        // Since the angle has been fixed to 0.0, if the current angle of the transformer (getAngle(convertedT2xModel))
-        // is non-zero we will have differences in the LF computation.
-        // TODO support in the TieLine the complete twoWindingsTransformer model (transformer + tapChangers)
-
-        PiModel pm = piModel(getR(convertedT2xModel), getX(convertedT2xModel), getG(convertedT2xModel),
-            getB(convertedT2xModel), getRatio(convertedT2xModel), 0.0);
-        boundaryLine.setParameters(pm.r1, pm.x1, pm.g1, pm.b1, pm.g2, pm.b2);
-
-        return boundaryLine;
-=======
     public Optional <DanglingLine> getDanglingLine() {
         return Optional.ofNullable(danglingLine);
->>>>>>> 7fe6fad3
     }
 
     private void convertTwoWindingsTransformerAtBoundary(String eqInstance, int boundarySide) {
