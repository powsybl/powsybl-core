/**
 * Copyright (c) 2019, RTE (http://www.rte-france.com)
 * This Source Code Form is subject to the terms of the Mozilla Public
 * License, v. 2.0. If a copy of the MPL was not distributed with this
 * file, You can obtain one at http://mozilla.org/MPL/2.0/.
 */

package com.powsybl.cgmes.conversion.elements.transformers;

import com.powsybl.iidm.network.*;
import org.apache.commons.math3.complex.Complex;
import org.apache.commons.math3.complex.ComplexUtils;

import com.powsybl.cgmes.conversion.Context;
import com.powsybl.cgmes.conversion.Conversion;
import com.powsybl.cgmes.conversion.ConversionException;
import com.powsybl.cgmes.conversion.RegulatingControlMappingForTransformers.CgmesRegulatingControlPhase;
import com.powsybl.cgmes.conversion.RegulatingControlMappingForTransformers.CgmesRegulatingControlRatio;
import com.powsybl.cgmes.conversion.elements.BoundaryLine;
import com.powsybl.cgmes.conversion.elements.EquipmentAtBoundaryConversion;
import com.powsybl.cgmes.model.CgmesNames;
import com.powsybl.triplestore.api.PropertyBags;

/**
 * TwoWindingsTransformer Cgmes Conversion
 * <p>
 * Cgmes conversion for transformers (two and three windings) is divided into four stages: load, interpret, convert and set.
 * <p>
 * Load <br>
 * Native CGMES data is loaded from the triple store query and is put in the CGMES model object (CgmesT2xModel).
 * <p>
 * Interpret <br>
 * CgmesT2xModel data is mapped to a more general two windings transformer model (InterpretedT2xModel)
 * according to a predefined configured alternative. It is an elemental process as the only objective is to put
 * Cgmes data in the fields of the general two windings transformer model.
 * All possible alternatives and the default one are defined in conversion class. See {@link Conversion} <br>
 * InterpretedT2xModel supports ratioTapChanger and phaseTapChanger at each end. Shunt admittances can be defined at both ends and
 * allows to specify the end of the structural ratio.
 * <p>
 * Convert <br>
 * Converts the interpreted model (InterpretedT2xModel) to the converted model object (ConvertedT2xModel). <br>
 * The ConvertedT2xModel only allows to define ratioTapChanger and phaseTapChanger at end1.
 * Shunt admittances and structural ratio must be also at end1. <br>
 * To do this process the following methods are used: <br>
 * moveTapChangerFrom2To1: To move a tapChanger from end2 to end1 <br>
 * combineTapChanger: To reduce two tapChangers to one <br>
 * moveRatioFrom2To1: To move structural ratio from end2 to end1 <br>
 * Finally shunt admittance of both ends are added to end1. This step is an approximation and only
 * will be possible to reproduce the exact case result if Cgmes shunts are defined at end1 or
 * are split and the LoadflowParameter splitShuntAdmittance option is selected. <br>
 * See {@link TapChangerConversion}
 * <p>
 * Set <br>
 * A direct map from ConvertedT2xModel to IIDM model
 * <p>
 * @author Luma Zamarreño <zamarrenolm at aia.es>
 * @author José Antonio Marqués <marquesja at aia.es>
 */
public class TwoWindingsTransformerConversion extends AbstractTransformerConversion implements EquipmentAtBoundaryConversion {

    public TwoWindingsTransformerConversion(PropertyBags ends, Context context) {
        super(CgmesNames.POWER_TRANSFORMER, ends, context);
    }

    @Override
    public boolean valid() {
        // An transformer end voltage level may be null
        // (when it is in the boundary and the boundary nodes are not converted)
        // So we do not use the generic validity check for conducting equipment
        // or branch. We only ensure we have nodes at both ends
        for (int k = 1; k <= 2; k++) {
            if (nodeId(k) == null) {
                missing(nodeIdPropertyName() + k);
                return false;
            }
        }
        return true;
    }

    @Override
    public void convert() {
        CgmesT2xModel cgmesT2xModel = new CgmesT2xModel(ps, context);
        InterpretedT2xModel interpretedT2xModel = new InterpretedT2xModel(cgmesT2xModel, context.config(), context);
        ConvertedT2xModel convertedT2xModel = new ConvertedT2xModel(interpretedT2xModel, context);

        setToIidm(convertedT2xModel);
    }

    @Override
    public void convertAtBoundary() {
        // If we have created buses and substations for boundary nodes,
        // convert as a regular line
        if (context.config().convertBoundary()) {
            convert();
            return;
        }

        if (isBoundary(1)) {
            convertTwoWindingsTransformerAtBoundary(1);
        } else if (isBoundary(2)) {
            convertTwoWindingsTransformerAtBoundary(2);
        } else {
            throw new ConversionException("Boundary must be at one end of the twoWindingsTransformer");
        }
    }

    @Override
    public BoundaryLine asBoundaryLine(String boundaryNode) {
        BoundaryLine boundaryLine = super.createBoundaryLine(boundaryNode);

        CgmesT2xModel cgmesT2xModel = new CgmesT2xModel(ps, context);
        InterpretedT2xModel interpretedT2xModel = new InterpretedT2xModel(cgmesT2xModel, context.config(), context);
        ConvertedT2xModel convertedT2xModel = new ConvertedT2xModel(interpretedT2xModel, context);

        // The twoWindingsTransformer is converted to half line of a TieLine with different VoltageLevels at its ends
        // and the tapChanger fixed to the current tap position.
        // As the current TieLine only supports a Line at each half we can only map twoWindingsTransformers with
        // ratioTapChanger and / or phaseTapChanger with zero angle.
        // Since the angle has been fixed to 0.0, if the current angle of the transformer (getAngle(convertedT2xModel))
        // is non-zero we will have differences in the LF computation.
        // TODO support in the TieLine the complete twoWindingsTransformer model (transformer + tapChangers)

        PiModel pm = piModel(getR(convertedT2xModel), getX(convertedT2xModel), getG(convertedT2xModel),
            getB(convertedT2xModel), getRatio(convertedT2xModel), 0.0);
        boundaryLine.setParameters(pm.r1, pm.x1, pm.g1, pm.b1, pm.g2, pm.b2);

        return boundaryLine;
    }

    private void convertTwoWindingsTransformerAtBoundary(int boundarySide) {

        CgmesT2xModel cgmesT2xModel = new CgmesT2xModel(ps, context);
        InterpretedT2xModel interpretedT2xModel = new InterpretedT2xModel(cgmesT2xModel, context.config(), context);
        ConvertedT2xModel convertedT2xModel = new ConvertedT2xModel(interpretedT2xModel, context);

        // The twoWindingsTransformer is converted to a danglingLine with different VoltageLevels at its ends.
        // As the current danglingLine only supports shunt admittance at the end1 we can only map twoWindingsTransformers with
        // ratio 1.0 and angle 0.0
        // Since the ratio has been fixed to 1.0, if the current (ratio, angle) of the transformer
        // (getRatio(convertedT2xModel), getAngle(convertedT2xModel)) is not (1.0, 0.0)
        // we will have differences in the LF computation.
        // TODO support in the danglingLine the complete twoWindingsTransformer model (transformer + tapChangers)
        convertToDanglingLine(boundarySide, getR(convertedT2xModel), getX(convertedT2xModel), getG(convertedT2xModel), getB(convertedT2xModel));
    }

    private void setToIidm(ConvertedT2xModel convertedT2xModel) {
<<<<<<< HEAD
        TwoWindingsTransformerAdder adder = substation().newTwoWindingsTransformer()
            .setR(convertedT2xModel.r)
            .setX(convertedT2xModel.x)
            .setG(convertedT2xModel.end1.g)
            .setB(Double.isNaN(convertedT2xModel.end1.b) ? 0.0 : convertedT2xModel.end1.b) // TODO: check why there is a NaN b
            .setRatedU1(convertedT2xModel.end1.ratedU)
            .setRatedU2(convertedT2xModel.end2.ratedU);
=======
        TwoWindingsTransformerAdder adder = substation()
                .map(Substation::newTwoWindingsTransformer)
                .orElseGet(() -> context.network().newTwoWindingsTransformer())
                .setR(convertedT2xModel.r)
                .setX(convertedT2xModel.x)
                .setG(convertedT2xModel.end1.g)
                .setB(convertedT2xModel.end1.b)
                .setRatedU1(convertedT2xModel.end1.ratedU)
                .setRatedU2(convertedT2xModel.end2.ratedU);
>>>>>>> e6afafba
        identify(adder);
        connect(adder);
        TwoWindingsTransformer tx = adder.add();
        addAliasesAndProperties(tx);
        convertedTerminals(tx.getTerminal1(), tx.getTerminal2());

        setToIidmRatioTapChanger(convertedT2xModel, tx);
        setToIidmPhaseTapChanger(convertedT2xModel, tx, context);

        setRegulatingControlContext(convertedT2xModel, tx);
        addCgmesReferences(tx, convertedT2xModel.end1.ratioTapChanger);
        addCgmesReferences(tx, convertedT2xModel.end1.phaseTapChanger);
    }

    private static void setToIidmRatioTapChanger(ConvertedT2xModel convertedT2xModel, TwoWindingsTransformer tx) {
        TapChanger rtc = convertedT2xModel.end1.ratioTapChanger;
        if (rtc == null) {
            return;
        }

        RatioTapChangerAdder rtca = newRatioTapChanger(tx);
        setToIidmRatioTapChanger(rtc, rtca);
    }

    private static void setToIidmPhaseTapChanger(ConvertedT2xModel convertedT2xModel, TwoWindingsTransformer tx, Context context) {
        TapChanger ptc = convertedT2xModel.end1.phaseTapChanger;
        if (ptc == null) {
            return;
        }

        PhaseTapChangerAdder ptca = newPhaseTapChanger(tx);
        setToIidmPhaseTapChanger(ptc, ptca, context);
    }

    private static RatioTapChangerAdder newRatioTapChanger(TwoWindingsTransformer tx) {
        return tx.newRatioTapChanger();
    }

    private static PhaseTapChangerAdder newPhaseTapChanger(TwoWindingsTransformer tx) {
        return tx.newPhaseTapChanger();
    }

    private void setRegulatingControlContext(ConvertedT2xModel convertedT2xModel, TwoWindingsTransformer tx) {
        CgmesRegulatingControlRatio rcRtc = setContextRegulatingDataRatio(convertedT2xModel.end1.ratioTapChanger);
        CgmesRegulatingControlPhase rcPtc = setContextRegulatingDataPhase(convertedT2xModel.end1.phaseTapChanger);

        context.regulatingControlMapping().forTransformers().add(tx.getId(), rcRtc, rcPtc);
    }

    private static double getRatio(ConvertedT2xModel convertedT2xModel) {
        double a = convertedT2xModel.end1.ratedU / convertedT2xModel.end2.ratedU;
        if (convertedT2xModel.end1.ratioTapChanger != null) {
            a *= convertedT2xModel.end1.ratioTapChanger.getSteps()
                .get(getStepIndex(convertedT2xModel.end1.ratioTapChanger)).getRatio();
        }
        if (convertedT2xModel.end1.phaseTapChanger != null) {
            a *= convertedT2xModel.end1.phaseTapChanger.getSteps()
                .get(getStepIndex(convertedT2xModel.end1.phaseTapChanger)).getRatio();
        }
        return a;
    }

    private static double getAngle(ConvertedT2xModel convertedT2xModel) {
        double angle = 0.0;
        if (convertedT2xModel.end1.phaseTapChanger != null) {
            angle = Math.toRadians(convertedT2xModel.end1.phaseTapChanger.getSteps()
                .get(getStepIndex(convertedT2xModel.end1.phaseTapChanger)).getAngle());
        }
        return angle;
    }

    private static int getStepIndex(TapChanger tapChanger) {
        return tapChanger.getTapPosition();
    }

    private static double getStepR(TapChanger tapChanger) {
        if (tapChanger != null) {
            return tapChanger.getSteps().get(getStepIndex(tapChanger)).getR();
        }
        return 0.0;
    }

    private static double getStepX(TapChanger tapChanger) {
        if (tapChanger != null) {
            return tapChanger.getSteps().get(getStepIndex(tapChanger)).getX();
        }
        return 0.0;
    }

    private static double getStepG1(TapChanger tapChanger) {
        if (tapChanger != null) {
            return tapChanger.getSteps().get(getStepIndex(tapChanger)).getG1();
        }
        return 0.0;
    }

    private static double getStepB1(TapChanger tapChanger) {
        if (tapChanger != null) {
            return tapChanger.getSteps().get(getStepIndex(tapChanger)).getB1();
        }
        return 0.0;
    }

    private static double getValue(double initialValue, double rtcStepValue, double ptcStepValue) {
        return initialValue * (1 + rtcStepValue / 100) * (1 + ptcStepValue / 100);
    }

    private static double getR(ConvertedT2xModel convertedT2xModel) {
        return getValue(convertedT2xModel.r, getStepR(convertedT2xModel.end1.ratioTapChanger), getStepR(convertedT2xModel.end1.phaseTapChanger));
    }

    private static double getX(ConvertedT2xModel convertedT2xModel) {
        return getValue(convertedT2xModel.x, getStepX(convertedT2xModel.end1.ratioTapChanger), getStepX(convertedT2xModel.end1.phaseTapChanger));
    }

    private static double getG(ConvertedT2xModel convertedT2xModel) {
        return getValue(convertedT2xModel.end1.g, getStepG1(convertedT2xModel.end1.ratioTapChanger), getStepG1(convertedT2xModel.end1.phaseTapChanger));
    }

    private static double getB(ConvertedT2xModel convertedT2xModel) {
        return getValue(convertedT2xModel.end1.b, getStepB1(convertedT2xModel.end1.ratioTapChanger), getStepB1(convertedT2xModel.end1.phaseTapChanger));
    }

    private PiModel piModel(double r, double x, double g, double b, double a, double angle) {
        PiModel piModel = new PiModel();

        Complex ratio = ComplexUtils.polar2Complex(a, angle);
        Complex ytr = new Complex(r, x).reciprocal();
        Complex ytr1 = ytr.divide(ratio.conjugate());
        Complex ytr2 = ytr.divide(ratio);
        Complex ysh1 = new Complex(g, b).divide(ratio.multiply(ratio.conjugate()))
            .add(ytr.multiply(ratio.reciprocal().subtract(1.0)).divide(ratio.conjugate()));
        Complex ysh2 = ytr.multiply(ratio.reciprocal().negate().add(1.0));

        piModel.r1 = ytr1.reciprocal().getReal();
        piModel.x1 = ytr1.reciprocal().getImaginary();
        piModel.g1 = ysh1.getReal();
        piModel.b1 = ysh1.getImaginary();
        piModel.r2 = ytr2.reciprocal().getReal();
        piModel.x2 = ytr2.reciprocal().getImaginary();
        piModel.g2 = ysh2.getReal();
        piModel.b2 = ysh2.getImaginary();
        return piModel;
    }

    private static class PiModel {
        double r1;
        double x1;
        double g1;
        double b1;
        double r2;
        double x2;
        double g2;
        double b2;
    }
}<|MERGE_RESOLUTION|>--- conflicted
+++ resolved
@@ -144,25 +144,15 @@
     }
 
     private void setToIidm(ConvertedT2xModel convertedT2xModel) {
-<<<<<<< HEAD
-        TwoWindingsTransformerAdder adder = substation().newTwoWindingsTransformer()
-            .setR(convertedT2xModel.r)
-            .setX(convertedT2xModel.x)
-            .setG(convertedT2xModel.end1.g)
-            .setB(Double.isNaN(convertedT2xModel.end1.b) ? 0.0 : convertedT2xModel.end1.b) // TODO: check why there is a NaN b
-            .setRatedU1(convertedT2xModel.end1.ratedU)
-            .setRatedU2(convertedT2xModel.end2.ratedU);
-=======
         TwoWindingsTransformerAdder adder = substation()
                 .map(Substation::newTwoWindingsTransformer)
                 .orElseGet(() -> context.network().newTwoWindingsTransformer())
                 .setR(convertedT2xModel.r)
                 .setX(convertedT2xModel.x)
                 .setG(convertedT2xModel.end1.g)
-                .setB(convertedT2xModel.end1.b)
+                .setB(Double.isNaN(convertedT2xModel.end1.b) ? 0.0 : convertedT2xModel.end1.b) // TODO: check why there is a NaN b
                 .setRatedU1(convertedT2xModel.end1.ratedU)
                 .setRatedU2(convertedT2xModel.end2.ratedU);
->>>>>>> e6afafba
         identify(adder);
         connect(adder);
         TwoWindingsTransformer tx = adder.add();
