/**
 * Copyright (c) 2017-2018, RTE (http://www.rte-france.com)
 * This Source Code Form is subject to the terms of the Mozilla Public
 * License, v. 2.0. If a copy of the MPL was not distributed with this
 * file, You can obtain one at http://mozilla.org/MPL/2.0/.
 * SPDX-License-Identifier: MPL-2.0
 */

package com.powsybl.cgmes.conversion.elements;

import com.powsybl.cgmes.conversion.Conversion;
import com.powsybl.cgmes.model.CgmesNames;
import com.powsybl.iidm.network.*;
import org.slf4j.Logger;
import org.slf4j.LoggerFactory;

import com.powsybl.cgmes.conversion.Context;
import com.powsybl.cgmes.conversion.ConversionException;
import com.powsybl.triplestore.api.PropertyBag;

import java.util.Optional;

/**
 * @author Luma Zamarreño {@literal <zamarrenolm at aia.es>}
 */
public class SwitchConversion extends AbstractConductingEquipmentConversion implements EquipmentAtBoundaryConversion {

    private DanglingLine danglingLine;

    public SwitchConversion(PropertyBag sw, Context context) {
        super(CgmesNames.SWITCH, sw, context, 2);
    }

    @Override
    public boolean valid() {
        // super.valid checks nodes and voltage levels of all terminals
        // We may encounter boundary switches that do not have voltage level at boundary terminal
        // So we check only that we have valid nodes
        if (!validNodes()) {
            return false;
        }
        if (busId(1).equals(busId(2))) {
            ignored("end buses are the same bus " + busId(1));
            return false;
        }
        if ((isBoundary(1) || isBoundary(2)) && LOG.isWarnEnabled()) {
            LOG.warn("Switch {} has at least one end in the boundary", id);
            LOG.warn("    busId1, voltageLevel1 : {} {}", busId(1), voltageLevel(1).orElse(null));
            LOG.warn("    side 1 is boundary    : {}", isBoundary(1));
            LOG.warn("    busId2, voltageLevel2 : {} {}", busId(2), voltageLevel(2).orElse(null));
            LOG.warn("    side 2 is boundary    : {}", isBoundary(2));
        }
        return true;
    }

    @Override
    public void convert() {
        convertToSwitch();
    }

    @Override
    public void convertAtBoundary() {
        if (isBoundary(1)) {
            convertSwitchAtBoundary(1);
        } else if (isBoundary(2)) {
            convertSwitchAtBoundary(2);
        } else {
            throw new ConversionException("Boundary must be at one end of the switch");
        }
    }

    @Override
    public Optional<DanglingLine> getDanglingLine() {
        return Optional.ofNullable(danglingLine);
    }

    private Switch convertToSwitch() {
        boolean normalOpen = p.asBoolean(CgmesNames.NORMAL_OPEN, false);
<<<<<<< HEAD
=======
        boolean open = p.asBoolean("open", normalOpen);
>>>>>>> 49727d0e
        Switch s;
        if (context.nodeBreaker()) {
            VoltageLevel.NodeBreakerView.SwitchAdder adder = voltageLevel().getNodeBreakerView().newSwitch().setKind(kind());
            identify(adder);
            connectWithOnlyEq(adder);
            boolean retained = p.asBoolean("retained", false);
            s = adder.setOpen(normalOpen).setRetained(retained).add();
        } else {
            VoltageLevel.BusBreakerView.SwitchAdder adder = voltageLevel().getBusBreakerView().newSwitch();
            identify(adder);
            connectWithOnlyEq(adder);
            s = adder.setOpen(normalOpen).add();
        }
        // Always preserve the original type
        addTypeAsProperty(s);
        addAliasesAndProperties(s);
        s.setProperty(Conversion.CGMES_PREFIX_ALIAS_PROPERTIES + CgmesNames.NORMAL_OPEN, String.valueOf(normalOpen));
        return s;
    }

    private void convertSwitchAtBoundary(int boundarySide) {
        if (context.config().convertBoundary()) {
            convertToSwitch().setRetained(true);
        } else {
            warnDanglingLineCreated();
            String eqInstance = p.get("graph");
            danglingLine = convertToDanglingLine(eqInstance, boundarySide, CgmesNames.SWITCH);
            boolean normalOpen = p.asBoolean(CgmesNames.NORMAL_OPEN, false);
            danglingLine.setProperty(Conversion.CGMES_PREFIX_ALIAS_PROPERTIES + CgmesNames.NORMAL_OPEN, String.valueOf(normalOpen));
        }
    }

    private SwitchKind kind() {
        String type = p.getLocal("type");
        return switch (type) {
            case "Disconnector", "GroundDisconnector", "Jumper" -> SwitchKind.DISCONNECTOR;
            case "LoadBreakSwitch" -> SwitchKind.LOAD_BREAK_SWITCH;
            case "Breaker" -> SwitchKind.BREAKER;
            default -> SwitchKind.DISCONNECTOR;  // Switch, ProtectedSwitch
        };
    }

    private void addTypeAsProperty(Switch s) {
        s.setProperty(Conversion.PROPERTY_CGMES_ORIGINAL_CLASS, p.getLocal("type"));
    }

    private void warnDanglingLineCreated() {
        fixed("Dangling line with low impedance", "Connected to a boundary node");
    }

    public static void update(DanglingLine danglingLine, PropertyBag cgmesData, Context context) {
        updateTerminals(danglingLine, context, danglingLine.getTerminal());
<<<<<<< HEAD
        boolean isClosed = !cgmesData.asBoolean(CgmesNames.OPEN).orElse(defaultOpen(context));
=======
        boolean isClosed = !cgmesData.asBoolean("open").orElse(defaultOpen(danglingLine, context));
>>>>>>> 49727d0e
        updateTargetsAndRegulationAndOperationalLimits(danglingLine, isBoundaryTerminalConnected(danglingLine, context) && isClosed, context);
        computeFlowsOnModelSide(danglingLine, context);
    }

    // In the danglingLines, the status of the terminal on the boundary side cannot be explicitly represented.
    // Instead, it is implicitly indicated by setting both active and reactive power to zero.
    // Then, we assume that the previous value is always false
    private static boolean defaultOpen(DanglingLine danglingLine, Context context) {
        return getDefaultValue(getNormalOpen(danglingLine), false, false, false, context);
    }

    private static Boolean getNormalOpen(DanglingLine danglingLine) {
        String property = danglingLine.getProperty(Conversion.CGMES_PREFIX_ALIAS_PROPERTIES + CgmesNames.NORMAL_OPEN);
        return property != null ? Boolean.parseBoolean(property) : null;
    }

    public static void update(Switch sw, PropertyBag cgmesData, Context context) {
        boolean isOpenFromBothTerminalStatus = sw.getVoltageLevel().getTopologyKind() == TopologyKind.BUS_BREAKER
                && isOpenFromBothTerminalStatus(sw, context).orElse(false);
        boolean isOpen = cgmesData.asBoolean(CgmesNames.OPEN).orElse(getDefaultIsOpen(sw, context));
        sw.setOpen(isOpen || isOpenFromBothTerminalStatus);
    }

    private static final Logger LOG = LoggerFactory.getLogger(SwitchConversion.class);
}<|MERGE_RESOLUTION|>--- conflicted
+++ resolved
@@ -76,10 +76,6 @@
 
     private Switch convertToSwitch() {
         boolean normalOpen = p.asBoolean(CgmesNames.NORMAL_OPEN, false);
-<<<<<<< HEAD
-=======
-        boolean open = p.asBoolean("open", normalOpen);
->>>>>>> 49727d0e
         Switch s;
         if (context.nodeBreaker()) {
             VoltageLevel.NodeBreakerView.SwitchAdder adder = voltageLevel().getNodeBreakerView().newSwitch().setKind(kind());
@@ -132,11 +128,7 @@
 
     public static void update(DanglingLine danglingLine, PropertyBag cgmesData, Context context) {
         updateTerminals(danglingLine, context, danglingLine.getTerminal());
-<<<<<<< HEAD
-        boolean isClosed = !cgmesData.asBoolean(CgmesNames.OPEN).orElse(defaultOpen(context));
-=======
-        boolean isClosed = !cgmesData.asBoolean("open").orElse(defaultOpen(danglingLine, context));
->>>>>>> 49727d0e
+        boolean isClosed = !cgmesData.asBoolean(CgmesNames.OPEN).orElse(defaultOpen(danglingLine, context));
         updateTargetsAndRegulationAndOperationalLimits(danglingLine, isBoundaryTerminalConnected(danglingLine, context) && isClosed, context);
         computeFlowsOnModelSide(danglingLine, context);
     }
