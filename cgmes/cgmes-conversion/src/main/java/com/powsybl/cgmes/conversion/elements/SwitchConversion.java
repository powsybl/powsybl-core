--- conflicted
+++ resolved
@@ -11,9 +11,12 @@
 import org.slf4j.LoggerFactory;
 
 import com.powsybl.cgmes.conversion.Context;
+import com.powsybl.cgmes.model.CgmesContainer;
 import com.powsybl.iidm.network.SwitchKind;
 import com.powsybl.iidm.network.VoltageLevel;
 import com.powsybl.triplestore.api.PropertyBag;
+
+import java.util.function.Supplier;
 
 /**
  * @author Luma Zamarreño <zamarrenolm at aia.es>
@@ -52,15 +55,8 @@
             adder = voltageLevel().getNodeBreakerView().newSwitch()
                 .setKind(kind());
             identify(adder);
-<<<<<<< HEAD
             connect(adder, open);
             adder.add();
-=======
-            boolean branchIsClosed = !open;
-            connect(adder, terminalConnected(1), terminalConnected(2), branchIsClosed);
-            Line line = adder.add();
-            convertedTerminals(line.getTerminal1(), line.getTerminal2());
->>>>>>> 4b0c52a0
         } else {
             VoltageLevel.BusBreakerView.SwitchAdder adder;
             adder = voltageLevel().getBusBreakerView().newSwitch();
@@ -82,5 +78,27 @@
         return SwitchKind.BREAKER;
     }
 
+    private String switchVoltageLevelId() {
+        CgmesContainer container = context.cgmes().container(p.getId("EquipmentContainer"));
+        if (container == null) {
+            LOG.error("Missing equipment container for switch {} {}", id, name);
+        }
+        return container == null ? null : container.voltageLevel();
+    }
+
+    private boolean convertToLowImpedanceLine() {
+        String vl = switchVoltageLevelId();
+        return !cgmesVoltageLevelId(1).equals(vl) || !cgmesVoltageLevelId(2).equals(vl);
+    }
+
+    private void warnLowImpedanceLineCreated() {
+        Supplier<String> reason = () -> String.format(
+                "Connected to a terminal not in the same voltage level %s (side 1: %s, side 2: %s)",
+                switchVoltageLevelId(),
+                cgmesVoltageLevelId(1),
+                cgmesVoltageLevelId(2));
+        fixed("Low impedance line", reason);
+    }
+
     private static final Logger LOG = LoggerFactory.getLogger(SwitchConversion.class);
 }