/**
 * Copyright (c) 2017-2018, RTE (http://www.rte-france.com)
 * This Source Code Form is subject to the terms of the Mozilla Public
 * License, v. 2.0. If a copy of the MPL was not distributed with this
 * file, You can obtain one at http://mozilla.org/MPL/2.0/.
 */

package com.powsybl.cgmes.conversion.elements;

import org.slf4j.Logger;
import org.slf4j.LoggerFactory;

import com.powsybl.cgmes.conversion.Context;
import com.powsybl.iidm.network.SwitchKind;
import com.powsybl.iidm.network.VoltageLevel;
import com.powsybl.triplestore.api.PropertyBag;

/**
 * @author Luma Zamarreño <zamarrenolm at aia.es>
 */
public class SwitchConversion extends AbstractConnectorConversion {

    public SwitchConversion(PropertyBag sw, Context context) {
        super("Switch", sw, context);
    }

    @Override
    public boolean valid() {
        // super.valid checks nodes and voltage levels of all terminals
        // We may encounter boundary switches that do not have voltage level at boundary terminal
        // So we check only that we have valid nodes
        if (!validNodes()) {
            return false;
        }
        if (busId(1).equals(busId(2))) {
            ignored("end buses are the same bus " + busId(1));
            return false;
        }
        if ((isBoundary(1) || isBoundary(2)) && LOG.isWarnEnabled()) {
            LOG.warn("Switch {} has at least one end in the boundary", id);
            LOG.warn("    busId1, voltageLevel1 : {} {}", busId(1), voltageLevel(1));
            LOG.warn("    side 1 is boundary    : {}", isBoundary(1));
            LOG.warn("    busId2, voltageLevel2 : {} {}", busId(2), voltageLevel(2));
            LOG.warn("    side 2 is boundary    : {}", isBoundary(2));
        }
        return true;
    }

    @Override
    public void convert() {
        if (isBoundary(1)) {
            convertSwitchAtBoundary(1);
        } else if (isBoundary(2)) {
            convertSwitchAtBoundary(2);
        } else {
            convertToSwitch();
        }
    }

    private void convertSwitchAtBoundary(int boundarySide) {
        if (context.config().convertBoundary()) {
            convertToSwitch();
        } else {
            warnDanglingLineCreated();
            convertToDanglingLine(boundarySide);
        }
    }

    private void convertToSwitch() {
        boolean normalOpen = p.asBoolean("normalOpen", false);
        boolean open = p.asBoolean("open", normalOpen);
<<<<<<< HEAD
        if (context.nodeBreaker()) {
            VoltageLevel.NodeBreakerView.SwitchAdder adder;
            adder = voltageLevel().getNodeBreakerView().newSwitch()
                .setKind(kind());
=======
        if (convertToLowImpedanceLine()) {
            warnLowImpedanceLineCreated();
            LineAdder adder = context.network().newLine().setR(context.config().lowImpedanceLineR())
                    .setX(context.config().lowImpedanceLineX()).setG1(0).setB1(0).setG2(0).setB2(0);
>>>>>>> 778f3696
            identify(adder);
            connect(adder, open);
            adder.add();
        } else {
<<<<<<< HEAD
            VoltageLevel.BusBreakerView.SwitchAdder adder;
            adder = voltageLevel().getBusBreakerView().newSwitch();
            identify(adder);
            connect(adder, open);
            adder.add();
=======
            if (context.nodeBreaker()) {
                VoltageLevel.NodeBreakerView.SwitchAdder adder;
                adder = voltageLevel().getNodeBreakerView().newSwitch().setKind(kind());
                identify(adder);
                connect(adder, open);
                adder.add();
            } else {
                VoltageLevel.BusBreakerView.SwitchAdder adder;
                adder = voltageLevel().getBusBreakerView().newSwitch();
                identify(adder);
                connect(adder, open);
                adder.add();
            }
>>>>>>> 778f3696
        }
    }

    private SwitchKind kind() {
        String type = p.getLocal("type").toLowerCase();
        if (type.contains("breaker")) {
            return SwitchKind.BREAKER;
        } else if (type.contains("disconnector")) {
            return SwitchKind.DISCONNECTOR;
        } else if (type.contains("loadbreak")) {
            return SwitchKind.LOAD_BREAK_SWITCH;
        }
        return SwitchKind.BREAKER;
    }

<<<<<<< HEAD
=======
    private String switchVoltageLevelId() {
        CgmesContainer container = context.cgmes().container(p.getId("EquipmentContainer"));
        if (container == null) {
            LOG.error("Missing equipment container for switch {} {}", id, name);
        }
        return container == null ? null : container.voltageLevel();
    }

    private boolean convertToLowImpedanceLine() {
        String vl = switchVoltageLevelId();
        return !cgmesVoltageLevelId(1).equals(vl) || !cgmesVoltageLevelId(2).equals(vl);
    }

    private void warnLowImpedanceLineCreated() {
        Supplier<String> reason = () -> String.format(
                "Connected to a terminal not in the same voltage level %s (side 1: %s, side 2: %s)",
                switchVoltageLevelId(), cgmesVoltageLevelId(1), cgmesVoltageLevelId(2));
        fixed("Low impedance line", reason);
    }

    private void warnDanglingLineCreated() {
        fixed("Dangling line with low impedance", "Connected to a boundary node");
    }

>>>>>>> 778f3696
    private static final Logger LOG = LoggerFactory.getLogger(SwitchConversion.class);
}<|MERGE_RESOLUTION|>--- conflicted
+++ resolved
@@ -69,42 +69,18 @@
     private void convertToSwitch() {
         boolean normalOpen = p.asBoolean("normalOpen", false);
         boolean open = p.asBoolean("open", normalOpen);
-<<<<<<< HEAD
         if (context.nodeBreaker()) {
             VoltageLevel.NodeBreakerView.SwitchAdder adder;
-            adder = voltageLevel().getNodeBreakerView().newSwitch()
-                .setKind(kind());
-=======
-        if (convertToLowImpedanceLine()) {
-            warnLowImpedanceLineCreated();
-            LineAdder adder = context.network().newLine().setR(context.config().lowImpedanceLineR())
-                    .setX(context.config().lowImpedanceLineX()).setG1(0).setB1(0).setG2(0).setB2(0);
->>>>>>> 778f3696
+            adder = voltageLevel().getNodeBreakerView().newSwitch().setKind(kind());
             identify(adder);
             connect(adder, open);
             adder.add();
         } else {
-<<<<<<< HEAD
             VoltageLevel.BusBreakerView.SwitchAdder adder;
             adder = voltageLevel().getBusBreakerView().newSwitch();
             identify(adder);
             connect(adder, open);
             adder.add();
-=======
-            if (context.nodeBreaker()) {
-                VoltageLevel.NodeBreakerView.SwitchAdder adder;
-                adder = voltageLevel().getNodeBreakerView().newSwitch().setKind(kind());
-                identify(adder);
-                connect(adder, open);
-                adder.add();
-            } else {
-                VoltageLevel.BusBreakerView.SwitchAdder adder;
-                adder = voltageLevel().getBusBreakerView().newSwitch();
-                identify(adder);
-                connect(adder, open);
-                adder.add();
-            }
->>>>>>> 778f3696
         }
     }
 
@@ -120,32 +96,9 @@
         return SwitchKind.BREAKER;
     }
 
-<<<<<<< HEAD
-=======
-    private String switchVoltageLevelId() {
-        CgmesContainer container = context.cgmes().container(p.getId("EquipmentContainer"));
-        if (container == null) {
-            LOG.error("Missing equipment container for switch {} {}", id, name);
-        }
-        return container == null ? null : container.voltageLevel();
-    }
-
-    private boolean convertToLowImpedanceLine() {
-        String vl = switchVoltageLevelId();
-        return !cgmesVoltageLevelId(1).equals(vl) || !cgmesVoltageLevelId(2).equals(vl);
-    }
-
-    private void warnLowImpedanceLineCreated() {
-        Supplier<String> reason = () -> String.format(
-                "Connected to a terminal not in the same voltage level %s (side 1: %s, side 2: %s)",
-                switchVoltageLevelId(), cgmesVoltageLevelId(1), cgmesVoltageLevelId(2));
-        fixed("Low impedance line", reason);
-    }
-
     private void warnDanglingLineCreated() {
         fixed("Dangling line with low impedance", "Connected to a boundary node");
     }
 
->>>>>>> 778f3696
     private static final Logger LOG = LoggerFactory.getLogger(SwitchConversion.class);
 }