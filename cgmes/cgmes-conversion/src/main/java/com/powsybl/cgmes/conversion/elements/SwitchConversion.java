--- conflicted
+++ resolved
@@ -123,15 +123,8 @@
     }
 
     public static void update(DanglingLine danglingLine, PropertyBag cgmesData, Context context) {
-<<<<<<< HEAD
-        updateTerminals(danglingLine, context, danglingLine.getTerminal());
-        boolean isClosed = !cgmesData.asBoolean(CgmesNames.OPEN).orElse(defaultOpen(danglingLine, context));
-        updateTargetsAndRegulationAndOperationalLimits(danglingLine, isBoundaryTerminalConnected(danglingLine, context) && isClosed, context);
-        computeFlowsOnModelSide(danglingLine, context);
-=======
         boolean isClosed = !cgmesData.asBoolean("open").orElse(defaultOpen(danglingLine, context));
         updateDanglingLine(danglingLine, isBoundaryTerminalConnected(danglingLine, context) && isClosed, context);
->>>>>>> bd2cc1e7
     }
 
     // In the danglingLines, the status of the terminal on the boundary side cannot be explicitly represented.
