/**
 * Copyright (c) 2017-2018, RTE (http://www.rte-france.com)
 * This Source Code Form is subject to the terms of the Mozilla Public
 * License, v. 2.0. If a copy of the MPL was not distributed with this
 * file, You can obtain one at http://mozilla.org/MPL/2.0/.
 * SPDX-License-Identifier: MPL-2.0
 */

package com.powsybl.cgmes.conversion.elements;

import com.powsybl.cgmes.conversion.Conversion;
import com.powsybl.cgmes.model.CgmesNames;
import com.powsybl.iidm.network.*;
import org.slf4j.Logger;
import org.slf4j.LoggerFactory;

import com.powsybl.cgmes.conversion.Context;
import com.powsybl.cgmes.conversion.ConversionException;
import com.powsybl.triplestore.api.PropertyBag;

import java.util.Optional;

/**
 * @author Luma Zamarreño {@literal <zamarrenolm at aia.es>}
 */
public class SwitchConversion extends AbstractConductingEquipmentConversion implements EquipmentAtBoundaryConversion {

    private DanglingLine danglingLine;

    public SwitchConversion(PropertyBag sw, Context context) {
        super(CgmesNames.SWITCH, sw, context, 2);
    }

    @Override
    public boolean valid() {
        // super.valid checks nodes and voltage levels of all terminals
        // We may encounter boundary switches that do not have voltage level at boundary terminal
        // So we check only that we have valid nodes
        if (!validNodes()) {
            return false;
        }
        if (busId(1).equals(busId(2))) {
            ignored("end buses are the same bus " + busId(1));
            return false;
        }
        if ((isBoundary(1) || isBoundary(2)) && LOG.isWarnEnabled()) {
            LOG.warn("Switch {} has at least one end in the boundary", id);
            LOG.warn("    busId1, voltageLevel1 : {} {}", busId(1), voltageLevel(1).orElse(null));
            LOG.warn("    side 1 is boundary    : {}", isBoundary(1));
            LOG.warn("    busId2, voltageLevel2 : {} {}", busId(2), voltageLevel(2).orElse(null));
            LOG.warn("    side 2 is boundary    : {}", isBoundary(2));
        }
        return true;
    }

    @Override
    public void convert() {
        convertToSwitch();
    }

    @Override
    public void convertAtBoundary() {
        if (isBoundary(1)) {
            convertSwitchAtBoundary(1);
        } else if (isBoundary(2)) {
            convertSwitchAtBoundary(2);
        } else {
            throw new ConversionException("Boundary must be at one end of the switch");
        }
    }

    @Override
    public Optional<DanglingLine> getDanglingLine() {
        return Optional.ofNullable(danglingLine);
    }

    private Switch convertToSwitch() {
        boolean normalOpen = p.asBoolean("normalOpen", false);
        boolean open = p.asBoolean("open", normalOpen);
        Switch s;
        if (context.nodeBreaker()) {
            VoltageLevel.NodeBreakerView.SwitchAdder adder = voltageLevel().getNodeBreakerView().newSwitch().setKind(kind());
            identify(adder);
            connect(adder, open);
            boolean retained = p.asBoolean("retained", false);
            adder.setRetained(retained);
            s = adder.add();
            if (!kindHasDirectMapToIiidm()) {
                addTypeAsProperty(s);
            }
        } else {
            VoltageLevel.BusBreakerView.SwitchAdder adder = voltageLevel().getBusBreakerView().newSwitch();
            identify(adder);
            connect(adder, open);
            s = adder.add();
            // Always preserve the original type, because all switches at bus/breaker view will be of kind "breaker"
            addTypeAsProperty(s);
        }
        addAliasesAndProperties(s);
        return s;
    }

    private void convertSwitchAtBoundary(int boundarySide) {
        if (context.config().convertBoundary()) {
            convertToSwitch().setRetained(true);
        } else {
            warnDanglingLineCreated();
            String eqInstance = p.get("graph");
            danglingLine = convertToDanglingLine(eqInstance, boundarySide, CgmesNames.SWITCH);
        }
    }

    private SwitchKind kind() {
        String type = p.getLocal("type");
        return switch (type) {
            case "Disconnector", "GroundDisconnector", "Jumper" -> SwitchKind.DISCONNECTOR;
            case "LoadBreakSwitch" -> SwitchKind.LOAD_BREAK_SWITCH;
            default -> SwitchKind.BREAKER;  // Breaker, Switch, ProtectedSwitch
        };
    }

    private boolean kindHasDirectMapToIiidm() {
        String type = p.getLocal("type");
        return type.equals("Breaker") || type.equals("Disconnector") || type.equals("LoadBreakSwitch");
    }

    private void addTypeAsProperty(Switch s) {
        s.setProperty(Conversion.PROPERTY_CGMES_ORIGINAL_CLASS, p.getLocal("type"));
    }

    private void warnDanglingLineCreated() {
        fixed("Dangling line with low impedance", "Connected to a boundary node");
    }

    public static void update(DanglingLine danglingLine, PropertyBag cgmesData, Context context) {
        updateTerminals(danglingLine, context, danglingLine.getTerminal());
<<<<<<< HEAD
        boolean isClosed = !cgmesData.asBoolean("open").orElse(defaultValue(defaultOpen(), context));
=======
        boolean isClosed = !cgmesData.asBoolean("open").orElse(defaultOpen(context));
>>>>>>> 21740b8d
        updateTargetsAndRegulationAndOperationalLimits(danglingLine, isBoundaryTerminalConnected(danglingLine, context) && isClosed, context);
        computeFlowsOnModelSide(danglingLine, context);
    }

<<<<<<< HEAD
    private static DefaultValueBoolean defaultOpen() {
        return new DefaultValueBoolean(null, false, false, false);
=======
    private static boolean defaultOpen(Context context) {
        return getDefaultValue(null, false, false, false, context);
>>>>>>> 21740b8d
    }

    private static final Logger LOG = LoggerFactory.getLogger(SwitchConversion.class);
}<|MERGE_RESOLUTION|>--- conflicted
+++ resolved
@@ -134,22 +134,13 @@
 
     public static void update(DanglingLine danglingLine, PropertyBag cgmesData, Context context) {
         updateTerminals(danglingLine, context, danglingLine.getTerminal());
-<<<<<<< HEAD
-        boolean isClosed = !cgmesData.asBoolean("open").orElse(defaultValue(defaultOpen(), context));
-=======
         boolean isClosed = !cgmesData.asBoolean("open").orElse(defaultOpen(context));
->>>>>>> 21740b8d
         updateTargetsAndRegulationAndOperationalLimits(danglingLine, isBoundaryTerminalConnected(danglingLine, context) && isClosed, context);
         computeFlowsOnModelSide(danglingLine, context);
     }
 
-<<<<<<< HEAD
-    private static DefaultValueBoolean defaultOpen() {
-        return new DefaultValueBoolean(null, false, false, false);
-=======
     private static boolean defaultOpen(Context context) {
         return getDefaultValue(null, false, false, false, context);
->>>>>>> 21740b8d
     }
 
     private static final Logger LOG = LoggerFactory.getLogger(SwitchConversion.class);
