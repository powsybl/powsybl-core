/**
 * Copyright (c) 2017-2018, RTE (http://www.rte-france.com)
 * This Source Code Form is subject to the terms of the Mozilla Public
 * License, v. 2.0. If a copy of the MPL was not distributed with this
 * file, You can obtain one at http://mozilla.org/MPL/2.0/.
 */

package com.powsybl.cgmes.conversion.elements;

import java.util.ArrayList;
import java.util.Comparator;
import java.util.List;

import com.powsybl.cgmes.model.CgmesModelException;
import com.powsybl.iidm.network.*;
import org.slf4j.Logger;
import org.slf4j.LoggerFactory;

import com.powsybl.cgmes.conversion.Context;
import com.powsybl.cgmes.model.CgmesNames;
import com.powsybl.triplestore.api.PropertyBag;
import com.powsybl.triplestore.api.PropertyBags;

/**
 * @author Luma Zamarreño <zamarrenolm at aia.es>
 */
public class PhaseTapChangerConversion extends AbstractIdentifiedObjectConversion {

    private static final String REGULATING_CONTROL_ENABLED = "regulatingControlEnabled";

    public PhaseTapChangerConversion(PropertyBag ptc, Context context) {
        super("PhaseTapChanger", ptc, context);

        configIsInvertVoltageStepIncrementOutOfPhase = false;

        tx = context.tapChangerTransformers().transformer2(id);
        ptcType = ptc.getLocal("phaseTapChangerType").toLowerCase();
        lowStep = ptc.asInt("lowStep");
        highStep = ptc.asInt("highStep");
        neutralStep = ptc.asInt("neutralStep");
        defaultStep = ptc.asInt("normalStep", neutralStep);
        if (tx != null) {
            side = context.tapChangerTransformers().whichSide(id);
        } else {
            side = -1;
        }
        ltcFlag = ptc.asBoolean("ltcFlag", false);
        LOG.debug("PhaseTapChanger {} with ltcFlag {}", id, ltcFlag);
    }

    @Override
    public boolean valid() {
        if (tx == null) {
            // Phase tap changers are supported only for two winding transformers
            // If the transformer exists but is three winding
            // check if the tap is at neutral and if it is not regulating
            // to decide if we ignore or mark as invalid
            ThreeWindingsTransformer tx3 = context.tapChangerTransformers().transformer3(id);
            if (tx3 == null) {
                String end = p.getId("TransformerEnd");
                missing(String.format("PowerTransformer, transformerEnd is %s", end));
                return false;
            } else {
                String reason0 = String.format(
                        "Not supported for 3wtx. txId 'name' 'substation': %s '%s' '%s'",
                        tx3.getId(),
                        tx3.getName(),
                        tx3.getSubstation().getName());
                // Check if the step is at neutral and regulating control is disabled
                int position = fromContinuous(p.asDouble("SVtapStep", neutralStep));
                boolean regulating = p.asBoolean(REGULATING_CONTROL_ENABLED, false);
                if (position == neutralStep && !regulating) {
                    String reason = String.format(
                            "%s, but is at neutralStep and regulating control disabled", reason0);
                    ignored(reason);
                } else {
                    String reason = String.format(
                            "%s, tap step: %d, neutral [low, high]: %d [%d, %d], regulating control enabled: %b",
                            reason0,
                            position,
                            neutralStep,
                            lowStep,
                            highStep,
                            regulating);
                    invalid(reason);
                }
                return false;
            }
        }
        if (!presentMandatoryProperty(CgmesNames.TRANSFORMER_WINDING_RATED_U)) {
            return false;
        }
        if (!inRange("defaultStep", defaultStep, lowStep, highStep)) {
            return false;
        }
        if (!validType()) {
            invalid(String.format("Unexpected phaseTapChangerType %s", ptcType));
            return false;
        }
        return true;
    }

    @Override
    public void convert() {
        //int position = fromContinuous(p.asDouble("step", p.asDouble("SVtapStep", defaultStep)));
        PhaseTapChangerAdder ptca = tx.newPhaseTapChanger()
                .setLowTapPosition(lowStep)
                .setTapPosition(getTapPosition());

        if (tabular()) {
            addStepsFromTable(ptca);
        } else {
            double du0 = du0();
            double du = du();
            double theta = theta();
            if (LOG.isDebugEnabled()) {
                LOG.debug("ACTUAL side {}, tx {}, id {}", side, tx.getId(), id);
                LOG.debug("ACTUAL du0,du,theta {} {} {}", du0, du, theta);
            }

            List<Double> alphas = new ArrayList<>();
            List<Double> rhos = new ArrayList<>();
            fillAlphasRhos(du0, du, theta, alphas, rhos);
            addSteps(alphas, rhos, theta, ptca);
        }

<<<<<<< HEAD
        //context.regulatingControlMapping().setRegulatingControl(p, regTerminal(), ptca, tx);

        // According to the following CGMES documentation:
        // IEC TS 61970-600-1, Edition 1.0, 2017-07.
        // "Energy management system application program interface (EMS-API)
        // – Part 600-1: Common Grid Model Exchange Specification (CGMES)
        // – Structure and rules",
        // "Annex E (normative) implementation guide",
        // section "E.9 LTCflag" (pages 76-79)

        // The combination: TapChanger.ltcFlag == False
        // and TapChanger.TapChangerControl Present
        // Is allowed as:
        // "An artificial tap changer can be used to simulate control behavior on power
        // flow"

        // But the ENTSO-E documentation
        // "QUALITY OF CGMES DATASETS AND CALCULATIONS FOR SYSTEM OPERATIONS"
        // 3.1 EDITION, 13 June 2019

        // Contains a rule that states that when ltcFlag == False,
        // Then TapChangerControl should NOT be present

        // Although this combination has been observed in TYNDP test cases,
        // we will forbid it until an explicit ltcFlag is added to IIDM,
        // in the meanwhile, when ltcFlag == False,
        // we avoid regulation by setting RegulationMode in IIDM to FIXED_TAP

        //if (!ltcFlag) {
        //   ptca.setRegulationMode(PhaseTapChanger.RegulationMode.FIXED_TAP);
        //}
        context.regulatingControlMapping().forTransformers().initializePhaseTapChanger(ptca);

=======
>>>>>>> 8cf9ed90
        ptca.add();
    }

    private void addStepsFromTable(PhaseTapChangerAdder ptca) {
        String tableId = p.getId(CgmesNames.PHASE_TAP_CHANGER_TABLE);
        if (tableId == null) {
            missing(CgmesNames.PHASE_TAP_CHANGER_TABLE);
            return;
        }
        LOG.debug("PhaseTapChanger {} table {}", id, tableId);
        PropertyBags table = context.cgmes().phaseTapChangerTable(tableId);
        if (table.isEmpty()) {
            missing("points for PhaseTapChangerTable " + tableId);
            return;
        }
        Comparator<PropertyBag> byStep = Comparator.comparingInt((PropertyBag p) -> p.asInt("step"));
        table.sort(byStep);
        for (PropertyBag point : table) {

            // CGMES uses ratio to define the relationship between voltage ends while IIDM uses rho
            // ratio and rho as complex numbers are reciprocals. Given V1 and V2 the complex voltages at end 1 and end 2 of a branch we have:
            // V2 = V1 * rho and V2 = V1 / ratio
            // This is why we have: rho=1/ratio and alpha=-angle
            double alpha = -point.asDouble("angle");
            double rho = 1 / point.asDouble("ratio", 1.0);

            // When given in PhaseTapChangerTablePoint
            // r, x, g, b of the step are already percentage deviations of nominal values
            int step = point.asInt("step");
            double r = fixing(point, "r", 0, tableId, step);
            double x = fixing(point, "x", 0, tableId, step);
            double g = fixing(point, "g", 0, tableId, step);
            double b = fixing(point, "b", 0, tableId, step);
            // Impedance/admittance deviation is required when tap changer is defined at
            // side 2
            // (In IIDM model the ideal ratio is always at side 1, left of impedance)
            double dz = 0;
            double dy = 0;
            if (side != 1) {
                double rho2 = rho * rho;
                dz = (1 / rho2 - 1) * 100;
                dy = (rho2 - 1) * 100;
            }
            if (LOG.isDebugEnabled()) {
                LOG.debug("    {} {} {} {} {} {} {} {} {}", step, alpha, rho, r, x, g, b, dz, dy);
            }
            // We have to merge previous explicit corrections defined for the tap
            // with dz, dy that appear when moving ideal ratio to side 1
            // R' = R * (1 + r/100) * (1 + dz/100) ==> r' = r + dz + r * dz / 100
            ptca.beginStep()
                    .setAlpha(alpha * (side == 1 ? 1 : -1))
                    .setRho(side == 1 ? rho : 1 / rho)
                    .setR(r + dz + r * dz / 100)
                    .setX(x + dz + r * dz / 100)
                    .setG(g + dy + g * dy / 100)
                    .setB(b + dy + b * dy / 100)
                    .endStep();
        }
    }

    private double fixing(PropertyBag point, String attr, double defaultValue, String tableId, int step) {
        double value = point.asDouble(attr, defaultValue);
        if (Double.isNaN(value)) {
            fixed(
                    "PhaseTapChangerTablePoint " + attr + " for step " + step + " in table " + tableId,
                    "invalid value " + point.get(attr));
            return defaultValue;
        }
        return value;
    }

    private double du0() {
        double neutralU = p.asDouble("neutralU");
        double transformerWindingRatedU = p.asDouble(CgmesNames.TRANSFORMER_WINDING_RATED_U);
        double du0 = neutralU / transformerWindingRatedU;
        if (Math.abs(du0) > 0.5) {
            du0 = 0;
        }
        return du0;
    }

    private double du() {
        double du;
        double transformerWindingRatedU = p.asDouble(CgmesNames.TRANSFORMER_WINDING_RATED_U);
        double voltageStepIncrementOutOfPhase = p.asDouble("voltageStepIncrementOutOfPhase");
        boolean voltageStepIncrementOutOfPhaseIsSet = p
                .containsKey("voltageStepIncrementOutOfPhase");
        double voltageStepIncrement = p.asDouble("voltageStepIncrement");
        boolean voltageStepIncrementIsSet = p.containsKey("voltageStepIncrement");
        if (voltageStepIncrementOutOfPhaseIsSet && voltageStepIncrementOutOfPhase != 0) {
            du = (configIsInvertVoltageStepIncrementOutOfPhase ? -1 : 1)
                    * voltageStepIncrementOutOfPhase / transformerWindingRatedU;
        } else if (voltageStepIncrementIsSet && voltageStepIncrement != 0) {
            du = voltageStepIncrement / 100;
        } else {
            double defaultValue = 1;
            String reason = "Not present or not valid value for voltageStepIncrementOutOfPhase or voltageStepIncrement";
            invalid("du", reason, defaultValue);
            du = defaultValue / 100;
        }
        return du;
    }

    private double theta() {
        double theta;
        double windingConnectionAngle = p.asDouble("windingConnectionAngle");
        boolean windingConnectionAngleIsSet = p.containsKey("windingConnectionAngle");
        if (windingConnectionAngleIsSet) {
            theta = Math.toRadians(windingConnectionAngle);
        } else {
            theta = Math.PI / 2;
            missing("windingConnnectionAngle", 90);
        }
        return theta;
    }

    private void fillAlphasRhos(
            double du0, double du, double theta,
            List<Double> alphas,
            List<Double> rhos) {
        if (asymmetrical()) {
            fillAlphaRhoListsAsymmetrical(du0, du, theta, alphas, rhos);
        } else if (symmetrical()) {
            fillAlphaRhoListsSymmetrical(du0, du, theta, alphas, rhos);
        }
    }

    private void fillAlphaRhoListsAsymmetrical(
            double du0, double du, double theta,
            List<Double> alphas,
            List<Double> rhos) {
        for (int step = lowStep; step <= highStep; step++) {
            int n = step - neutralStep;
            double dx = (n * du - du0) * Math.cos(theta);
            double dy = (n * du - du0) * Math.sin(theta);
            double angle = Math.atan2(dy, 1 + dx);
            double ratio = Math.hypot(dy, 1 + dx);

            // CGMES uses ratio to define the relationship between voltage ends while IIDM uses rho
            // ratio and rho as complex numbers are reciprocals. Given V1 and V2 the complex voltages at end 1 and end 2 of a branch we have:
            // V2 = V1 * rho and V2 = V1 / ratio
            // This is why we have: rho=1/ratio and alpha=-angle
            double alpha = -angle;
            double rho = 1 / ratio;

            // In IIDM, all PTC must be side one
            alphas.add(side == 1 ? alpha : -alpha);
            rhos.add(side == 1 ? rho : 1 / rho);

            LOG.debug("ACTUAL    n,dx,dy,alpha,rho  {} {} {} {} {}", n, dx, dy, alpha, rho);
        }
    }

    private void fillAlphaRhoListsSymmetrical(
            double du0, double du, double theta,
            List<Double> alphas,
            List<Double> rhos) {
        double stepPhaseShiftIncrement = p.asDouble("stepPhaseShiftIncrement");
        boolean stepPhaseShiftIncrementIsSet = p.containsKey("stepPhaseShiftIncrement");
        if (stepPhaseShiftIncrementIsSet && stepPhaseShiftIncrement != 0) {
            for (int step = lowStep; step <= highStep; step++) {
                int n = step - neutralStep;
                double angle = n * Math.toRadians(
                        (configIsInvertVoltageStepIncrementOutOfPhase ? -1 : 1)
                                * stepPhaseShiftIncrement);
                double ratio = 1.0;

                // CGMES uses ratio to define the relationship between voltage ends while IIDM uses rho
                // ratio and rho as complex numbers are reciprocals. Given V1 and V2 the complex voltages at end 1 and end 2 of a branch we have:
                // V2 = V1 * rho and V2 = V1 / ratio
                // This is why we have: rho=1/ratio and alpha=-angle
                double alpha = -angle;
                double rho = 1 / ratio;

                // In IIDM, all PTC must be side one
                alphas.add(side == 1 ? alpha : -alpha);
                rhos.add(side == 1 ? rho : 1 / rho);
            }
        } else {
            for (int step = lowStep; step <= highStep; step++) {
                int n = step - neutralStep;
                double dy = (n * du / 2 - du0) * Math.sin(theta);
                double angle = 2 * Math.asin(dy);
                double ratio = 1.0;

                // CGMES uses ratio to define the relationship between voltage ends while IIDM uses rho
                // ratio and rho as complex numbers are reciprocals. Given V1 and V2 the complex voltages at end 1 and end 2 of a branch we have:
                // V2 = V1 * rho and V2 = V1 / ratio
                // This is why we have: rho=1/ratio and alpha=-angle
                double alpha = -angle;
                double rho = 1 / ratio;

                // In IIDM, all PTC must be side one
                alphas.add(side == 1 ? alpha : -alpha);
                rhos.add(side == 1 ? rho : 1 / rho);

                LOG.debug("ACTUAL    n,dy,alpha,rho  {} {} {} {}", n, dy, alpha, rho);
            }
        }
    }

    private void addSteps(
            List<Double> alphas, List<Double> rhos,
            double theta,
            PhaseTapChangerAdder ptca) {

        double[] xs = new double[2];
        boolean xStepRangeIsConsistent = gatherxStepMinMax(xs);
        double xStepMin = xs[0];
        double xStepMax = xs[1];

        double alphaMax = alphas.stream()
                .mapToDouble(Double::doubleValue)
                .max()
                .orElse(Double.NaN);
        LOG.debug("ACTUAL    alphaMax {}", alphaMax);
        LOG.debug("ACTUAL    xStepMin, xStepMax {}, {}", xStepMin, xStepMax);

        // rho0 adjustment computed the same way that is done in TwoWindingsTransformer,
        // using factor rho0square as a float
        double rho0 = tx.getRatedU2() / tx.getRatedU1();
        double rho0square = rho0 * rho0;
        LOG.debug("ACTUAL    u2,u1,rho0square {}, {}, {}", tx.getRatedU2(), tx.getRatedU1(), rho0square);

        for (int i = 0; i < alphas.size(); i++) {
            double alpha = alphas.get(i);
            double rho =  rhos.get(i);
            double x = 0.0;
            if (!xStepRangeIsConsistent || alphaMax == 0) {
                x = tx.getX();
            } else {
                if (asymmetrical()) {
                    x = getStepXforAsymmetrical(xStepMin, xStepMax, alpha, alphaMax, theta);
                } else if (symmetrical()) {
                    x = getStepXforSymmetrical(xStepMin, xStepMax, alpha, alphaMax);
                }
                x = adjustx(x, rho0square);
            }
            double dx = (x - tx.getX()) / tx.getX() * 100;
            ptca.beginStep()
                    .setAlpha(Math.toDegrees(alpha))
                    .setRho(rho)
                    .setR(0)
                    .setX(dx)
                    .setG(0)
                    .setB(0)
                    .endStep();
            if (LOG.isDebugEnabled()) {
                int n = (lowStep + i) - neutralStep;
                LOG.debug("ACTUAL    n,rho,alpha,x,dx   {} {} {} {} {}",
                        n, rho, Math.toDegrees(alpha), x, dx);
            }
        }
    }

    private static double getStepXforAsymmetrical(
            double xStepMin, double xStepMax,
            double alpha, double alphaMax,
            double theta) {
        double numer = Math.sin(theta) - Math.tan(alphaMax) * Math.cos(theta);
        double denom = Math.sin(theta) - Math.tan(alpha) * Math.cos(theta);
        return xStepMin + (xStepMax - xStepMin)
                * Math.pow(Math.tan(alpha) / Math.tan(alphaMax) * numer / denom, 2);
    }

    private static double getStepXforSymmetrical(
            double xStepMin, double xStepMax,
            double alpha, double alphaMax) {
        return xStepMin + (xStepMax - xStepMin)
                * Math.pow(Math.sin(alpha / 2) / Math.sin(alphaMax / 2), 2);
    }

    private boolean gatherxStepMinMax(double[] xs) {

        // In ENTSOE Profile1_v14, the documentation about xStepMax, xStepMin:
        // xStepMax: The reactance at the maximum tap step.
        // xStepMin: The reactance at the minimum tap step.

        // In CGMES, the documentation about xMin, xMax:
        // The reactance depend on the tap position according to a "u" shaped curve.
        // The maximum reactance (xMax) appear at the low and high tap positions.
        // The minimum reactance (xMin) appear at the mid tap position.

        // In CGMES, in the reactance formulas for Phase Tap Changers:
        // X(0) is defined as xMin.
        // X(alphaMax) is defined as xMax.

        // So the xMin, xMax values of CGMES are equivalent to xStepMax, xStepMin of
        // CIM1

        double xStepMin = 0;
        double xStepMax = 0;
        boolean xStepMinIsSet = p.containsKey("xStepMin") || p.containsKey("xMin");
        boolean xStepMaxIsSet = p.containsKey("xStepMax") || p.containsKey("xMax");
        if (xStepMinIsSet && xStepMaxIsSet) {
            xStepMin = p.asDouble("xStepMin", p.asDouble("xMin"));
            xStepMax = p.asDouble("xStepMax", p.asDouble("xMax"));
        }

        boolean xStepRangeIsConsistent = true;
        if (xStepMin < 0 || xStepMax <= 0 || xStepMin > xStepMax) {
            xStepRangeIsConsistent = false;
            String reason = String.format("Inconsistent xStepMin, xStepMax [%f, %f]",
                    xStepMin,
                    xStepMax);
            ignored("xStep range", reason);
        }

        xs[0] = xStepMin;
        xs[1] = xStepMax;
        return xStepRangeIsConsistent;
    }

    double adjustx(double x, double rho0square) {
        // TODO Review this adjustment taking into account the way we build x of
        // transformer
        // from x1, x2 of transformerEnds:
        // x = x1 * rho0square + x2
        // Check if in the case conformity/microBE (tap changer 6ebbef67)
        // we should apply formulas for in-phase transformer (fixed tap)
        // and asymmetrical phase shifter
        return x * (side == 1 ? rho0square : 1.0);
    }

    private Terminal regTerminal() {
        if (side == 1) {
            return tx.getTerminal1();
        } else {
            return tx.getTerminal2();
        }
    }

    private int getTapPosition() {
        switch (context.config().getProfileUsedForInitialStateValues()) {
            case SSH:
                return fromContinuous(p.asDouble("step", p.asDouble("SVtapStep", defaultStep)));
            case SV:
                return fromContinuous(p.asDouble("SVtapStep", p.asDouble("step", defaultStep)));
            default:
                throw new CgmesModelException("Unexpected profile used for initial flows values: " + context.config().getProfileUsedForInitialStateValues());
        }
    }

    private boolean validType() {
        return asymmetrical() || symmetrical() || tabular();
    }

    private boolean tabular() {
        return ptcType.endsWith("tabular");
    }

    private boolean asymmetrical() {
        return ptcType.endsWith("asymmetrical");
    }

    private boolean symmetrical() {
        return ptcType.endsWith("symmetrical");
    }

    private final TwoWindingsTransformer tx;
    private final String ptcType;
    private final int lowStep;
    private final int highStep;
    private final int neutralStep;
    private final int defaultStep;
    private final int side;
    private final boolean ltcFlag;

    private boolean configIsInvertVoltageStepIncrementOutOfPhase;

    private static final Logger LOG = LoggerFactory.getLogger(PhaseTapChangerConversion.class);
}<|MERGE_RESOLUTION|>--- conflicted
+++ resolved
@@ -124,42 +124,6 @@
             addSteps(alphas, rhos, theta, ptca);
         }
 
-<<<<<<< HEAD
-        //context.regulatingControlMapping().setRegulatingControl(p, regTerminal(), ptca, tx);
-
-        // According to the following CGMES documentation:
-        // IEC TS 61970-600-1, Edition 1.0, 2017-07.
-        // "Energy management system application program interface (EMS-API)
-        // – Part 600-1: Common Grid Model Exchange Specification (CGMES)
-        // – Structure and rules",
-        // "Annex E (normative) implementation guide",
-        // section "E.9 LTCflag" (pages 76-79)
-
-        // The combination: TapChanger.ltcFlag == False
-        // and TapChanger.TapChangerControl Present
-        // Is allowed as:
-        // "An artificial tap changer can be used to simulate control behavior on power
-        // flow"
-
-        // But the ENTSO-E documentation
-        // "QUALITY OF CGMES DATASETS AND CALCULATIONS FOR SYSTEM OPERATIONS"
-        // 3.1 EDITION, 13 June 2019
-
-        // Contains a rule that states that when ltcFlag == False,
-        // Then TapChangerControl should NOT be present
-
-        // Although this combination has been observed in TYNDP test cases,
-        // we will forbid it until an explicit ltcFlag is added to IIDM,
-        // in the meanwhile, when ltcFlag == False,
-        // we avoid regulation by setting RegulationMode in IIDM to FIXED_TAP
-
-        //if (!ltcFlag) {
-        //   ptca.setRegulationMode(PhaseTapChanger.RegulationMode.FIXED_TAP);
-        //}
-        context.regulatingControlMapping().forTransformers().initializePhaseTapChanger(ptca);
-
-=======
->>>>>>> 8cf9ed90
         ptca.add();
     }
 
