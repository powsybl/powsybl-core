--- conflicted
+++ resolved
@@ -318,18 +318,11 @@
         if (stepPhaseShiftIncrementIsSet && stepPhaseShiftIncrement != 0) {
             for (int step = lowStep; step <= highStep; step++) {
                 int n = step - neutralStep;
-<<<<<<< HEAD
-                double alpha = n * Math.toRadians(
-                    (configIsInvertVoltageStepIncrementOutOfPhase ? -1 : 1)
-                        * stepPhaseShiftIncrement);
-                double rho = 1.0;
-=======
                 double angle = n * Math.toRadians(
                         (configIsInvertVoltageStepIncrementOutOfPhase ? -1 : 1)
                                 * stepPhaseShiftIncrement);
                 double ratio = 1.0;
 
->>>>>>> 91f7b7d7
                 // CGMES uses ratio to define the relationship between voltage ends while IIDM uses rho
                 // ratio and rho as complex numbers are reciprocals. Given V1 and V2 the complex voltages at end 1 and end 2 of a branch we have:
                 // V2 = V1 * rho and V2 = V1 / ratio
@@ -345,14 +338,9 @@
             for (int step = lowStep; step <= highStep; step++) {
                 int n = step - neutralStep;
                 double dy = (n * du / 2 - du0) * Math.sin(theta);
-<<<<<<< HEAD
-                double alpha = 2 * Math.asin(dy);
-                double rho = 1.0;
-=======
                 double angle = 2 * Math.asin(dy);
                 double ratio = 1.0;
 
->>>>>>> 91f7b7d7
                 // CGMES uses ratio to define the relationship between voltage ends while IIDM uses rho
                 // ratio and rho as complex numbers are reciprocals. Given V1 and V2 the complex voltages at end 1 and end 2 of a branch we have:
                 // V2 = V1 * rho and V2 = V1 / ratio
