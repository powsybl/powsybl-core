--- conflicted
+++ resolved
@@ -57,16 +57,12 @@
         if (context.config().convertBoundary()) {
             convertLine();
         } else {
-<<<<<<< HEAD
-            convertToDanglingLine(boundarySide);
-=======
             double r = p.asDouble("r");
             double x = p.asDouble("x");
             double gch = p.asDouble("gch", 0.0);
             double bch = p.asDouble("bch");
 
             convertToDanglingLine(boundarySide, r, x, gch, bch);
->>>>>>> 1d199a3b
         }
     }
 
@@ -90,20 +86,10 @@
         convertedTerminals(l.getTerminal1(), l.getTerminal2());
     }
 
-<<<<<<< HEAD
-    private void convertToDanglingLine(int boundarySide) {
-        // Non-boundary side (other side) of the line
-        int modelSide = 3 - boundarySide;
-        String boundaryNode = nodeId(boundarySide);
-
-        // check again boundary node is correct
-        assert isBoundary(boundarySide) && !isBoundary(modelSide);
-=======
     public void convertMergedLinesAtNode(PropertyBag other, String boundaryNode) {
         String otherId = other.getId(CgmesNames.AC_LINE_SEGMENT);
         String otherName = other.getId("name");
         ACLineSegmentConversion otherc = new ACLineSegmentConversion(other, context);
->>>>>>> 1d199a3b
 
         // Boundary node is common to both lines,
         // identify the end that will be preserved for this line and the other line
@@ -116,76 +102,8 @@
             otherEnd = 2;
         }
 
-<<<<<<< HEAD
-        double r = p.asDouble("r");
-        double x = p.asDouble("x");
-        double bch = p.asDouble("bch");
-        double gch = p.asDouble("gch", 0.0);
-        DanglingLineAdder dlAdder = voltageLevel(modelSide).newDanglingLine()
-                .setEnsureIdUnicity(false)
-                .setR(r)
-                .setX(x)
-                .setG(gch)
-                .setB(bch)
-                .setUcteXnodeCode(findUcteXnodeCode(boundaryNode));
-        identify(dlAdder);
-        connect(dlAdder, modelSide);
-        EquivalentInjectionConversion equivalentInjectionConversion = getEquivalentInjectionConversionForDanglingLine(boundaryNode);
-        DanglingLine dl;
-        if (equivalentInjectionConversion != null) {
-            dl = equivalentInjectionConversion.convertOverDanglingLine(dlAdder, f);
-            equivalentInjectionConversion.convertReactiveLimits(dl.getGeneration());
-        } else {
-            dl = dlAdder.setP0(f.p())
-                    .setQ0(f.q())
-                    .newGeneration()
-                        .setTargetP(0.0)
-                        .setTargetQ(0.0)
-                        .setTargetV(Double.NaN)
-                        .setVoltageRegulationOn(false)
-                    .add()
-                    .add();
-        }
-        addAliases(dl);
-        dl.setProperty("boundarySide", String.valueOf(boundarySide));
-        dl.setProperty("hasPowerFlow", String.valueOf(context.boundary().hasPowerFlow(boundaryNode)));
-        context.cgmes().terminal(terminalId(boundarySide)).inService().ifPresent(inService -> dl.setProperty("inService", String.valueOf(inService)));
-        context.convertedTerminal(terminalId(modelSide), dl.getTerminal(), 1, powerFlow(modelSide));
-        dl.addAlias(topologicalNodeId(boundarySide), CgmesNames.TOPOLOGICAL_NODE);
-        // Add original value of voltage at boundary as property
-        if (context.boundary().hasVoltage(boundaryNode)) {
-            dl.setProperty("v", Double.toString(context.boundary().vAtBoundary(boundaryNode)));
-            dl.setProperty("angle", Double.toString(context.boundary().angleAtBoundary(boundaryNode)));
-        }
-
-        // If we do not have power flow at model side and we can compute it,
-        // do it and assign the result at the terminal of the dangling line
-        if (context.config().computeFlowsAtBoundaryDanglingLines()
-                && terminalConnected(modelSide)
-                && !powerFlow(modelSide).defined()
-                && context.boundary().hasVoltage(boundaryNode)) {
-            double v = context.boundary().vAtBoundary(boundaryNode);
-            double angle = context.boundary().angleAtBoundary(boundaryNode);
-            // The net sum of power flow "entering" at boundary is "exiting"
-            // through the line, we have to change the sign of the sum of flows
-            // at the node when we consider flow at line end
-            double p = dl.getP0() - dl.getGeneration().getTargetP();
-            double q = dl.getQ0() - dl.getGeneration().getTargetQ();
-            SV svboundary = new SV(-p, -q, v, angle);
-            // The other side power flow must be computed taking into account
-            // the same criteria used for ACLineSegment: total shunt admittance
-            // is divided in 2 equal shunt admittance at each side of series impedance
-            double g = dl.getG() / 2;
-            double b = dl.getB() / 2;
-            SV svmodel = svboundary.otherSide(dl.getR(), dl.getX(), g, b, g, b, 1);
-            dl.getTerminal().setP(svmodel.getP());
-            dl.getTerminal().setQ(svmodel.getQ());
-        }
-    }
-=======
         BoundaryLine boundaryLine1 = fillBoundaryLineFromLine(this, p, id, name, thisEnd);
         BoundaryLine boundaryLine2 = fillBoundaryLineFromLine(otherc, other, otherId, otherName, otherEnd);
->>>>>>> 1d199a3b
 
         Line mline;
         if (context.config().mergeBoundariesUsingTieLines()) {
@@ -197,17 +115,8 @@
         context.convertedTerminal(otherc.terminalId(otherEnd), mline.getTerminal2(), 2, otherc.powerFlow(otherEnd));
     }
 
-<<<<<<< HEAD
-    private String findUcteXnodeCode(String boundaryNode) {
-        return context.boundary().nameAtBoundary(boundaryNode);
-    }
-
-    public void convertMergedLinesAtNode(PropertyBag other, String boundaryNode) {
-        String otherId = other.getId(CgmesNames.AC_LINE_SEGMENT);
-=======
     public void convertLineAndSwitchAtNode(PropertyBag other, String boundaryNode) {
         String otherId = other.getId(CgmesNames.SWITCH);
->>>>>>> 1d199a3b
         String otherName = other.getId("name");
         ACLineSegmentConversion otherc = new ACLineSegmentConversion(other, context);
 
@@ -226,69 +135,10 @@
         BoundaryLine boundaryLine2 = fillBoundaryLineFromSwitch(otherc, otherId, otherName, otherEnd);
 
         Line mline;
-<<<<<<< HEAD
-        if (context.config().mergeLinesUsingQuadripole()) {
-            PiModel pi1 = new PiModel();
-            pi1.r = lineR;
-            pi1.x = lineX;
-            pi1.g1 = lineGch / 2.0;
-            pi1.b1 = lineBch / 2.0;
-            pi1.g2 = pi1.g1;
-            pi1.b2 = pi1.b1;
-            PiModel pi2 = new PiModel();
-            pi2.r = otherR;
-            pi2.x = otherX;
-            pi2.g1 = otherGch / 2.0;
-            pi2.b1 = otherBch / 2.0;
-            pi2.g2 = pi2.g1;
-            pi2.b2 = pi2.b1;
-            PiModel pim = Quadripole.from(pi1).cascade(Quadripole.from(pi2)).toPiModel();
-            LineAdder adder = context.network().newLine()
-                    .setR(pim.r)
-                    .setX(pim.x)
-                    .setG1(pim.g1)
-                    .setG2(pim.g2)
-                    .setB1(pim.b1)
-                    .setB2(pim.b2);
-            identify(adder, id1 + " + " + id2, name1 + " + " + name2);
-            connect(adder, iidmVoltageLevelId1, mbus1, mt1connected, mnode1, iidmVoltageLevelId2, mbus2, mt2connected, mnode2);
-            mline = adder.add();
-            addAliases(mline);
-        } else {
-            TieLineAdder adder = context.network().newTieLine()
-                    .line1()
-                    .setId(id1)
-                    .setName(name1)
-                    .setR(lineR)
-                    .setX(lineX)
-                    .setG1(lineGch / 2)
-                    .setG2(lineGch / 2)
-                    .setB1(lineBch / 2)
-                    .setB2(lineBch / 2)
-                    .setXnodeP(0)
-                    .setXnodeQ(0)
-                    .line2()
-                    .setId(id2)
-                    .setName(name2)
-                    .setR(otherR)
-                    .setX(otherX)
-                    .setG1(otherGch / 2)
-                    .setG2(otherGch / 2)
-                    .setB1(otherBch / 2)
-                    .setB2(otherBch / 2)
-                    .setXnodeP(0)
-                    .setXnodeQ(0)
-                    .setUcteXnodeCode(findUcteXnodeCode(boundaryNode));
-            identify(adder, id1 + " + " + id2, name1 + " + " + name2);
-            connect(adder, iidmVoltageLevelId1, mbus1, mt1connected, mnode1, iidmVoltageLevelId2, mbus2, mt2connected, mnode2);
-            mline = adder.add();
-            addAliases(mline);
-=======
         if (context.config().mergeBoundariesUsingTieLines()) {
             mline = createTieLine(boundaryNode, boundaryLine1, boundaryLine2);
         } else {
             mline = createQuadripole(boundaryLine1, boundaryLine2);
->>>>>>> 1d199a3b
         }
         context.convertedTerminal(terminalId(thisEnd), mline.getTerminal1(), 1, powerFlow(thisEnd));
         context.convertedTerminal(otherc.terminalId(otherEnd), mline.getTerminal2(), 2, otherc.powerFlow(otherEnd));
