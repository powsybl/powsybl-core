/**
 * Copyright (c) 2017-2018, RTE (http://www.rte-france.com)
 * This Source Code Form is subject to the terms of the Mozilla Public
 * License, v. 2.0. If a copy of the MPL was not distributed with this
 * file, You can obtain one at http://mozilla.org/MPL/2.0/.
 */

package com.powsybl.cgmes.conversion.elements;

import com.powsybl.cgmes.conversion.Context;
import com.powsybl.cgmes.conversion.Conversion;
import com.powsybl.cgmes.conversion.ConversionException;
import com.powsybl.iidm.network.util.ReorientedBranchCharacteristics;
import com.powsybl.cgmes.extensions.CgmesLineBoundaryNodeAdder;
import com.powsybl.cgmes.model.CgmesNames;
import com.powsybl.iidm.network.*;
import com.powsybl.triplestore.api.PropertyBag;

/**
 * @author Luma Zamarreño <zamarrenolm at aia.es>
 * @author José Antonio Marqués <marquesja at aia.es>
 */
public class ACLineSegmentConversion extends AbstractBranchConversion implements EquipmentAtBoundaryConversion {

    public ACLineSegmentConversion(PropertyBag line, Context context) {
        super(CgmesNames.AC_LINE_SEGMENT, line, context);
    }

    @Override
    public boolean valid() {
        // An AC line segment end voltage level may be null
        // (when it is in the boundary and the boundary nodes are not converted)
        // So we do not use the generic validity check for conducting equipment
        // or branch. We only ensure we have nodes at both ends
        for (int k = 1; k <= 2; k++) {
            if (nodeId(k) == null) {
                missing(nodeIdPropertyName() + k);
                return false;
            }
        }
        return true;
    }

    @Override
    public void convert() {
        convertLine();
    }

    @Override
    public void convertAtBoundary() {
        if (isBoundary(1)) {
            convertLineAtBoundary(1);
        } else if (isBoundary(2)) {
            convertLineAtBoundary(2);
        } else {
            throw new ConversionException("Boundary must be at one end of the line");
        }
    }

    @Override
    public BoundaryLine asBoundaryLine(String boundaryNode) {
        BoundaryLine boundaryLine = super.createBoundaryLine(boundaryNode);
        double r = p.asDouble("r");
        double x = p.asDouble("x");
        double g = p.asDouble("gch", 0);
        double b = p.asDouble("bch", 0);
        boundaryLine.setParameters(r, x, g / 2, b / 2, g / 2, b / 2);
        return boundaryLine;
    }

    public boolean isConnectedAtBothEnds() {
        return terminalConnected(1) && terminalConnected(2);
    }

    public static void convertBoundaryLines(Context context, String boundaryNode, BoundaryLine boundaryLine1, BoundaryLine boundaryLine2) {

        Line mline = createTieLine(context, boundaryNode, boundaryLine1, boundaryLine2);

        mline.addAlias(boundaryLine1.getModelTerminalId(), Conversion.CGMES_PREFIX_ALIAS_PROPERTIES + CgmesNames.TERMINAL + 1);
        mline.addAlias(boundaryLine1.getBoundaryTerminalId(), Conversion.CGMES_PREFIX_ALIAS_PROPERTIES + "HALF1." + CgmesNames.TERMINAL + "_Boundary");
        mline.addAlias(boundaryLine2.getModelTerminalId(), Conversion.CGMES_PREFIX_ALIAS_PROPERTIES + CgmesNames.TERMINAL + 2);
        mline.addAlias(boundaryLine2.getBoundaryTerminalId(), Conversion.CGMES_PREFIX_ALIAS_PROPERTIES + "HALF2." + CgmesNames.TERMINAL + "_Boundary");

        context.convertedTerminal(boundaryLine1.getModelTerminalId(), mline.getTerminal1(), 1, boundaryLine1.getModelPowerFlow());
        context.convertedTerminal(boundaryLine2.getModelTerminalId(), mline.getTerminal2(), 2, boundaryLine2.getModelPowerFlow());

        TieLine tl = (TieLine) mline;
        context.terminalMapping().add(boundaryLine1.getBoundaryTerminalId(), tl.getHalf1().getBoundary(), 2);
        context.terminalMapping().add(boundaryLine2.getBoundaryTerminalId(), tl.getHalf2().getBoundary(), 1);
<<<<<<< HEAD
=======

        context.namingStrategy().readIdMapping(tl, "TieLine"); // TODO: maybe this should be refined for merged line

        addMappingForTopologicalNode(context, tl, 1, boundaryLine1);
        addMappingForTopologicalNode(context, tl, 2, boundaryLine2);
>>>>>>> 57e06695
    }

    private void convertLine() {
        double r = p.asDouble("r");
        double x = p.asDouble("x");
        double bch = p.asDouble("bch");
        double gch = p.asDouble("gch", 0.0);
        if (isZeroImpedanceInsideVoltageLevel(r, x, bch, gch)) {
            // Convert to switch
            Switch sw;
            boolean open = !(terminalConnected(1) && terminalConnected(2));
            if (context.nodeBreaker()) {
                VoltageLevel.NodeBreakerView.SwitchAdder adder;
                adder = voltageLevel().getNodeBreakerView().newSwitch()
                        .setKind(SwitchKind.BREAKER)
                        .setRetained(true)
                        .setFictitious(true);
                identify(adder);
                connect(adder, open);
                sw = adder.add();
            } else {
                VoltageLevel.BusBreakerView.SwitchAdder adder;
                adder = voltageLevel().getBusBreakerView().newSwitch()
                        .setFictitious(true);
                identify(adder);
                connect(adder, open);
                sw = adder.add();
            }
            addAliasesAndProperties(sw);
        } else {
            final LineAdder adder = context.network().newLine()
                    .setEnsureIdUnicity(context.config().isEnsureIdAliasUnicity())
                    .setR(r)
                    .setX(x)
                    .setG1(gch / 2)
                    .setG2(gch / 2)
                    .setB1(bch / 2)
                    .setB2(bch / 2);
            identify(adder);
            connect(adder);
            final Line l = adder.add();
            addAliasesAndProperties(l);
            convertedTerminals(l.getTerminal1(), l.getTerminal2());
        }
    }

    private boolean isZeroImpedanceInsideVoltageLevel(double r, double x, double bch, double gch) {
        return r == 0.0 && x == 0.0 && voltageLevel(1) == voltageLevel(2);
    }

    private void convertLineAtBoundary(int boundarySide) {
        // If we have created buses and substations for boundary nodes,
        // convert as a regular line
        if (context.config().convertBoundary()) {
            convertLine();
        } else {
            double r = p.asDouble("r");
            double x = p.asDouble("x");
            double gch = p.asDouble("gch", 0.0);
            double bch = p.asDouble("bch");

            convertToDanglingLine(boundarySide, r, x, gch, bch);
        }
    }

    // Before creating the TieLine the initial branches are reoriented if it is necessary,
    // then the setG1, setB1 and setG2, setB2 will be associated to the end1 and end2 of the reoriented branch
    private static Line createTieLine(Context context, String boundaryNode, BoundaryLine boundaryLine1, BoundaryLine boundaryLine2) {

        ReorientedBranchCharacteristics brp1 = new ReorientedBranchCharacteristics(boundaryLine1.getR(), boundaryLine1.getX(),
            boundaryLine1.getG1(), boundaryLine1.getB1(), boundaryLine1.getG2(), boundaryLine1.getB2(),
            isLine1Reoriented(boundaryLine1.getBoundarySide()));
        ReorientedBranchCharacteristics brp2 = new ReorientedBranchCharacteristics(boundaryLine2.getR(), boundaryLine2.getX(),
            boundaryLine2.getG1(), boundaryLine2.getB1(), boundaryLine2.getG2(), boundaryLine2.getB2(),
            isLine2Reoriented(boundaryLine2.getBoundarySide()));

        TieLineAdder adder = context.network().newTieLine()
            .setId(context.namingStrategy().getIidmId("TieLine", boundaryLine1.getId() + " + " + boundaryLine2.getId())) // TODO: maybe refine for merged lines
            .setName(boundaryLine1.getName() + " + " + boundaryLine2.getName())
            .newHalfLine1()
            .setId(boundaryLine1.getId())
            .setName(boundaryLine1.getName())
            .setR(brp1.getR())
            .setX(brp1.getX())
            .setG1(brp1.getG1())
            .setB1(brp1.getB1())
            .setG2(brp1.getG2())
            .setB2(brp1.getB2())
            .add()
            .newHalfLine2()
            .setId(boundaryLine2.getId())
            .setName(boundaryLine2.getName())
            .setR(brp2.getR())
            .setX(brp2.getX())
            .setG1(brp2.getG1())
            .setB1(brp2.getB1())
            .setG2(brp2.getG2())
            .setB2(brp2.getB2())
            .add()
            .setUcteXnodeCode(findUcteXnodeCode(context, boundaryNode));
        identify(context, adder, boundaryLine1.getId() + " + " + boundaryLine2.getId(), boundaryLine1.getName() + " + " + boundaryLine2.getName());
        connect(context, adder, boundaryLine1.getModelIidmVoltageLevelId(), boundaryLine1.getModelBus(), boundaryLine1.isModelTconnected(),
            boundaryLine1.getModelNode(), boundaryLine2.getModelIidmVoltageLevelId(), boundaryLine2.getModelBus(),
            boundaryLine2.isModelTconnected(), boundaryLine2.getModelNode());
        TieLine tieLine = adder.add();
        if (context.boundary().isHvdc(boundaryNode) || context.boundary().lineAtBoundary(boundaryNode) != null) {
            tieLine.newExtension(CgmesLineBoundaryNodeAdder.class)
                    .setHvdc(context.boundary().isHvdc(boundaryNode))
                    .setLineEnergyIdentificationCodeEic(context.boundary().lineAtBoundary(boundaryNode))
                    .add();
        }
        return tieLine;
    }

    private static boolean isLine1Reoriented(Branch.Side boundarySide) {
        return boundarySide.equals(Branch.Side.ONE);
    }

    private static boolean isLine2Reoriented(Branch.Side boundarySide) {
        return boundarySide.equals(Branch.Side.TWO);
    }
}<|MERGE_RESOLUTION|>--- conflicted
+++ resolved
@@ -87,14 +87,8 @@
         TieLine tl = (TieLine) mline;
         context.terminalMapping().add(boundaryLine1.getBoundaryTerminalId(), tl.getHalf1().getBoundary(), 2);
         context.terminalMapping().add(boundaryLine2.getBoundaryTerminalId(), tl.getHalf2().getBoundary(), 1);
-<<<<<<< HEAD
-=======
 
         context.namingStrategy().readIdMapping(tl, "TieLine"); // TODO: maybe this should be refined for merged line
-
-        addMappingForTopologicalNode(context, tl, 1, boundaryLine1);
-        addMappingForTopologicalNode(context, tl, 2, boundaryLine2);
->>>>>>> 57e06695
     }
 
     private void convertLine() {
