/**
 * Copyright (c) 2017-2018, RTE (http://www.rte-france.com)
 * This Source Code Form is subject to the terms of the Mozilla Public
 * License, v. 2.0. If a copy of the MPL was not distributed with this
 * file, You can obtain one at http://mozilla.org/MPL/2.0/.
 */

package com.powsybl.cgmes.conversion.elements;

import com.powsybl.cgmes.conversion.Conversion;
import com.powsybl.iidm.network.*;
import org.apache.commons.math3.complex.Complex;

import com.powsybl.cgmes.conversion.Context;
import com.powsybl.cgmes.model.CgmesNames;
import com.powsybl.triplestore.api.PropertyBag;

/**
 * @author Luma Zamarreño <zamarrenolm at aia.es>
 */
public class ACLineSegmentConversion extends AbstractBranchConversion {

    public ACLineSegmentConversion(PropertyBag line, Context context) {
        super(CgmesNames.AC_LINE_SEGMENT, line, context);
    }

    @Override
    public boolean valid() {
        // An AC line segment end voltage level may be null
        // (when it is in the boundary and the boundary nodes are not converted)
        // So we do not use the generic validity check for conducting equipment
        // or branch. We only ensure we have nodes at both ends
        for (int k = 1; k <= 2; k++) {
            if (nodeId(k) == null) {
                missing(nodeIdPropertyName() + k);
                return false;
            }
        }
        return true;
    }

    @Override
    public void convert() {
        if (isBoundary(1)) {
            convertLineAtBoundary(1);
        } else if (isBoundary(2)) {
            convertLineAtBoundary(2);
        } else {
            convertLine();
        }
    }

    private void convertLineAtBoundary(int boundarySide) {
        // If we have created buses and substations for boundary nodes,
        // convert as a regular line
        if (context.config().convertBoundary()) {
            convertLine();
        } else {
            double r = p.asDouble("r");
            double x = p.asDouble("x");
            double gch = p.asDouble("gch", 0.0);
            double bch = p.asDouble("bch");

            convertToDanglingLine(boundarySide, r, x, gch, bch);
        }
    }

    private void convertLine() {
        double r = p.asDouble("r");
        double x = p.asDouble("x");
        double bch = p.asDouble("bch");
        double gch = p.asDouble("gch", 0.0);
        if (isZeroImpedanceInsideVoltageLevel(r, x, bch, gch)) {
            // Convert to switch
            Switch sw;
            boolean open = !(terminalConnected(1) && terminalConnected(2));
            if (context.nodeBreaker()) {
                VoltageLevel.NodeBreakerView.SwitchAdder adder;
                adder = voltageLevel().getNodeBreakerView().newSwitch()
                        .setKind(SwitchKind.BREAKER)
                        .setRetained(true)
                        .setFictitious(true);
                identify(adder);
                connect(adder, open);
                sw = adder.add();
            } else {
                VoltageLevel.BusBreakerView.SwitchAdder adder;
                adder = voltageLevel().getBusBreakerView().newSwitch()
                        .setFictitious(true);
                identify(adder);
                connect(adder, open);
                sw = adder.add();
            }
            addAliasesAndProperties(sw);
        } else {
            final LineAdder adder = context.network().newLine()
                    .setEnsureIdUnicity(context.config().isEnsureIdAliasUnicity())
                    .setR(r)
                    .setX(x)
                    .setG1(gch / 2)
                    .setG2(gch / 2)
                    .setB1(bch / 2)
                    .setB2(bch / 2);
            identify(adder);
            connect(adder);
            final Line l = adder.add();
            addAliasesAndProperties(l);
            convertedTerminals(l.getTerminal1(), l.getTerminal2());
        }
    }

    private boolean isZeroImpedanceInsideVoltageLevel(double r, double x, double bch, double gch) {
        return r == 0.0 && x == 0.0 && voltageLevel(1) == voltageLevel(2);
    }

    public void convertMergedLinesAtNode(PropertyBag other, String boundaryNode) {
        String otherId = other.getId(CgmesNames.AC_LINE_SEGMENT);
        String otherName = other.getId("name");
        ACLineSegmentConversion otherc = new ACLineSegmentConversion(other, context);

        // CgmesBoundary node is common to both lines,
        // identify the end that will be preserved for this line and the other line
        int thisEnd = 1;
        if (nodeId(1).equals(boundaryNode)) {
            thisEnd = 2;
        }
        int otherEnd = 1;
        if (otherc.nodeId(1).equals(boundaryNode)) {
            otherEnd = 2;
        }

        BoundaryLine boundaryLine1 = fillBoundaryLineFromLine(this, p, id, name, thisEnd);
        BoundaryLine boundaryLine2 = fillBoundaryLineFromLine(otherc, other, otherId, otherName, otherEnd);

        Line mline;
        if (context.config().mergeBoundariesUsingTieLines()) {
            mline = createTieLine(boundaryNode, boundaryLine1, boundaryLine2);
        } else {
            mline = createQuadripole(boundaryLine1, boundaryLine2);
        }
<<<<<<< HEAD
        addAliasesAndProperties(mline);
=======
        mline.addAlias(terminalId(thisEnd), Conversion.CGMES_PREFIX_ALIAS_PROPERTIES + CgmesNames.TERMINAL + 1);
        mline.addAlias(terminalId(thisEnd == 1 ? 2 : 1),
                Conversion.CGMES_PREFIX_ALIAS_PROPERTIES + "HALF1." + CgmesNames.TERMINAL + "_BOUNDARY");
        mline.addAlias(otherc.terminalId(otherEnd), Conversion.CGMES_PREFIX_ALIAS_PROPERTIES + CgmesNames.TERMINAL + 2);
        mline.addAlias(otherc.terminalId(otherEnd == 1 ? 2 : 1),
                Conversion.CGMES_PREFIX_ALIAS_PROPERTIES + "HALF2." + CgmesNames.TERMINAL + "_BOUNDARY");
>>>>>>> 6026e14d
        context.convertedTerminal(terminalId(thisEnd), mline.getTerminal1(), 1, powerFlow(thisEnd));
        context.convertedTerminal(otherc.terminalId(otherEnd), mline.getTerminal2(), 2, otherc.powerFlow(otherEnd));
        if (mline instanceof TieLine) {
            TieLine tl = (TieLine) mline;
            context.terminalMapping().add(terminalId(thisEnd == 1 ? 2 : 1), tl.getHalf1().getBoundary(), 2);
            context.terminalMapping().add(otherc.terminalId(otherEnd == 1 ? 2 : 1), tl.getHalf2().getBoundary(), 1);
        }
    }

    public void convertLineAndSwitchAtNode(PropertyBag other, String boundaryNode) {
        String otherId = other.getId(CgmesNames.SWITCH);
        String otherName = other.getId("name");
        ACLineSegmentConversion otherc = new ACLineSegmentConversion(other, context);

        // CgmesBoundary node is common to both equipment,
        // identify the end that will be preserved for this line and the other equipment
        int thisEnd = 1;
        if (nodeId(1).equals(boundaryNode)) {
            thisEnd = 2;
        }
        int otherEnd = 1;
        if (otherc.nodeId(1).equals(boundaryNode)) {
            otherEnd = 2;
        }

        BoundaryLine boundaryLine1 = fillBoundaryLineFromLine(this, p, id, name, thisEnd);
        BoundaryLine boundaryLine2 = fillBoundaryLineFromSwitch(otherc, otherId, otherName, otherEnd);

        Line mline;
        if (context.config().mergeBoundariesUsingTieLines()) {
            mline = createTieLine(boundaryNode, boundaryLine1, boundaryLine2);
        } else {
            mline = createQuadripole(boundaryLine1, boundaryLine2);
        }
        addAliasesAndProperties(mline);
        context.convertedTerminal(terminalId(thisEnd), mline.getTerminal1(), 1, powerFlow(thisEnd));
        context.convertedTerminal(otherc.terminalId(otherEnd), mline.getTerminal2(), 2, otherc.powerFlow(otherEnd));
    }

    private Line createTieLine(String boundaryNode, BoundaryLine boundaryLine1, BoundaryLine boundaryLine2) {
        TieLineAdder adder = context.network().newTieLine()
            .setId(boundaryLine1.id + " + " + boundaryLine2.id)
            .setName(boundaryLine1.name + " + " + boundaryLine2.name)
            .newHalfLine1()
                .setId(boundaryLine1.id)
                .setName(boundaryLine1.name)
                .setR(boundaryLine1.r)
                .setX(boundaryLine1.x)
                .setG1(boundaryLine1.g / 2)
                .setG2(boundaryLine1.g / 2)
                .setB1(boundaryLine1.b / 2)
                .setB2(boundaryLine1.b / 2)
                .add()
            .newHalfLine2()
                .setId(boundaryLine2.id)
                .setName(boundaryLine2.name)
                .setR(boundaryLine2.r)
                .setX(boundaryLine2.x)
                .setG1(boundaryLine2.g / 2)
                .setG2(boundaryLine2.g / 2)
                .setB1(boundaryLine2.b / 2)
                .setB2(boundaryLine2.b / 2)
                .add()
            .setUcteXnodeCode(findUcteXnodeCode(boundaryNode));
        identify(adder, boundaryLine1.id + " + " + boundaryLine2.id, boundaryLine1.name + " + " + boundaryLine2.name);
        connect(adder, boundaryLine1.modelIidmVoltageLevelId, boundaryLine1.modelBus, boundaryLine1.modelTconnected,
            boundaryLine1.modelNode, boundaryLine2.modelIidmVoltageLevelId, boundaryLine2.modelBus,
            boundaryLine2.modelTconnected, boundaryLine2.modelNode);
        return adder.add();
    }

    private Line createQuadripole(BoundaryLine boundaryLine1, BoundaryLine boundaryLine2) {
        PiModel pi1 = new PiModel();
        pi1.r = boundaryLine1.r;
        pi1.x = boundaryLine1.x;
        pi1.g1 = boundaryLine1.g / 2.0;
        pi1.b1 = boundaryLine1.b / 2.0;
        pi1.g2 = pi1.g1;
        pi1.b2 = pi1.b1;
        PiModel pi2 = new PiModel();
        pi2.r = boundaryLine2.r;
        pi2.x = boundaryLine2.x;
        pi2.g1 = boundaryLine2.g / 2.0;
        pi2.b1 = boundaryLine2.b / 2.0;
        pi2.g2 = pi2.g1;
        pi2.b2 = pi2.b1;
        PiModel pim = Quadripole.from(pi1).cascade(Quadripole.from(pi2)).toPiModel();
        LineAdder adder = context.network().newLine()
            .setR(pim.r)
            .setX(pim.x)
            .setG1(pim.g1)
            .setG2(pim.g2)
            .setB1(pim.b1)
            .setB2(pim.b2);
        identify(adder, boundaryLine1.id + " + " + boundaryLine2.id, boundaryLine1.name + " + " + boundaryLine2.name);
        connect(adder, boundaryLine1.modelIidmVoltageLevelId, boundaryLine1.modelBus, boundaryLine1.modelTconnected,
            boundaryLine1.modelNode, boundaryLine2.modelIidmVoltageLevelId, boundaryLine2.modelBus,
            boundaryLine2.modelTconnected, boundaryLine2.modelNode);
        return adder.add();
    }

    private BoundaryLine fillBoundaryLineFromLine(ACLineSegmentConversion ac, PropertyBag p, String id, String name, int modelEnd) {
        BoundaryLine boundaryLine = new BoundaryLine();

        boundaryLine.modelIidmVoltageLevelId = ac.iidmVoltageLevelId(modelEnd);
        boundaryLine.modelTconnected = ac.terminalConnected(modelEnd);
        boundaryLine.modelBus = ac.busId(modelEnd);
        boundaryLine.modelNode = -1;
        if (context.nodeBreaker()) {
            boundaryLine.modelNode = ac.iidmNode(modelEnd);
        }

        boundaryLine.r = p.asDouble("r");
        boundaryLine.x = p.asDouble("x");
        boundaryLine.g = p.asDouble("gch", 0);
        boundaryLine.b = p.asDouble("bch", 0);

        boundaryLine.id = context.namingStrategy().getId("Line", id);
        boundaryLine.name = context.namingStrategy().getName("Line", name);

        return boundaryLine;
    }

    private BoundaryLine fillBoundaryLineFromSwitch(ACLineSegmentConversion ac, String id, String name, int modelEnd) {
        BoundaryLine boundaryLine = new BoundaryLine();

        boundaryLine.modelIidmVoltageLevelId = ac.iidmVoltageLevelId(modelEnd);
        boundaryLine.modelTconnected = ac.terminalConnected(modelEnd);
        boundaryLine.modelBus = ac.busId(modelEnd);
        boundaryLine.modelNode = -1;
        if (context.nodeBreaker()) {
            boundaryLine.modelNode = ac.iidmNode(modelEnd);
        }

        boundaryLine.r = 0.0;
        boundaryLine.x = 0.0;
        boundaryLine.g = 0.0;
        boundaryLine.b = 0.0;
        boundaryLine.id = context.namingStrategy().getId(CgmesNames.SWITCH, id);
        boundaryLine.name = context.namingStrategy().getName(CgmesNames.SWITCH, name);

        return boundaryLine;
    }

    static class BoundaryLine {
        String id;
        String name;
        String modelIidmVoltageLevelId;
        String modelBus;
        boolean modelTconnected;
        int modelNode;
        double r;
        double x;
        double g;
        double b;
    }

    static class PiModel {
        double r;
        double x;
        double g1;
        double b1;
        double g2;
        double b2;
    }

    static class Quadripole {
        Complex a;
        Complex b;
        Complex c;
        Complex d;

        public static Quadripole from(PiModel pi) {
            Quadripole y1 = Quadripole.fromShuntAdmittance(pi.g1, pi.b1);
            Quadripole z = Quadripole.fromSeriesImpedance(pi.r, pi.x);
            Quadripole y2 = Quadripole.fromShuntAdmittance(pi.g2, pi.b2);
            return y1.cascade(z).cascade(y2);
        }

        public static Quadripole fromSeriesImpedance(double r, double x) {
            Quadripole q = new Quadripole();
            q.a = new Complex(1);
            q.b = new Complex(r, x);
            q.c = new Complex(0);
            q.d = new Complex(1);
            return q;
        }

        public static Quadripole fromShuntAdmittance(double g, double b) {
            Quadripole q = new Quadripole();
            q.a = new Complex(1);
            q.b = new Complex(0);
            q.c = new Complex(g, b);
            q.d = new Complex(1);
            return q;
        }

        public Quadripole cascade(Quadripole q2) {
            Quadripole q1 = this;
            Quadripole qr = new Quadripole();
            qr.a = q1.a.multiply(q2.a).add(q1.b.multiply(q2.c));
            qr.b = q1.a.multiply(q2.b).add(q1.b.multiply(q2.d));
            qr.c = q1.c.multiply(q2.a).add(q1.d.multiply(q2.c));
            qr.d = q1.c.multiply(q2.b).add(q1.d.multiply(q2.d));
            return qr;
        }

        public PiModel toPiModel() {
            PiModel pi = new PiModel();

            // Y2 = (A - 1)/B
            // Y1 = (D - 1)/B
            Complex y1 = d.add(-1).divide(b);
            Complex y2 = a.add(-1).divide(b);

            pi.r = b.getReal();
            pi.x = b.getImaginary();
            pi.g1 = y1.getReal();
            pi.b1 = y1.getImaginary();
            pi.g2 = y2.getReal();
            pi.b2 = y2.getImaginary();
            return pi;
        }
    }
}<|MERGE_RESOLUTION|>--- conflicted
+++ resolved
@@ -138,16 +138,12 @@
         } else {
             mline = createQuadripole(boundaryLine1, boundaryLine2);
         }
-<<<<<<< HEAD
-        addAliasesAndProperties(mline);
-=======
         mline.addAlias(terminalId(thisEnd), Conversion.CGMES_PREFIX_ALIAS_PROPERTIES + CgmesNames.TERMINAL + 1);
         mline.addAlias(terminalId(thisEnd == 1 ? 2 : 1),
                 Conversion.CGMES_PREFIX_ALIAS_PROPERTIES + "HALF1." + CgmesNames.TERMINAL + "_BOUNDARY");
         mline.addAlias(otherc.terminalId(otherEnd), Conversion.CGMES_PREFIX_ALIAS_PROPERTIES + CgmesNames.TERMINAL + 2);
         mline.addAlias(otherc.terminalId(otherEnd == 1 ? 2 : 1),
                 Conversion.CGMES_PREFIX_ALIAS_PROPERTIES + "HALF2." + CgmesNames.TERMINAL + "_BOUNDARY");
->>>>>>> 6026e14d
         context.convertedTerminal(terminalId(thisEnd), mline.getTerminal1(), 1, powerFlow(thisEnd));
         context.convertedTerminal(otherc.terminalId(otherEnd), mline.getTerminal2(), 2, otherc.powerFlow(otherEnd));
         if (mline instanceof TieLine) {
