/**
 * Copyright (c) 2021, RTE (http://www.rte-france.com)
 * This Source Code Form is subject to the terms of the Mozilla Public
 * License, v. 2.0. If a copy of the MPL was not distributed with this
 * file, You can obtain one at http://mozilla.org/MPL/2.0/.
 */
package com.powsybl.cgmes.conversion.export.elements;

import com.powsybl.cgmes.conversion.export.CgmesExportUtil;
import com.powsybl.cgmes.model.CgmesNames;
import com.powsybl.iidm.network.HvdcConverterStation;

import javax.xml.stream.XMLStreamException;
import javax.xml.stream.XMLStreamWriter;

import static com.powsybl.cgmes.model.CgmesNamespace.RDF_NAMESPACE;

/**
 * @author Marcos de Miguel <demiguelm at aia.es>
 */
public final class HvdcConverterStationEq {

<<<<<<< HEAD
    public static void write(String id, String converterName, HvdcConverterStation.HvdcType converterType, double ratedUdc, String dcEquipmentContainerId, String pccTerminal, String cimNamespace, XMLStreamWriter writer) throws XMLStreamException {
=======
    public static void write(String id, String converterName, HvdcConverterStation.HvdcType converterType, double ratedUdc, String dcEquipmentContainerId, String capabilityCurveId, String cimNamespace, XMLStreamWriter writer) throws XMLStreamException {
>>>>>>> 14a9e06c
        writer.writeStartElement(cimNamespace, converterClassName(converterType));
        writer.writeAttribute(RDF_NAMESPACE, CgmesNames.ID, id);
        writer.writeStartElement(cimNamespace, CgmesNames.NAME);
        writer.writeCharacters(converterName);
        writer.writeEndElement();
        writer.writeStartElement(cimNamespace, "ACDCConverter.ratedUdc");
        writer.writeCharacters(CgmesExportUtil.format(ratedUdc));
        writer.writeEndElement();
        writer.writeEmptyElement(cimNamespace, "Equipment.EquipmentContainer");
        writer.writeAttribute(RDF_NAMESPACE, CgmesNames.RESOURCE, "#" + dcEquipmentContainerId);
<<<<<<< HEAD
        if (pccTerminal != null) {
            writer.writeEmptyElement(cimNamespace, "ACDCConverter.PccTerminal");
            writer.writeAttribute(RDF_NAMESPACE, CgmesNames.RESOURCE, "#" + pccTerminal);
=======
        if (capabilityCurveId != null) {
            writer.writeEmptyElement(cimNamespace, "VsConverter.CapabilityCurve");
            writer.writeAttribute(RDF_NAMESPACE, CgmesNames.RESOURCE, "#" + capabilityCurveId);
>>>>>>> 14a9e06c
        }
        writer.writeEndElement();
    }

    private static String converterClassName(HvdcConverterStation.HvdcType converterType) {
        if (converterType.equals(HvdcConverterStation.HvdcType.VSC)) {
            return "VsConverter";
        } else if (converterType.equals(HvdcConverterStation.HvdcType.LCC)) {
            return "CsConverter";
        }
        return "ACDCConverter";
    }

    private HvdcConverterStationEq() {
    }
}<|MERGE_RESOLUTION|>--- conflicted
+++ resolved
@@ -20,11 +20,7 @@
  */
 public final class HvdcConverterStationEq {
 
-<<<<<<< HEAD
-    public static void write(String id, String converterName, HvdcConverterStation.HvdcType converterType, double ratedUdc, String dcEquipmentContainerId, String pccTerminal, String cimNamespace, XMLStreamWriter writer) throws XMLStreamException {
-=======
-    public static void write(String id, String converterName, HvdcConverterStation.HvdcType converterType, double ratedUdc, String dcEquipmentContainerId, String capabilityCurveId, String cimNamespace, XMLStreamWriter writer) throws XMLStreamException {
->>>>>>> 14a9e06c
+    public static void write(String id, String converterName, HvdcConverterStation.HvdcType converterType, double ratedUdc, String dcEquipmentContainerId, String pccTerminal, String capabilityCurveId, String cimNamespace, XMLStreamWriter writer) throws XMLStreamException {
         writer.writeStartElement(cimNamespace, converterClassName(converterType));
         writer.writeAttribute(RDF_NAMESPACE, CgmesNames.ID, id);
         writer.writeStartElement(cimNamespace, CgmesNames.NAME);
@@ -35,15 +31,13 @@
         writer.writeEndElement();
         writer.writeEmptyElement(cimNamespace, "Equipment.EquipmentContainer");
         writer.writeAttribute(RDF_NAMESPACE, CgmesNames.RESOURCE, "#" + dcEquipmentContainerId);
-<<<<<<< HEAD
         if (pccTerminal != null) {
             writer.writeEmptyElement(cimNamespace, "ACDCConverter.PccTerminal");
             writer.writeAttribute(RDF_NAMESPACE, CgmesNames.RESOURCE, "#" + pccTerminal);
-=======
+        }
         if (capabilityCurveId != null) {
             writer.writeEmptyElement(cimNamespace, "VsConverter.CapabilityCurve");
             writer.writeAttribute(RDF_NAMESPACE, CgmesNames.RESOURCE, "#" + capabilityCurveId);
->>>>>>> 14a9e06c
         }
         writer.writeEndElement();
     }
