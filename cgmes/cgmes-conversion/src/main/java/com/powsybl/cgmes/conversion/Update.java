/**
 * Copyright (c) 2025, RTE (http://www.rte-france.com)
 * This Source Code Form is subject to the terms of the Mozilla Public
 * License, v. 2.0. If a copy of the MPL was not distributed with this
 * file, You can obtain one at http://mozilla.org/MPL/2.0/.
 * SPDX-License-Identifier: MPL-2.0
 */
package com.powsybl.cgmes.conversion;

import com.powsybl.cgmes.conversion.elements.*;
import com.powsybl.cgmes.conversion.elements.dc.HvdcLineConversion;
import com.powsybl.cgmes.conversion.elements.transformers.ThreeWindingsTransformerConversion;
import com.powsybl.cgmes.conversion.elements.transformers.TwoWindingsTransformerConversion;
import com.powsybl.cgmes.model.CgmesModel;
import com.powsybl.cgmes.model.CgmesNames;
import com.powsybl.iidm.network.*;
import com.powsybl.triplestore.api.PropertyBag;
import com.powsybl.triplestore.api.PropertyBags;

import java.util.*;

/**
 * @author Luma Zamarreño {@literal <zamarrenolm at aia.es>}
 * @author José Antonio Marqués {@literal <marquesja at aia.es>}
 */

public final class Update {

    private static final String UNEXPECTED_ORIGINAL_CLASS = "Unexpected originalClass ";
    private static final PropertyBag EMPTY_PROPERTY_BAG = new PropertyBag(Collections.emptyList(), false);

    private Update() {
    }

    static void updateLoads(Network network, CgmesModel cgmes, Context context) {
        context.pushReportNode(CgmesReports.updatingElementTypeReport(context.getReportNode(), IdentifiableType.LOAD.name()));

        Map<String, PropertyBag> equipmentIdPropertyBag = new HashMap<>();
        addPropertyBags(cgmes.energyConsumers(), CgmesNames.ENERGY_CONSUMER, equipmentIdPropertyBag);
        addPropertyBags(cgmes.energySources(), CgmesNames.ENERGY_SOURCE, equipmentIdPropertyBag);
        addPropertyBags(cgmes.asynchronousMachines(), CgmesNames.ASYNCHRONOUS_MACHINE, equipmentIdPropertyBag);

        network.getLoads().forEach(load -> updateLoad(load, getPropertyBag(load.getId(), equipmentIdPropertyBag), context));
        context.popReportNode();
    }

    private static void updateLoad(Load load, PropertyBag cgmesData, Context context) {
        if (!load.isFictitious()) { // Loads from SvInjections are fictitious
            String originalClass = load.getProperty(Conversion.PROPERTY_CGMES_ORIGINAL_CLASS);

            switch (originalClass) {
                case CgmesNames.ENERGY_SOURCE -> EnergySourceConversion.update(load, cgmesData, context);
                case CgmesNames.ASYNCHRONOUS_MACHINE -> AsynchronousMachineConversion.update(load, cgmesData, context);
                case CgmesNames.CONFORM_LOAD, CgmesNames.NONCONFORM_LOAD, CgmesNames.STATION_SUPPLY, CgmesNames.ENERGY_CONSUMER ->
                        EnergyConsumerConversion.update(load, cgmesData, context);
                default ->
                        throw new ConversionException(UNEXPECTED_ORIGINAL_CLASS + originalClass + " for Load: " + load.getId());
            }
        }
    }

    static void updateGenerators(Network network, CgmesModel cgmes, Context context) {
        context.pushReportNode(CgmesReports.updatingElementTypeReport(context.getReportNode(), IdentifiableType.GENERATOR.name()));

        Map<String, PropertyBag> equipmentIdPropertyBag = new HashMap<>();
        addPropertyBags(cgmes.synchronousMachinesForUpdate(), CgmesNames.SYNCHRONOUS_MACHINE, equipmentIdPropertyBag);
        addPropertyBags(cgmes.equivalentInjections(), CgmesNames.EQUIVALENT_INJECTION, equipmentIdPropertyBag);
        addPropertyBags(cgmes.externalNetworkInjections(), CgmesNames.EXTERNAL_NETWORK_INJECTION, equipmentIdPropertyBag);

        network.getGenerators().forEach(generator -> updateGenerator(generator, equipmentIdPropertyBag, context));
        context.popReportNode();
    }

    private static void updateGenerator(Generator generator, Map<String, PropertyBag> equipmentIdPropertyBag, Context context) {
        String originalClass = generator.getProperty(Conversion.PROPERTY_CGMES_ORIGINAL_CLASS);

        switch (originalClass) {
            case CgmesNames.SYNCHRONOUS_MACHINE -> SynchronousMachineConversion.update(generator, getPropertyBag(generator.getId(), equipmentIdPropertyBag), context);
            case CgmesNames.EQUIVALENT_INJECTION -> EquivalentInjectionConversion.update(generator, getEquivalentInjectionPropertyBag(generator.getId(), context), context);
            case CgmesNames.EXTERNAL_NETWORK_INJECTION -> ExternalNetworkInjectionConversion.update(generator, getPropertyBag(generator.getId(), equipmentIdPropertyBag), context);
            default -> throw new ConversionException(UNEXPECTED_ORIGINAL_CLASS + originalClass + " for Generator: " + generator.getId());
        }
    }

    static void updateTransformers(Network network, Context context) {
        context.pushReportNode(CgmesReports.updatingElementTypeReport(context.getReportNode(), IdentifiableType.TWO_WINDINGS_TRANSFORMER.name()));
        network.getTwoWindingsTransformers().forEach(t2w -> TwoWindingsTransformerConversion.update(t2w, context));
        context.popReportNode();

        context.pushReportNode(CgmesReports.updatingElementTypeReport(context.getReportNode(), IdentifiableType.THREE_WINDINGS_TRANSFORMER.name()));
        network.getThreeWindingsTransformers().forEach(t3w -> ThreeWindingsTransformerConversion.update(t3w, context));
        context.popReportNode();
    }

    static void updateStaticVarCompensators(Network network, CgmesModel cgmes, Context context) {
        context.pushReportNode(CgmesReports.updatingElementTypeReport(context.getReportNode(), IdentifiableType.STATIC_VAR_COMPENSATOR.name()));

        Map<String, PropertyBag> equipmentIdPropertyBag = new HashMap<>();
        addPropertyBags(cgmes.staticVarCompensators(), CgmesNames.STATIC_VAR_COMPENSATOR, equipmentIdPropertyBag);

        network.getStaticVarCompensators().forEach(staticVarCompensator -> StaticVarCompensatorConversion.update(staticVarCompensator, getPropertyBag(staticVarCompensator.getId(), equipmentIdPropertyBag), context));
        context.popReportNode();
    }

    static void updateShuntCompensators(Network network, CgmesModel cgmes, Context context) {
        context.pushReportNode(CgmesReports.updatingElementTypeReport(context.getReportNode(), IdentifiableType.SHUNT_COMPENSATOR.name()));

        Map<String, PropertyBag> equipmentIdPropertyBag = new HashMap<>();
        addPropertyBags(cgmes.shuntCompensators(), CgmesNames.SHUNT_COMPENSATOR, equipmentIdPropertyBag);
        addPropertyBags(cgmes.equivalentShunts(), CgmesNames.EQUIVALENT_SHUNT, equipmentIdPropertyBag);

        network.getShuntCompensators().forEach(shuntCompensator -> updateShuntCompensator(shuntCompensator, getPropertyBag(shuntCompensator.getId(), equipmentIdPropertyBag), context));
        context.popReportNode();
    }

    private static void updateShuntCompensator(ShuntCompensator shuntCompensator, PropertyBag cgmesData, Context context) {
        String isEquivalentShunt = shuntCompensator.getProperty(Conversion.PROPERTY_IS_EQUIVALENT_SHUNT);
        if (Boolean.parseBoolean(isEquivalentShunt)) {
            EquivalentShuntConversion.update(shuntCompensator, context);
        } else {
            ShuntConversion.update(shuntCompensator, cgmesData, context);
        }
    }

    static void updateHvdcLines(Network network, CgmesModel cgmes, Context context) {
        context.pushReportNode(CgmesReports.updatingElementTypeReport(context.getReportNode(), IdentifiableType.HVDC_LINE.name()));

        Map<String, PropertyBag> equipmentIdPropertyBag = new HashMap<>();
        addPropertyBags(cgmes.acDcConverters(), CgmesNames.ACDC_CONVERTER, equipmentIdPropertyBag);
        network.getHvdcLines().forEach(hvdcLine -> HvdcLineConversion.update(hvdcLine, getPropertyBag(hvdcLine.getConverterStation1().getId(), equipmentIdPropertyBag), getPropertyBag(hvdcLine.getConverterStation2().getId(), equipmentIdPropertyBag), context));

        context.popReportNode();
    }

    static void updateDanglingLines(Network network, Context context) {
        context.pushReportNode(CgmesReports.updatingElementTypeReport(context.getReportNode(), IdentifiableType.DANGLING_LINE.name()));
        network.getDanglingLines().forEach(danglingLine -> updateDanglingLine(danglingLine, context));
        context.popReportNode();
    }

    private static void updateDanglingLine(DanglingLine danglingLine, Context context) {
        String originalClass = danglingLine.getProperty(Conversion.PROPERTY_CGMES_ORIGINAL_CLASS);
        switch (originalClass) {
            case CgmesNames.AC_LINE_SEGMENT -> ACLineSegmentConversion.update(danglingLine, context);
            case CgmesNames.POWER_TRANSFORMER -> TwoWindingsTransformerConversion.update(danglingLine, context);
            case CgmesNames.EQUIVALENT_BRANCH -> EquivalentBranchConversion.update(danglingLine, context);
            case CgmesNames.SWITCH -> SwitchConversion.update(danglingLine, getSwitchPropertyBag(danglingLine.getId(), context), context);
            default -> throw new ConversionException(UNEXPECTED_ORIGINAL_CLASS + originalClass + " for DanglingLine: " + danglingLine.getId());
        }
    }

    static void updateLines(Network network, Context context) {
        context.pushReportNode(CgmesReports.updatingElementTypeReport(context.getReportNode(), IdentifiableType.LINE.name()));
        network.getLines().forEach(line -> updateLine(line, context));
        context.popReportNode();
    }

    private static void updateLine(Line line, Context context) {
        String originalClass = line.getProperty(Conversion.PROPERTY_CGMES_ORIGINAL_CLASS);
        switch (originalClass) {
            case CgmesNames.AC_LINE_SEGMENT -> ACLineSegmentConversion.update(line, context);
            case CgmesNames.EQUIVALENT_BRANCH -> EquivalentBranchConversion.update(line, context);
            case CgmesNames.SERIES_COMPENSATOR -> SeriesCompensatorConversion.update(line, context);
            default -> throw new ConversionException(UNEXPECTED_ORIGINAL_CLASS + originalClass + " for Line: " + line.getId());
        }
    }

<<<<<<< HEAD
    static void updateSwitches(Network network, Context context) {
        context.pushReportNode(CgmesReports.updatingElementTypeReport(context.getReportNode(), IdentifiableType.SWITCH.name()));
        network.getSwitches().forEach(sw -> updateSwitch(sw, context));
        context.popReportNode();
    }

    private static void updateSwitch(Switch sw, Context context) {
        if (sw.getProperty(Conversion.PROPERTY_IS_CREATED_FOR_DISCONNECTED_TERMINAL) != null) {
            TerminalConversion.update(sw, context);
            return;
        }
        String originalClass = sw.getProperty(Conversion.PROPERTY_CGMES_ORIGINAL_CLASS);
        switch (originalClass) {
            case CgmesNames.AC_LINE_SEGMENT -> ACLineSegmentConversion.update(sw, context);
            case CgmesNames.EQUIVALENT_BRANCH -> EquivalentBranchConversion.update(sw, context);
            case CgmesNames.SERIES_COMPENSATOR -> SeriesCompensatorConversion.update(sw, context);
            case CgmesNames.SWITCH, "Breaker", "Disconnector", "LoadBreakSwitch", "ProtectedSwitch", "GroundDisconnector", "Jumper" ->
                    SwitchConversion.update(sw, getSwitchPropertyBag(sw.getId(), context), context);
            default -> throw new ConversionException(UNEXPECTED_ORIGINAL_CLASS + originalClass + " for Switch: " + sw.getId());
        }
    }

    // There are some node-breaker models that,
    // in addition to the information of opened switches also set
    // the terminal.connected property to false,
    // we have decided to create fictitious switches to precisely
    // map this situation to IIDM.
    // This behavior can be disabled through configuration.
    public static void createFictitiousSwitchesForDisconnectedTerminalsDuringUpdate(Network network, CgmesModel cgmes, Context context) {
        context.pushReportNode(CgmesReports.convertingDuringUpdateElementTypeReport(context.getReportNode(), CgmesNames.TERMINAL));
        if (createFictitiousSwitch(context)) {
            cgmes.terminals().forEach(cgmesTerminal -> TerminalConversion.create(network, cgmesTerminal, context));
        }
        context.popReportNode();
    }

    private static boolean createFictitiousSwitch(Context context) {
        return context.config().getCreateFictitiousSwitchesForDisconnectedTerminalsMode() != CgmesImport.FictitiousSwitchesCreationMode.NEVER;
    }

    public static void updateAndCompleteVoltageAndAngles(Network network, Context context) {
=======
    static void updateAndCompleteVoltageAndAngles(Network network, Context context) {
>>>>>>> 49727d0e
        context.pushReportNode(CgmesReports.settingVoltagesAndAnglesReport(context.getReportNode()));
        // update voltage and angles
        network.getBusView().getBuses().forEach(bus -> NodeConversion.update(bus, context));

        // Voltage and angle in boundary buses
        network.getDanglingLineStream(DanglingLineFilter.UNPAIRED)
                .forEach(AbstractConductingEquipmentConversion::calculateVoltageAndAngleInBoundaryBus);

        // Now in tieLines
        network.getTieLines().forEach(tieLine -> AbstractConductingEquipmentConversion.calculateVoltageAndAngleInBoundaryBus(tieLine.getDanglingLine1(), tieLine.getDanglingLine2()));

        // Voltage and angle in starBus as properties
        network.getThreeWindingsTransformers().forEach(ThreeWindingsTransformerConversion::calculateVoltageAndAngleInStarBus);
        context.popReportNode();
    }

    private static void addPropertyBags(PropertyBags propertyBags, String idTag, Map<String, PropertyBag> equipmentIdPropertyBag) {
        propertyBags.forEach(propertyBag -> equipmentIdPropertyBag.put(propertyBag.getId(idTag), propertyBag));
    }

    private static PropertyBag getPropertyBag(String identifiableId, Map<String, PropertyBag> equipmentIdPropertyBag) {
        return equipmentIdPropertyBag.getOrDefault(identifiableId, EMPTY_PROPERTY_BAG);
    }

    private static PropertyBag getEquivalentInjectionPropertyBag(String equivalentInjectionId, Context context) {
        PropertyBag cgmesData = context.equivalentInjection(equivalentInjectionId);
        return cgmesData != null ? cgmesData : EMPTY_PROPERTY_BAG;
    }

    private static PropertyBag getSwitchPropertyBag(String switchId, Context context) {
        PropertyBag cgmesData = context.cgmesSwitch(switchId);
        return cgmesData != null ? cgmesData : EMPTY_PROPERTY_BAG;
    }
}<|MERGE_RESOLUTION|>--- conflicted
+++ resolved
@@ -165,7 +165,6 @@
         }
     }
 
-<<<<<<< HEAD
     static void updateSwitches(Network network, Context context) {
         context.pushReportNode(CgmesReports.updatingElementTypeReport(context.getReportNode(), IdentifiableType.SWITCH.name()));
         network.getSwitches().forEach(sw -> updateSwitch(sw, context));
@@ -194,7 +193,7 @@
     // we have decided to create fictitious switches to precisely
     // map this situation to IIDM.
     // This behavior can be disabled through configuration.
-    public static void createFictitiousSwitchesForDisconnectedTerminalsDuringUpdate(Network network, CgmesModel cgmes, Context context) {
+    static void createFictitiousSwitchesForDisconnectedTerminalsDuringUpdate(Network network, CgmesModel cgmes, Context context) {
         context.pushReportNode(CgmesReports.convertingDuringUpdateElementTypeReport(context.getReportNode(), CgmesNames.TERMINAL));
         if (createFictitiousSwitch(context)) {
             cgmes.terminals().forEach(cgmesTerminal -> TerminalConversion.create(network, cgmesTerminal, context));
@@ -206,10 +205,7 @@
         return context.config().getCreateFictitiousSwitchesForDisconnectedTerminalsMode() != CgmesImport.FictitiousSwitchesCreationMode.NEVER;
     }
 
-    public static void updateAndCompleteVoltageAndAngles(Network network, Context context) {
-=======
     static void updateAndCompleteVoltageAndAngles(Network network, Context context) {
->>>>>>> 49727d0e
         context.pushReportNode(CgmesReports.settingVoltagesAndAnglesReport(context.getReportNode()));
         // update voltage and angles
         network.getBusView().getBuses().forEach(bus -> NodeConversion.update(bus, context));
