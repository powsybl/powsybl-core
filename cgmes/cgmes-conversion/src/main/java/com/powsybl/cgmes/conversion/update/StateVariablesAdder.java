/**
 * Copyright (c) 2019, RTE (http://www.rte-france.com)
 * This Source Code Form is subject to the terms of the Mozilla Public
 * License, v. 2.0. If a copy of the MPL was not distributed with this
 * file, You can obtain one at http://mozilla.org/MPL/2.0/.
 */
package com.powsybl.cgmes.conversion.update;

import java.util.Arrays;
import java.util.Collections;
import java.util.HashMap;
import java.util.HashSet;
import java.util.List;
import java.util.Map;
import java.util.Objects;
import java.util.Set;

import org.apache.commons.math3.complex.Complex;
import org.apache.commons.math3.complex.ComplexUtils;
import org.slf4j.Logger;
import org.slf4j.LoggerFactory;

import com.powsybl.cgmes.model.CgmesModel;
import com.powsybl.cgmes.model.CgmesNames;
import com.powsybl.cgmes.model.CgmesSubset;
import com.powsybl.cgmes.model.CgmesTerminal;
import com.powsybl.cgmes.model.triplestore.CgmesModelTripleStore;
import com.powsybl.iidm.network.Bus;
import com.powsybl.iidm.network.Connectable;
import com.powsybl.iidm.network.DanglingLine;
import com.powsybl.iidm.network.Identifiable;
import com.powsybl.iidm.network.Injection;
import com.powsybl.iidm.network.Load;
import com.powsybl.iidm.network.Network;
import com.powsybl.iidm.network.PhaseTapChangerHolder;
import com.powsybl.iidm.network.RatioTapChangerHolder;
import com.powsybl.iidm.network.ShuntCompensator;
import com.powsybl.iidm.network.TapChanger;
import com.powsybl.iidm.network.Terminal;
import com.powsybl.iidm.network.ThreeWindingsTransformer;
import com.powsybl.iidm.network.TwoWindingsTransformer;
import com.powsybl.iidm.network.VoltageLevel;
import com.powsybl.iidm.network.util.LinkData;
import com.powsybl.iidm.network.util.Networks;
import com.powsybl.iidm.network.util.LinkData.BranchAdmittanceMatrix;
import com.powsybl.triplestore.api.PropertyBag;
import com.powsybl.triplestore.api.PropertyBags;

/**
 * @author Marcos de Miguel <demiguelm at aia.es>
 * @author Luma Zamarreño <zamarrenolm at aia.es>
 * @author Elena Kaltakova <kaltakovae at aia.es>
 */
public class StateVariablesAdder {

    public StateVariablesAdder(CgmesModel cgmes, Network n) {
        this.cgmes = Objects.requireNonNull(cgmes);
        this.network = Objects.requireNonNull(n);
        this.cimVersion = ((CgmesModelTripleStore) cgmes).getCimVersion();
        this.originalTerminals = cgmes.terminals();
        this.originalFullModel = cgmes.fullModel(CgmesSubset.STATE_VARIABLES.getProfile());
        this.originalTopologicalIslands = cgmes.topologicalIslands();
        this.originalSVcontext = originalSVcontext();
        this.originalTopologicalNodes = cgmes.topologicalNodes();
        this.boundaryNodesFromDanglingLines = boundaryNodesFromDanglingLines();
    }

    private String originalSVcontext() {
        PropertyBags pbs = cgmes.graph();
        PropertyBag defaultSvContext = new PropertyBag(Collections.singletonList(CgmesNames.GRAPH));
        defaultSvContext.put(CgmesNames.GRAPH, CgmesSubset.STATE_VARIABLES.toString());
        return pbs.stream()
            .filter(graph -> graph.getId(CgmesNames.GRAPH).contains(CgmesSubset.STATE_VARIABLES.getIdentifier()))
            .findAny()
            .orElse(defaultSvContext)
            .getId(CgmesNames.GRAPH);
    }

    public void addStateVariablesToCgmes() {
        // Clear the previous SV data in CGMES model
        // and fill it with the Network current state values
        cgmes.clear(CgmesSubset.STATE_VARIABLES);

        if (cimVersion != 14) {
            addModelDescriptionToCgmes();
            addTopologicalIslandsToCgmes();
        }

        addVoltagesForTopologicalNodes();

        addVoltagesForBoundaryNodes();

        addPowerFlows();

        addShuntCompensatorSections();

        addTapSteps();

        addStatus();
    }

    private void addVoltagesForTopologicalNodes() {
        // Try to add voltages for all TP nodes existing in the CGMES model
        PropertyBags svVoltages = new PropertyBags();
        if (cgmes.isNodeBreaker()) {
            addVoltagesForTopologicalNodesNodeBreaker(svVoltages);
        } else {
            // For CGMES bus-branch models:
            // In IIDM there is a bus at bus-breaker view
            // for each CGMES topological node
            cgmes.topologicalNodes().stream().forEach(tp -> {
                String tpId = tp.getId(CgmesNames.TOPOLOGICAL_NODE);
                Bus b = network.getBusBreakerView().getBus(tpId);
                if (b != null) {
                    svVoltages.add(buildSvVoltage(tp.getId(CgmesNames.TOPOLOGICAL_NODE), b.getV(), b.getAngle()));
                } else {
                    // If no IIDM bus has been found it may correspond
                    // to a boundary, that will be added later
                    // FIXME(Luma) We should have uniform processing of TP nodes
                    // present in the original data that have not received an SvVoltage
                    // this processing should be common to node-breaker and bus-branch
                }
            });
        }
        cgmes.add(originalSVcontext, "SvVoltage", svVoltages);
    }

    private void addVoltagesForTopologicalNodesNodeBreaker(PropertyBags svVoltages) {
        Set<String> processedTPNodes = new HashSet<>();
        // Try to find an IIDM bus for every TP node
        // In the CGMES model we have cached
        // for every IIDM voltage level and node
        // the original related TP node
        cgmes.iidmNodesForTopologicalNodes().forEach((iidmVlNode, tp) -> {
            if (processedTPNodes.contains(tp)) {
                return;
            }
            VoltageLevel vl = network.getVoltageLevel(iidmVlNode.getLeft());
            int iidmNode = iidmVlNode.getRight().intValue();
            Bus b = getBusViewBus(vl, iidmNode);
            if (b != null) {
                svVoltages.add(buildSvVoltage(tp, b.getV(), b.getAngle()));
                processedTPNodes.add(tp);
            }
        });
        // FIXME(Luma) This processing should be common to bus-branch
        // Buses not processed will be exported with the same values of the original CGMES data
        originalTopologicalNodes.stream()
            .filter(tn -> tn.get(CgmesNames.ANGLE) != null && tn.get(CgmesNames.VOLTAGE) != null)
            .filter(tn -> !processedTPNodes.contains(tn.getId(CgmesNames.TOPOLOGICAL_NODE)))
            .filter(tn -> !boundaryNodesFromDanglingLines.values().contains(tn.getId(CgmesNames.TOPOLOGICAL_NODE)))
            .forEach(pb -> {
                String tnId = pb.getId(CgmesNames.TOPOLOGICAL_NODE);
                double v = pb.asDouble(CgmesNames.VOLTAGE);
                double angle = pb.asDouble(CgmesNames.ANGLE);
                svVoltages.add(buildSvVoltage(tnId, v, angle));
            });
    }

    private static Bus getBusViewBus(VoltageLevel vl, int iidmNode) {
        // We use IIDM API to locate node-breaker buses
        VoltageLevel.NodeBreakerView topo = vl.getNodeBreakerView();
        if (!topo.hasAttachedEquipment(iidmNode)) {
            LOG.error("IIDM node {} not valid", iidmNode);
            return null;
        }
        // If there is no Terminal at this IIDM node,
        // then find from it the first connected node with a Terminal
        Terminal t = topo.getOptionalTerminal(iidmNode)
                .orElseGet(() -> Networks.getEquivalentTerminal(vl, iidmNode));
        if (t == null) {
            LOG.error("Can't find a Terminal for IIDM node {}", iidmNode);
            return null;
        }
        return t.getBusView().getBus();
    }

    private void addVoltagesForBoundaryNodes() {
        // Add voltages for TP nodes located at boundaries
        PropertyBags svVoltages = new PropertyBags();
        boundaryNodesFromDanglingLines.forEach((line, tpNodeId) -> {
            DanglingLine dl = network.getDanglingLine(line);
            Bus b = dl.getTerminal().getBusBreakerView().getBus();
            double v;
            double angle;
            if (b != null) {
                Complex v2 = calcVoltage(dl.getR(), dl.getX(), dl.getG(), dl.getB(), b.getV(), b.getAngle(),
                    dl.getP0(), dl.getQ0());
                v = v2.abs();
                angle = Math.toDegrees(v2.getArgument());
            } else {
                // TODO(Luma) No bus for the dangling line, assume voltage is 0 ?
                v = 0;
                angle = 0;
            }
            svVoltages.add(buildSvVoltage(tpNodeId, v, angle));
        });
        cgmes.add(originalSVcontext, "SvVoltage", svVoltages);
    }

    private void addPowerFlows() {
        PropertyBags svPowerFlows = new PropertyBags();
        addPowerFlows(svPowerFlows, network.getLoads());
        addPowerFlows(svPowerFlows, network.getGenerators());
        addPowerFlows(svPowerFlows, network.getShuntCompensators());
        addPowerFlows(svPowerFlows, network.getStaticVarCompensators());
        addPowerFlows(svPowerFlows, network.getBatteries());

        // FIXME(Luma) This has to be reviewed
        // Now, SvPowerFlow at boundaries are set as they were in original CGMES
        // Also, there is a loop through boundary nodes for each terminal
        for (PropertyBag terminal : originalTerminals) {
            if (terminal.getId("SvPowerFlow") == null) {
                continue;
            }
            boundaryNodesFromDanglingLines.values().forEach(value -> {
                if (CgmesTerminal.topologicalNode(terminal).equals(value)) {
                    svPowerFlows.add(buildSvPowerFlow(terminal));
                }
            });
        }
        cgmes.add(originalSVcontext, "SvPowerFlow", svPowerFlows);
    }

    private <I extends Injection<?>> void addPowerFlows(PropertyBags svPowerFlows,
        Iterable<I> injections) {
        injections.forEach(i -> {
            int sequenceNumber = 1;
            PropertyBag p = buildSvPowerFlow(i.getTerminal(), sequenceNumber);
            if (p != null) {
                svPowerFlows.add(p);
            } else if (i instanceof Load) {
                // FIXME(Luma) CGMES SvInjection objects were created as loads
                LOG.error("No SvPowerFlow created for load {}", i.getId());
            }
        });
    }

    private void addShuntCompensatorSections() {
        PropertyBags svShuntCompensatorSections = new PropertyBags();
        for (ShuntCompensator s : network.getShuntCompensators()) {
            svShuntCompensatorSections.add(buildSvShuntCompensatorSections(s));
        }
        cgmes.add(originalSVcontext, "SvShuntCompensatorSections", svShuntCompensatorSections);
    }

    private void addTapSteps() {
        // Tap position property name is different on some CIM versions
        String positionPropertyName = getTapChangerPositionName();
        final List<String> tapStepPropertyNames = Arrays.asList(positionPropertyName, CgmesNames.TAP_CHANGER);

        PropertyBags svTapSteps = new PropertyBags();
        for (TwoWindingsTransformer t : network.getTwoWindingsTransformers()) {
            addRatioTapStep(t, t, tapStepPropertyNames, positionPropertyName, svTapSteps);
            addPhaseTapStep(t, t, tapStepPropertyNames, positionPropertyName, svTapSteps);
        }
        for (ThreeWindingsTransformer t : network.getThreeWindingsTransformers()) {
            Arrays.asList(t.getLeg1(), t.getLeg2(), t.getLeg3()).forEach(leg -> {
                addRatioTapStep(leg, t, tapStepPropertyNames, positionPropertyName, svTapSteps);
                addPhaseTapStep(leg, t, tapStepPropertyNames, positionPropertyName, svTapSteps);
            });
        }
        cgmes.add(originalSVcontext, "SvTapStep", svTapSteps);
    }

<<<<<<< HEAD
    private boolean hasPhaseTapChanger(Object leg) {
        if (leg instanceof Leg) {
            return ((Leg) leg).hasPhaseTapChanger();
        } else if (leg instanceof TwoWindingsTransformer) {
            return ((TwoWindingsTransformer) leg).hasPhaseTapChanger();
        }
        return false;
    }

    private boolean hasRatioTapChanger(Object leg) {
        if (leg instanceof Leg) {
            return ((Leg) leg).hasRatioTapChanger();
        } else if (leg instanceof TwoWindingsTransformer) {
            return ((TwoWindingsTransformer) leg).hasRatioTapChanger();
        }
        return false;
=======
    private void addRatioTapStep(RatioTapChangerHolder tch, Identifiable<?> transformer, List<String> tapStepPropertyNames, String positionPropertyName, PropertyBags tapSteps) {
        tch.getOptionalRatioTapChanger().ifPresent(tc -> {
            // We do not have an identifier for the tap changer in IIDM
            // We need to query the CGMES model for the original tap changer identifier
            String tcId = cgmes.ratioTapChangerForPowerTransformer(transformer.getId());
            tapSteps.add(buildSvTapPosition(tapStepPropertyNames, positionPropertyName, tc, tcId));
        });
    }

    private void addPhaseTapStep(PhaseTapChangerHolder tch, Identifiable<?> transformer, List<String> tapStepPropertyNames, String positionPropertyName, PropertyBags tapSteps) {
        tch.getOptionalPhaseTapChanger().ifPresent(tc -> {
            String tcId = cgmes.phaseTapChangerForPowerTransformer(transformer.getId());
            tapSteps.add(buildSvTapPosition(tapStepPropertyNames, positionPropertyName, tc, tcId));
        });
>>>>>>> a7c4244d
    }

    private void addStatus() {
        PropertyBags svStatus = new PropertyBags();
        network.getConnectableStream()
            .forEach(c -> {
                svStatus.add(buildSvStatus(c));
            });

        // SvStatus at boundaries set as it was in original CGMES
        // FIXME(Luma) This double loop could be lengthy
        // Confirm if there is a better way of obtaining
        // all equipment connected at boundary nodes
        for (PropertyBag terminal : originalTerminals) {
            if (terminal.getId("SvStatus") == null) {
                continue;
            }
            boundaryNodesFromDanglingLines.values().forEach(value -> {
                if (CgmesTerminal.topologicalNode(terminal).equals(value)) {
                    svStatus.add(buildSvStatus(terminal));
                }
            });
        }
        cgmes.add(originalSVcontext, "SvStatus", svStatus);
    }

    private Map<String, String> boundaryNodesFromDanglingLines() {
        Map<String, String> nodesFromLines = new HashMap<>();
        List<String> boundaryNodes = cgmes.boundaryNodes().pluckLocals("Node");

        for (PropertyBag line : cgmes.acLineSegments()) {
            String lineId = line.getId(CgmesNames.AC_LINE_SEGMENT);
            // we need only acLinesSegments that were converted into DanglingLines
            if (network.getDanglingLine(lineId) == null) {
                continue;
            }
            String tpNode1 = cgmes.terminal(line.getId(CgmesNames.TERMINAL1)).topologicalNode();
            String tpNode2 = cgmes.terminal(line.getId(CgmesNames.TERMINAL2)).topologicalNode();
            // find not null boundary node for line
            if (boundaryNodes.contains(tpNode1)) {
                nodesFromLines.put(lineId, tpNode1);
            } else if (boundaryNodes.contains(tpNode2)) {
                nodesFromLines.put(lineId, tpNode2);
            }
        }
        return nodesFromLines;
    }

    // FIXME(Luma) Consider having this method in LinkData or SV
    private static Complex calcVoltage(double r, double x, double g, double b,
        double v, double angle, double p, double q) {
        BranchAdmittanceMatrix adm = LinkData.calculateBranchAdmittance(r, x, 1.0, 0.0, 1.0, 0.0,
            new Complex(g * 0.5, b * 0.5), new Complex(g * 0.5, b * 0.5));
        Complex v1 = ComplexUtils.polar2Complex(v, Math.toRadians(angle));
        Complex s1 = new Complex(p, q);
        return (s1.conjugate().divide(v1.conjugate()).subtract(adm.y11().multiply(v1))).divide(adm.y12());
    }

    private String getTapChangerPositionName() {
        if (cgmes instanceof CgmesModelTripleStore) {
            return cimVersion == 14 ? CgmesNames.CONTINUOUS_POSITION : CgmesNames.POSITION;
        } else {
            return CgmesNames.POSITION;
        }
    }

    // added TopologicalIsland as it was in cgmes : original topology is
    // preserved.
    private void addTopologicalIslandsToCgmes() {
        // For properties such as "cim:TopologicalIsland.TopologicalNodes", which might
        // have arbitrary number of values, SPARQL will return multiple result sets.
        // All properties values will be equal, except the multiValued property
        // TopologicalNodes.
        // Also, there can be > 1 TopologicalIsland, so we need to re-group PropertyBags
        // by TopologicalIsland ID.
        Map<String, PropertyBags> byTopologicalIslandId = new HashMap<>();
        originalTopologicalIslands.forEach(pb -> {
            String island = pb.getId(CgmesNames.TOPOLOGICAL_ISLAND);
            if (byTopologicalIslandId.keySet().contains(island)) {
                byTopologicalIslandId.get(island).add(pb);
            } else {
                PropertyBags pbs = new PropertyBags();
                pbs.add(pb);
                byTopologicalIslandId.put(island, pbs);
            }
        });
        // now we can process all TPNodes from each island, and put them in one
        // multivaluedProperty.
        PropertyBags topologicalIslands = new PropertyBags();
        byTopologicalIslandId.values().forEach(island -> {
            PropertyBag topologicalIsland = new PropertyBag(SV_TOPOLOGICALISLAND_PROPERTIES);
            topologicalIsland.setClassPropertyNames(Collections.singletonList(CgmesNames.NAME));
            topologicalIsland.setMultivaluedProperty(Collections.singletonList("TopologicalNodes"));
            topologicalIsland.put(CgmesNames.NAME, island.get(0).getId("name"));
            topologicalIsland.put(CgmesNames.ANGLEREF_TOPOLOGICALNODE,
                island.get(0).getId(CgmesNames.ANGLEREF_TOPOLOGICALNODE));
            topologicalIsland.put(CgmesNames.TOPOLOGICAL_NODES,
                String.join(",", island.pluckLocals(CgmesNames.TOPOLOGICAL_NODES)));
            topologicalIslands.add(topologicalIsland);
        });
        cgmes.add(originalSVcontext, CgmesNames.TOPOLOGICAL_ISLAND, topologicalIslands);
    }

    // Added full model data with proper profile (StateVariables)
    // FullModel is defined in ModelDescription:
    // http://iec.ch/TC57/61970-552/ModelDescription/1#
    private void addModelDescriptionToCgmes() {
        PropertyBags fullModelSV = new PropertyBags();
        // for properties such as "md:Model.DependentOn" which might have arbitrary
        // number of values, SPARQL will return multiple result sets.
        // All are equal, except the multiValued property value.
        if (!originalFullModel.isEmpty()) {
            PropertyBag newModelDescription = new PropertyBag(SV_FULLMODEL_PROPERTIES);
            newModelDescription
                .setClassPropertyNames(
                    Arrays.asList(CgmesNames.SCENARIO_TIME, CgmesNames.CREATED, CgmesNames.DESCRIPTION,
                        CgmesNames.VERSION, CgmesNames.DEPENDENT_ON, CgmesNames.PROFILE,
                        CgmesNames.MODELING_AUTHORITY_SET));
            newModelDescription.setMultivaluedProperty(Collections.singletonList(CgmesNames.DEPENDENT_ON));
            newModelDescription.put(CgmesNames.SCENARIO_TIME, originalFullModel.get(0).getId("scenarioTime"));
            newModelDescription.put(CgmesNames.CREATED, originalFullModel.get(0).getId("created"));
            newModelDescription.put(CgmesNames.DESCRIPTION, originalFullModel.get(0).getId("description"));
            newModelDescription.put(CgmesNames.VERSION, originalFullModel.get(0).getId("version"));
            newModelDescription.put(CgmesNames.DEPENDENT_ON,
                String.join(",", originalFullModel.pluckLocals("DependentOn")));
            newModelDescription.put(CgmesNames.PROFILE, originalFullModel.get(0).getId("profile"));
            newModelDescription.put(CgmesNames.MODELING_AUTHORITY_SET,
                originalFullModel.get(0).getId("modelingAuthoritySet"));
            fullModelSV.add(newModelDescription);
            cgmes.add(originalSVcontext, CgmesNames.FULL_MODEL, fullModelSV);
        }
    }

    private static PropertyBag buildSvVoltage(String tpNode, double voltage, double angle) {
        PropertyBag p = new PropertyBag(SV_VOLTAGE_PROPERTIES);
        p.put(CgmesNames.TOPOLOGICAL_NODE, tpNode);
        p.put(CgmesNames.VOLTAGE, fstr(voltage));
        p.put(CgmesNames.ANGLE, fstr(angle));
        return p;
    }

    private PropertyBag buildSvPowerFlow(Terminal terminal, int sequenceNumber) {
        // TODO If we could store a terminal identifier in IIDM
        // we would not need to obtain it querying CGMES for the related equipment
        String cgmesTerminal = cgmes.terminalForEquipment(terminal.getConnectable().getId(), sequenceNumber);
        if (cgmesTerminal == null) {
            return null;
        }
        PropertyBag p = new PropertyBag(SV_POWERFLOW_PROPERTIES);
        p.put("p", fstr(terminal.getP()));
        p.put("q", fstr(terminal.getQ()));
        p.put(CgmesNames.TERMINAL, cgmesTerminal);
        return p;
    }

    private static PropertyBag buildSvPowerFlow(PropertyBag terminal) {
        PropertyBag p = new PropertyBag(SV_POWERFLOW_PROPERTIES);
        p.put("p", terminal.getId("p"));
        p.put("q", terminal.getId("q"));
        p.put(CgmesNames.TERMINAL, terminal.getId(CgmesNames.TERMINAL));
        return p;
    }

    private static PropertyBag buildSvTapPosition(List<String> properties, String tapPositionName, TapChanger<?, ?> tc, String tcId) {
        PropertyBag p = new PropertyBag(properties);
        p.put(tapPositionName, istr(tc.getTapPosition()));
        p.put(CgmesNames.TAP_CHANGER, tcId);
        return p;
    }

    private static PropertyBag buildSvShuntCompensatorSections(ShuntCompensator s) {
        PropertyBag p = new PropertyBag(SV_SHUNTCOMPENSATORSECTIONS_PROPERTIES);
        p.put("continuousSections", istr(s.getSectionCount()));
        p.put("ShuntCompensator", s.getId());
        return p;
    }

    private static PropertyBag buildSvStatus(Connectable<?> c) {
        PropertyBag p = new PropertyBag(SV_SVSTATUS_PROPERTIES);
        p.put(IN_SERVICE, Boolean.toString(c.getTerminals().stream().anyMatch(Terminal::isConnected)));
        p.put(CgmesNames.CONDUCTING_EQUIPMENT, c.getId());
        return p;
    }

    private static PropertyBag buildSvStatus(PropertyBag terminal) {
        PropertyBag p = new PropertyBag(SV_SVSTATUS_PROPERTIES);
        p.put(IN_SERVICE, terminal.getId(IN_SERVICE));
        p.put(CgmesNames.CONDUCTING_EQUIPMENT, terminal.getId(CgmesNames.CONDUCTING_EQUIPMENT));
        return p;
    }

    private static String fstr(double value) {
        return Double.isNaN(value) ? String.valueOf(0.0) : String.valueOf(value);
    }

    private static String istr(int value) {
        return String.valueOf(value);
    }

    private final CgmesModel cgmes;
    private final Network network;
    private final int cimVersion;
    private final PropertyBags originalTerminals;
    private final PropertyBags originalFullModel;
    private final PropertyBags originalTopologicalIslands;
    private final PropertyBags originalTopologicalNodes;
    private final String originalSVcontext;
    private final Map<String, String> boundaryNodesFromDanglingLines;
    private static final String IN_SERVICE = "inService";

    private static final List<String> SV_VOLTAGE_PROPERTIES = Arrays.asList(CgmesNames.ANGLE, CgmesNames.VOLTAGE,
        CgmesNames.TOPOLOGICAL_NODE);
    private static final List<String> SV_POWERFLOW_PROPERTIES = Arrays.asList("p", "q", CgmesNames.TERMINAL);
    private static final List<String> SV_SHUNTCOMPENSATORSECTIONS_PROPERTIES = Arrays.asList("ShuntCompensator",
        "continuousSections");
    private static final List<String> SV_SVSTATUS_PROPERTIES = Arrays.asList(IN_SERVICE,
        CgmesNames.CONDUCTING_EQUIPMENT);
    private static final List<String> SV_FULLMODEL_PROPERTIES = Arrays.asList(CgmesNames.SCENARIO_TIME,
        CgmesNames.CREATED, CgmesNames.DESCRIPTION,
        CgmesNames.VERSION, CgmesNames.DEPENDENT_ON,
        CgmesNames.PROFILE, CgmesNames.MODELING_AUTHORITY_SET);
    private static final List<String> SV_TOPOLOGICALISLAND_PROPERTIES = Arrays.asList(CgmesNames.NAME,
        CgmesNames.ANGLEREF_TOPOLOGICALNODE, CgmesNames.TOPOLOGICAL_NODES);

    private static final Logger LOG = LoggerFactory.getLogger(StateVariablesAdder.class);
}<|MERGE_RESOLUTION|>--- conflicted
+++ resolved
@@ -263,24 +263,6 @@
         cgmes.add(originalSVcontext, "SvTapStep", svTapSteps);
     }
 
-<<<<<<< HEAD
-    private boolean hasPhaseTapChanger(Object leg) {
-        if (leg instanceof Leg) {
-            return ((Leg) leg).hasPhaseTapChanger();
-        } else if (leg instanceof TwoWindingsTransformer) {
-            return ((TwoWindingsTransformer) leg).hasPhaseTapChanger();
-        }
-        return false;
-    }
-
-    private boolean hasRatioTapChanger(Object leg) {
-        if (leg instanceof Leg) {
-            return ((Leg) leg).hasRatioTapChanger();
-        } else if (leg instanceof TwoWindingsTransformer) {
-            return ((TwoWindingsTransformer) leg).hasRatioTapChanger();
-        }
-        return false;
-=======
     private void addRatioTapStep(RatioTapChangerHolder tch, Identifiable<?> transformer, List<String> tapStepPropertyNames, String positionPropertyName, PropertyBags tapSteps) {
         tch.getOptionalRatioTapChanger().ifPresent(tc -> {
             // We do not have an identifier for the tap changer in IIDM
@@ -295,7 +277,6 @@
             String tcId = cgmes.phaseTapChangerForPowerTransformer(transformer.getId());
             tapSteps.add(buildSvTapPosition(tapStepPropertyNames, positionPropertyName, tc, tcId));
         });
->>>>>>> a7c4244d
     }
 
     private void addStatus() {
