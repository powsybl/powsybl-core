--- conflicted
+++ resolved
@@ -49,11 +49,8 @@
         nodeMapping = new NodeMapping();
 
         ratioTapChangerTables = new HashMap<>();
-<<<<<<< HEAD
         remoteRegulatingTerminals = new HashMap<>();
-=======
         reactiveCapabilityCurveData = new HashMap<>();
->>>>>>> 7d904e54
     }
 
     public CgmesModel cgmes() {
@@ -232,11 +229,8 @@
     private final CurrentLimitsMapping currentLimitsMapping;
 
     private final Map<String, PropertyBags> ratioTapChangerTables;
-<<<<<<< HEAD
     private final Map<String, String> remoteRegulatingTerminals;
-=======
     private final Map<String, PropertyBags> reactiveCapabilityCurveData;
->>>>>>> 7d904e54
 
     private int countLines;
     private int countLinesWithSvPowerFlowsAtEnds;
