--- conflicted
+++ resolved
@@ -18,6 +18,7 @@
 import com.powsybl.iidm.network.IdentifiableType;
 import com.powsybl.iidm.network.Network;
 import com.powsybl.iidm.network.Terminal;
+import com.powsybl.triplestore.api.PropertyBag;
 import com.powsybl.triplestore.api.PropertyBags;
 import org.slf4j.Logger;
 import org.slf4j.LoggerFactory;
@@ -58,14 +59,6 @@
         regulatingControlMapping = new RegulatingControlMapping(this);
         nodeMapping = new NodeMapping(this);
 
-<<<<<<< HEAD
-        ratioTapChangerTables = new HashMap<>();
-        phaseTapChangerTables = new HashMap<>();
-        reactiveCapabilityCurveData = new HashMap<>();
-        powerTransformerRatioTapChangers = new HashMap<>();
-        powerTransformerPhaseTapChangers = new HashMap<>();
-        cgmesTerminals = new HashMap<>();
-=======
         cachedGroupedTransformerEnds = new HashMap<>();
         cachedGroupedRatioTapChangers = new HashMap<>();
         cachedGroupedRatioTapChangerTablePoints = new HashMap<>();
@@ -75,7 +68,8 @@
         cachedGroupedReactiveCapabilityCurveData = new HashMap<>();
 
         buildCaches();
->>>>>>> 6a5ee60e
+
+        cgmesTerminals = new HashMap<>();
     }
 
     public CgmesModel cgmes() {
@@ -320,14 +314,6 @@
     private final LoadingLimitsMapping loadingLimitsMapping;
     private final RegulatingControlMapping regulatingControlMapping;
 
-<<<<<<< HEAD
-    private final Map<String, PropertyBags> ratioTapChangerTables;
-    private final Map<String, PropertyBags> phaseTapChangerTables;
-    private final Map<String, PropertyBags> reactiveCapabilityCurveData;
-    private final Map<String, PropertyBag> powerTransformerRatioTapChangers;
-    private final Map<String, PropertyBag> powerTransformerPhaseTapChangers;
-    private final Map<String, PropertyBag> cgmesTerminals;
-=======
     private final Map<String, PropertyBags> cachedGroupedTransformerEnds;
     private final Map<String, PropertyBags> cachedGroupedRatioTapChangers;
     private final Map<String, PropertyBags> cachedGroupedRatioTapChangerTablePoints;
@@ -335,7 +321,8 @@
     private final Map<String, PropertyBags> cachedGroupedPhaseTapChangerTablePoints;
     private final Map<String, PropertyBags> cachedGroupedShuntCompensatorPoints;
     private final Map<String, PropertyBags> cachedGroupedReactiveCapabilityCurveData;
->>>>>>> 6a5ee60e
+
+    private final Map<String, PropertyBag> cgmesTerminals;
 
     private static final Logger LOG = LoggerFactory.getLogger(Context.class);
 }