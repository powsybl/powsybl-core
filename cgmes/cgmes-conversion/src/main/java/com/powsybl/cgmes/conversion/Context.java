/**
 * Copyright (c) 2019, RTE (http://www.rte-france.com)
 * This Source Code Form is subject to the terms of the Mozilla Public
 * License, v. 2.0. If a copy of the MPL was not distributed with this
 * file, You can obtain one at http://mozilla.org/MPL/2.0/.
 * SPDX-License-Identifier: MPL-2.0
 */

package com.powsybl.cgmes.conversion;

import com.powsybl.cgmes.conversion.Conversion.Config;
import com.powsybl.cgmes.conversion.elements.dc.DCMapping;
import com.powsybl.cgmes.conversion.naming.NamingStrategy;
import com.powsybl.cgmes.model.CgmesModel;
import com.powsybl.cgmes.model.CgmesNames;
import com.powsybl.cgmes.model.PowerFlow;
import com.powsybl.commons.report.ReportNode;
import com.powsybl.iidm.network.IdentifiableType;
import com.powsybl.iidm.network.Network;
import com.powsybl.iidm.network.Terminal;
import com.powsybl.triplestore.api.PropertyBag;
import com.powsybl.triplestore.api.PropertyBags;
import org.slf4j.Logger;
import org.slf4j.LoggerFactory;

import java.util.HashMap;
import java.util.Map;
import java.util.Objects;
import java.util.function.Supplier;

/**
 * @author Luma Zamarreño {@literal <zamarrenolm at aia.es>}
 */
public class Context {

    public Context(CgmesModel cgmes, Config config, Network network) {
        this(cgmes, config, network, ReportNode.NO_OP);
    }

    public Context(CgmesModel cgmes, Config config, Network network, ReportNode reportNode) {
        this.cgmes = Objects.requireNonNull(cgmes);
        this.config = Objects.requireNonNull(config);
        this.network = Objects.requireNonNull(network);
        pushReportNode(Objects.requireNonNull(reportNode));

        // Even if the CGMES model is node-breaker,
        // we could decide to ignore the connectivity nodes and
        // create buses directly from topological nodes,
        // the configuration says if we are performing the conversion
        // based on existing node-breaker info
        nodeBreaker = cgmes.isNodeBreaker() && !config.importNodeBreakerAsBusBreaker();

        namingStrategy = config.getNamingStrategy();
        cgmesBoundary = new CgmesBoundary(cgmes);
        nodeContainerMapping = new NodeContainerMapping(this);
        terminalMapping = new TerminalMapping();
        loadingLimitsMapping = new LoadingLimitsMapping(this);
        regulatingControlMapping = new RegulatingControlMapping(this);
<<<<<<< HEAD
        nodeMapping = new NodeMapping();
        dcMapping = new DCMapping(this);
=======
        nodeMapping = new NodeMapping(this);
>>>>>>> e566af67

        cachedGroupedTransformerEnds = new HashMap<>();
        cachedGroupedRatioTapChangers = new HashMap<>();
        cachedGroupedRatioTapChangerTablePoints = new HashMap<>();
        cachedGroupedPhaseTapChangers = new HashMap<>();
        cachedGroupedPhaseTapChangerTablePoints = new HashMap<>();
        cachedGroupedShuntCompensatorPoints = new HashMap<>();
        cachedGroupedReactiveCapabilityCurveData = new HashMap<>();

        buildCaches();

        cgmesTerminals = new HashMap<>();
        cgmesDcTerminals = new HashMap<>();
        ratioTapChangers = new HashMap<>();
        phaseTapChangers = new HashMap<>();
        regulatingControls = new HashMap<>();
        operationalLimits = new HashMap<>();
        generatingUnits = new HashMap<>();
        equivalentInjections = new HashMap<>();
        svVoltages = new HashMap<>();
        switches = new HashMap<>();
    }

    public CgmesModel cgmes() {
        return cgmes;
    }

    public Network network() {
        return network;
    }

    public Config config() {
        return config;
    }

    public boolean nodeBreaker() {
        return nodeBreaker;
    }

    public NamingStrategy namingStrategy() {
        return namingStrategy;
    }

    public TerminalMapping terminalMapping() {
        return terminalMapping;
    }

    public void convertedTerminal(String terminalId, Terminal t, int n, PowerFlow f) {
        // Record the mapping between CGMES and IIDM terminals
        terminalMapping().add(terminalId, t, n);
        // Update the power flow at terminal. Check that IIDM allows setting it
        if (f.defined() && setPQAllowed(t)) {
            t.setP(f.p());
            t.setQ(f.q());
        }
    }

    public void convertedTerminalWithOnlyEq(String terminalId, Terminal t, int n) {
        // Record the mapping between CGMES and IIDM terminals
        terminalMapping().add(terminalId, t, n);
    }

    private boolean setPQAllowed(Terminal t) {
        return t.getConnectable().getType() != IdentifiableType.BUSBAR_SECTION;
    }

    public NodeMapping nodeMapping() {
        return nodeMapping;
    }

    public NodeContainerMapping nodeContainerMapping() {
        return nodeContainerMapping;
    }

    public DCMapping dcMapping() {
        return dcMapping;
    }

    public CgmesBoundary boundary() {
        return cgmesBoundary;
    }

    public LoadingLimitsMapping loadingLimitsMapping() {
        return loadingLimitsMapping;
    }

    public RegulatingControlMapping regulatingControlMapping() {
        return regulatingControlMapping;
    }

    public static String boundaryVoltageLevelId(String nodeId) {
        Objects.requireNonNull(nodeId);
        return nodeId + "_VL";
    }

    public static String boundarySubstationId(String nodeId) {
        Objects.requireNonNull(nodeId);
        return nodeId + "_S";
    }

    private void buildCaches() {
        buildCache(cachedGroupedTransformerEnds, cgmes().transformerEnds(), CgmesNames.POWER_TRANSFORMER);
        buildCache(cachedGroupedRatioTapChangers, cgmes().ratioTapChangers(), CgmesNames.POWER_TRANSFORMER);
        buildCache(cachedGroupedRatioTapChangerTablePoints, cgmes().ratioTapChangerTablePoints(), CgmesNames.RATIO_TAP_CHANGER_TABLE);
        buildCache(cachedGroupedPhaseTapChangers, cgmes().phaseTapChangers(), CgmesNames.POWER_TRANSFORMER);
        buildCache(cachedGroupedPhaseTapChangerTablePoints, cgmes().phaseTapChangerTablePoints(), CgmesNames.PHASE_TAP_CHANGER_TABLE);
        buildCache(cachedGroupedShuntCompensatorPoints, cgmes().nonlinearShuntCompensatorPoints(), "Shunt");
        buildCache(cachedGroupedReactiveCapabilityCurveData, cgmes().reactiveCapabilityCurveData(), "ReactiveCapabilityCurve");
    }

    private void buildCache(Map<String, PropertyBags> cache, PropertyBags ps, String groupName) {
        ps.forEach(p -> {
            String groupId = p.getId(groupName);
            cache.computeIfAbsent(groupId, b -> new PropertyBags()).add(p);
        });
    }

    public PropertyBags transformerEnds(String transformerId) {
        return cachedGroupedTransformerEnds.getOrDefault(transformerId, new PropertyBags());
    }

    public PropertyBags ratioTapChangers(String transformerId) {
        return cachedGroupedRatioTapChangers.getOrDefault(transformerId, new PropertyBags());
    }

    public PropertyBags ratioTapChangerTablePoints(String tableId) {
        return cachedGroupedRatioTapChangerTablePoints.getOrDefault(tableId, new PropertyBags());
    }

    public PropertyBags phaseTapChangers(String transformerId) {
        return cachedGroupedPhaseTapChangers.getOrDefault(transformerId, new PropertyBags());
    }

    public PropertyBags phaseTapChangerTablePoints(String tableId) {
        return cachedGroupedPhaseTapChangerTablePoints.getOrDefault(tableId, new PropertyBags());
    }

    public PropertyBags nonlinearShuntCompensatorPoints(String shuntId) {
        return cachedGroupedShuntCompensatorPoints.getOrDefault(shuntId, new PropertyBags());
    }

    public PropertyBags reactiveCapabilityCurveData(String curveId) {
        return cachedGroupedReactiveCapabilityCurveData.getOrDefault(curveId, new PropertyBags());
    }

    public void buildUpdateCache() {
        buildUpdateCache(cgmesTerminals, cgmes.terminals(), CgmesNames.TERMINAL);
        buildUpdateCache(cgmesDcTerminals, cgmes.dcTerminals(), CgmesNames.DC_TERMINAL);
        buildUpdateCache(ratioTapChangers, cgmes.ratioTapChangers(), CgmesNames.RATIO_TAP_CHANGER);
        buildUpdateCache(phaseTapChangers, cgmes.phaseTapChangers(), CgmesNames.PHASE_TAP_CHANGER);
        buildUpdateCache(regulatingControls, cgmes.regulatingControls(), CgmesNames.REGULATING_CONTROL);
        buildUpdateCache(operationalLimits, cgmes.operationalLimits(), CgmesNames.OPERATIONAL_LIMIT);
        buildUpdateCache(generatingUnits, cgmes.generatingUnits(), CgmesNames.GENERATING_UNIT);
        buildUpdateCache(equivalentInjections, cgmes.equivalentInjections(), CgmesNames.EQUIVALENT_INJECTION);
        buildUpdateCache(svVoltages, cgmes.svVoltages(), CgmesNames.TOPOLOGICAL_NODE);
        buildUpdateCache(switches, cgmes.switches(), CgmesNames.SWITCH);
    }

    private static void buildUpdateCache(Map<String, PropertyBag> cache, PropertyBags cgmesPropertyBags, String tagId) {
        cgmesPropertyBags.forEach(p -> {
            String id = p.getId(tagId);
            cache.put(id, p);
        });
    }

    public PropertyBag cgmesTerminal(String id) {
        return cgmesTerminals.get(id);
    }

    public PropertyBag cgmesDcTerminal(String id) {
        return cgmesDcTerminals.get(id);
    }

    public PropertyBag ratioTapChanger(String id) {
        return ratioTapChangers.get(id);
    }

    public PropertyBag phaseTapChanger(String id) {
        return phaseTapChangers.get(id);
    }

    public PropertyBag regulatingControl(String id) {
        return regulatingControls.get(id);
    }

    public PropertyBag operationalLimit(String id) {
        return operationalLimits.get(id);
    }

    public PropertyBag generatingUnit(String id) {
        return generatingUnits.get(id);
    }

    public PropertyBag equivalentInjection(String id) {
        return equivalentInjections.get(id);
    }

    public PropertyBag svVoltage(String id) {
        return svVoltages.get(id);
    }

    public PropertyBag cgmesSwitch(String id) {
        return switches.get(id);
    }

    // Handling issues found during conversion

    public ReportNode getReportNode() {
        return network.getReportNodeContext().getReportNode();
    }

    public void pushReportNode(ReportNode node) {
        network.getReportNodeContext().pushReportNode(node);
    }

    public ReportNode popReportNode() {
        return network.getReportNodeContext().popReportNode();
    }

    private enum ConversionIssueCategory {
        INVALID("Invalid"),
        IGNORED("Ignored"),
        MISSING("Missing"),
        FIXED("Fixed"),
        PENDING("Pending");

        ConversionIssueCategory(String description) {
            this.description = description;
        }

        @Override
        public String toString() {
            return description;
        }

        private final String description;
    }

    public void invalid(String what, String reason) {
        handleIssue(ConversionIssueCategory.INVALID, what, reason);
    }

    public void invalid(String what, Supplier<String> reason) {
        handleIssue(ConversionIssueCategory.INVALID, what, reason);
    }

    public void ignored(String what, String reason) {
        handleIssue(ConversionIssueCategory.IGNORED, what, reason);
    }

    public void ignored(String what, Supplier<String> reason) {
        handleIssue(ConversionIssueCategory.IGNORED, what, reason);
    }

    public void pending(String what, Supplier<String> reason) {
        handleIssue(ConversionIssueCategory.PENDING, what, reason);
    }

    public void fixed(String what, String reason) {
        handleIssue(ConversionIssueCategory.FIXED, what, reason);
    }

    public void fixed(String what, Supplier<String> reason) {
        handleIssue(ConversionIssueCategory.FIXED, what, reason);
    }

    public void fixed(String what, String reason, double wrong, double fixed) {
        Supplier<String> reason1 = () -> String.format("%s. Wrong %.4f, was fixed to %.4f", reason, wrong, fixed);
        handleIssue(ConversionIssueCategory.FIXED, what, reason1);
    }

    public void missing(String what) {
        String reason1 = "";
        handleIssue(ConversionIssueCategory.MISSING, what, reason1);
    }

    public void missing(String what, Supplier<String> reason) {
        handleIssue(ConversionIssueCategory.MISSING, what, reason);
    }

    public void missing(String what, double defaultValue) {
        Supplier<String> reason1 = () -> String.format("Using default value %.4f", defaultValue);
        handleIssue(ConversionIssueCategory.MISSING, what, reason1);
    }

    private void handleIssue(ConversionIssueCategory category, String what, String reason) {
        handleIssue(category, what, () -> reason);
    }

    private void handleIssue(ConversionIssueCategory category, String what, Supplier<String> reason) {
        logIssue(category, what, reason);
    }

    private static void logIssue(ConversionIssueCategory category, String what, Supplier<String> reason) {
        if (LOG.isWarnEnabled()) {
            LOG.warn("{}: {}. Reason: {}", category, what, reason.get());
        }
    }

    private final CgmesModel cgmes;
    private final Network network;
    private final Config config;

    private final boolean nodeBreaker;
    private final NamingStrategy namingStrategy;
    private final NodeContainerMapping nodeContainerMapping;
    private final CgmesBoundary cgmesBoundary;
    private final TerminalMapping terminalMapping;
    private final NodeMapping nodeMapping;
    private final LoadingLimitsMapping loadingLimitsMapping;
    private final RegulatingControlMapping regulatingControlMapping;
    private final DCMapping dcMapping;

    private final Map<String, PropertyBags> cachedGroupedTransformerEnds;
    private final Map<String, PropertyBags> cachedGroupedRatioTapChangers;
    private final Map<String, PropertyBags> cachedGroupedRatioTapChangerTablePoints;
    private final Map<String, PropertyBags> cachedGroupedPhaseTapChangers;
    private final Map<String, PropertyBags> cachedGroupedPhaseTapChangerTablePoints;
    private final Map<String, PropertyBags> cachedGroupedShuntCompensatorPoints;
    private final Map<String, PropertyBags> cachedGroupedReactiveCapabilityCurveData;

    private final Map<String, PropertyBag> cgmesTerminals;
    private final Map<String, PropertyBag> cgmesDcTerminals;
    private final Map<String, PropertyBag> ratioTapChangers;
    private final Map<String, PropertyBag> phaseTapChangers;
    private final Map<String, PropertyBag> regulatingControls;
    private final Map<String, PropertyBag> operationalLimits;
    private final Map<String, PropertyBag> generatingUnits;
    private final Map<String, PropertyBag> equivalentInjections;
    private final Map<String, PropertyBag> svVoltages;
    private final Map<String, PropertyBag> switches;
    private static final Logger LOG = LoggerFactory.getLogger(Context.class);
}<|MERGE_RESOLUTION|>--- conflicted
+++ resolved
@@ -56,12 +56,8 @@
         terminalMapping = new TerminalMapping();
         loadingLimitsMapping = new LoadingLimitsMapping(this);
         regulatingControlMapping = new RegulatingControlMapping(this);
-<<<<<<< HEAD
-        nodeMapping = new NodeMapping();
+        nodeMapping = new NodeMapping(this);
         dcMapping = new DCMapping(this);
-=======
-        nodeMapping = new NodeMapping(this);
->>>>>>> e566af67
 
         cachedGroupedTransformerEnds = new HashMap<>();
         cachedGroupedRatioTapChangers = new HashMap<>();
