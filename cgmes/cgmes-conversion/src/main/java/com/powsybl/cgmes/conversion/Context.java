/**
 * Copyright (c) 2019, RTE (http://www.rte-france.com)
 * This Source Code Form is subject to the terms of the Mozilla Public
 * License, v. 2.0. If a copy of the MPL was not distributed with this
 * file, You can obtain one at http://mozilla.org/MPL/2.0/.
 * SPDX-License-Identifier: MPL-2.0
 */

package com.powsybl.cgmes.conversion;

import com.powsybl.cgmes.conversion.Conversion.Config;
import com.powsybl.cgmes.conversion.elements.hvdc.DcMapping;
import com.powsybl.cgmes.conversion.naming.NamingStrategy;
import com.powsybl.cgmes.model.CgmesModel;
import com.powsybl.cgmes.model.CgmesNames;
import com.powsybl.cgmes.model.PowerFlow;
import com.powsybl.commons.report.ReportNode;
import com.powsybl.iidm.network.IdentifiableType;
import com.powsybl.iidm.network.Network;
import com.powsybl.iidm.network.Terminal;
import com.powsybl.triplestore.api.PropertyBags;
import org.slf4j.Logger;
import org.slf4j.LoggerFactory;

import java.util.HashMap;
import java.util.Map;
import java.util.Objects;
import java.util.function.Supplier;

/**
 * @author Luma Zamarreño {@literal <zamarrenolm at aia.es>}
 */
public class Context {

    public Context(CgmesModel cgmes, Config config, Network network) {
        this(cgmes, config, network, ReportNode.NO_OP);
    }

    public Context(CgmesModel cgmes, Config config, Network network, ReportNode reportNode) {
        this.cgmes = Objects.requireNonNull(cgmes);
        this.config = Objects.requireNonNull(config);
        this.network = Objects.requireNonNull(network);
        pushReportNode(Objects.requireNonNull(reportNode));

        // Even if the CGMES model is node-breaker,
        // we could decide to ignore the connectivity nodes and
        // create buses directly from topological nodes,
        // the configuration says if we are performing the conversion
        // based on existing node-breaker info
        nodeBreaker = cgmes.isNodeBreaker() && !config.importNodeBreakerAsBusBreaker();

        namingStrategy = config.getNamingStrategy();
        cgmesBoundary = new CgmesBoundary(cgmes);
        nodeContainerMapping = new NodeContainerMapping(this);
        terminalMapping = new TerminalMapping();
        dcMapping = new DcMapping(this);
        loadingLimitsMapping = new LoadingLimitsMapping(this);
        regulatingControlMapping = new RegulatingControlMapping(this);
        nodeMapping = new NodeMapping(this);

<<<<<<< HEAD
        ratioTapChangerTables = new HashMap<>();
        phaseTapChangerTables = new HashMap<>();
        reactiveCapabilityCurveData = new HashMap<>();
        powerTransformerRatioTapChangers = new HashMap<>();
        powerTransformerPhaseTapChangers = new HashMap<>();
        cgmesTerminals = new HashMap<>();
        regulatingControls = new HashMap<>();
        operationalLimits = new HashMap<>();
        generatingUnits = new HashMap<>();
=======
        cachedGroupedTransformerEnds = new HashMap<>();
        cachedGroupedRatioTapChangers = new HashMap<>();
        cachedGroupedRatioTapChangerTablePoints = new HashMap<>();
        cachedGroupedPhaseTapChangers = new HashMap<>();
        cachedGroupedPhaseTapChangerTablePoints = new HashMap<>();
        cachedGroupedShuntCompensatorPoints = new HashMap<>();
        cachedGroupedReactiveCapabilityCurveData = new HashMap<>();

        buildCaches();
>>>>>>> 6a5ee60e
    }

    public CgmesModel cgmes() {
        return cgmes;
    }

    public Network network() {
        return network;
    }

    public Config config() {
        return config;
    }

    public boolean nodeBreaker() {
        return nodeBreaker;
    }

    public NamingStrategy namingStrategy() {
        return namingStrategy;
    }

    public TerminalMapping terminalMapping() {
        return terminalMapping;
    }

    public void convertedTerminal(String terminalId, Terminal t, int n, PowerFlow f) {
        // Record the mapping between CGMES and IIDM terminals
        terminalMapping().add(terminalId, t, n);
        // Update the power flow at terminal. Check that IIDM allows setting it
        if (f.defined() && setPQAllowed(t)) {
            t.setP(f.p());
            t.setQ(f.q());
        }
    }

    public void convertedTerminalWithOnlyEq(String terminalId, Terminal t, int n) {
        // Record the mapping between CGMES and IIDM terminals
        terminalMapping().add(terminalId, t, n);
    }

    private boolean setPQAllowed(Terminal t) {
        return t.getConnectable().getType() != IdentifiableType.BUSBAR_SECTION;
    }

    public NodeMapping nodeMapping() {
        return nodeMapping;
    }

    public NodeContainerMapping nodeContainerMapping() {
        return nodeContainerMapping;
    }

    public CgmesBoundary boundary() {
        return cgmesBoundary;
    }

    public DcMapping dc() {
        return dcMapping;
    }

    public LoadingLimitsMapping loadingLimitsMapping() {
        return loadingLimitsMapping;
    }

    public RegulatingControlMapping regulatingControlMapping() {
        return regulatingControlMapping;
    }

    public static String boundaryVoltageLevelId(String nodeId) {
        Objects.requireNonNull(nodeId);
        return nodeId + "_VL";
    }

    public static String boundarySubstationId(String nodeId) {
        Objects.requireNonNull(nodeId);
        return nodeId + "_S";
    }

    private void buildCaches() {
        buildCache(cachedGroupedTransformerEnds, cgmes().transformerEnds(), CgmesNames.POWER_TRANSFORMER);
        buildCache(cachedGroupedRatioTapChangers, cgmes().ratioTapChangers(), CgmesNames.POWER_TRANSFORMER);
        buildCache(cachedGroupedRatioTapChangerTablePoints, cgmes().ratioTapChangerTablePoints(), CgmesNames.RATIO_TAP_CHANGER_TABLE);
        buildCache(cachedGroupedPhaseTapChangers, cgmes().phaseTapChangers(), CgmesNames.POWER_TRANSFORMER);
        buildCache(cachedGroupedPhaseTapChangerTablePoints, cgmes().phaseTapChangerTablePoints(), CgmesNames.PHASE_TAP_CHANGER_TABLE);
        buildCache(cachedGroupedShuntCompensatorPoints, cgmes().nonlinearShuntCompensatorPoints(), "Shunt");
        buildCache(cachedGroupedReactiveCapabilityCurveData, cgmes().reactiveCapabilityCurveData(), "ReactiveCapabilityCurve");
    }

    private void buildCache(Map<String, PropertyBags> cache, PropertyBags ps, String groupName) {
        ps.forEach(p -> {
            String groupId = p.getId(groupName);
            cache.computeIfAbsent(groupId, b -> new PropertyBags()).add(p);
        });
    }

    public PropertyBags transformerEnds(String transformerId) {
        return cachedGroupedTransformerEnds.getOrDefault(transformerId, new PropertyBags());
    }

    public PropertyBags ratioTapChangers(String transformerId) {
        return cachedGroupedRatioTapChangers.getOrDefault(transformerId, new PropertyBags());
    }

    public PropertyBags ratioTapChangerTablePoints(String tableId) {
        return cachedGroupedRatioTapChangerTablePoints.getOrDefault(tableId, new PropertyBags());
    }

    public PropertyBags phaseTapChangers(String transformerId) {
        return cachedGroupedPhaseTapChangers.getOrDefault(transformerId, new PropertyBags());
    }

    public PropertyBags phaseTapChangerTablePoints(String tableId) {
        return cachedGroupedPhaseTapChangerTablePoints.getOrDefault(tableId, new PropertyBags());
    }

    public PropertyBags nonlinearShuntCompensatorPoints(String shuntId) {
        return cachedGroupedShuntCompensatorPoints.getOrDefault(shuntId, new PropertyBags());
    }

    public PropertyBags reactiveCapabilityCurveData(String curveId) {
        return cachedGroupedReactiveCapabilityCurveData.getOrDefault(curveId, new PropertyBags());
    }

    public void loadCgmesTerminals() {
        cgmes.terminals().forEach(p -> {
            String id = p.getId(CgmesNames.TERMINAL);
            cgmesTerminals.put(id, p);
        });

    }

    public PropertyBag cgmesTerminal(String id) {
        return cgmesTerminals.get(id);
    }

    public void loadRegulatingControls() {
        cgmes.regulatingControls().forEach(p -> {
            String id = p.getId(CgmesNames.REGULATING_CONTROL);
            regulatingControls.put(id, p);
        });
    }

    public PropertyBag regulatingControl(String id) {
        return regulatingControls.get(id);
    }

    public void loadOperationalLimits() {
        cgmes.operationalLimits().forEach(op -> {
            String id = op.getId(CgmesNames.OPERATIONAL_LIMIT);
            operationalLimits.put(id, op);
        });
    }

    public PropertyBag operationalLimit(String id) {
        return operationalLimits.get(id);
    }

    public void loadGeneratingUnits() {
        cgmes.generatingUnits().forEach(generatingUnit -> {
            String id = generatingUnit.getId(CgmesNames.GENERATING_UNIT);
            generatingUnits.put(id, generatingUnit);
        });
    }

    public PropertyBag generatingUnit(String id) {
        return generatingUnits.get(id);
    }

    // Handling issues found during conversion

    public ReportNode getReportNode() {
        return network.getReportNodeContext().getReportNode();
    }

    public void pushReportNode(ReportNode node) {
        network.getReportNodeContext().pushReportNode(node);
    }

    public ReportNode popReportNode() {
        return network.getReportNodeContext().popReportNode();
    }

    private enum ConversionIssueCategory {
        INVALID("Invalid"),
        IGNORED("Ignored"),
        MISSING("Missing"),
        FIXED("Fixed"),
        PENDING("Pending");

        ConversionIssueCategory(String description) {
            this.description = description;
        }

        @Override
        public String toString() {
            return description;
        }

        private final String description;
    }

    public void invalid(String what, String reason) {
        handleIssue(ConversionIssueCategory.INVALID, what, reason);
    }

    public void invalid(String what, Supplier<String> reason) {
        handleIssue(ConversionIssueCategory.INVALID, what, reason);
    }

    public void ignored(String what, String reason) {
        handleIssue(ConversionIssueCategory.IGNORED, what, reason);
    }

    public void ignored(String what, Supplier<String> reason) {
        handleIssue(ConversionIssueCategory.IGNORED, what, reason);
    }

    public void pending(String what, Supplier<String> reason) {
        handleIssue(ConversionIssueCategory.PENDING, what, reason);
    }

    public void fixed(String what, String reason) {
        handleIssue(ConversionIssueCategory.FIXED, what, reason);
    }

    public void fixed(String what, Supplier<String> reason) {
        handleIssue(ConversionIssueCategory.FIXED, what, reason);
    }

    public void fixed(String what, String reason, double wrong, double fixed) {
        Supplier<String> reason1 = () -> String.format("%s. Wrong %.4f, was fixed to %.4f", reason, wrong, fixed);
        handleIssue(ConversionIssueCategory.FIXED, what, reason1);
    }

    public void missing(String what) {
        String reason1 = "";
        handleIssue(ConversionIssueCategory.MISSING, what, reason1);
    }

    public void missing(String what, Supplier<String> reason) {
        handleIssue(ConversionIssueCategory.MISSING, what, reason);
    }

    public void missing(String what, double defaultValue) {
        Supplier<String> reason1 = () -> String.format("Using default value %.4f", defaultValue);
        handleIssue(ConversionIssueCategory.MISSING, what, reason1);
    }

    private void handleIssue(ConversionIssueCategory category, String what, String reason) {
        handleIssue(category, what, () -> reason);
    }

    private void handleIssue(ConversionIssueCategory category, String what, Supplier<String> reason) {
        logIssue(category, what, reason);
    }

    private static void logIssue(ConversionIssueCategory category, String what, Supplier<String> reason) {
        if (LOG.isWarnEnabled()) {
            LOG.warn("{}: {}. Reason: {}", category, what, reason.get());
        }
    }

    private final CgmesModel cgmes;
    private final Network network;
    private final Config config;

    private final boolean nodeBreaker;
    private final NamingStrategy namingStrategy;
    private final NodeContainerMapping nodeContainerMapping;
    private final CgmesBoundary cgmesBoundary;
    private final TerminalMapping terminalMapping;
    private final NodeMapping nodeMapping;
    private final DcMapping dcMapping;
    private final LoadingLimitsMapping loadingLimitsMapping;
    private final RegulatingControlMapping regulatingControlMapping;

<<<<<<< HEAD
    private final Map<String, PropertyBags> ratioTapChangerTables;
    private final Map<String, PropertyBags> phaseTapChangerTables;
    private final Map<String, PropertyBags> reactiveCapabilityCurveData;
    private final Map<String, PropertyBag> powerTransformerRatioTapChangers;
    private final Map<String, PropertyBag> powerTransformerPhaseTapChangers;
    private final Map<String, PropertyBag> cgmesTerminals;
    private final Map<String, PropertyBag> regulatingControls;
    private final Map<String, PropertyBag> operationalLimits;
    private final Map<String, PropertyBag> generatingUnits;
=======
    private final Map<String, PropertyBags> cachedGroupedTransformerEnds;
    private final Map<String, PropertyBags> cachedGroupedRatioTapChangers;
    private final Map<String, PropertyBags> cachedGroupedRatioTapChangerTablePoints;
    private final Map<String, PropertyBags> cachedGroupedPhaseTapChangers;
    private final Map<String, PropertyBags> cachedGroupedPhaseTapChangerTablePoints;
    private final Map<String, PropertyBags> cachedGroupedShuntCompensatorPoints;
    private final Map<String, PropertyBags> cachedGroupedReactiveCapabilityCurveData;
>>>>>>> 6a5ee60e

    private static final Logger LOG = LoggerFactory.getLogger(Context.class);
}<|MERGE_RESOLUTION|>--- conflicted
+++ resolved
@@ -18,6 +18,7 @@
 import com.powsybl.iidm.network.IdentifiableType;
 import com.powsybl.iidm.network.Network;
 import com.powsybl.iidm.network.Terminal;
+import com.powsybl.triplestore.api.PropertyBag;
 import com.powsybl.triplestore.api.PropertyBags;
 import org.slf4j.Logger;
 import org.slf4j.LoggerFactory;
@@ -58,17 +59,6 @@
         regulatingControlMapping = new RegulatingControlMapping(this);
         nodeMapping = new NodeMapping(this);
 
-<<<<<<< HEAD
-        ratioTapChangerTables = new HashMap<>();
-        phaseTapChangerTables = new HashMap<>();
-        reactiveCapabilityCurveData = new HashMap<>();
-        powerTransformerRatioTapChangers = new HashMap<>();
-        powerTransformerPhaseTapChangers = new HashMap<>();
-        cgmesTerminals = new HashMap<>();
-        regulatingControls = new HashMap<>();
-        operationalLimits = new HashMap<>();
-        generatingUnits = new HashMap<>();
-=======
         cachedGroupedTransformerEnds = new HashMap<>();
         cachedGroupedRatioTapChangers = new HashMap<>();
         cachedGroupedRatioTapChangerTablePoints = new HashMap<>();
@@ -78,7 +68,13 @@
         cachedGroupedReactiveCapabilityCurveData = new HashMap<>();
 
         buildCaches();
->>>>>>> 6a5ee60e
+
+        cgmesTerminals = new HashMap<>();
+        ratioTapChangers = new HashMap<>();
+        phaseTapChangers = new HashMap<>();
+        regulatingControls = new HashMap<>();
+        operationalLimits = new HashMap<>();
+        generatingUnits = new HashMap<>();
     }
 
     public CgmesModel cgmes() {
@@ -213,6 +209,28 @@
 
     public PropertyBag cgmesTerminal(String id) {
         return cgmesTerminals.get(id);
+    }
+
+    public void loadRatioTapChangers() {
+        cgmes.ratioTapChangers().forEach(p -> {
+            String id = p.getId(CgmesNames.RATIO_TAP_CHANGER);
+            ratioTapChangers.put(id, p);
+        });
+    }
+
+    public PropertyBag ratioTapChanger(String id) {
+        return ratioTapChangers.get(id);
+    }
+
+    public void loadPhaseTapChangers() {
+        cgmes.phaseTapChangers().forEach(p -> {
+            String id = p.getId(CgmesNames.PHASE_TAP_CHANGER);
+            phaseTapChangers.put(id, p);
+        });
+    }
+
+    public PropertyBag phaseTapChanger(String id) {
+        return phaseTapChangers.get(id);
     }
 
     public void loadRegulatingControls() {
@@ -356,17 +374,6 @@
     private final LoadingLimitsMapping loadingLimitsMapping;
     private final RegulatingControlMapping regulatingControlMapping;
 
-<<<<<<< HEAD
-    private final Map<String, PropertyBags> ratioTapChangerTables;
-    private final Map<String, PropertyBags> phaseTapChangerTables;
-    private final Map<String, PropertyBags> reactiveCapabilityCurveData;
-    private final Map<String, PropertyBag> powerTransformerRatioTapChangers;
-    private final Map<String, PropertyBag> powerTransformerPhaseTapChangers;
-    private final Map<String, PropertyBag> cgmesTerminals;
-    private final Map<String, PropertyBag> regulatingControls;
-    private final Map<String, PropertyBag> operationalLimits;
-    private final Map<String, PropertyBag> generatingUnits;
-=======
     private final Map<String, PropertyBags> cachedGroupedTransformerEnds;
     private final Map<String, PropertyBags> cachedGroupedRatioTapChangers;
     private final Map<String, PropertyBags> cachedGroupedRatioTapChangerTablePoints;
@@ -374,7 +381,13 @@
     private final Map<String, PropertyBags> cachedGroupedPhaseTapChangerTablePoints;
     private final Map<String, PropertyBags> cachedGroupedShuntCompensatorPoints;
     private final Map<String, PropertyBags> cachedGroupedReactiveCapabilityCurveData;
->>>>>>> 6a5ee60e
+
+    private final Map<String, PropertyBag> cgmesTerminals;
+    private final Map<String, PropertyBag> ratioTapChangers;
+    private final Map<String, PropertyBag> phaseTapChangers;
+    private final Map<String, PropertyBag> regulatingControls;
+    private final Map<String, PropertyBag> operationalLimits;
+    private final Map<String, PropertyBag> generatingUnits;
 
     private static final Logger LOG = LoggerFactory.getLogger(Context.class);
 }