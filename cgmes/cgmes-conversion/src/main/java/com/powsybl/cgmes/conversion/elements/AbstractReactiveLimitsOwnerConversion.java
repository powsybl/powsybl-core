/**
 * Copyright (c) 2017-2018, RTE (http://www.rte-france.com)
 * This Source Code Form is subject to the terms of the Mozilla Public
 * License, v. 2.0. If a copy of the MPL was not distributed with this
 * file, You can obtain one at http://mozilla.org/MPL/2.0/.
 * SPDX-License-Identifier: MPL-2.0
 */

package com.powsybl.cgmes.conversion.elements;

import com.google.common.collect.Range;
import com.powsybl.cgmes.conversion.Context;
<<<<<<< HEAD
import com.powsybl.cgmes.conversion.Conversion;
import com.powsybl.cgmes.model.CgmesNames;
import com.powsybl.iidm.network.*;
import com.powsybl.iidm.network.extensions.RemoteReactivePowerControl;
=======
import com.powsybl.iidm.network.*;
>>>>>>> 9548d0f2
import com.powsybl.triplestore.api.PropertyBag;
import com.powsybl.triplestore.api.PropertyBags;

import java.util.HashMap;
import java.util.Map;
import java.util.Optional;
import java.util.function.Supplier;

import static com.powsybl.cgmes.conversion.CgmesReports.badVoltageTargetValueRegulatingControlReport;

/**
 * @author Luma Zamarreño {@literal <zamarrenolm at aia.es>}
 */
public abstract class AbstractReactiveLimitsOwnerConversion extends AbstractConductingEquipmentConversion {

    public AbstractReactiveLimitsOwnerConversion(
        String type,
        PropertyBag p,
        Context context) {
        super(type, p, context);
    }

    private void getReactiveCapabilityCurveData(PropertyBag propertyBag, Map<Double, Range<Double>> qRanges) {
        double p = propertyBag.asDouble("xvalue");
        double minQ = propertyBag.asDouble("y1value");
        double maxQ = propertyBag.asDouble("y2value");

        if (!checkPointValidity(p, minQ, maxQ)) {
            return;
        }

        Range<Double> qRange = fixedMinMaxQ("ReactiveCapabilityCurve Point", minQ, maxQ);

        // check if there is a previous point with same p
        Range<Double> prev = qRanges.get(p);
        if (prev != null) {
            if (prev.isConnected(qRange)) {
                fixed("reactive capability curve", () -> String.format("point merged with another one with same p (%f)", p));
                qRanges.put(p, prev.span(qRange));
            } else {
                ignored("reactive capability curve point", () -> String.format("another point with same p (%f) and a disconnected reactive range", p));
            }
        } else {
            qRanges.put(p, qRange);
        }
    }

    protected void convertReactiveLimits(ReactiveLimitsHolder g) {
        // IIDM only accepts one definition of limits,
        // either MinMaxReactiveLimits or ReactiveCapabilityCurve.
        // If an element has both definitions we will select the
        // ReactiveCapabilityCurve.
        if (p.containsKey("ReactiveCapabilityCurve")) {
            String curveId = p.getId("ReactiveCapabilityCurve");
            PropertyBags curveData = context.reactiveCapabilityCurveData(curveId);

            Map<Double, Range<Double>> qRanges = new HashMap<>();
            curveData.forEach(d -> getReactiveCapabilityCurveData(d, qRanges));

            if (qRanges.size() >= 2) {
                // create curve
                ReactiveCapabilityCurveAdder rcca = g.newReactiveCapabilityCurve();
                for (Map.Entry<Double, Range<Double>> e : qRanges.entrySet()) {
                    double p = e.getKey();
                    Range<Double> qRange = e.getValue();
                    rcca.beginPoint()
                            .setP(p)
                            .setMinQ(qRange.lowerEndpoint())
                            .setMaxQ(qRange.upperEndpoint())
                            .endPoint();
                }
                rcca.add();
            } else if (qRanges.size() == 1) {
                fixed("reactive capability curve", "only one point");
                Map.Entry<Double, Range<Double>> e = qRanges.entrySet().iterator().next();
                Range<Double> qRange = e.getValue();
                g.newMinMaxReactiveLimits()
                            .setMinQ(qRange.lowerEndpoint())
                            .setMaxQ(qRange.upperEndpoint())
                            .add();
            } else {
                missing("Empty curve");
                convertMinMaxQ(g);
            }
        } else {
            convertMinMaxQ(g);
        }
    }

    private void convertMinMaxQ(ReactiveLimitsHolder g) {
        if (p.containsKey("minQ") && p.containsKey("maxQ")) {
            double minQ = p.asDouble("minQ");
            double maxQ = p.asDouble("maxQ");
            Range<Double> qRange = fixedMinMaxQ("Reactive Limits", minQ, maxQ);
            g.newMinMaxReactiveLimits()
                    .setMinQ(qRange.lowerEndpoint())
                    .setMaxQ(qRange.upperEndpoint())
                    .add();
        } else {
            missing("minQ/maxQ are missing, default to unbounded reactive limits");
        }
    }

    private boolean checkPointValidity(double p, double minQ, double maxQ) {
        if (Double.isNaN(p) || Double.isNaN(minQ) || Double.isNaN(maxQ)) {
            Supplier<String> reason = () -> String.format("Incomplete point p, minQ, maxQ = %f, %f, %f", p, minQ, maxQ);
            ignored("ReactiveCapabilityCurvePoint", reason);
            return false;
        }
        return true;
    }

    private Range<Double> fixedMinMaxQ(String context, double minQ, double maxQ) {
        if (minQ > maxQ) {
            Supplier<String> reason = () -> String.format("minQ > maxQ (%.4f > %.4f)", minQ, maxQ);
            fixed(context, reason);
            return Range.closed(maxQ, minQ);
        }
        return Range.closed(minQ, maxQ);
    }

    protected void setMinPMaxP(GeneratorAdder adder, double minP, double maxP) {
        if (minP > maxP) {
            context.fixed("Active power limits", String.format("minP (%f) > maxP (%f)", minP, maxP));
            adder.setMinP(maxP).setMaxP(minP);
            return;
        }
        adder.setMinP(minP).setMaxP(maxP);
    }

    protected static void updateRegulatingControl(Generator generator, boolean controlEnabled, Context context) {
        String mode = generator.getProperty(Conversion.CGMES_PREFIX_ALIAS_PROPERTIES + CgmesNames.MODE);

        if (isControlModeVoltage(mode)) {
            updateRegulatingControlVoltage(generator, controlEnabled, context);
        } else if (isControlModeReactivePower(mode)) {
            updateRegulatingControlReactivePower(generator, controlEnabled, context);
        } else {
            context.ignored(mode, "Unsupported regulation mode for generator " + generator.getId());
        }
    }

    private static void updateRegulatingControlVoltage(Generator generator, boolean controlEnabled, Context context) {
        Optional<PropertyBag> cgmesRegulatingControl = findCgmesRegulatingControl(generator, context);

        DefaultValueDouble defaultTargetV = getDefaultTargetV(generator);
        double targetV = cgmesRegulatingControl.map(propertyBag -> findTargetV(propertyBag, defaultTargetV, DefaultValueUse.NOT_VALID, context)).orElse(defaultValue(defaultTargetV, context));
        DefaultValueBoolean defaultRegulatingOn = getDefaultRegulatingOn(generator);
        boolean regulatingOn = cgmesRegulatingControl.map(propertyBag -> findRegulatingOn(propertyBag, defaultRegulatingOn, DefaultValueUse.NOT_DEFINED, context)).orElse(defaultValue(defaultRegulatingOn, context));

        boolean validTargetV = isValidTargetV(targetV);
        if (!validTargetV) {
            context.invalid(generator.getId(), "Regulating control has a bad target voltage " + targetV);
            badVoltageTargetValueRegulatingControlReport(context.getReportNode(), generator.getId(), targetV);
        }

        // Regulating control is enabled AND this equipment participates in regulating control
        setVoltageRegulation(generator, targetV, regulatingOn && controlEnabled && validTargetV);
    }

    private static void setVoltageRegulation(Generator generator, double targetV, boolean regulatingOn) {
        if (regulatingOn) {
            generator.setTargetV(targetV).setVoltageRegulatorOn(true);
        } else {
            generator.setVoltageRegulatorOn(false).setTargetV(targetV);
        }
    }

    private static void updateRegulatingControlReactivePower(Generator generator, boolean controlEnabled, Context context) {
        RemoteReactivePowerControl remoteReactivePowerControl = generator.getExtension(RemoteReactivePowerControl.class);
        if (remoteReactivePowerControl == null || remoteReactivePowerControl.getRegulatingTerminal() == null) {
            return;
        }
        Optional<PropertyBag> cgmesRegulatingControl = findCgmesRegulatingControl(generator, context);
        int terminalSign = findTerminalSign(generator);
        DefaultValueDouble defaultTargetQ = getDefaultTargetQ(remoteReactivePowerControl);
        DefaultValueBoolean defaultRegulatingOn = getDefaultRegulatingOn(remoteReactivePowerControl);

        double targetQ = cgmesRegulatingControl.map(propertyBag -> findTargetQ(propertyBag, terminalSign, defaultTargetQ, DefaultValueUse.NOT_DEFINED, context)).orElse(defaultValue(defaultTargetQ, context));
        boolean regulatingOn = cgmesRegulatingControl.map(propertyBag -> findRegulatingOn(propertyBag, defaultRegulatingOn, DefaultValueUse.NOT_DEFINED, context)).orElse(defaultValue(defaultRegulatingOn, context));

        setReactivePowerRegulation(remoteReactivePowerControl, targetQ, regulatingOn && controlEnabled && isValidTargetQ(targetQ));
    }

    private static void setReactivePowerRegulation(RemoteReactivePowerControl remoteReactivePowerControl, double targetQ, boolean regulatingOn) {
        if (regulatingOn) {
            remoteReactivePowerControl.setTargetQ(targetQ).setEnabled(regulatingOn);
        } else {
            remoteReactivePowerControl.setEnabled(regulatingOn).setTargetQ(targetQ);
        }
    }

    private static DefaultValueDouble getDefaultTargetV(Generator generator) {
        double defaultTargetV = generator.getRegulatingTerminal() != null
                ? generator.getRegulatingTerminal().getVoltageLevel().getNominalV()
                : generator.getTerminal().getVoltageLevel().getNominalV();
        return new DefaultValueDouble(null, generator.getTargetV(), defaultTargetV, Double.NaN);
    }

    private static DefaultValueBoolean getDefaultRegulatingOn(Generator generator) {
        return new DefaultValueBoolean(false, generator.isVoltageRegulatorOn(), false, false);
    }

    private static DefaultValueDouble getDefaultTargetQ(RemoteReactivePowerControl remoteReactivePowerControl) {
        return new DefaultValueDouble(null, remoteReactivePowerControl.getTargetQ(), Double.NaN, Double.NaN);
    }

    private static DefaultValueBoolean getDefaultRegulatingOn(RemoteReactivePowerControl remoteReactivePowerControl) {
        return new DefaultValueBoolean(false, remoteReactivePowerControl.isEnabled(), false, false);
    }
}<|MERGE_RESOLUTION|>--- conflicted
+++ resolved
@@ -10,14 +10,10 @@
 
 import com.google.common.collect.Range;
 import com.powsybl.cgmes.conversion.Context;
-<<<<<<< HEAD
 import com.powsybl.cgmes.conversion.Conversion;
 import com.powsybl.cgmes.model.CgmesNames;
 import com.powsybl.iidm.network.*;
 import com.powsybl.iidm.network.extensions.RemoteReactivePowerControl;
-=======
-import com.powsybl.iidm.network.*;
->>>>>>> 9548d0f2
 import com.powsybl.triplestore.api.PropertyBag;
 import com.powsybl.triplestore.api.PropertyBags;
 
@@ -163,10 +159,10 @@
     private static void updateRegulatingControlVoltage(Generator generator, boolean controlEnabled, Context context) {
         Optional<PropertyBag> cgmesRegulatingControl = findCgmesRegulatingControl(generator, context);
 
-        DefaultValueDouble defaultTargetV = getDefaultTargetV(generator);
-        double targetV = cgmesRegulatingControl.map(propertyBag -> findTargetV(propertyBag, defaultTargetV, DefaultValueUse.NOT_VALID, context)).orElse(defaultValue(defaultTargetV, context));
-        DefaultValueBoolean defaultRegulatingOn = getDefaultRegulatingOn(generator);
-        boolean regulatingOn = cgmesRegulatingControl.map(propertyBag -> findRegulatingOn(propertyBag, defaultRegulatingOn, DefaultValueUse.NOT_DEFINED, context)).orElse(defaultValue(defaultRegulatingOn, context));
+        double defaultTargetV = getDefaultTargetV(generator, context);
+        double targetV = cgmesRegulatingControl.map(propertyBag -> findTargetV(propertyBag, defaultTargetV, DefaultValueUse.NOT_VALID)).orElse(defaultTargetV);
+        boolean defaultRegulatingOn = getDefaultRegulatingOn(generator, context);
+        boolean regulatingOn = cgmesRegulatingControl.map(propertyBag -> findRegulatingOn(propertyBag, defaultRegulatingOn, DefaultValueUse.NOT_DEFINED)).orElse(defaultRegulatingOn);
 
         boolean validTargetV = isValidTargetV(targetV);
         if (!validTargetV) {
@@ -193,11 +189,11 @@
         }
         Optional<PropertyBag> cgmesRegulatingControl = findCgmesRegulatingControl(generator, context);
         int terminalSign = findTerminalSign(generator);
-        DefaultValueDouble defaultTargetQ = getDefaultTargetQ(remoteReactivePowerControl);
-        DefaultValueBoolean defaultRegulatingOn = getDefaultRegulatingOn(remoteReactivePowerControl);
-
-        double targetQ = cgmesRegulatingControl.map(propertyBag -> findTargetQ(propertyBag, terminalSign, defaultTargetQ, DefaultValueUse.NOT_DEFINED, context)).orElse(defaultValue(defaultTargetQ, context));
-        boolean regulatingOn = cgmesRegulatingControl.map(propertyBag -> findRegulatingOn(propertyBag, defaultRegulatingOn, DefaultValueUse.NOT_DEFINED, context)).orElse(defaultValue(defaultRegulatingOn, context));
+        double defaultTargetQ = getDefaultTargetQ(remoteReactivePowerControl, context);
+        boolean defaultRegulatingOn = getDefaultRegulatingOn(remoteReactivePowerControl, context);
+
+        double targetQ = cgmesRegulatingControl.map(propertyBag -> findTargetQ(propertyBag, terminalSign, defaultTargetQ, DefaultValueUse.NOT_DEFINED)).orElse(defaultTargetQ);
+        boolean regulatingOn = cgmesRegulatingControl.map(propertyBag -> findRegulatingOn(propertyBag, defaultRegulatingOn, DefaultValueUse.NOT_DEFINED)).orElse(defaultRegulatingOn);
 
         setReactivePowerRegulation(remoteReactivePowerControl, targetQ, regulatingOn && controlEnabled && isValidTargetQ(targetQ));
     }
@@ -210,22 +206,22 @@
         }
     }
 
-    private static DefaultValueDouble getDefaultTargetV(Generator generator) {
+    private static double getDefaultTargetV(Generator generator, Context context) {
         double defaultTargetV = generator.getRegulatingTerminal() != null
                 ? generator.getRegulatingTerminal().getVoltageLevel().getNominalV()
                 : generator.getTerminal().getVoltageLevel().getNominalV();
-        return new DefaultValueDouble(null, generator.getTargetV(), defaultTargetV, Double.NaN);
-    }
-
-    private static DefaultValueBoolean getDefaultRegulatingOn(Generator generator) {
-        return new DefaultValueBoolean(false, generator.isVoltageRegulatorOn(), false, false);
-    }
-
-    private static DefaultValueDouble getDefaultTargetQ(RemoteReactivePowerControl remoteReactivePowerControl) {
-        return new DefaultValueDouble(null, remoteReactivePowerControl.getTargetQ(), Double.NaN, Double.NaN);
-    }
-
-    private static DefaultValueBoolean getDefaultRegulatingOn(RemoteReactivePowerControl remoteReactivePowerControl) {
-        return new DefaultValueBoolean(false, remoteReactivePowerControl.isEnabled(), false, false);
+        return getDefaultValue(null, generator.getTargetV(), defaultTargetV, Double.NaN, context);
+    }
+
+    private static boolean getDefaultRegulatingOn(Generator generator, Context context) {
+        return getDefaultValue(false, generator.isVoltageRegulatorOn(), false, false, context);
+    }
+
+    private static double getDefaultTargetQ(RemoteReactivePowerControl remoteReactivePowerControl, Context context) {
+        return getDefaultValue(null, remoteReactivePowerControl.getTargetQ(), Double.NaN, Double.NaN, context);
+    }
+
+    private static boolean getDefaultRegulatingOn(RemoteReactivePowerControl remoteReactivePowerControl, Context context) {
+        return getDefaultValue(false, remoteReactivePowerControl.isEnabled(), false, false, context);
     }
 }