/**
 * Copyright (c) 2019, RTE (http://www.rte-france.com)
 * This Source Code Form is subject to the terms of the Mozilla Public
 * License, v. 2.0. If a copy of the MPL was not distributed with this
 * file, You can obtain one at http://mozilla.org/MPL/2.0/.
 * SPDX-License-Identifier: MPL-2.0
 */
package com.powsybl.cgmes.conversion;

import com.powsybl.cgmes.conversion.RegulatingControlMapping.RegulatingControl;
import com.powsybl.cgmes.conversion.RegulatingTerminalMapper.TerminalAndSign;
import com.powsybl.iidm.network.*;
import com.powsybl.triplestore.api.PropertyBag;
import org.slf4j.Logger;
import org.slf4j.LoggerFactory;

import java.util.HashMap;
import java.util.Map;
import java.util.Optional;

import static com.powsybl.cgmes.conversion.CgmesReports.*;

/**
 * @author José Antonio Marqués {@literal <marquesja at aia.es>}
 * @author Marcos de Miguel {@literal <demiguelm at aia.es>}
 */

public class RegulatingControlMappingForTransformers {

    private static final String TAP_CHANGER_CONTROL = "TapChangerControl";

    RegulatingControlMappingForTransformers(RegulatingControlMapping parent, Context context) {
        this.parent = parent;
        this.context = context;
        t2xMapping = new HashMap<>();
        t3xMapping = new HashMap<>();
    }

    public void add(String transformerId, CgmesRegulatingControlRatio rcRtc, CgmesRegulatingControlPhase rcPtc) {
        CgmesRegulatingControlForTwoWindingsTransformer rc = new CgmesRegulatingControlForTwoWindingsTransformer();
        rc.ratioTapChanger = rcRtc;
        rc.phaseTapChanger = rcPtc;
        t2xMapping.put(transformerId, rc);
    }

    public void add(String transformerId, CgmesRegulatingControlRatio rcRtc1, CgmesRegulatingControlPhase rcPtc1,
                    CgmesRegulatingControlRatio rcRtc2, CgmesRegulatingControlPhase rcPtc2, CgmesRegulatingControlRatio rcRtc3,
                    CgmesRegulatingControlPhase rcPtc3) {
        CgmesRegulatingControlForThreeWindingsTransformer rc = new CgmesRegulatingControlForThreeWindingsTransformer();
        rc.ratioTapChanger1 = rcRtc1;
        rc.phaseTapChanger1 = rcPtc1;
        rc.ratioTapChanger2 = rcRtc2;
        rc.phaseTapChanger2 = rcPtc2;
        rc.ratioTapChanger3 = rcRtc3;
        rc.phaseTapChanger3 = rcPtc3;
        t3xMapping.put(transformerId, rc);
    }

    public CgmesRegulatingControlRatio buildRegulatingControlRatio(String id, String regulatingControlId,
                                                                   String tculControlMode, boolean tapChangerControlEnabled) {
        CgmesRegulatingControlRatio rtc = new CgmesRegulatingControlRatio();
        rtc.id = id;
        rtc.regulatingControlId = regulatingControlId;
        rtc.tculControlMode = tculControlMode;
        rtc.tapChangerControlEnabled = tapChangerControlEnabled;
        return rtc;
    }

    public CgmesRegulatingControlPhase buildRegulatingControlPhase(String id, String regulatingControlId,
        boolean tapChangerControlEnabled) {
        CgmesRegulatingControlPhase rtc = new CgmesRegulatingControlPhase();
        rtc.id = id;
        rtc.regulatingControlId = regulatingControlId;
        rtc.tapChangerControlEnabled = tapChangerControlEnabled;
        return rtc;
    }

    void applyTapChangersRegulatingControl(Network network) {
        network.getTwoWindingsTransformerStream().forEach(this::applyTapChangersRegulatingControl);
        network.getThreeWindingsTransformerStream().forEach(this::applyTapChangersRegulatingControl);
    }

    private void applyTapChangersRegulatingControl(TwoWindingsTransformer twt) {
        CgmesRegulatingControlForTwoWindingsTransformer rc = t2xMapping.get(twt.getId());
        applyTapChangersRegulatingControl(twt, rc);
    }

    private void applyTapChangersRegulatingControl(TwoWindingsTransformer twt,
                                                   CgmesRegulatingControlForTwoWindingsTransformer rc) {
        if (rc == null) {
            return;
        }

        RegulatingControl rtcControl = getTapChangerControl(rc.ratioTapChanger);
        boolean rtcRegulating = isTapChangerRegulating(rtcControl, rc.ratioTapChanger);
        RegulatingControl ptcControl = getTapChangerControl(rc.phaseTapChanger);
        boolean ptcRegulating = isTapChangerRegulating(ptcControl, rc.phaseTapChanger);

        setPhaseTapChangerControl(ptcRegulating, rc.phaseTapChanger, ptcControl, twt.getPhaseTapChanger());
        boolean regulatingSet = twt.hasPhaseTapChanger() && twt.getPhaseTapChanger().isRegulating();

        rtcRegulating = checkOnlyOneEnabled(twt.getId(), rtcRegulating, regulatingSet, "ratioTapChanger");
        setRatioTapChangerControl(rtcRegulating, rc.ratioTapChanger, rtcControl, twt.getRatioTapChanger());
    }

    private void applyTapChangersRegulatingControl(ThreeWindingsTransformer twt) {
        CgmesRegulatingControlForThreeWindingsTransformer rc = t3xMapping.get(twt.getId());
        applyTapChangersRegulatingControl(twt, rc);
    }

    private void applyTapChangersRegulatingControl(ThreeWindingsTransformer twt,
                                                   CgmesRegulatingControlForThreeWindingsTransformer rc) {
        if (rc == null) {
            return;
        }

        RegulatingControl rtcControl1 = getTapChangerControl(rc.ratioTapChanger1);
        boolean rtcRegulating1 = isTapChangerRegulating(rtcControl1, rc.ratioTapChanger1);
        RegulatingControl ptcControl1 = getTapChangerControl(rc.phaseTapChanger1);
        boolean ptcRegulating1 = isTapChangerRegulating(ptcControl1, rc.phaseTapChanger1);

        RegulatingControl rtcControl2 = getTapChangerControl(rc.ratioTapChanger2);
        boolean rtcRegulating2 = isTapChangerRegulating(rtcControl2, rc.ratioTapChanger2);
        RegulatingControl ptcControl2 = getTapChangerControl(rc.phaseTapChanger2);
        boolean ptcRegulating2 = isTapChangerRegulating(ptcControl2, rc.phaseTapChanger2);

        RegulatingControl rtcControl3 = getTapChangerControl(rc.ratioTapChanger3);
        boolean rtcRegulating3 = isTapChangerRegulating(rtcControl3, rc.ratioTapChanger3);
        RegulatingControl ptcControl3 = getTapChangerControl(rc.phaseTapChanger3);
        boolean ptcRegulating3 = isTapChangerRegulating(ptcControl3, rc.phaseTapChanger3);

        setPhaseTapChangerControl(ptcRegulating1, rc.phaseTapChanger1, ptcControl1, twt.getLeg1().getPhaseTapChanger());
        boolean regulatingSet = twt.getLeg1().hasPhaseTapChanger() && twt.getLeg1().getPhaseTapChanger().isRegulating();

        rtcRegulating1 = checkOnlyOneEnabled(twt.getId(), rtcRegulating1, regulatingSet, "ratioTapChanger at Leg1");
        setRatioTapChangerControl(rtcRegulating1, rc.ratioTapChanger1, rtcControl1, twt.getLeg1().getRatioTapChanger());
        regulatingSet = regulatingSet
                || twt.getLeg1().hasRatioTapChanger() && twt.getLeg1().getRatioTapChanger().isRegulating();

        ptcRegulating2 = checkOnlyOneEnabled(twt.getId(), ptcRegulating2, regulatingSet, "phaseTapChanger at Leg2");
        setPhaseTapChangerControl(ptcRegulating2, rc.phaseTapChanger2, ptcControl2, twt.getLeg2().getPhaseTapChanger());
        regulatingSet = regulatingSet
                || twt.getLeg2().hasPhaseTapChanger() && twt.getLeg2().getPhaseTapChanger().isRegulating();

        rtcRegulating2 = checkOnlyOneEnabled(twt.getId(), rtcRegulating2, regulatingSet, "ratioTapChanger at Leg2");
        setRatioTapChangerControl(rtcRegulating2, rc.ratioTapChanger2, rtcControl2, twt.getLeg2().getRatioTapChanger());
        regulatingSet = regulatingSet
                || twt.getLeg2().hasRatioTapChanger() && twt.getLeg2().getRatioTapChanger().isRegulating();

        ptcRegulating3 = checkOnlyOneEnabled(twt.getId(), ptcRegulating3, regulatingSet, "phaseTapChanger at Leg3");
        setPhaseTapChangerControl(ptcRegulating3, rc.phaseTapChanger3, ptcControl3, twt.getLeg3().getPhaseTapChanger());
        regulatingSet = regulatingSet
                || twt.getLeg3().hasPhaseTapChanger() && twt.getLeg3().getPhaseTapChanger().isRegulating();

        rtcRegulating3 = checkOnlyOneEnabled(twt.getId(), rtcRegulating3, regulatingSet, "ratioTapChanger at Leg3");
        setRatioTapChangerControl(rtcRegulating3, rc.ratioTapChanger3, rtcControl3, twt.getLeg3().getRatioTapChanger());
    }

    private static boolean isTapChangerRegulating(RegulatingControl rc, CgmesRegulatingControl tcrc) {
        return rc != null && rc.enabled && tcrc.tapChangerControlEnabled;
    }

    private boolean checkOnlyOneEnabled(String transformerId, boolean regulating, boolean setRegulating,
                                        String disabledTapChanger) {
        if (!regulating) {
            return false;
        }
        if (setRegulating) {
            context.fixed(transformerId,
                "Unsupported more than one regulating control enabled. Disable " + disabledTapChanger);
            return false;
        }
        return true;
    }

    private void setRatioTapChangerControl(boolean regulating, CgmesRegulatingControlRatio rc,
                                           RegulatingControl control, RatioTapChanger rtc) {
        if (control == null || rtc == null) {
            return;
        }

        boolean okSet = false;
        if (RegulatingControlMapping.isControlModeVoltage(control.mode)) {
            okSet = setRtcRegulatingControlVoltage(rc.id, regulating, control, rtc, context);
        } else if (!isControlModeFixed(control.mode)) {
            context.fixed(control.mode,
                "Unsupported regulation mode for Ratio tap changer. Considered as a fixed ratio tap changer.");
        }
        control.setCorrectlySet(okSet);
    }

    private boolean setRtcRegulatingControlVoltage(String rtcId, boolean regulating, RegulatingControl control,
                                                   RatioTapChanger rtc, Context context) {
        Optional<Terminal> regulatingTerminal = RegulatingTerminalMapper.mapForVoltageControl(control.cgmesTerminal, context);
        if (regulatingTerminal.isEmpty()) {
            context.missing(String.format(RegulatingControlMapping.MISSING_IIDM_TERMINAL, control.cgmesTerminal));
            return false;
        }

        // We always keep the targetValue
        // It targetValue is not valid, emit a warning and deactivate regulating control
        boolean validTargetValue = control.targetValue > 0;
        if (!validTargetValue) {
            context.invalid(rtcId, "Regulating control has a bad target voltage " + control.targetValue);
            badVoltageTargetValueRegulatingControlReport(context.getReportNode(), rtcId, control.targetValue);
        }

        boolean validTargetDeadband = control.targetDeadband >= 0;
        if (!validTargetDeadband) {
            context.invalid(rtcId, "Regulating control has a bad target deadband " + control.targetDeadband);
            badTargetDeadbandRegulatingControlReport(context.getReportNode(), rtcId, control.targetDeadband);
        }

        checkTapChangerLoadTapChangingCapabilities(rtcId, regulating, rtc);

        // Order is important
        rtc.setRegulationTerminal(regulatingTerminal.get())
                .setTargetV(control.targetValue)
                .setTargetDeadband(validTargetDeadband ? control.targetDeadband : Double.NaN)
                .setRegulating(regulating && validTargetValue && validTargetDeadband);

        return true;
    }

    private void setPhaseTapChangerControl(boolean regulating, CgmesRegulatingControlPhase rc,
                                           RegulatingControl control, PhaseTapChanger ptc) {
        if (control == null || ptc == null) {
            return;
        }

        boolean okSet = false;
        if (control.mode.endsWith("currentflow")) {
            okSet = setPtcRegulatingControlCurrentFlow(rc.id, regulating, control, ptc, context);
        } else if (control.mode.endsWith("activepower")) {
            okSet = setPtcRegulatingControlActivePower(rc.id, regulating, control, ptc, context);
        }
        control.setCorrectlySet(okSet);
    }

    private boolean setPtcRegulatingControlCurrentFlow(String ptcId, boolean regulating, RegulatingControl control,
                                                       PhaseTapChanger ptc, Context context) {
        return setPtcRegulatingControl(ptcId, regulating, PhaseTapChanger.RegulationMode.CURRENT_LIMITER, control, ptc, context);
    }

    private boolean setPtcRegulatingControlActivePower(String ptcId, boolean regulating, RegulatingControl control,
                                                       PhaseTapChanger ptc, Context context) {
        return setPtcRegulatingControl(ptcId, regulating, PhaseTapChanger.RegulationMode.ACTIVE_POWER_CONTROL, control, ptc, context);
    }

    private boolean setPtcRegulatingControl(String ptcId, boolean regulating, PhaseTapChanger.RegulationMode regulationMode,
                                            RegulatingControl control, PhaseTapChanger ptc, Context context) {
        TerminalAndSign mappedRegulatingTerminal = RegulatingTerminalMapper
                .mapForFlowControl(control.cgmesTerminal, context)
                .orElseGet(() -> new TerminalAndSign(null, 1));

        if (mappedRegulatingTerminal.getTerminal() == null) {
            context.missing(String.format(RegulatingControlMapping.MISSING_IIDM_TERMINAL, control.cgmesTerminal));
            return false;
        }

        boolean validTargetDeadband = control.targetDeadband >= 0;
        if (!validTargetDeadband) {
            context.invalid(ptcId, "Regulating control has a bad target deadband " + control.targetDeadband);
            badTargetDeadbandRegulatingControlReport(context.getReportNode(), ptcId, control.targetDeadband);
        }
<<<<<<< HEAD
        double regulationValue = control.targetValue * mappedRegulatingTerminal.getSign();
        if (regulationMode == PhaseTapChanger.RegulationMode.CURRENT_LIMITER && regulationValue < 0) {
            context.fixed(ptcId, "Regulating value is negative while regulationMode is set to CURRENT_LIMITER : fixed to absolute value");
            regulationValue = Math.abs(regulationValue);
        }
=======

        checkTapChangerLoadTapChangingCapabilities(ptcId, regulating, ptc);

>>>>>>> cf17069c
        // Order is important
        ptc.setRegulationTerminal(mappedRegulatingTerminal.getTerminal())
                .setRegulationValue(regulationValue)
                .setTargetDeadband(validTargetDeadband ? control.targetDeadband : Double.NaN)
                .setRegulationMode(regulationMode)
                .setRegulating(regulating && validTargetDeadband);

        return true;
    }

    private void checkTapChangerLoadTapChangingCapabilities(String tapChangerId, boolean regulating, TapChanger<?, ?, ?, ?> tapChanger) {
        if (regulating && !tapChanger.hasLoadTapChangingCapabilities()) {
            context.fixed(tapChangerId, "TapChanger has regulation enabled but has no load tap changing capability. Fixed ltcFlag to true.");
            badLoadTapChangingCapabilityTapChangerReport(context.getReportNode(), tapChangerId);
            tapChanger.setLoadTapChangingCapabilities(true);
        }
    }

    private RegulatingControl getTapChangerControl(CgmesRegulatingControl rc) {
        if (rc == null) {
            return null;
        }

        String controlId = rc.regulatingControlId;
        if (controlId == null) {
            LOG.trace("Regulating control Id not present for tap changer {}", rc.id);
            return null;
        }

        RegulatingControl control = parent.cachedRegulatingControls().get(controlId);
        if (control == null) {
            context.missing(String.format("Regulating control %s", controlId));
            return null;
        }

        return control;
    }

    public static String getRegulatingControlId(PropertyBag p) {
        return p.getId(TAP_CHANGER_CONTROL);
    }

    public boolean getRegulating(String controlId) {
        if (controlId != null) {
            RegulatingControl control = parent.cachedRegulatingControls().get(controlId);
            if (control != null) {
                return control.enabled;
            }
        }
        return false;
    }

    private static boolean isControlModeFixed(String controlMode) {
        return controlMode != null && controlMode.endsWith("fixed");
    }

    private static final class CgmesRegulatingControlForThreeWindingsTransformer {
        CgmesRegulatingControlRatio ratioTapChanger1;
        CgmesRegulatingControlPhase phaseTapChanger1;
        CgmesRegulatingControlRatio ratioTapChanger2;
        CgmesRegulatingControlPhase phaseTapChanger2;
        CgmesRegulatingControlRatio ratioTapChanger3;
        CgmesRegulatingControlPhase phaseTapChanger3;
    }

    private static final class CgmesRegulatingControlForTwoWindingsTransformer {
        CgmesRegulatingControlRatio ratioTapChanger;
        CgmesRegulatingControlPhase phaseTapChanger;
    }

    public static class CgmesRegulatingControlRatio extends CgmesRegulatingControl {
        String tculControlMode; // mode in SSH values of RTC
    }

    public static class CgmesRegulatingControlPhase extends CgmesRegulatingControl {
    }

    private static class CgmesRegulatingControl {
        String id;
        String regulatingControlId;
        boolean tapChangerControlEnabled; // enabled status in SSH values of PTC/RTC
    }

    private final RegulatingControlMapping parent;
    private final Context context;
    private final Map<String, CgmesRegulatingControlForTwoWindingsTransformer> t2xMapping;
    private final Map<String, CgmesRegulatingControlForThreeWindingsTransformer> t3xMapping;

    private static final Logger LOG = LoggerFactory.getLogger(RegulatingControlMappingForTransformers.class);
}<|MERGE_RESOLUTION|>--- conflicted
+++ resolved
@@ -263,17 +263,14 @@
             context.invalid(ptcId, "Regulating control has a bad target deadband " + control.targetDeadband);
             badTargetDeadbandRegulatingControlReport(context.getReportNode(), ptcId, control.targetDeadband);
         }
-<<<<<<< HEAD
         double regulationValue = control.targetValue * mappedRegulatingTerminal.getSign();
         if (regulationMode == PhaseTapChanger.RegulationMode.CURRENT_LIMITER && regulationValue < 0) {
             context.fixed(ptcId, "Regulating value is negative while regulationMode is set to CURRENT_LIMITER : fixed to absolute value");
             regulationValue = Math.abs(regulationValue);
         }
-=======
 
         checkTapChangerLoadTapChangingCapabilities(ptcId, regulating, ptc);
 
->>>>>>> cf17069c
         // Order is important
         ptc.setRegulationTerminal(mappedRegulatingTerminal.getTerminal())
                 .setRegulationValue(regulationValue)
