--- conflicted
+++ resolved
@@ -19,11 +19,8 @@
 import java.util.Map;
 import java.util.Optional;
 
-<<<<<<< HEAD
-=======
 import static com.powsybl.cgmes.conversion.CgmesReports.*;
 
->>>>>>> 227025ee
 /**
  * @author José Antonio Marqués {@literal <marquesja at aia.es>}
  * @author Marcos de Miguel {@literal <demiguelm at aia.es>}
@@ -68,20 +65,10 @@
         return rtc;
     }
 
-<<<<<<< HEAD
-    public CgmesRegulatingControlPhase buildRegulatingControlPhase(String id, String regulatingControlId, boolean ltcFlag) {
+    public CgmesRegulatingControlPhase buildRegulatingControlPhase(String id, String regulatingControlId) {
         CgmesRegulatingControlPhase rtc = new CgmesRegulatingControlPhase();
         rtc.id = id;
         rtc.regulatingControlId = regulatingControlId;
-        rtc.ltcFlag = ltcFlag;
-=======
-    public CgmesRegulatingControlPhase buildRegulatingControlPhase(String id, String regulatingControlId,
-        boolean tapChangerControlEnabled) {
-        CgmesRegulatingControlPhase rtc = new CgmesRegulatingControlPhase();
-        rtc.id = id;
-        rtc.regulatingControlId = regulatingControlId;
-        rtc.tapChangerControlEnabled = tapChangerControlEnabled;
->>>>>>> 227025ee
         return rtc;
     }
 
@@ -104,7 +91,7 @@
         RegulatingControl ptcControl = getTapChangerControl(rc.phaseTapChanger);
 
         setPhaseTapChangerControl(rc.phaseTapChanger, ptcControl, twt.getPhaseTapChanger(), twt, "");
-        setRatioTapChangerControl(rtcControl, twt.getRatioTapChanger());
+        setRatioTapChangerControl(rtcControl, twt.getRatioTapChanger(), twt, "");
     }
 
     private void applyTapChangersRegulatingControl(ThreeWindingsTransformer twt) {
@@ -127,59 +114,37 @@
         RegulatingControl ptcControl3 = getTapChangerControl(rc.phaseTapChanger3);
 
         setPhaseTapChangerControl(rc.phaseTapChanger1, ptcControl1, twt.getLeg1().getPhaseTapChanger(), twt, "1");
-        setRatioTapChangerControl(rtcControl1, twt.getLeg1().getRatioTapChanger());
+        setRatioTapChangerControl(rtcControl1, twt.getLeg1().getRatioTapChanger(), twt, "1");
 
         setPhaseTapChangerControl(rc.phaseTapChanger2, ptcControl2, twt.getLeg2().getPhaseTapChanger(), twt, "2");
-        setRatioTapChangerControl(rtcControl2, twt.getLeg2().getRatioTapChanger());
+        setRatioTapChangerControl(rtcControl2, twt.getLeg2().getRatioTapChanger(), twt, "2");
 
         setPhaseTapChangerControl(rc.phaseTapChanger3, ptcControl3, twt.getLeg3().getPhaseTapChanger(), twt, "3");
-        setRatioTapChangerControl(rtcControl3, twt.getLeg3().getRatioTapChanger());
-    }
-
-    private void setRatioTapChangerControl(RegulatingControl control, RatioTapChanger rtc) {
+        setRatioTapChangerControl(rtcControl3, twt.getLeg3().getRatioTapChanger(), twt, "3");
+    }
+
+    private void setRatioTapChangerControl(RegulatingControl control, RatioTapChanger rtc, Connectable<?> twt, String end) {
         if (control == null || rtc == null) {
             return;
         }
 
         boolean okSet = false;
         if (RegulatingControlMapping.isControlModeVoltage(control.mode)) {
-            okSet = setRtcRegulatingControlVoltage(control, rtc, context);
+            okSet = setRtcRegulatingControlVoltage(control, rtc, context, twt, end);
         } else if (!isControlModeFixed(control.mode)) {
-            context.fixed(control.mode,
-                    "Unsupported regulation mode for Ratio tap changer. Considered as a fixed ratio tap changer.");
+            context.fixed(control.mode, "Unsupported regulation mode for Ratio tap changer. Considered as a fixed ratio tap changer.");
         }
         control.setCorrectlySet(okSet);
     }
 
-    private boolean setRtcRegulatingControlVoltage(RegulatingControl control, RatioTapChanger rtc, Context context) {
+    private boolean setRtcRegulatingControlVoltage(RegulatingControl control, RatioTapChanger rtc, Context context, Connectable<?> twt, String end) {
         Optional<Terminal> regulatingTerminal = RegulatingTerminalMapper.mapForVoltageControl(control.cgmesTerminal, context);
         if (regulatingTerminal.isEmpty()) {
             context.missing(String.format(RegulatingControlMapping.MISSING_IIDM_TERMINAL, control.cgmesTerminal));
             return false;
         }
 
-<<<<<<< HEAD
-=======
-        // We always keep the targetValue
-        // It targetValue is not valid, emit a warning and deactivate regulating control
-        boolean validTargetValue = control.targetValue > 0;
-        if (!validTargetValue) {
-            context.invalid(rtcId, "Regulating control has a bad target voltage " + control.targetValue);
-            badVoltageTargetValueRegulatingControlReport(context.getReportNode(), rtcId, control.targetValue);
-        }
-
-        boolean validTargetDeadband = control.targetDeadband >= 0;
-        if (!validTargetDeadband) {
-            context.invalid(rtcId, "Regulating control has a bad target deadband " + control.targetDeadband);
-            badTargetDeadbandRegulatingControlReport(context.getReportNode(), rtcId, control.targetDeadband);
-        }
-
-        checkTapChangerLoadTapChangingCapabilities(rtcId, regulating, rtc);
-
-        // Order is important
->>>>>>> 227025ee
-        rtc.setRegulationTerminal(regulatingTerminal.get())
-                .setRegulationMode(RatioTapChanger.RegulationMode.VOLTAGE);
+        rtc.setRegulationTerminal(regulatingTerminal.get()).setRegulationMode(RatioTapChanger.RegulationMode.VOLTAGE);
         return true;
     }
 
@@ -190,66 +155,22 @@
 
         boolean okSet = false;
         if (control.mode.endsWith("currentflow")) {
-<<<<<<< HEAD
-            okSet = setPtcRegulatingControlCurrentFlow(rc.ltcFlag, control, ptc, context, twt, end);
+            okSet = setPtcRegulatingControlCurrentFlow(control, ptc, context, twt, end);
         } else if (control.mode.endsWith("activepower")) {
-            okSet = setPtcRegulatingControlActivePower(rc.ltcFlag, control, ptc, context, twt, end);
-=======
-            okSet = setPtcRegulatingControlCurrentFlow(rc.id, regulating, control, ptc, context);
-        } else if (control.mode.endsWith("activepower")) {
-            okSet = setPtcRegulatingControlActivePower(rc.id, regulating, control, ptc, context);
->>>>>>> 227025ee
+            okSet = setPtcRegulatingControlActivePower(control, ptc, context, twt, end);
         }
         control.setCorrectlySet(okSet);
     }
 
-<<<<<<< HEAD
-    private boolean setPtcRegulatingControlCurrentFlow(boolean ltcFlag, RegulatingControl control, PhaseTapChanger ptc, Context context, Connectable<?> twt, String end) {
-        return setPtcRegulatingControl(ltcFlag, PhaseTapChanger.RegulationMode.CURRENT_LIMITER, control, ptc, context, twt, end);
-    }
-
-    private boolean setPtcRegulatingControlActivePower(boolean ltcFlag, RegulatingControl control, PhaseTapChanger ptc, Context context, Connectable<?> twt, String end) {
-        return setPtcRegulatingControl(ltcFlag, PhaseTapChanger.RegulationMode.ACTIVE_POWER_CONTROL, control, ptc, context, twt, end);
-=======
-    private boolean setPtcRegulatingControlCurrentFlow(String ptcId, boolean regulating, RegulatingControl control,
-                                                       PhaseTapChanger ptc, Context context) {
-        return setPtcRegulatingControl(ptcId, regulating, PhaseTapChanger.RegulationMode.CURRENT_LIMITER, control, ptc, context);
-    }
-
-    private boolean setPtcRegulatingControlActivePower(String ptcId, boolean regulating, RegulatingControl control,
-                                                       PhaseTapChanger ptc, Context context) {
-        return setPtcRegulatingControl(ptcId, regulating, PhaseTapChanger.RegulationMode.ACTIVE_POWER_CONTROL, control, ptc, context);
->>>>>>> 227025ee
-    }
-
-    /**
-     * According to the following CGMES documentation:
-     * IEC TS 61970-600-1, Edition 1.0, 2017-07.
-     * "Energy management system application program interface (EMS-API)
-     * – Part 600-1: Common Grid Model Exchange Specification (CGMES)
-     * – Structure and rules",
-     * "Annex E (normative) implementation guide",
-     * section "E.9 LTCflag" (pages 76-79)
-     * <p>
-     * The combination: TapChanger.ltcFlag == False
-     * and TapChanger.TapChangerControl Present
-     * Is allowed as:
-     * "An artificial tap changer can be used to simulate control behavior on power
-     * flow"
-     * <p>
-     * But the ENTSO-E documentation
-     * "QUALITY OF CGMES DATASETS AND CALCULATIONS FOR SYSTEM OPERATIONS"
-     * 3.1 EDITION, 13 June 2019
-     * <p>
-     * Contains a rule that states that when ltcFlag == False,
-     * Then TapChangerControl should NOT be present
-     * <p>
-     * Although this combination has been observed in TYNDP test cases,
-     * we will forbid it until an explicit ltcFlag is added to IIDM,
-     * in the meanwhile, when ltcFlag == False,
-     * we avoid regulation by setting regulating to false
-     */
-    private boolean setPtcRegulatingControl(boolean ltcFlag, PhaseTapChanger.RegulationMode regulationMode, RegulatingControl control, PhaseTapChanger ptc, Context context, Connectable<?> twt, String end) {
+    private boolean setPtcRegulatingControlCurrentFlow(RegulatingControl control, PhaseTapChanger ptc, Context context, Connectable<?> twt, String end) {
+        return setPtcRegulatingControl(PhaseTapChanger.RegulationMode.CURRENT_LIMITER, control, ptc, context, twt, end);
+    }
+
+    private boolean setPtcRegulatingControlActivePower(RegulatingControl control, PhaseTapChanger ptc, Context context, Connectable<?> twt, String end) {
+        return setPtcRegulatingControl(PhaseTapChanger.RegulationMode.ACTIVE_POWER_CONTROL, control, ptc, context, twt, end);
+    }
+
+    private boolean setPtcRegulatingControl(PhaseTapChanger.RegulationMode regulationMode, RegulatingControl control, PhaseTapChanger ptc, Context context, Connectable<?> twt, String end) {
         TerminalAndSign mappedRegulatingTerminal = RegulatingTerminalMapper
                 .mapForFlowControl(control.cgmesTerminal, context)
                 .orElseGet(() -> new TerminalAndSign(null, 1));
@@ -259,34 +180,11 @@
             return false;
         }
 
-<<<<<<< HEAD
-=======
-        boolean validTargetDeadband = control.targetDeadband >= 0;
-        if (!validTargetDeadband) {
-            context.invalid(ptcId, "Regulating control has a bad target deadband " + control.targetDeadband);
-            badTargetDeadbandRegulatingControlReport(context.getReportNode(), ptcId, control.targetDeadband);
-        }
-
-        checkTapChangerLoadTapChangingCapabilities(ptcId, regulating, ptc);
-
-        // Order is important
->>>>>>> 227025ee
         ptc.setRegulationTerminal(mappedRegulatingTerminal.getTerminal())
                 .setRegulationMode(regulationMode);
 
         twt.setProperty(Conversion.CGMES_PREFIX_ALIAS_PROPERTIES + CgmesNames.TERMINAL_SIGN + end, String.valueOf(mappedRegulatingTerminal.getSign()));
-        twt.setProperty(Conversion.CGMES_PREFIX_ALIAS_PROPERTIES + CgmesNames.LTC_FLAG + end, String.valueOf(ltcFlag));
-
-<<<<<<< HEAD
         return true;
-=======
-    private void checkTapChangerLoadTapChangingCapabilities(String tapChangerId, boolean regulating, TapChanger<?, ?, ?, ?> tapChanger) {
-        if (regulating && !tapChanger.hasLoadTapChangingCapabilities()) {
-            context.fixed(tapChangerId, "TapChanger has regulation enabled but has no load tap changing capability. Fixed ltcFlag to true.");
-            badLoadTapChangingCapabilityTapChangerReport(context.getReportNode(), tapChangerId);
-            tapChanger.setLoadTapChangingCapabilities(true);
-        }
->>>>>>> 227025ee
     }
 
     private RegulatingControl getTapChangerControl(CgmesRegulatingControl rc) {
