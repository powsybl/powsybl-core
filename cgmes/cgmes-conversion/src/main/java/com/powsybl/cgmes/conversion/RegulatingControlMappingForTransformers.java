/**
 * Copyright (c) 2019, RTE (http://www.rte-france.com)
 * This Source Code Form is subject to the terms of the Mozilla Public
 * License, v. 2.0. If a copy of the MPL was not distributed with this
 * file, You can obtain one at http://mozilla.org/MPL/2.0/.
 */
package com.powsybl.cgmes.conversion;

import java.util.HashMap;
import java.util.Map;

import com.powsybl.cgmes.conversion.RegulatingControlMapping.RegulatingControl;
import com.powsybl.cgmes.model.CgmesModelException;
import com.powsybl.iidm.network.Network;
import com.powsybl.iidm.network.PhaseTapChanger;
import com.powsybl.iidm.network.RatioTapChanger;
import com.powsybl.iidm.network.Terminal;
import com.powsybl.iidm.network.ThreeWindingsTransformer;
import com.powsybl.iidm.network.TwoWindingsTransformer;
import com.powsybl.triplestore.api.PropertyBag;

/**
 * @author José Antonio Marqués <marquesja at aia.es>
 * @author Marcos de Miguel <demiguelm at aia.es>
 */

public class RegulatingControlMappingForTransformers {

    private static final String TAP_CHANGER_CONTROL_ENABLED = "tapChangerControlEnabled";

    public RegulatingControlMappingForTransformers(RegulatingControlMapping parent) {
        this.parent = parent;
        this.context = parent.context();
        t2xMapping = new HashMap<>();
        t3xMapping = new HashMap<>();
    }

    public void add(String transformerId, String rtcId, PropertyBag rtc, PropertyBag ptc) {
        if (t2xMapping.containsKey(transformerId)) {
            throw new CgmesModelException("Transformer already added, Transformer id: " + transformerId);
        }

        CgmesRegulatingControlRatio rcRtc = null;
        if (rtc != null) {
            rcRtc = buildRegulatingControlRatio(rtcId, rtc);
        }

        CgmesRegulatingControlPhase rcPtc = null;
        if (ptc != null) {
            rcPtc = buildRegulatingControlPhase(ptc);
        }

        add(transformerId, rcRtc, rcPtc);
    }

    public void add(String transformerId, CgmesRegulatingControlRatio rcRtc, CgmesRegulatingControlPhase rcPtc) {
        CgmesRegulatingControlForTwoWindingsTransformer rc = new CgmesRegulatingControlForTwoWindingsTransformer();
        rc.ratioTapChanger = rcRtc;
        rc.phaseTapChanger = rcPtc;
        t2xMapping.put(transformerId, rc);
    }

    public void add(String transformerId, String rtcId2, PropertyBag rtc2, String rtcId3, PropertyBag rtc3) {
        if (t3xMapping.containsKey(transformerId)) {
            throw new CgmesModelException("Transformer already added, Transformer id: " + transformerId);
        }

        CgmesRegulatingControlRatio rcRtc2 = null;
        if (rtc2 != null) {
            rcRtc2 = buildRegulatingControlRatio(rtcId2, rtc2);
        }

        CgmesRegulatingControlRatio rcRtc3 = null;
        if (rtc3 != null) {
            rcRtc3 = buildRegulatingControlRatio(rtcId3, rtc3);
        }

        add(transformerId, null, null, rcRtc2, null, rcRtc3, null);
    }

    public void add(String transformerId, CgmesRegulatingControlRatio rcRtc1, CgmesRegulatingControlPhase rcPtc1,
<<<<<<< HEAD
        CgmesRegulatingControlRatio rcRtc2, CgmesRegulatingControlPhase rcPtc2, CgmesRegulatingControlRatio rcRtc3,
        CgmesRegulatingControlPhase rcPtc3) {
=======
                    CgmesRegulatingControlRatio rcRtc2, CgmesRegulatingControlPhase rcPtc2, CgmesRegulatingControlRatio rcRtc3,
                    CgmesRegulatingControlPhase rcPtc3) {
>>>>>>> 0b810844
        CgmesRegulatingControlForThreeWindingsTransformer rc = new CgmesRegulatingControlForThreeWindingsTransformer();
        rc.ratioTapChanger1 = rcRtc1;
        rc.phaseTapChanger1 = rcPtc1;
        rc.ratioTapChanger2 = rcRtc2;
        rc.phaseTapChanger2 = rcPtc2;
        rc.ratioTapChanger3 = rcRtc3;
        rc.phaseTapChanger3 = rcPtc3;
        t3xMapping.put(transformerId, rc);
    }

    private CgmesRegulatingControlRatio buildRegulatingControlRatio(String id, PropertyBag tc) {
        String regulatingControlId = getRegulatingControlId(tc);
        String tculControlMode = tc.get("tculControlMode");
        boolean tapChangerControlEnabled = tc.asBoolean(TAP_CHANGER_CONTROL_ENABLED, false);

        return buildRegulatingControlRatio(id, regulatingControlId, tculControlMode, tapChangerControlEnabled);
    }

    public CgmesRegulatingControlRatio buildRegulatingControlRatio(String id, String regulatingControlId,
<<<<<<< HEAD
        String tculControlMode, boolean tapChangerControlEnabled) {
=======
                                                                   String tculControlMode, boolean tapChangerControlEnabled) {
>>>>>>> 0b810844
        CgmesRegulatingControlRatio rtc = new CgmesRegulatingControlRatio();
        rtc.id = id;
        rtc.regulatingControlId = regulatingControlId;
        rtc.tculControlMode = tculControlMode;
        rtc.tapChangerControlEnabled = tapChangerControlEnabled;
        return rtc;
    }

    private CgmesRegulatingControlPhase buildRegulatingControlPhase(PropertyBag tc) {
        String regulatingControlId = getRegulatingControlId(tc);
        boolean tapChangerControlEnabled = tc.asBoolean(TAP_CHANGER_CONTROL_ENABLED, false);
        boolean ltcFlag = tc.asBoolean("ltcFlag", false);

        return buildRegulatingControlPhase(regulatingControlId, tapChangerControlEnabled, ltcFlag);
    }

    public CgmesRegulatingControlPhase buildRegulatingControlPhase(String regulatingControlId,
<<<<<<< HEAD
        boolean tapChangerControlEnabled, boolean ltcFlag) {
=======
                                                                   boolean tapChangerControlEnabled, boolean ltcFlag) {
>>>>>>> 0b810844
        CgmesRegulatingControlPhase rtc = new CgmesRegulatingControlPhase();
        rtc.regulatingControlId = regulatingControlId;
        rtc.tapChangerControlEnabled = tapChangerControlEnabled;
        rtc.ltcFlag = ltcFlag;
        return rtc;
    }

    void applyTapChangersRegulatingControl(Network network) {
        network.getTwoWindingsTransformerStream().forEach(this::applyTapChangersRegulatingControl);
        network.getThreeWindingsTransformerStream().forEach(this::applyTapChangersRegulatingControl);
    }

    private void applyTapChangersRegulatingControl(TwoWindingsTransformer twt) {
        CgmesRegulatingControlForTwoWindingsTransformer rc = t2xMapping.get(twt.getId());
        applyTapChangersRegulatingControl(twt, rc);
    }

    private void applyTapChangersRegulatingControl(TwoWindingsTransformer twt,
<<<<<<< HEAD
        CgmesRegulatingControlForTwoWindingsTransformer rc) {
=======
                                                   CgmesRegulatingControlForTwoWindingsTransformer rc) {
>>>>>>> 0b810844
        if (rc == null) {
            return;
        }

        RegulatingControl rtcControl = getTapChangerControl(rc.ratioTapChanger);
        boolean rtcRegulating = rtcControl != null && (rtcControl.enabled || rc.ratioTapChanger.tapChangerControlEnabled);
        RegulatingControl ptcControl = getTapChangerControl(rc.phaseTapChanger);
        boolean ptcRegulating = ptcControl != null && (ptcControl.enabled || rc.phaseTapChanger.tapChangerControlEnabled);

        setPhaseTapChangerControl(ptcRegulating, rc.phaseTapChanger, ptcControl, twt.getPhaseTapChanger());
        boolean regulatingSet = twt.getPhaseTapChanger() != null && twt.getPhaseTapChanger().isRegulating();

        rtcRegulating = checkOnlyOneEnabled(twt.getId(), rtcRegulating, regulatingSet, "ratioTapChanger");
        setRatioTapChangerControl(rtcRegulating, rc.ratioTapChanger, rtcControl, twt.getRatioTapChanger());
    }

    private void applyTapChangersRegulatingControl(ThreeWindingsTransformer twt) {
        CgmesRegulatingControlForThreeWindingsTransformer rc = t3xMapping.get(twt.getId());
        applyTapChangersRegulatingControl(twt, rc);
    }

    private void applyTapChangersRegulatingControl(ThreeWindingsTransformer twt,
<<<<<<< HEAD
        CgmesRegulatingControlForThreeWindingsTransformer rc) {
=======
                                                   CgmesRegulatingControlForThreeWindingsTransformer rc) {
>>>>>>> 0b810844
        if (rc == null) {
            return;
        }

        RegulatingControl rtcControl1 = getTapChangerControl(rc.ratioTapChanger1);
<<<<<<< HEAD
        boolean rtcRegulating1 = rtcControl1 != null && (rtcControl1.enabled || rc.ratioTapChanger1.tapChangerControlEnabled);
        RegulatingControl ptcControl1 = getTapChangerControl(rc.phaseTapChanger1);
        boolean ptcRegulating1 = ptcControl1 != null && (ptcControl1.enabled || rc.phaseTapChanger1.tapChangerControlEnabled);

        RegulatingControl rtcControl2 = getTapChangerControl(rc.ratioTapChanger2);
        boolean rtcRegulating2 = rtcControl2 != null && (rtcControl2.enabled || rc.ratioTapChanger2.tapChangerControlEnabled);
        RegulatingControl ptcControl2 = getTapChangerControl(rc.phaseTapChanger2);
        boolean ptcRegulating2 = ptcControl2 != null && (ptcControl2.enabled || rc.phaseTapChanger2.tapChangerControlEnabled);

        RegulatingControl rtcControl3 = getTapChangerControl(rc.ratioTapChanger3);
        boolean rtcRegulating3 = rtcControl3 != null && (rtcControl3.enabled || rc.ratioTapChanger3.tapChangerControlEnabled);
        RegulatingControl ptcControl3 = getTapChangerControl(rc.phaseTapChanger3);
        boolean ptcRegulating3 = ptcControl3 != null && (ptcControl3.enabled || rc.phaseTapChanger3.tapChangerControlEnabled);
=======
        boolean rtcRegulating1 = getRtcRegulating(rtcControl1, rc.ratioTapChanger1);
        RegulatingControl ptcControl1 = getTapChangerControl(rc.phaseTapChanger1);
        boolean ptcRegulating1 = getPtcRegulating(ptcControl1, rc.phaseTapChanger1);

        RegulatingControl rtcControl2 = getTapChangerControl(rc.ratioTapChanger2);
        boolean rtcRegulating2 = getRtcRegulating(rtcControl2, rc.ratioTapChanger2);
        RegulatingControl ptcControl2 = getTapChangerControl(rc.phaseTapChanger2);
        boolean ptcRegulating2 = getPtcRegulating(ptcControl2, rc.phaseTapChanger2);

        RegulatingControl rtcControl3 = getTapChangerControl(rc.ratioTapChanger3);
        boolean rtcRegulating3 = getRtcRegulating(rtcControl3, rc.ratioTapChanger3);
        RegulatingControl ptcControl3 = getTapChangerControl(rc.phaseTapChanger3);
        boolean ptcRegulating3 = getPtcRegulating(ptcControl3, rc.phaseTapChanger3);
>>>>>>> 0b810844

        setPhaseTapChangerControl(ptcRegulating1, rc.phaseTapChanger1, ptcControl1, twt.getLeg1().getPhaseTapChanger());
        boolean regulatingSet = twt.getLeg1().getPhaseTapChanger() != null && twt.getLeg1().getPhaseTapChanger().isRegulating();

        rtcRegulating1 = checkOnlyOneEnabled(twt.getId(), rtcRegulating1, regulatingSet, "ratioTapChanger at Leg1");
        setRatioTapChangerControl(rtcRegulating1, rc.ratioTapChanger1, rtcControl1, twt.getLeg1().getRatioTapChanger());
        regulatingSet = regulatingSet || (twt.getLeg1().getRatioTapChanger() != null && twt.getLeg1().getRatioTapChanger().isRegulating());

        ptcRegulating2 = checkOnlyOneEnabled(twt.getId(), ptcRegulating2, regulatingSet, "phaseTapChanger at Leg2");
        setPhaseTapChangerControl(ptcRegulating2, rc.phaseTapChanger2, ptcControl2, twt.getLeg2().getPhaseTapChanger());
        regulatingSet = regulatingSet || (twt.getLeg2().getPhaseTapChanger() != null && twt.getLeg2().getPhaseTapChanger().isRegulating());

        rtcRegulating2 = checkOnlyOneEnabled(twt.getId(), rtcRegulating2, regulatingSet, "ratioTapChanger at Leg2");
        setRatioTapChangerControl(rtcRegulating2, rc.ratioTapChanger2, rtcControl2, twt.getLeg2().getRatioTapChanger());
        regulatingSet = regulatingSet || (twt.getLeg2().getRatioTapChanger() != null && twt.getLeg2().getRatioTapChanger().isRegulating());

        ptcRegulating3 = checkOnlyOneEnabled(twt.getId(), ptcRegulating3, regulatingSet, "phaseTapChanger at Leg3");
        setPhaseTapChangerControl(ptcRegulating3, rc.phaseTapChanger3, ptcControl3, twt.getLeg3().getPhaseTapChanger());
        regulatingSet = regulatingSet || (twt.getLeg3().getPhaseTapChanger() != null && twt.getLeg3().getPhaseTapChanger().isRegulating());

        rtcRegulating3 = checkOnlyOneEnabled(twt.getId(), rtcRegulating3, regulatingSet, "ratioTapChanger at Leg3");
        setRatioTapChangerControl(rtcRegulating3, rc.ratioTapChanger3, rtcControl3, twt.getLeg3().getRatioTapChanger());
    }

<<<<<<< HEAD
    private boolean checkOnlyOneEnabled(String transformerId, boolean regulating, boolean setRegulating,
        String disabledTapChanger) {
        if (!regulating) {
            return false;
        }
        if (setRegulating) {
            context.fixed(transformerId,
                "Unsupported more than one regulating control enabled. Disable " + disabledTapChanger);
            return false;
        }
=======
    private static boolean getRtcRegulating(RegulatingControl rc, CgmesRegulatingControlRatio r) {
        return rc != null && (rc.enabled || r.tapChangerControlEnabled);
    }

    private static boolean getPtcRegulating(RegulatingControl rc, CgmesRegulatingControlPhase r) {
        return rc != null && (rc.enabled || r.tapChangerControlEnabled);
    }

    private boolean checkOnlyOneEnabled(String transformerId, boolean regulating, boolean setRegulating,
                                        String disabledTapChanger) {
        if (!regulating) {
            return false;
        }
        if (setRegulating) {
            context.fixed(transformerId,
                    "Unsupported more than one regulating control enabled. Disable " + disabledTapChanger);
            return false;
        }
>>>>>>> 0b810844
        return true;
    }

    private void setRatioTapChangerControl(boolean regulating, CgmesRegulatingControlRatio rc,
<<<<<<< HEAD
        RegulatingControl control, RatioTapChanger rtc) {
=======
                                           RegulatingControl control, RatioTapChanger rtc) {
>>>>>>> 0b810844
        if (control == null || rtc == null) {
            return;
        }

        boolean okSet = false;
        if (isControlModeVoltage(control.mode, rc.tculControlMode)) {
            okSet = setRtcRegulatingControlVoltage(rc.id, regulating, control, rtc, context);
        } else if (!isControlModeFixed(control.mode)) {
            context.fixed(control.mode,
                    "Unsupported regulation mode for Ratio tap changer. Considered as a fixed ratio tap changer.");
        }
        control.setCorrectlySet(okSet);
    }

    private boolean setRtcRegulatingControlVoltage(String rtcId, boolean regulating, RegulatingControl control,
<<<<<<< HEAD
        RatioTapChanger rtc, Context context) {
=======
                                                   RatioTapChanger rtc, Context context) {
>>>>>>> 0b810844
        Terminal terminal = parent.findRegulatingTerminal(control.cgmesTerminal, control.topologicalNode);
        if (terminal == null) {
            context.missing(String.format(RegulatingControlMapping.MISSING_IIDM_TERMINAL, control.topologicalNode));
            return false;
        }

        // Even if regulating is false, we reset the target voltage if it is not valid
        if (control.targetValue <= 0) {
            context.ignored(rtcId,
                    String.format("Regulating control has a bad target voltage %f", control.targetValue));
            return false;
        }

        // Order is important
        rtc.setRegulationTerminal(terminal)
                .setTargetV(control.targetValue)
                .setTargetDeadband(control.targetDeadband)
                .setRegulating(regulating);

        return true;
    }

    private void setPhaseTapChangerControl(boolean regulating, CgmesRegulatingControlPhase rc,
<<<<<<< HEAD
        RegulatingControl control, PhaseTapChanger ptc) {
=======
                                           RegulatingControl control, PhaseTapChanger ptc) {
>>>>>>> 0b810844
        if (control == null || ptc == null) {
            return;
        }

        boolean okSet = false;
        if (control.mode.endsWith("currentflow")) {
            okSet = setPtcRegulatingControlCurrentFlow(regulating, rc.ltcFlag, control, ptc, context);
        } else if (control.mode.endsWith("activepower")) {
            okSet = setPtcRegulatingControlActivePower(regulating, rc.ltcFlag, control, ptc, context);
        } else if (!control.mode.endsWith("fixed")) {
            context.fixed(control.mode, "Unsupported regulating mode for Phase tap changer. Considered as FIXED_TAP");
        }
        control.setCorrectlySet(okSet);
    }

    private boolean setPtcRegulatingControlCurrentFlow(boolean regulating, boolean ltcFlag, RegulatingControl control,
<<<<<<< HEAD
        PhaseTapChanger ptc, Context context) {
        PhaseTapChanger.RegulationMode regulationMode = getPtcRegulatingMode(ltcFlag,
            PhaseTapChanger.RegulationMode.CURRENT_LIMITER);
=======
                                                       PhaseTapChanger ptc, Context context) {
        PhaseTapChanger.RegulationMode regulationMode = getPtcRegulatingMode(ltcFlag,
                PhaseTapChanger.RegulationMode.CURRENT_LIMITER);
>>>>>>> 0b810844
        return setPtcRegulatingControl(regulating, regulationMode, control, ptc, context);
    }

    private boolean setPtcRegulatingControlActivePower(boolean regulating, boolean ltcFlag, RegulatingControl control,
<<<<<<< HEAD
        PhaseTapChanger ptc, Context context) {
        PhaseTapChanger.RegulationMode regulationMode = getPtcRegulatingMode(ltcFlag,
            PhaseTapChanger.RegulationMode.ACTIVE_POWER_CONTROL);
=======
                                                       PhaseTapChanger ptc, Context context) {
        PhaseTapChanger.RegulationMode regulationMode = getPtcRegulatingMode(ltcFlag,
                PhaseTapChanger.RegulationMode.ACTIVE_POWER_CONTROL);
>>>>>>> 0b810844
        return setPtcRegulatingControl(regulating, regulationMode, control, ptc, context);
    }

    private boolean setPtcRegulatingControl(boolean regulating, PhaseTapChanger.RegulationMode regulationMode,
<<<<<<< HEAD
        RegulatingControl control, PhaseTapChanger ptc, Context context) {
=======
                                            RegulatingControl control, PhaseTapChanger ptc, Context context) {
>>>>>>> 0b810844
        Terminal terminal = parent.findRegulatingTerminal(control.cgmesTerminal, control.topologicalNode);
        if (terminal == null) {
            context.missing(String.format(RegulatingControlMapping.MISSING_IIDM_TERMINAL, control.topologicalNode));
            return false;
        }

        // Order is important
        ptc.setRegulationTerminal(terminal)
<<<<<<< HEAD
            .setRegulationValue(control.targetValue)
            .setTargetDeadband(control.targetDeadband)
            .setRegulationMode(regulationMode)
            .setRegulating(regulating);
=======
                .setRegulationValue(control.targetValue)
                .setTargetDeadband(control.targetDeadband)
                .setRegulationMode(regulationMode)
                .setRegulating(regulating);
>>>>>>> 0b810844

        return true;
    }

    private PhaseTapChanger.RegulationMode getPtcRegulatingMode(boolean ltcFlag,
<<<<<<< HEAD
        PhaseTapChanger.RegulationMode regulationMode) {
=======
                                                                PhaseTapChanger.RegulationMode regulationMode) {
>>>>>>> 0b810844
        // According to the following CGMES documentation:
        // IEC TS 61970-600-1, Edition 1.0, 2017-07.
        // "Energy management system application program interface (EMS-API)
        // – Part 600-1: Common Grid Model Exchange Specification (CGMES)
        // – Structure and rules",
        // "Annex E (normative) implementation guide",
        // section "E.9 LTCflag" (pages 76-79)

        // The combination: TapChanger.ltcFlag == False
        // and TapChanger.TapChangerControl Present
        // Is allowed as:
        // "An artificial tap changer can be used to simulate control behavior on power
        // flow"

        // But the ENTSO-E documentation
        // "QUALITY OF CGMES DATASETS AND CALCULATIONS FOR SYSTEM OPERATIONS"
        // 3.1 EDITION, 13 June 2019

        // Contains a rule that states that when ltcFlag == False,
        // Then TapChangerControl should NOT be present

        // Although this combination has been observed in TYNDP test cases,
        // we will forbid it until an explicit ltcFlag is added to IIDM,
        // in the meanwhile, when ltcFlag == False,
        // we avoid regulation by setting RegulationMode in IIDM to FIXED_TAP

        // rca.regulationMode has been initialized to FIXED_TAP

        PhaseTapChanger.RegulationMode finalRegulationMode = PhaseTapChanger.RegulationMode.FIXED_TAP;
        if (ltcFlag) {
            finalRegulationMode = regulationMode;
        }
        return finalRegulationMode;
    }

    private RegulatingControl getTapChangerControl(CgmesRegulatingControl rc) {
        if (rc == null) {
            return null;
        }

        String controlId = rc.regulatingControlId;
        if (controlId == null) {
            context.missing("Regulating control ID not defined");
            return null;
        }

        RegulatingControl control = parent.cachedRegulatingControls().get(controlId);
        if (control == null) {
            context.missing(String.format("Regulating control %s", controlId));
            return null;
        }

        return control;
    }

    public String getRegulatingControlId(PropertyBag p) {
        String regulatingControlId = null;

        if (p.containsKey(RegulatingControlMapping.TAP_CHANGER_CONTROL)) {
            String controlId = p.getId(RegulatingControlMapping.TAP_CHANGER_CONTROL);
            RegulatingControl control = parent.cachedRegulatingControls().get(controlId);
            if (control != null) {
                regulatingControlId = controlId;
            }
        }

        return regulatingControlId;
    }

    public boolean getRegulating(String controlId) {
        if (controlId != null) {
            RegulatingControl control = parent.cachedRegulatingControls().get(controlId);
            if (control != null) {
                return control.enabled;
            }
        }
        return false;
    }

    private static boolean isControlModeVoltage(String controlMode, String tculControlMode) {
        if (RegulatingControlMapping.isControlModeVoltage(controlMode)) {
            return true;
        }
        return tculControlMode != null && tculControlMode.endsWith("volt");
    }

    private static boolean isControlModeFixed(String controlMode) {
        return controlMode != null && controlMode.endsWith("fixed");
    }

    private static class CgmesRegulatingControlForThreeWindingsTransformer {
        CgmesRegulatingControlRatio ratioTapChanger1;
        CgmesRegulatingControlPhase phaseTapChanger1;
        CgmesRegulatingControlRatio ratioTapChanger2;
        CgmesRegulatingControlPhase phaseTapChanger2;
        CgmesRegulatingControlRatio ratioTapChanger3;
        CgmesRegulatingControlPhase phaseTapChanger3;
    }

    private static class CgmesRegulatingControlForTwoWindingsTransformer {
        CgmesRegulatingControlRatio ratioTapChanger;
        CgmesRegulatingControlPhase phaseTapChanger;
    }

    public static class CgmesRegulatingControlRatio extends CgmesRegulatingControl {
        String tculControlMode; // mode in SSH values of RTC
    }

    public static class CgmesRegulatingControlPhase extends CgmesRegulatingControl {
        boolean ltcFlag;
    }

    private static class CgmesRegulatingControl {
        String id;
        String regulatingControlId;
        boolean tapChangerControlEnabled; // enabled status in SSH values of PTC/RTC
    }

    private final RegulatingControlMapping parent;
    private final Context context;
    private final Map<String, CgmesRegulatingControlForTwoWindingsTransformer> t2xMapping;
    private final Map<String, CgmesRegulatingControlForThreeWindingsTransformer> t3xMapping;
}<|MERGE_RESOLUTION|>--- conflicted
+++ resolved
@@ -79,13 +79,8 @@
     }
 
     public void add(String transformerId, CgmesRegulatingControlRatio rcRtc1, CgmesRegulatingControlPhase rcPtc1,
-<<<<<<< HEAD
-        CgmesRegulatingControlRatio rcRtc2, CgmesRegulatingControlPhase rcPtc2, CgmesRegulatingControlRatio rcRtc3,
-        CgmesRegulatingControlPhase rcPtc3) {
-=======
                     CgmesRegulatingControlRatio rcRtc2, CgmesRegulatingControlPhase rcPtc2, CgmesRegulatingControlRatio rcRtc3,
                     CgmesRegulatingControlPhase rcPtc3) {
->>>>>>> 0b810844
         CgmesRegulatingControlForThreeWindingsTransformer rc = new CgmesRegulatingControlForThreeWindingsTransformer();
         rc.ratioTapChanger1 = rcRtc1;
         rc.phaseTapChanger1 = rcPtc1;
@@ -105,11 +100,7 @@
     }
 
     public CgmesRegulatingControlRatio buildRegulatingControlRatio(String id, String regulatingControlId,
-<<<<<<< HEAD
-        String tculControlMode, boolean tapChangerControlEnabled) {
-=======
                                                                    String tculControlMode, boolean tapChangerControlEnabled) {
->>>>>>> 0b810844
         CgmesRegulatingControlRatio rtc = new CgmesRegulatingControlRatio();
         rtc.id = id;
         rtc.regulatingControlId = regulatingControlId;
@@ -127,11 +118,7 @@
     }
 
     public CgmesRegulatingControlPhase buildRegulatingControlPhase(String regulatingControlId,
-<<<<<<< HEAD
-        boolean tapChangerControlEnabled, boolean ltcFlag) {
-=======
                                                                    boolean tapChangerControlEnabled, boolean ltcFlag) {
->>>>>>> 0b810844
         CgmesRegulatingControlPhase rtc = new CgmesRegulatingControlPhase();
         rtc.regulatingControlId = regulatingControlId;
         rtc.tapChangerControlEnabled = tapChangerControlEnabled;
@@ -150,11 +137,7 @@
     }
 
     private void applyTapChangersRegulatingControl(TwoWindingsTransformer twt,
-<<<<<<< HEAD
-        CgmesRegulatingControlForTwoWindingsTransformer rc) {
-=======
                                                    CgmesRegulatingControlForTwoWindingsTransformer rc) {
->>>>>>> 0b810844
         if (rc == null) {
             return;
         }
@@ -177,31 +160,12 @@
     }
 
     private void applyTapChangersRegulatingControl(ThreeWindingsTransformer twt,
-<<<<<<< HEAD
-        CgmesRegulatingControlForThreeWindingsTransformer rc) {
-=======
                                                    CgmesRegulatingControlForThreeWindingsTransformer rc) {
->>>>>>> 0b810844
         if (rc == null) {
             return;
         }
 
         RegulatingControl rtcControl1 = getTapChangerControl(rc.ratioTapChanger1);
-<<<<<<< HEAD
-        boolean rtcRegulating1 = rtcControl1 != null && (rtcControl1.enabled || rc.ratioTapChanger1.tapChangerControlEnabled);
-        RegulatingControl ptcControl1 = getTapChangerControl(rc.phaseTapChanger1);
-        boolean ptcRegulating1 = ptcControl1 != null && (ptcControl1.enabled || rc.phaseTapChanger1.tapChangerControlEnabled);
-
-        RegulatingControl rtcControl2 = getTapChangerControl(rc.ratioTapChanger2);
-        boolean rtcRegulating2 = rtcControl2 != null && (rtcControl2.enabled || rc.ratioTapChanger2.tapChangerControlEnabled);
-        RegulatingControl ptcControl2 = getTapChangerControl(rc.phaseTapChanger2);
-        boolean ptcRegulating2 = ptcControl2 != null && (ptcControl2.enabled || rc.phaseTapChanger2.tapChangerControlEnabled);
-
-        RegulatingControl rtcControl3 = getTapChangerControl(rc.ratioTapChanger3);
-        boolean rtcRegulating3 = rtcControl3 != null && (rtcControl3.enabled || rc.ratioTapChanger3.tapChangerControlEnabled);
-        RegulatingControl ptcControl3 = getTapChangerControl(rc.phaseTapChanger3);
-        boolean ptcRegulating3 = ptcControl3 != null && (ptcControl3.enabled || rc.phaseTapChanger3.tapChangerControlEnabled);
-=======
         boolean rtcRegulating1 = getRtcRegulating(rtcControl1, rc.ratioTapChanger1);
         RegulatingControl ptcControl1 = getTapChangerControl(rc.phaseTapChanger1);
         boolean ptcRegulating1 = getPtcRegulating(ptcControl1, rc.phaseTapChanger1);
@@ -215,7 +179,6 @@
         boolean rtcRegulating3 = getRtcRegulating(rtcControl3, rc.ratioTapChanger3);
         RegulatingControl ptcControl3 = getTapChangerControl(rc.phaseTapChanger3);
         boolean ptcRegulating3 = getPtcRegulating(ptcControl3, rc.phaseTapChanger3);
->>>>>>> 0b810844
 
         setPhaseTapChangerControl(ptcRegulating1, rc.phaseTapChanger1, ptcControl1, twt.getLeg1().getPhaseTapChanger());
         boolean regulatingSet = twt.getLeg1().getPhaseTapChanger() != null && twt.getLeg1().getPhaseTapChanger().isRegulating();
@@ -240,18 +203,6 @@
         setRatioTapChangerControl(rtcRegulating3, rc.ratioTapChanger3, rtcControl3, twt.getLeg3().getRatioTapChanger());
     }
 
-<<<<<<< HEAD
-    private boolean checkOnlyOneEnabled(String transformerId, boolean regulating, boolean setRegulating,
-        String disabledTapChanger) {
-        if (!regulating) {
-            return false;
-        }
-        if (setRegulating) {
-            context.fixed(transformerId,
-                "Unsupported more than one regulating control enabled. Disable " + disabledTapChanger);
-            return false;
-        }
-=======
     private static boolean getRtcRegulating(RegulatingControl rc, CgmesRegulatingControlRatio r) {
         return rc != null && (rc.enabled || r.tapChangerControlEnabled);
     }
@@ -270,16 +221,11 @@
                     "Unsupported more than one regulating control enabled. Disable " + disabledTapChanger);
             return false;
         }
->>>>>>> 0b810844
         return true;
     }
 
     private void setRatioTapChangerControl(boolean regulating, CgmesRegulatingControlRatio rc,
-<<<<<<< HEAD
-        RegulatingControl control, RatioTapChanger rtc) {
-=======
                                            RegulatingControl control, RatioTapChanger rtc) {
->>>>>>> 0b810844
         if (control == null || rtc == null) {
             return;
         }
@@ -295,11 +241,7 @@
     }
 
     private boolean setRtcRegulatingControlVoltage(String rtcId, boolean regulating, RegulatingControl control,
-<<<<<<< HEAD
-        RatioTapChanger rtc, Context context) {
-=======
                                                    RatioTapChanger rtc, Context context) {
->>>>>>> 0b810844
         Terminal terminal = parent.findRegulatingTerminal(control.cgmesTerminal, control.topologicalNode);
         if (terminal == null) {
             context.missing(String.format(RegulatingControlMapping.MISSING_IIDM_TERMINAL, control.topologicalNode));
@@ -323,11 +265,7 @@
     }
 
     private void setPhaseTapChangerControl(boolean regulating, CgmesRegulatingControlPhase rc,
-<<<<<<< HEAD
-        RegulatingControl control, PhaseTapChanger ptc) {
-=======
                                            RegulatingControl control, PhaseTapChanger ptc) {
->>>>>>> 0b810844
         if (control == null || ptc == null) {
             return;
         }
@@ -344,37 +282,21 @@
     }
 
     private boolean setPtcRegulatingControlCurrentFlow(boolean regulating, boolean ltcFlag, RegulatingControl control,
-<<<<<<< HEAD
-        PhaseTapChanger ptc, Context context) {
-        PhaseTapChanger.RegulationMode regulationMode = getPtcRegulatingMode(ltcFlag,
-            PhaseTapChanger.RegulationMode.CURRENT_LIMITER);
-=======
                                                        PhaseTapChanger ptc, Context context) {
         PhaseTapChanger.RegulationMode regulationMode = getPtcRegulatingMode(ltcFlag,
                 PhaseTapChanger.RegulationMode.CURRENT_LIMITER);
->>>>>>> 0b810844
         return setPtcRegulatingControl(regulating, regulationMode, control, ptc, context);
     }
 
     private boolean setPtcRegulatingControlActivePower(boolean regulating, boolean ltcFlag, RegulatingControl control,
-<<<<<<< HEAD
-        PhaseTapChanger ptc, Context context) {
-        PhaseTapChanger.RegulationMode regulationMode = getPtcRegulatingMode(ltcFlag,
-            PhaseTapChanger.RegulationMode.ACTIVE_POWER_CONTROL);
-=======
                                                        PhaseTapChanger ptc, Context context) {
         PhaseTapChanger.RegulationMode regulationMode = getPtcRegulatingMode(ltcFlag,
                 PhaseTapChanger.RegulationMode.ACTIVE_POWER_CONTROL);
->>>>>>> 0b810844
         return setPtcRegulatingControl(regulating, regulationMode, control, ptc, context);
     }
 
     private boolean setPtcRegulatingControl(boolean regulating, PhaseTapChanger.RegulationMode regulationMode,
-<<<<<<< HEAD
-        RegulatingControl control, PhaseTapChanger ptc, Context context) {
-=======
                                             RegulatingControl control, PhaseTapChanger ptc, Context context) {
->>>>>>> 0b810844
         Terminal terminal = parent.findRegulatingTerminal(control.cgmesTerminal, control.topologicalNode);
         if (terminal == null) {
             context.missing(String.format(RegulatingControlMapping.MISSING_IIDM_TERMINAL, control.topologicalNode));
@@ -383,27 +305,16 @@
 
         // Order is important
         ptc.setRegulationTerminal(terminal)
-<<<<<<< HEAD
-            .setRegulationValue(control.targetValue)
-            .setTargetDeadband(control.targetDeadband)
-            .setRegulationMode(regulationMode)
-            .setRegulating(regulating);
-=======
                 .setRegulationValue(control.targetValue)
                 .setTargetDeadband(control.targetDeadband)
                 .setRegulationMode(regulationMode)
                 .setRegulating(regulating);
->>>>>>> 0b810844
 
         return true;
     }
 
     private PhaseTapChanger.RegulationMode getPtcRegulatingMode(boolean ltcFlag,
-<<<<<<< HEAD
-        PhaseTapChanger.RegulationMode regulationMode) {
-=======
                                                                 PhaseTapChanger.RegulationMode regulationMode) {
->>>>>>> 0b810844
         // According to the following CGMES documentation:
         // IEC TS 61970-600-1, Edition 1.0, 2017-07.
         // "Energy management system application program interface (EMS-API)
