/**
 * Copyright (c) 2019, RTE (http://www.rte-france.com)
 * This Source Code Form is subject to the terms of the Mozilla Public
 * License, v. 2.0. If a copy of the MPL was not distributed with this
 * file, You can obtain one at http://mozilla.org/MPL/2.0/.
 */
package com.powsybl.cgmes.conversion;

import java.util.HashMap;
import java.util.Map;

import com.powsybl.cgmes.conversion.RegulatingControlMapping.RegulatingControl;
import com.powsybl.cgmes.model.CgmesModelException;
import com.powsybl.iidm.network.Network;
import com.powsybl.iidm.network.PhaseTapChanger;
import com.powsybl.iidm.network.RatioTapChanger;
import com.powsybl.iidm.network.Terminal;
import com.powsybl.iidm.network.ThreeWindingsTransformer;
import com.powsybl.iidm.network.TwoWindingsTransformer;
import com.powsybl.triplestore.api.PropertyBag;

/**
 * @author José Antonio Marqués <marquesja at aia.es>
 * @author Marcos de Miguel <demiguelm at aia.es>
 */

public class RegulatingControlMappingForTransformers {

    private static final String TAP_CHANGER_CONTROL_ENABLED = "tapChangerControlEnabled";

    public RegulatingControlMappingForTransformers(RegulatingControlMapping parent) {
        this.parent = parent;
        this.context = parent.context();
        t2xMapping = new HashMap<>();
        t3xMapping = new HashMap<>();
    }

    public void add(String transformerId, String rtcId, PropertyBag rtc, PropertyBag ptc) {
        if (t2xMapping.containsKey(transformerId)) {
            throw new CgmesModelException("Transformer already added, Transformer id: " + transformerId);
        }

        CgmesRegulatingControlRatio rcRtc = null;
        if (rtc != null) {
            rcRtc = buildRegulatingControlRatio(rtcId, rtc);
        }

        CgmesRegulatingControlPhase rcPtc = null;
        if (ptc != null) {
            rcPtc = context.regulatingControlMapping().forTransformers().buildRegulatingControlPhase(ptc);
        }

        CgmesRegulatingControlForTwoWindingsTransformer rc = new CgmesRegulatingControlForTwoWindingsTransformer();
        rc.ratioTapChanger = rcRtc;
        rc.phaseTapChanger = rcPtc;
        t2xMapping.put(transformerId, rc);
    }

    public void add(String transformerId, String rtcId2, PropertyBag rtc2, String rtcId3, PropertyBag rtc3) {
        if (t3xMapping.containsKey(transformerId)) {
            throw new CgmesModelException("Transformer already added, Transformer id: " + transformerId);
        }

        CgmesRegulatingControlRatio rcRtc2 = null;
        if (rtc2 != null) {
            rcRtc2 = buildRegulatingControlRatio(rtcId2, rtc2);
        }

        CgmesRegulatingControlRatio rcRtc3 = null;
        if (rtc3 != null) {
            rcRtc3 = buildRegulatingControlRatio(rtcId3, rtc3);
        }

        CgmesRegulatingControlForThreeWindingsTransformer rc = new CgmesRegulatingControlForThreeWindingsTransformer();
        rc.ratioTapChanger2 = rcRtc2;
        rc.ratioTapChanger3 = rcRtc3;
        t3xMapping.put(transformerId, rc);
    }

    private CgmesRegulatingControlRatio buildRegulatingControlRatio(String id, PropertyBag tc) {
        String regulatingControlId = getRegulatingControlId(tc);
        String tculControlMode = tc.get("tculControlMode");
        boolean tapChangerControlEnabled = tc.asBoolean(TAP_CHANGER_CONTROL_ENABLED, false);

        CgmesRegulatingControlRatio rtc = new CgmesRegulatingControlRatio();
        rtc.id = id;
        rtc.regulatingControlId = regulatingControlId;
        rtc.tculControlMode = tculControlMode;
        rtc.tapChangerControlEnabled = tapChangerControlEnabled;
        return rtc;
    }

    private CgmesRegulatingControlPhase buildRegulatingControlPhase(PropertyBag tc) {
        String regulatingControlId = getRegulatingControlId(tc);
        boolean tapChangerControlEnabled = tc.asBoolean(TAP_CHANGER_CONTROL_ENABLED, false);
        boolean ltcFlag = tc.asBoolean("ltcFlag", false);

        CgmesRegulatingControlPhase rtc = new CgmesRegulatingControlPhase();
        rtc.regulatingControlId = regulatingControlId;
        rtc.tapChangerControlEnabled = tapChangerControlEnabled;
        rtc.ltcFlag = ltcFlag;
        return rtc;
    }

    void applyTapChangersRegulatingControl(Network network) {
        network.getTwoWindingsTransformerStream().forEach(this::applyTapChangersRegulatingControl);
        network.getThreeWindingsTransformerStream().forEach(this::applyTapChangersRegulatingControl);
    }

    private void applyTapChangersRegulatingControl(TwoWindingsTransformer twt) {
        CgmesRegulatingControlForTwoWindingsTransformer rc = t2xMapping.get(twt.getId());
        applyTapChangersRegulatingControl(twt, rc);
    }

    private void applyTapChangersRegulatingControl(TwoWindingsTransformer twt, CgmesRegulatingControlForTwoWindingsTransformer rc) {
        if (rc == null) {
            return;
        }

        RegulatingControl rtcControl = getTapChangerControl(rc.ratioTapChanger);
        boolean rtcRegulating = rtcControl != null && (rtcControl.enabled || rc.ratioTapChanger.tapChangerControlEnabled);

        RegulatingControl ptcControl = getTapChangerControl(rc.phaseTapChanger);

        if (twt.getRatioTapChanger() != null && twt.getPhaseTapChanger() != null) {
            setPhaseTapChangerControl(rc.phaseTapChanger, ptcControl, twt.getPhaseTapChanger());
            // only one regulatingControl enabled
            if (rc.ratioTapChanger != null && rtcRegulating && twt.getPhaseTapChanger().isRegulating()) {
                context.fixed(twt.getId(), "Unsupported two regulating controls enabled. Disable ratioTapChanger");
                rtcRegulating = false;
            }
            setRatioTapChangerControl(rtcRegulating, rc.ratioTapChanger, rtcControl, twt.getRatioTapChanger());
        } else if (twt.getRatioTapChanger() != null) {
            setRatioTapChangerControl(rtcRegulating, rc.ratioTapChanger, rtcControl, twt.getRatioTapChanger());
        } else if (twt.getPhaseTapChanger() != null) {
            setPhaseTapChangerControl(rc.phaseTapChanger, ptcControl, twt.getPhaseTapChanger());
        }
    }

    private void applyTapChangersRegulatingControl(ThreeWindingsTransformer twt) {
        CgmesRegulatingControlForThreeWindingsTransformer rc = t3xMapping.get(twt.getId());
        applyTapChangersRegulatingControl(twt, rc);
    }

    private void applyTapChangersRegulatingControl(ThreeWindingsTransformer twt, CgmesRegulatingControlForThreeWindingsTransformer rc) {
        if (rc == null) {
            return;
        }

        RegulatingControl rtcControl2 = getTapChangerControl(rc.ratioTapChanger2);
        boolean rtcRegulating2 = rtcControl2 != null && (rtcControl2.enabled || rc.ratioTapChanger2.tapChangerControlEnabled);

        RegulatingControl rtcControl3 = getTapChangerControl(rc.ratioTapChanger3);
        boolean rtcRegulating3 = rtcControl3 != null && (rtcControl3.enabled || rc.ratioTapChanger3.tapChangerControlEnabled);

        if (twt.getLeg2().getRatioTapChanger() != null && twt.getLeg3().getRatioTapChanger() != null) {
            setRatioTapChangerControl(rtcRegulating2, rc.ratioTapChanger2, rtcControl2, twt.getLeg2().getRatioTapChanger());
            // only one regulatingControl enabled
            if (rc.ratioTapChanger2 != null && rtcRegulating3 && twt.getLeg2().getRatioTapChanger().isRegulating()) {
                context.fixed(twt.getId(), "Unsupported two regulating controls enabled. Disable ratioTapChanger at Leg3");
                rtcRegulating3 = false;
            }
            setRatioTapChangerControl(rtcRegulating3, rc.ratioTapChanger3, rtcControl3, twt.getLeg3().getRatioTapChanger());
        } else if (twt.getLeg2().getRatioTapChanger() != null) {
            setRatioTapChangerControl(rtcRegulating2, rc.ratioTapChanger2, rtcControl2, twt.getLeg2().getRatioTapChanger());
        } else if (twt.getLeg3().getRatioTapChanger() != null) {
            setRatioTapChangerControl(rtcRegulating3, rc.ratioTapChanger3, rtcControl3, twt.getLeg3().getRatioTapChanger());
        }
    }

    private void setRatioTapChangerControl(boolean regulating, CgmesRegulatingControlRatio rc, RegulatingControl control, RatioTapChanger rtc) {
        if (control == null) {
            return;
        }

        boolean okSet = false;
        if (isControlModeVoltage(control.mode, rc.tculControlMode)) {
            okSet = setRtcRegulatingControlVoltage(rc.id, regulating, control, rtc, context);
        } else if (!isControlModeFixed(control.mode)) {
            context.fixed(control.mode,
                "Unsupported regulation mode for Ratio tap changer. Considered as a fixed ratio tap changer.");
        }
        control.setCorrectlySet(okSet);
    }

    private boolean setRtcRegulatingControlVoltage(String rtcId, boolean regulating, RegulatingControl control, RatioTapChanger rtc, Context context) {
        Terminal terminal = parent.findRegulatingTerminal(control.cgmesTerminal, control.topologicalNode);
        if (terminal == null) {
            context.missing(String.format(RegulatingControlMapping.MISSING_IIDM_TERMINAL, control.topologicalNode));
            return false;
        }

        // Even if regulating is false, we reset the target voltage if it is not valid
        if (control.targetValue <= 0) {
            context.ignored(rtcId,
                String.format("Regulating control has a bad target voltage %f", control.targetValue));
            return false;
        }

        // Order is important
        rtc.setRegulationTerminal(terminal)
            .setTargetV(control.targetValue)
            .setTargetDeadband(control.targetDeadband)
            .setRegulating(regulating);

        return true;
    }

    private void setPhaseTapChangerControl(CgmesRegulatingControlPhase rc, RegulatingControl control, PhaseTapChanger ptc) {
        if (control == null) {
            return;
        }

        boolean okSet = false;
        if (control.mode.endsWith("currentflow")) {
            okSet = setPtcRegulatingControlCurrentFlow(rc.tapChangerControlEnabled, rc.ltcFlag, control, ptc, context);
        } else if (control.mode.endsWith("activepower")) {
            okSet = setPtcRegulatingControlActivePower(rc.tapChangerControlEnabled, rc.ltcFlag, control, ptc, context);
        } else if (!control.mode.endsWith("fixed")) {
            context.fixed(control.mode, "Unsupported regulating mode for Phase tap changer. Considered as FIXED_TAP");
        }
        control.setCorrectlySet(okSet);
    }

<<<<<<< HEAD
    private void setPtcRegulatingControlCurrentFlow(boolean tapChangerControlEnabled, boolean ltcFlag, RegulatingControl control, PhaseTapChanger ptc, Context context) {
        PhaseTapChanger.RegulationMode regulationMode = getPtcRegulatingMode(ltcFlag, PhaseTapChanger.RegulationMode.CURRENT_LIMITER);
        setPtcRegulatingControl(tapChangerControlEnabled, regulationMode, control, ptc, context);
    }

    private void setPtcRegulatingControlActivePower(boolean tapChangerControlEnabled, boolean ltcFlag, RegulatingControl control, PhaseTapChanger ptc, Context context) {
        PhaseTapChanger.RegulationMode regulationMode = getPtcRegulatingMode(ltcFlag, PhaseTapChanger.RegulationMode.ACTIVE_POWER_CONTROL);
        setPtcRegulatingControl(tapChangerControlEnabled, regulationMode, control, ptc, context);
    }

    private void setPtcRegulatingControl(boolean tapChangerControlEnabled,
        PhaseTapChanger.RegulationMode regulationMode, RegulatingControl control, PhaseTapChanger ptc,
        Context context) {
=======
    private boolean setPtcRegulatingControlCurrentFlow(boolean tapChangerControlEnabled, boolean ltcFlag, RegulatingControl control, PhaseTapChanger ptc, Context context) {
        boolean okSet = setPtcRegulatingControl(tapChangerControlEnabled, control, ptc, context);
        setPtcRegulatingMode(ltcFlag, PhaseTapChanger.RegulationMode.CURRENT_LIMITER, ptc);
        return okSet;
    }

    private boolean setPtcRegulatingControlActivePower(boolean tapChangerControlEnabled, boolean ltcFlag, RegulatingControl control, PhaseTapChanger ptc, Context context) {
        boolean okSet = setPtcRegulatingControl(tapChangerControlEnabled, control, ptc, context);
        setPtcRegulatingMode(ltcFlag, PhaseTapChanger.RegulationMode.ACTIVE_POWER_CONTROL, ptc);
        return okSet;
    }

    private boolean setPtcRegulatingControl(boolean tapChangerControlEnabled, RegulatingControl control, PhaseTapChanger ptc, Context context) {
>>>>>>> 9a8d5274
        Terminal terminal = parent.findRegulatingTerminal(control.cgmesTerminal, control.topologicalNode);
        if (terminal == null) {
            context.missing(String.format(RegulatingControlMapping.MISSING_IIDM_TERMINAL, control.topologicalNode));
            return false;
        }

        // Order is important
        ptc.setRegulationTerminal(terminal)
            .setRegulationValue(control.targetValue)
            .setTargetDeadband(control.targetDeadband)
<<<<<<< HEAD
            .setRegulationMode(regulationMode)
            .setRegulating(tapChangerControlEnabled || control.enabled);
=======
            .setRegulating(tapChangerControlEnabled || control.enabled);

        return true;
>>>>>>> 9a8d5274
    }

    private PhaseTapChanger.RegulationMode getPtcRegulatingMode(boolean ltcFlag, PhaseTapChanger.RegulationMode regulationMode) {
        // According to the following CGMES documentation:
        // IEC TS 61970-600-1, Edition 1.0, 2017-07.
        // "Energy management system application program interface (EMS-API)
        // – Part 600-1: Common Grid Model Exchange Specification (CGMES)
        // – Structure and rules",
        // "Annex E (normative) implementation guide",
        // section "E.9 LTCflag" (pages 76-79)

        // The combination: TapChanger.ltcFlag == False
        // and TapChanger.TapChangerControl Present
        // Is allowed as:
        // "An artificial tap changer can be used to simulate control behavior on power
        // flow"

        // But the ENTSO-E documentation
        // "QUALITY OF CGMES DATASETS AND CALCULATIONS FOR SYSTEM OPERATIONS"
        // 3.1 EDITION, 13 June 2019

        // Contains a rule that states that when ltcFlag == False,
        // Then TapChangerControl should NOT be present

        // Although this combination has been observed in TYNDP test cases,
        // we will forbid it until an explicit ltcFlag is added to IIDM,
        // in the meanwhile, when ltcFlag == False,
        // we avoid regulation by setting RegulationMode in IIDM to FIXED_TAP

        // rca.regulationMode has been initialized to FIXED_TAP

        PhaseTapChanger.RegulationMode finalRegulationMode = PhaseTapChanger.RegulationMode.FIXED_TAP;
        if (ltcFlag) {
            finalRegulationMode = regulationMode;
        }
        return finalRegulationMode;
    }

    private RegulatingControl getTapChangerControl(CgmesRegulatingControl rc) {
        if (rc == null) {
            return null;
        }

        String controlId = rc.regulatingControlId;
        if (controlId == null) {
            context.missing("Regulating control ID not defined");
            return null;
        }

        RegulatingControl control = parent.cachedRegulatingControls().get(controlId);
        if (control == null) {
            context.missing(String.format("Regulating control %s", controlId));
            return null;
        }

        return control;
    }

    private String getRegulatingControlId(PropertyBag p) {
        String regulatingControlId = null;

        if (p.containsKey(RegulatingControlMapping.TAP_CHANGER_CONTROL)) {
            String controlId = p.getId(RegulatingControlMapping.TAP_CHANGER_CONTROL);
            RegulatingControl control = parent.cachedRegulatingControls().get(controlId);
            if (control != null) {
                regulatingControlId = controlId;
            }
        }

        return regulatingControlId;
    }

    private static boolean isControlModeVoltage(String controlMode, String tculControlMode) {
        if (RegulatingControlMapping.isControlModeVoltage(controlMode)) {
            return true;
        }
        return tculControlMode != null && tculControlMode.endsWith("volt");
    }

    private static boolean isControlModeFixed(String controlMode) {
        return controlMode != null && controlMode.endsWith("fixed");
    }

    private static class CgmesRegulatingControlForThreeWindingsTransformer {
        CgmesRegulatingControlRatio ratioTapChanger2;
        CgmesRegulatingControlRatio ratioTapChanger3;
    }

    private static class CgmesRegulatingControlForTwoWindingsTransformer {
        CgmesRegulatingControlRatio ratioTapChanger;
        CgmesRegulatingControlPhase phaseTapChanger;
    }

    private static class CgmesRegulatingControlRatio extends CgmesRegulatingControl {
        String tculControlMode; // mode in SSH values of RTC
    }

    private static class CgmesRegulatingControlPhase extends CgmesRegulatingControl {
        boolean ltcFlag;
    }

    private static class CgmesRegulatingControl {
        String id;
        String regulatingControlId;
        boolean tapChangerControlEnabled; // enabled status in SSH values of PTC/RTC
    }

    private final RegulatingControlMapping parent;
    private final Context context;
    private final Map<String, CgmesRegulatingControlForTwoWindingsTransformer> t2xMapping;
    private final Map<String, CgmesRegulatingControlForThreeWindingsTransformer> t3xMapping;
}<|MERGE_RESOLUTION|>--- conflicted
+++ resolved
@@ -222,35 +222,17 @@
         control.setCorrectlySet(okSet);
     }
 
-<<<<<<< HEAD
-    private void setPtcRegulatingControlCurrentFlow(boolean tapChangerControlEnabled, boolean ltcFlag, RegulatingControl control, PhaseTapChanger ptc, Context context) {
+    private boolean setPtcRegulatingControlCurrentFlow(boolean tapChangerControlEnabled, boolean ltcFlag, RegulatingControl control, PhaseTapChanger ptc, Context context) {
         PhaseTapChanger.RegulationMode regulationMode = getPtcRegulatingMode(ltcFlag, PhaseTapChanger.RegulationMode.CURRENT_LIMITER);
-        setPtcRegulatingControl(tapChangerControlEnabled, regulationMode, control, ptc, context);
-    }
-
-    private void setPtcRegulatingControlActivePower(boolean tapChangerControlEnabled, boolean ltcFlag, RegulatingControl control, PhaseTapChanger ptc, Context context) {
+        return setPtcRegulatingControl(tapChangerControlEnabled, regulationMode, control, ptc, context);
+    }
+
+    private boolean setPtcRegulatingControlActivePower(boolean tapChangerControlEnabled, boolean ltcFlag, RegulatingControl control, PhaseTapChanger ptc, Context context) {
         PhaseTapChanger.RegulationMode regulationMode = getPtcRegulatingMode(ltcFlag, PhaseTapChanger.RegulationMode.ACTIVE_POWER_CONTROL);
-        setPtcRegulatingControl(tapChangerControlEnabled, regulationMode, control, ptc, context);
-    }
-
-    private void setPtcRegulatingControl(boolean tapChangerControlEnabled,
-        PhaseTapChanger.RegulationMode regulationMode, RegulatingControl control, PhaseTapChanger ptc,
-        Context context) {
-=======
-    private boolean setPtcRegulatingControlCurrentFlow(boolean tapChangerControlEnabled, boolean ltcFlag, RegulatingControl control, PhaseTapChanger ptc, Context context) {
-        boolean okSet = setPtcRegulatingControl(tapChangerControlEnabled, control, ptc, context);
-        setPtcRegulatingMode(ltcFlag, PhaseTapChanger.RegulationMode.CURRENT_LIMITER, ptc);
-        return okSet;
-    }
-
-    private boolean setPtcRegulatingControlActivePower(boolean tapChangerControlEnabled, boolean ltcFlag, RegulatingControl control, PhaseTapChanger ptc, Context context) {
-        boolean okSet = setPtcRegulatingControl(tapChangerControlEnabled, control, ptc, context);
-        setPtcRegulatingMode(ltcFlag, PhaseTapChanger.RegulationMode.ACTIVE_POWER_CONTROL, ptc);
-        return okSet;
-    }
-
-    private boolean setPtcRegulatingControl(boolean tapChangerControlEnabled, RegulatingControl control, PhaseTapChanger ptc, Context context) {
->>>>>>> 9a8d5274
+        return setPtcRegulatingControl(tapChangerControlEnabled, regulationMode, control, ptc, context);
+    }
+
+    private boolean setPtcRegulatingControl(boolean tapChangerControlEnabled, PhaseTapChanger.RegulationMode regulationMode, RegulatingControl control, PhaseTapChanger ptc, Context context) {
         Terminal terminal = parent.findRegulatingTerminal(control.cgmesTerminal, control.topologicalNode);
         if (terminal == null) {
             context.missing(String.format(RegulatingControlMapping.MISSING_IIDM_TERMINAL, control.topologicalNode));
@@ -261,14 +243,10 @@
         ptc.setRegulationTerminal(terminal)
             .setRegulationValue(control.targetValue)
             .setTargetDeadband(control.targetDeadband)
-<<<<<<< HEAD
             .setRegulationMode(regulationMode)
             .setRegulating(tapChangerControlEnabled || control.enabled);
-=======
-            .setRegulating(tapChangerControlEnabled || control.enabled);
 
         return true;
->>>>>>> 9a8d5274
     }
 
     private PhaseTapChanger.RegulationMode getPtcRegulatingMode(boolean ltcFlag, PhaseTapChanger.RegulationMode regulationMode) {
