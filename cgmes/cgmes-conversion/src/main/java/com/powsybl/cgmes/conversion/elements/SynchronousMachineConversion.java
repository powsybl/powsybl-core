--- conflicted
+++ resolved
@@ -16,12 +16,8 @@
 import com.powsybl.iidm.network.extensions.ReferencePriority;
 
 import com.powsybl.triplestore.api.PropertyBag;
-
-<<<<<<< HEAD
 import static com.powsybl.cgmes.model.CgmesNames.SYNCHRONOUS_MACHINE;
-=======
 import java.util.Arrays;
->>>>>>> ecdd2b23
 
 /**
  * @author Luma Zamarreño {@literal <zamarrenolm at aia.es>}
@@ -80,20 +76,6 @@
         addSpecificProperties(g, p);
     }
 
-<<<<<<< HEAD
-    private void convertReferencePriority(Generator g) {
-        if (p.asInt("referencePriority", 0) > 0) {
-            // We could find multiple generators with the same priority,
-            // we will only change the terminal of the slack extension if the previous was not connected
-            SlackTerminal st = g.getTerminal().getVoltageLevel().getExtension(SlackTerminal.class);
-            if (st == null) {
-                SlackTerminal.reset(g.getTerminal().getVoltageLevel(), g.getTerminal());
-            } else if (!st.getTerminal().isConnected()) {
-                st.setTerminal(g.getTerminal());
-            }
-        }
-    }
-
     private static void addSpecificProperties(Generator generator, PropertyBag p) {
         generator.setProperty(Conversion.PROPERTY_CGMES_ORIGINAL_CLASS, SYNCHRONOUS_MACHINE);
         String type = p.getLocal("type");
@@ -106,8 +88,6 @@
         }
     }
 
-=======
->>>>>>> ecdd2b23
     private void convertGenerator(Generator g) {
         double normalPF = p.asDouble("normalPF");
         if (!Double.isNaN(normalPF)) {
