/**
 * Copyright (c) 2017-2018, RTE (http://www.rte-france.com)
 * This Source Code Form is subject to the terms of the Mozilla Public
 * License, v. 2.0. If a copy of the MPL was not distributed with this
 * file, You can obtain one at http://mozilla.org/MPL/2.0/.
 */

package com.powsybl.cgmes.conversion.elements;

import com.powsybl.cgmes.conversion.Context;
import com.powsybl.cgmes.conversion.Conversion;
import com.powsybl.cgmes.conversion.RegulatingControlMappingForGenerators;
import com.powsybl.cgmes.model.PowerFlow;
import com.powsybl.iidm.network.*;
import com.powsybl.iidm.network.extensions.ActivePowerControlAdder;
import com.powsybl.iidm.network.extensions.SlackTerminal;
import com.powsybl.triplestore.api.PropertyBag;

import static com.powsybl.cgmes.model.CgmesNames.SYNCHRONOUS_MACHINE;

/**
 * @author Luma Zamarreño {@literal <zamarrenolm at aia.es>}
 */
public class SynchronousMachineConversion extends AbstractReactiveLimitsOwnerConversion {

    private final boolean isCondenser;

    public SynchronousMachineConversion(PropertyBag sm, Context context) {
<<<<<<< HEAD
        super(SYNCHRONOUS_MACHINE, sm, context);
=======
        super("SynchronousMachine", sm, context);
        String type = p.getLocal("type");
        isCondenser = type != null && type.endsWith("Kind.condenser");
>>>>>>> b5d43735
    }

    @Override
    public void convert() {
        // If it is a generator, default values for minP and maxP give unlimited range
        // If it is a condenser, default values for minP and maxP are 0
        double minP = p.asDouble("minP", isCondenser ? 0 : -Double.MAX_VALUE);
        double maxP = p.asDouble("maxP", isCondenser ? 0 : Double.MAX_VALUE);
        double ratedS = p.asDouble("ratedS");
        ratedS = ratedS > 0 ? ratedS : Double.NaN;
        PowerFlow f = powerFlow();

        // Default targetP from initial P defined in EQ GeneratingUnit. Removed since CGMES 3.0
        double targetP = p.asDouble("initialP", 0);
        double targetQ = 0;
        // Flow values may come from Terminal or Equipment (SSH RotatingMachine)
        if (f.defined()) {
            targetP = -f.p();
            targetQ = -f.q();
        }

        GeneratorAdder adder = voltageLevel().newGenerator();
        RegulatingControlMappingForGenerators.initialize(adder);
        setMinPMaxP(adder, minP, maxP);
        adder.setTargetP(targetP)
                .setTargetQ(targetQ)
                .setEnergySource(energySourceFromGeneratingUnitType())
                .setRatedS(ratedS);
        identify(adder);
        connect(adder);
        Generator g = adder.add();
        addAliasesAndProperties(g);
        convertedTerminals(g.getTerminal());
        convertReactiveLimits(g);
        convertReferencePriority(g);
        if (!isCondenser) {
            convertGenerator(g);
        }

        context.regulatingControlMapping().forGenerators().add(g.getId(), p);
    }

    private void convertReferencePriority(Generator g) {
        if (p.asInt("referencePriority", 0) > 0) {
            // We could find multiple generators with the same priority,
            // we will only change the terminal of the slack extension if the previous was not connected
            SlackTerminal st = g.getTerminal().getVoltageLevel().getExtension(SlackTerminal.class);
            if (st == null) {
                SlackTerminal.reset(g.getTerminal().getVoltageLevel(), g.getTerminal());
            } else if (!st.getTerminal().isConnected()) {
                st.setTerminal(g.getTerminal());
            }
        }
    }

    private void convertGenerator(Generator g) {
        double normalPF = p.asDouble("normalPF");
        if (!Double.isNaN(normalPF)) {
            if (context.config().createActivePowerControlExtension()) {
                g.newExtension(ActivePowerControlAdder.class)
                        .withParticipate(true)
                        .withParticipationFactor(normalPF)
                        .add();
            } else {
                g.setProperty(Conversion.CGMES_PREFIX_ALIAS_PROPERTIES + "normalPF", String.valueOf(normalPF));
            }
        }
        String generatingUnit = p.getId("GeneratingUnit");
        if (generatingUnit != null) {
            g.setProperty(Conversion.CGMES_PREFIX_ALIAS_PROPERTIES + "GeneratingUnit", generatingUnit);
        }
<<<<<<< HEAD

        context.regulatingControlMapping().forGenerators().add(g.getId(), p);

        addSpecificProperties(g, p);
    }

    private static void addSpecificProperties(Generator generator, PropertyBag p) {
        generator.setProperty(Conversion.PROPERTY_CGMES_ORIGINAL_CLASS, SYNCHRONOUS_MACHINE);
        String type = p.getLocal("type");
        if (type != null) {
            generator.setProperty(Conversion.PROPERTY_CGMES_SYNCHRONOUS_MACHINE_TYPE, type.replace("SynchronousMachineKind.", ""));
        }
        String operatingMode = p.getLocal("operatingMode");
        if (operatingMode != null) {
            generator.setProperty(Conversion.PROPERTY_CGMES_SYNCHRONOUS_MACHINE_OPERATING_MODE, operatingMode.replace("SynchronousMachineOperatingMode.", ""));
        }
=======
>>>>>>> b5d43735
    }

    private EnergySource energySourceFromGeneratingUnitType() {
        String gut = p.getLocal("generatingUnitType");
        EnergySource es = EnergySource.OTHER;
        if (gut != null) {
            if (gut.contains("HydroGeneratingUnit")) {
                es = EnergySource.HYDRO;
            } else if (gut.contains("NuclearGeneratingUnit")) {
                es = EnergySource.NUCLEAR;
            } else if (gut.contains("ThermalGeneratingUnit")) {
                es = EnergySource.THERMAL;
            } else if (gut.contains("WindGeneratingUnit")) {
                es = EnergySource.WIND;
            } else if (gut.contains("SolarGeneratingUnit")) {
                es = EnergySource.SOLAR;
            }
        }
        return es;
    }
}<|MERGE_RESOLUTION|>--- conflicted
+++ resolved
@@ -26,13 +26,9 @@
     private final boolean isCondenser;
 
     public SynchronousMachineConversion(PropertyBag sm, Context context) {
-<<<<<<< HEAD
         super(SYNCHRONOUS_MACHINE, sm, context);
-=======
-        super("SynchronousMachine", sm, context);
         String type = p.getLocal("type");
         isCondenser = type != null && type.endsWith("Kind.condenser");
->>>>>>> b5d43735
     }
 
     @Override
@@ -73,6 +69,7 @@
         }
 
         context.regulatingControlMapping().forGenerators().add(g.getId(), p);
+        addSpecificProperties(g, p);
     }
 
     private void convertReferencePriority(Generator g) {
@@ -85,6 +82,18 @@
             } else if (!st.getTerminal().isConnected()) {
                 st.setTerminal(g.getTerminal());
             }
+        }
+    }
+
+    private static void addSpecificProperties(Generator generator, PropertyBag p) {
+        generator.setProperty(Conversion.PROPERTY_CGMES_ORIGINAL_CLASS, SYNCHRONOUS_MACHINE);
+        String type = p.getLocal("type");
+        if (type != null) {
+            generator.setProperty(Conversion.PROPERTY_CGMES_SYNCHRONOUS_MACHINE_TYPE, type.replace("SynchronousMachineKind.", ""));
+        }
+        String operatingMode = p.getLocal("operatingMode");
+        if (operatingMode != null) {
+            generator.setProperty(Conversion.PROPERTY_CGMES_SYNCHRONOUS_MACHINE_OPERATING_MODE, operatingMode.replace("SynchronousMachineOperatingMode.", ""));
         }
     }
 
@@ -104,25 +113,6 @@
         if (generatingUnit != null) {
             g.setProperty(Conversion.CGMES_PREFIX_ALIAS_PROPERTIES + "GeneratingUnit", generatingUnit);
         }
-<<<<<<< HEAD
-
-        context.regulatingControlMapping().forGenerators().add(g.getId(), p);
-
-        addSpecificProperties(g, p);
-    }
-
-    private static void addSpecificProperties(Generator generator, PropertyBag p) {
-        generator.setProperty(Conversion.PROPERTY_CGMES_ORIGINAL_CLASS, SYNCHRONOUS_MACHINE);
-        String type = p.getLocal("type");
-        if (type != null) {
-            generator.setProperty(Conversion.PROPERTY_CGMES_SYNCHRONOUS_MACHINE_TYPE, type.replace("SynchronousMachineKind.", ""));
-        }
-        String operatingMode = p.getLocal("operatingMode");
-        if (operatingMode != null) {
-            generator.setProperty(Conversion.PROPERTY_CGMES_SYNCHRONOUS_MACHINE_OPERATING_MODE, operatingMode.replace("SynchronousMachineOperatingMode.", ""));
-        }
-=======
->>>>>>> b5d43735
     }
 
     private EnergySource energySourceFromGeneratingUnitType() {
