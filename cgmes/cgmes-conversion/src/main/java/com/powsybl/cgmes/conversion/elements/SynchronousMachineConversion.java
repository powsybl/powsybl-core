/**
 * Copyright (c) 2017-2018, RTE (http://www.rte-france.com)
 * This Source Code Form is subject to the terms of the Mozilla Public
 * License, v. 2.0. If a copy of the MPL was not distributed with this
 * file, You can obtain one at http://mozilla.org/MPL/2.0/.
 */

package com.powsybl.cgmes.conversion.elements;

import com.powsybl.cgmes.conversion.Context;
import com.powsybl.cgmes.conversion.Conversion;
import com.powsybl.cgmes.conversion.RegulatingControlMappingForGenerators;
import com.powsybl.cgmes.model.PowerFlow;
import com.powsybl.iidm.network.EnergySource;
import com.powsybl.iidm.network.Generator;
import com.powsybl.iidm.network.GeneratorAdder;
import com.powsybl.iidm.network.extensions.ActivePowerControlAdder;
import com.powsybl.iidm.network.extensions.ReferencePriority;

import com.powsybl.triplestore.api.PropertyBag;

/**
 * @author Luma Zamarreño {@literal <zamarrenolm at aia.es>}
 */
public class SynchronousMachineConversion extends AbstractReactiveLimitsOwnerConversion {

    private final boolean isCondenser;

    public SynchronousMachineConversion(PropertyBag sm, Context context) {
        super("SynchronousMachine", sm, context);
        String type = p.getLocal("type");
        isCondenser = type != null && type.endsWith("Kind.condenser");
    }

    @Override
    public void convert() {
        // If it is a generator, default values for minP and maxP give unlimited range
        // If it is a condenser, default values for minP and maxP are 0
        double minP = p.asDouble("minP", isCondenser ? 0 : -Double.MAX_VALUE);
        double maxP = p.asDouble("maxP", isCondenser ? 0 : Double.MAX_VALUE);
        double ratedS = p.asDouble("ratedS");
        ratedS = ratedS > 0 ? ratedS : Double.NaN;
        PowerFlow f = powerFlow();

        // Default targetP from initial P defined in EQ GeneratingUnit. Removed since CGMES 3.0
        double targetP = p.asDouble("initialP", 0);
        double targetQ = 0;
        // Flow values may come from Terminal or Equipment (SSH RotatingMachine)
        if (f.defined()) {
            targetP = -f.p();
            targetQ = -f.q();
        }

        GeneratorAdder adder = voltageLevel().newGenerator();
        RegulatingControlMappingForGenerators.initialize(adder);
        setMinPMaxP(adder, minP, maxP);
        adder.setTargetP(targetP)
                .setTargetQ(targetQ)
                .setEnergySource(energySourceFromGeneratingUnitType())
                .setRatedS(ratedS);
        identify(adder);
        connect(adder);
        Generator g = adder.add();
        addAliasesAndProperties(g);
        convertedTerminals(g.getTerminal());
        convertReactiveLimits(g);
<<<<<<< HEAD
        int referencePriority = p.asInt("referencePriority", 0);
        if (referencePriority > 0) {
            ReferencePriority.set(g, referencePriority);
=======
        convertReferencePriority(g);
        if (!isCondenser) {
            convertGenerator(g);
        }

        context.regulatingControlMapping().forGenerators().add(g.getId(), p);
    }

    private void convertReferencePriority(Generator g) {
        if (p.asInt("referencePriority", 0) > 0) {
            // We could find multiple generators with the same priority,
            // we will only change the terminal of the slack extension if the previous was not connected
            SlackTerminal st = g.getTerminal().getVoltageLevel().getExtension(SlackTerminal.class);
            if (st == null) {
                SlackTerminal.reset(g.getTerminal().getVoltageLevel(), g.getTerminal());
            } else if (!st.getTerminal().isConnected()) {
                st.setTerminal(g.getTerminal());
            }
>>>>>>> 6eb29b7a
        }
    }

    private void convertGenerator(Generator g) {
        double normalPF = p.asDouble("normalPF");
        if (!Double.isNaN(normalPF)) {
            if (context.config().createActivePowerControlExtension()) {
                g.newExtension(ActivePowerControlAdder.class)
                        .withParticipate(true)
                        .withParticipationFactor(normalPF)
                        .add();
            } else {
                g.setProperty(Conversion.CGMES_PREFIX_ALIAS_PROPERTIES + "normalPF", String.valueOf(normalPF));
            }
        }
        String generatingUnit = p.getId("GeneratingUnit");
        if (generatingUnit != null) {
            g.setProperty(Conversion.CGMES_PREFIX_ALIAS_PROPERTIES + "GeneratingUnit", generatingUnit);
        }
    }

    private EnergySource energySourceFromGeneratingUnitType() {
        String gut = p.getLocal("generatingUnitType");
        EnergySource es = EnergySource.OTHER;
        if (gut != null) {
            if (gut.contains("HydroGeneratingUnit")) {
                es = EnergySource.HYDRO;
            } else if (gut.contains("NuclearGeneratingUnit")) {
                es = EnergySource.NUCLEAR;
            } else if (gut.contains("ThermalGeneratingUnit")) {
                es = EnergySource.THERMAL;
            } else if (gut.contains("WindGeneratingUnit")) {
                es = EnergySource.WIND;
            } else if (gut.contains("SolarGeneratingUnit")) {
                es = EnergySource.SOLAR;
            }
        }
        return es;
    }
}<|MERGE_RESOLUTION|>--- conflicted
+++ resolved
@@ -64,31 +64,15 @@
         addAliasesAndProperties(g);
         convertedTerminals(g.getTerminal());
         convertReactiveLimits(g);
-<<<<<<< HEAD
         int referencePriority = p.asInt("referencePriority", 0);
         if (referencePriority > 0) {
             ReferencePriority.set(g, referencePriority);
-=======
-        convertReferencePriority(g);
+        }
         if (!isCondenser) {
             convertGenerator(g);
         }
 
         context.regulatingControlMapping().forGenerators().add(g.getId(), p);
-    }
-
-    private void convertReferencePriority(Generator g) {
-        if (p.asInt("referencePriority", 0) > 0) {
-            // We could find multiple generators with the same priority,
-            // we will only change the terminal of the slack extension if the previous was not connected
-            SlackTerminal st = g.getTerminal().getVoltageLevel().getExtension(SlackTerminal.class);
-            if (st == null) {
-                SlackTerminal.reset(g.getTerminal().getVoltageLevel(), g.getTerminal());
-            } else if (!st.getTerminal().isConnected()) {
-                st.setTerminal(g.getTerminal());
-            }
->>>>>>> 6eb29b7a
-        }
     }
 
     private void convertGenerator(Generator g) {
