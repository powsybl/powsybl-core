/**
 * Copyright (c) 2022, RTE (http://www.rte-france.com)
 * This Source Code Form is subject to the terms of the Mozilla Public
 * License, v. 2.0. If a copy of the MPL was not distributed with this
 * file, You can obtain one at http://mozilla.org/MPL/2.0/.
 * SPDX-License-Identifier: MPL-2.0
 */
package com.powsybl.cgmes.conversion;

import com.powsybl.commons.report.ReportNode;
import com.powsybl.commons.report.TypedValue;
import com.powsybl.iidm.network.Bus;
import com.powsybl.iidm.network.Substation;

/**
 * @author Miora Vedelago {@literal <miora.ralambotiana at rte-france.com>}
 */
public final class CgmesReports {

    private static final String EQUIPMENT_ID = "equipmentId";
    private static final String CONVERTER_IDS = "converterIds";

    private CgmesReports() {
    }

    // INFO
    public static ReportNode applyingPreprocessorsReport(ReportNode reportNode) {
        return reportNode.newReportNode()
                .withMessageTemplate("core.cgmes.conversion.applyingPreprocessors")
                .withSeverity(TypedValue.INFO_SEVERITY)
                .add();
    }

    public static void applyingProcessorReport(ReportNode reportNode, String processorName) {
        reportNode.newReportNode()
                .withMessageTemplate("core.cgmes.conversion.applyingProcessor")
                .withUntypedValue("processorName", processorName)
                .withSeverity(TypedValue.INFO_SEVERITY)
                .add();
    }

    public static ReportNode buildingMappingsReport(ReportNode reportNode) {
        return reportNode.newReportNode()
                .withMessageTemplate("core.cgmes.conversion.buildingMappings")
                .withSeverity(TypedValue.INFO_SEVERITY)
                .add();
    }

    public static ReportNode convertingElementTypeReport(ReportNode reportNode, String elementType) {
        return reportNode.newReportNode()
                .withMessageTemplate("core.cgmes.conversion.convertingElementType")
                .withUntypedValue("elementType", elementType)
                .withSeverity(TypedValue.INFO_SEVERITY)
                .add();
    }

    public static ReportNode updatingElementTypeReport(ReportNode reportNode, String elementType) {
        return reportNode.newReportNode()
                .withMessageTemplate("core.cgmes.update.updatingElementType")
                .withUntypedValue("elementType", elementType)
                .withSeverity(TypedValue.INFO_SEVERITY)
                .add();
    }

    public static ReportNode fixingDanglingLinesIssuesReport(ReportNode reportNode) {
        return reportNode.newReportNode()
                .withMessageTemplate("core.cgmes.conversion.fixingDanglingLinesIssues")
                .withSeverity(TypedValue.INFO_SEVERITY)
                .add();
    }

    public static ReportNode settingVoltagesAndAnglesReport(ReportNode reportNode) {
        return reportNode.newReportNode()
                .withMessageTemplate("core.cgmes.conversion.settingVoltagesAndAngles")
                .withSeverity(TypedValue.INFO_SEVERITY)
                .add();
    }

    public static ReportNode applyingPostprocessorsReport(ReportNode reportNode) {
        return reportNode.newReportNode()
                .withMessageTemplate("core.cgmes.conversion.applyingPostprocessors")
                .withSeverity(TypedValue.INFO_SEVERITY)
                .add();
    }

    public static void importedCgmesNetworkReport(ReportNode reportNode, String networkId) {
        reportNode.newReportNode()
                .withMessageTemplate("core.cgmes.conversion.importedCgmesNetwork")
                .withUntypedValue("networkId", networkId)
                .withSeverity(TypedValue.INFO_SEVERITY)
                .add();
    }

    // WARN
    public static void badVoltageTargetValueRegulatingControlReport(ReportNode reportNode, String eqId, double targetValue) {
        reportNode.newReportNode()
                .withMessageTemplate("core.cgmes.conversion.badVoltageTargetValueRegulatingControl")
                .withUntypedValue(EQUIPMENT_ID, eqId)
                .withTypedValue("targetValue", targetValue, TypedValue.VOLTAGE)
                .withSeverity(TypedValue.WARN_SEVERITY)
                .add();
    }

    public static void badTargetValueRegulatingControlReport(ReportNode reportNode, String eqId, double targetValue) {
        reportNode.newReportNode()
                .withMessageTemplate("core.cgmes.conversion.badTargetValueRegulatingControl")
                .withUntypedValue(EQUIPMENT_ID, eqId)
                .withUntypedValue("targetValue", targetValue)
                .withSeverity(TypedValue.WARN_SEVERITY)
                .add();
    }

    public static void badTargetDeadbandRegulatingControlReport(ReportNode reportNode, String eqId, double targetDeadband) {
        reportNode.newReportNode()
                .withMessageTemplate("core.cgmes.conversion.badTargetDeadbandRegulatingControl")
                .withUntypedValue(EQUIPMENT_ID, eqId)
                .withUntypedValue("targetDeadband", targetDeadband)
                .withSeverity(TypedValue.WARN_SEVERITY)
                .add();
    }

<<<<<<< HEAD
    /**
     * @deprecated Not used anymore. Use {@link #invalidAngleVoltageReport(ReportNode, String, double , double)}
     */
    @Deprecated(since = "6.8.0")
=======
    public static void badLoadTapChangingCapabilityTapChangerReport(ReportNode reportNode, String tapChangerId) {
        reportNode.newReportNode()
                .withMessageTemplate("core.cgmes.conversion.badLoadTapChangingCapabilityTapChanger")
                .withUntypedValue("tapChangerId", tapChangerId)
                .withSeverity(TypedValue.WARN_SEVERITY)
                .add();
    }

>>>>>>> 227025ee
    public static void invalidAngleVoltageBusReport(ReportNode reportNode, Bus bus, String nodeId, double v, double angle) {
        throw new ConversionException("Deprecated. Not used anymore");
    }

    /**
     * @deprecated Not used anymore. Use {@link #invalidAngleVoltageReport(ReportNode, String, double , double)}
     */
    @Deprecated(since = "6.8.0")
    public static void invalidAngleVoltageNodeReport(ReportNode reportNode, String nodeId, double v, double angle) {
        throw new ConversionException("Deprecated. Not used anymore");
    }

    public static void invalidAngleVoltageReport(ReportNode reportNode, Bus bus, String topologicalNode, double v, double angle) {
        reportNode.newReportNode()
                .withMessageTemplate("core.cgmes.conversion.invalidAngleVoltageBus")
                .withUntypedValue("substation", bus.getVoltageLevel().getSubstation().map(Substation::getNameOrId).orElse("unknown"))
                .withUntypedValue("voltageLevel", bus.getVoltageLevel().getNameOrId())
                .withUntypedValue("bus", bus.getId())
                .withUntypedValue("topologicalNode", topologicalNode)
                .withTypedValue("voltage", v, TypedValue.VOLTAGE)
                .withTypedValue("angle", angle, TypedValue.ANGLE)
                .withSeverity(TypedValue.WARN_SEVERITY)
                .add();
    }

    public static void removingUnattachedHvdcConverterStationReport(ReportNode reportNode, String converterId) {
        reportNode.newReportNode()
                .withMessageTemplate("core.cgmes.conversion.removingUnattachedHvdcConverterStation")
                .withUntypedValue("converterId", converterId)
                .withSeverity(TypedValue.WARN_SEVERITY)
                .add();
    }

    public static void voltageLevelMappingReport(ReportNode reportNode, int voltageLevelMappingSize, String mapAsString) {
        reportNode.newReportNode()
                .withMessageTemplate("core.cgmes.conversion.voltageLevelMapping")
                .withUntypedValue("voltageLevelMappingSize", voltageLevelMappingSize)
                .withUntypedValue("mapAsString", mapAsString)
                .withSeverity(TypedValue.WARN_SEVERITY)
                .add();
    }

    public static void substationMappingReport(ReportNode reportNode, int substationMappingSize, String mapAsString) {
        reportNode.newReportNode()
                .withMessageTemplate("core.cgmes.conversion.substationMapping")
                .withUntypedValue("substationMappingSize", substationMappingSize)
                .withUntypedValue("mapAsString", mapAsString)
                .withSeverity(TypedValue.WARN_SEVERITY)
                .add();
    }

    public static void nominalVoltageIsZeroReport(ReportNode reportNode, String voltageLevelId) {
        reportNode.newReportNode()
                .withMessageTemplate("core.cgmes.conversion.nominalVoltageIsZero")
                .withUntypedValue("voltageLevelId", voltageLevelId)
                .withSeverity(TypedValue.WARN_SEVERITY)
                .add();
    }

    // ERROR
    public static void inconsistentProfilesTPRequiredReport(ReportNode reportNode, String networkId) {
        reportNode.newReportNode()
                .withMessageTemplate("core.cgmes.conversion.inconsistentProfilesTPRequired")
                .withUntypedValue("networkId", networkId)
                .withSeverity(TypedValue.ERROR_SEVERITY)
                .add();
    }

    public static void danglingLineDisconnectedAtBoundaryHasBeenDisconnectedReport(ReportNode reportNode, String danglingLineId) {
        reportNode.newReportNode()
                .withMessageTemplate("core.cgmes.conversion.danglingLineDisconnectedAtBoundaryHasBeenDisconnected")
                .withUntypedValue("danglingLineId", danglingLineId)
                .withSeverity(TypedValue.WARN_SEVERITY)
                .add();
    }

    public static void multipleUnpairedDanglingLinesAtSameBoundaryReport(ReportNode reportNode, String danglingLineId, double p0, double q0, double p0Adjusted, double q0Adjusted) {
        reportNode.newReportNode()
                .withMessageTemplate("core.cgmes.conversion.multipleUnpairedDanglingLinesAtSameBoundary")
                .withUntypedValue("danglingLineId", danglingLineId)
                .withUntypedValue("p0", p0)
                .withUntypedValue("q0", q0)
                .withUntypedValue("p0Adjusted", p0Adjusted)
                .withUntypedValue("q0Adjusted", q0Adjusted)
                .withSeverity(TypedValue.WARN_SEVERITY)
                .add();
    }

    public static void missingMandatoryAttributeReport(ReportNode reportNode, String attributeName, String objectClass, String objectId) {
        reportNode.newReportNode()
                .withMessageTemplate("core.cgmes.conversion.missingMandatoryAttribute")
                .withUntypedValue("attributeName", attributeName)
                .withUntypedValue("objectClass", objectClass)
                .withUntypedValue("objectId", objectId)
                .withSeverity(TypedValue.ERROR_SEVERITY)
                .add();
    }

    public static ReportNode importingCgmesFileReport(ReportNode reportNode, String basename) {
        return reportNode.newReportNode()
                .withMessageTemplate("core.cgmes.conversion.CGMESConversion")
                .withUntypedValue("basename", basename)
                .add();
    }

    public static ReportNode readingCgmesTriplestoreReport(ReportNode reportNode) {
        return reportNode.newReportNode()
                .withMessageTemplate("core.cgmes.conversion.CGMESTriplestore")
                .add();
    }

    public static void exportedModelIdentifierReport(ReportNode reportNode, String description, String identifier, String networkId) {
        reportNode.newReportNode()
                .withMessageTemplate("core.cgmes.conversion.ExportedCgmesId")
                .withTypedValue("cgmesId", description, TypedValue.URN_UUID)
                .withTypedValue("cgmesSubset", identifier, TypedValue.CGMES_SUBSET)
                .withTypedValue("networkId", networkId, TypedValue.ID)
                .add();
    }

    public static void notVisitedDcEquipmentReport(ReportNode reportNode, String dcEquipmentId) {
        reportNode.newReportNode()
                .withMessageTemplate("core.cgmes.conversion.notVisitedDcEquipment")
                .withUntypedValue("dcEquipmentId", dcEquipmentId)
                .withSeverity(TypedValue.WARN_SEVERITY)
                .add();
    }

    public static void dcLineSegmentNotInTwoDCIslandEndReport(ReportNode reportNode, String dcLineSegmentId) {
        reportNode.newReportNode()
                .withMessageTemplate("core.cgmes.conversion.dcLineSegmentNotInTwoDCIslandEnd")
                .withUntypedValue("dcLineSegmentId", dcLineSegmentId)
                .withSeverity(TypedValue.WARN_SEVERITY)
                .add();
    }

    public static void inconsistentNumberOfConvertersReport(ReportNode reportNode, String converterIds) {
        reportNode.newReportNode()
                .withMessageTemplate("core.cgmes.conversion.inconsistentNumberOfConverters")
                .withUntypedValue(CONVERTER_IDS, converterIds)
                .withSeverity(TypedValue.WARN_SEVERITY)
                .add();
    }

    public static void unsupportedDcConfigurationReport(ReportNode reportNode, String converterIds, String dcConfiguration) {
        reportNode.newReportNode()
                .withMessageTemplate("core.cgmes.conversion.unsupportedDcConfiguration")
                .withUntypedValue(CONVERTER_IDS, converterIds)
                .withUntypedValue("dcConfiguration", dcConfiguration)
                .withSeverity(TypedValue.WARN_SEVERITY)
                .add();
    }

    public static void unexpectedPointToPointDcConfigurationReport(ReportNode reportNode, String converterIds, int numberOfLines, int numberOfConverterPairs) {
        reportNode.newReportNode()
                .withMessageTemplate("core.cgmes.conversion.unexpectedPointToPointDcConfiguration")
                .withUntypedValue(CONVERTER_IDS, converterIds)
                .withUntypedValue("numberOfLines", numberOfLines)
                .withUntypedValue("numberOfConverterPairs", numberOfConverterPairs)
                .withSeverity(TypedValue.WARN_SEVERITY)
                .add();
    }
}<|MERGE_RESOLUTION|>--- conflicted
+++ resolved
@@ -119,27 +119,24 @@
                 .add();
     }
 
-<<<<<<< HEAD
+    public static void badLoadTapChangingCapabilityTapChangerReport(ReportNode reportNode, String tapChangerId) {
+        reportNode.newReportNode()
+                .withMessageTemplate("core.cgmes.conversion.badLoadTapChangingCapabilityTapChanger")
+                .withUntypedValue("tapChangerId", tapChangerId)
+                .withSeverity(TypedValue.WARN_SEVERITY)
+                .add();
+    }
+
     /**
-     * @deprecated Not used anymore. Use {@link #invalidAngleVoltageReport(ReportNode, String, double , double)}
+     * @deprecated Not used anymore. Use {@link #invalidAngleVoltageReport(ReportNode, Bus, String, double , double)}
      */
     @Deprecated(since = "6.8.0")
-=======
-    public static void badLoadTapChangingCapabilityTapChangerReport(ReportNode reportNode, String tapChangerId) {
-        reportNode.newReportNode()
-                .withMessageTemplate("core.cgmes.conversion.badLoadTapChangingCapabilityTapChanger")
-                .withUntypedValue("tapChangerId", tapChangerId)
-                .withSeverity(TypedValue.WARN_SEVERITY)
-                .add();
-    }
-
->>>>>>> 227025ee
     public static void invalidAngleVoltageBusReport(ReportNode reportNode, Bus bus, String nodeId, double v, double angle) {
         throw new ConversionException("Deprecated. Not used anymore");
     }
 
     /**
-     * @deprecated Not used anymore. Use {@link #invalidAngleVoltageReport(ReportNode, String, double , double)}
+     * @deprecated Not used anymore. Use {@link #invalidAngleVoltageReport(ReportNode, Bus, String, double , double)}
      */
     @Deprecated(since = "6.8.0")
     public static void invalidAngleVoltageNodeReport(ReportNode reportNode, String nodeId, double v, double angle) {
