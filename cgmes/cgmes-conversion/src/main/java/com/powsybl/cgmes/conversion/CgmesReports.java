--- conflicted
+++ resolved
@@ -17,10 +17,7 @@
  */
 public final class CgmesReports {
 
-<<<<<<< HEAD
     private static final String EQUIPMENT_ID = "equipmentId";
-=======
->>>>>>> 64668099
     private static final String CONVERTER_IDS = "converterIds";
 
     private CgmesReports() {
@@ -123,7 +120,7 @@
     }
 
     /**
-     * @deprecated Not used anymore. Use {@link #invalidAngleVoltageReport(ReportNode, String, double , double)}
+     * @deprecated Not used anymore. Use {@link #invalidAngleVoltageReport(ReportNode, Bus, String, double , double)}
      */
     @Deprecated(since = "6.8.0")
     public static void invalidAngleVoltageBusReport(ReportNode reportNode, Bus bus, String nodeId, double v, double angle) {
@@ -131,7 +128,7 @@
     }
 
     /**
-     * @deprecated Not used anymore. Use {@link #invalidAngleVoltageReport(ReportNode, String, double , double)}
+     * @deprecated Not used anymore. Use {@link #invalidAngleVoltageReport(ReportNode, Bus, String, double , double)}
      */
     @Deprecated(since = "6.8.0")
     public static void invalidAngleVoltageNodeReport(ReportNode reportNode, String nodeId, double v, double angle) {
