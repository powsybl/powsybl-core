--- conflicted
+++ resolved
@@ -7,6 +7,7 @@
 import com.powsybl.cgmes.model.CgmesModelException;
 import com.powsybl.iidm.network.Network;
 import com.powsybl.iidm.network.StaticVarCompensator;
+import com.powsybl.iidm.network.StaticVarCompensatorAdder;
 import com.powsybl.triplestore.api.PropertyBag;
 
 /**
@@ -22,10 +23,6 @@
         mapping = new HashMap<>();
     }
 
-<<<<<<< HEAD
-    public void add(String staticVarCompensatorId, PropertyBag sm) {
-        String cgmesRegulatingControlId = getRegulatingControlId(sm);
-=======
     public static void initialize(StaticVarCompensatorAdder adder) {
         adder.setVoltageSetPoint(Double.NaN);
         adder.setReactivePowerSetPoint(Double.NaN);
@@ -34,21 +31,11 @@
 
     public void add(String iidmId, PropertyBag sm) {
         String rcId = parent.getRegulatingControlId(sm);
->>>>>>> c7eea6a2
         boolean controlEnabledProperty = sm.asBoolean("controlEnabled", false);
         double defaultTargetVoltage = sm.asDouble("voltageSetPoint");
         double defaultTargetReactivePower = sm.asDouble("q");
         String defaultRegulationMode = sm.getId("controlMode");
 
-<<<<<<< HEAD
-        if (mapping.containsKey(staticVarCompensatorId)) {
-            throw new CgmesModelException(
-                "StaticVarCompensator already added, IIDM StaticVarCompensator Id : " + staticVarCompensatorId);
-        }
-
-        CgmesRegulatingControlForStaticVarCompensator rc = new CgmesRegulatingControlForStaticVarCompensator();
-        rc.regulatingControlId = cgmesRegulatingControlId;
-=======
         if (mapping.containsKey(iidmId)) {
             throw new CgmesModelException(
                 "StaticVarCompensator already added, IIDM StaticVarCompensator Id : " + iidmId);
@@ -56,17 +43,12 @@
 
         RegulatingControlForStaticVarCompensator rc = new RegulatingControlForStaticVarCompensator();
         rc.regulatingControlId = rcId;
->>>>>>> c7eea6a2
         rc.controlEnabledProperty = controlEnabledProperty;
         rc.defaultTargetVoltage = defaultTargetVoltage;
         rc.defaultTargetReactivePower = defaultTargetReactivePower;
         rc.defaultRegulationMode = defaultRegulationMode;
 
-<<<<<<< HEAD
-        mapping.put(staticVarCompensatorId, rc);
-=======
         mapping.put(iidmId, rc);
->>>>>>> c7eea6a2
     }
 
     void applyRegulatingControls(Network network) {
@@ -74,11 +56,11 @@
     }
 
     private void apply(StaticVarCompensator svc) {
-        CgmesRegulatingControlForStaticVarCompensator rd = mapping.get(svc.getId());
+        RegulatingControlForStaticVarCompensator rd = mapping.get(svc.getId());
         apply(svc, rd);
     }
 
-    private void apply(StaticVarCompensator svc, CgmesRegulatingControlForStaticVarCompensator rc) {
+    private void apply(StaticVarCompensator svc, RegulatingControlForStaticVarCompensator rc) {
         if (rc == null) {
             return;
         }
@@ -89,42 +71,20 @@
         String controlId = rc.regulatingControlId;
         if (controlId == null) {
             context.missing("Regulating control Id not defined");
-<<<<<<< HEAD
-            RegulatingControlSvcAttributes rcSvc = getDefaultRegulatingControl(rc);
-            apply(rcSvc, svc);
-=======
             setDefaultRegulatingControl(rc, svc);
->>>>>>> c7eea6a2
             return;
         }
 
         RegulatingControl control = parent.cachedRegulatingControls().get(controlId);
         if (control == null) {
             context.missing(String.format("Regulating control %s", controlId));
-<<<<<<< HEAD
-            RegulatingControlSvcAttributes rcSvc = getDefaultRegulatingControl(rc);
-            apply(rcSvc, svc);
-=======
             setDefaultRegulatingControl(rc, svc);
->>>>>>> c7eea6a2
             return;
         }
         if (!control.enabled) {
             return;
         }
 
-<<<<<<< HEAD
-        RegulatingControlSvcAttributes rcSvc = getRegulatingControlSvc(control, rc, svc.getId());
-        apply(rcSvc, svc);
-        if (rcSvc != null) {
-            control.hasCorrectlySet();
-        }
-    }
-
-    private RegulatingControlSvcAttributes getRegulatingControlSvc(RegulatingControl control,
-        CgmesRegulatingControlForStaticVarCompensator rc, String svcId) {
-=======
->>>>>>> c7eea6a2
         if (context.terminalMapping().areAssociated(control.cgmesTerminal, control.topologicalNode)) {
             setRegulatingControl(control, svc);
         } else {
@@ -138,11 +98,7 @@
         }
     }
 
-<<<<<<< HEAD
-    private RegulatingControlSvcAttributes getRegulatingControl(RegulatingControl control) {
-=======
     private void setRegulatingControl(RegulatingControl control, StaticVarCompensator svc) {
->>>>>>> c7eea6a2
 
         double targetVoltage = Double.NaN;
         double targetReactivePower = Double.NaN;
@@ -159,25 +115,14 @@
             regulationMode = StaticVarCompensator.RegulationMode.OFF;
         }
 
-<<<<<<< HEAD
-        RegulatingControlSvcAttributes rcSvc = new RegulatingControlSvcAttributes();
-        rcSvc.targetVoltage = targetVoltage;
-        rcSvc.targetReactivePower = targetReactivePower;
-        rcSvc.regulationMode = regulationMode;
-=======
         svc.setVoltageSetPoint(targetVoltage);
         svc.setReactivePowerSetPoint(targetReactivePower);
         svc.setRegulationMode(regulationMode);
->>>>>>> c7eea6a2
 
         control.hasCorrectlySetEq(svc.getId());
     }
 
-<<<<<<< HEAD
-    private RegulatingControlSvcAttributes getDefaultRegulatingControl(CgmesRegulatingControlForStaticVarCompensator rc) {
-=======
     private void setDefaultRegulatingControl(RegulatingControlForStaticVarCompensator rc, StaticVarCompensator svc) {
->>>>>>> c7eea6a2
 
         double targetVoltage = Double.NaN;
         double targetReactivePower = Double.NaN;
@@ -194,37 +139,6 @@
             regulationMode = StaticVarCompensator.RegulationMode.OFF;
         }
 
-<<<<<<< HEAD
-        RegulatingControlSvcAttributes rcSvc = new RegulatingControlSvcAttributes();
-        rcSvc.targetVoltage = targetVoltage;
-        rcSvc.targetReactivePower = targetReactivePower;
-        rcSvc.regulationMode = regulationMode;
-
-        return rcSvc;
-    }
-
-    private void apply(RegulatingControlSvcAttributes rcSvc, StaticVarCompensator svc) {
-        if (rcSvc == null) {
-            return;
-        }
-        svc.setVoltageSetPoint(rcSvc.targetVoltage);
-        svc.setReactivePowerSetPoint(rcSvc.targetReactivePower);
-        svc.setRegulationMode(rcSvc.regulationMode);
-    }
-
-    private String getRegulatingControlId(PropertyBag p) {
-        String regulatingControlId = null;
-
-        if (p.containsKey(RegulatingControlMapping.REGULATING_CONTROL)) {
-            String controlId = p.getId(RegulatingControlMapping.REGULATING_CONTROL);
-            RegulatingControl control = parent.cachedRegulatingControls().get(controlId);
-            if (control != null) {
-                regulatingControlId = controlId;
-            }
-        }
-
-        return regulatingControlId;
-=======
         svc.setVoltageSetPoint(targetVoltage);
         svc.setReactivePowerSetPoint(targetReactivePower);
         svc.setRegulationMode(regulationMode);
@@ -232,10 +146,9 @@
 
     private boolean isControlModeReactivePower(String controlMode) {
         return controlMode != null && controlMode.endsWith("reactivepower");
->>>>>>> c7eea6a2
     }
 
-    private static class CgmesRegulatingControlForStaticVarCompensator {
+    private static class RegulatingControlForStaticVarCompensator {
         String regulatingControlId;
         boolean controlEnabledProperty;
         double defaultTargetVoltage;
@@ -243,16 +156,7 @@
         String defaultRegulationMode;
     }
 
-<<<<<<< HEAD
-    private static class RegulatingControlSvcAttributes {
-        double targetVoltage;
-        double targetReactivePower;
-        StaticVarCompensator.RegulationMode regulationMode;
-    }
-
-=======
->>>>>>> c7eea6a2
     private final RegulatingControlMapping parent;
-    private final Map<String, CgmesRegulatingControlForStaticVarCompensator> mapping;
+    private final Map<String, RegulatingControlForStaticVarCompensator> mapping;
     private final Context context;
 }