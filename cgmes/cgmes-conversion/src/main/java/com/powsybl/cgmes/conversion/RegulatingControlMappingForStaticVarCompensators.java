--- conflicted
+++ resolved
@@ -87,7 +87,6 @@
         setRegulatingControl(rc, control, svc);
     }
 
-<<<<<<< HEAD
     private void setDefaultRegulatingControl(CgmesRegulatingControlForStaticVarCompensator rc, StaticVarCompensator svc) {
         if (RegulatingControlMapping.isControlModeVoltage(rc.defaultRegulationMode)) {
             setDefaultRegulatingControlData(rc, svc);
@@ -98,24 +97,6 @@
             context.fixed("SVCDefaultControlMode", () -> String.format("Invalid default control mode for static var compensator %s. Default regulationMode set to VOLTAGE", svc.getId()));
             setDefaultRegulatingControlData(rc, svc);
             svc.setRegulatingTerminal(svc.getTerminal()).setRegulationMode(StaticVarCompensator.RegulationMode.VOLTAGE);
-=======
-    private boolean setRegulatingControl(CgmesRegulatingControlForStaticVarCompensator rc, RegulatingControl control, StaticVarCompensator svc) {
-        // Always save the original RC id,
-        // even if we cannot complete setting all the regulation data
-        svc.setProperty(Conversion.PROPERTY_REGULATING_CONTROL, rc.regulatingControlId);
-
-        // Take default terminal if it has not been defined in CGMES files (it is never null)
-        Terminal regulatingTerminal = RegulatingTerminalMapper
-                .mapForVoltageControl(control.cgmesTerminal, context)
-                .orElse(svc.getTerminal());
-
-        boolean okSet = false;
-        if (!control.enabled && rc.controlEnabled) {
-            context.fixed("SVCControlEnabledStatus", () -> String.format("Regulating control of %s is disabled but controlEnabled property is set to true." +
-                    "Equipment and regulating control properties are used to set local default regulation if local default regulation is reactive power. Else, regulation is disabled.", svc.getId()));
-            setDefaultRegulatingControl(rc, svc, true, control);
-            return false;
->>>>>>> 336480a6
         }
     }
 
@@ -130,6 +111,7 @@
             okSet = setRegulatingControlVoltage(rc, control, svc);
         }
 
+        // Always save the original RC id, even if we cannot complete setting all the regulation data
         svc.setProperty(Conversion.PROPERTY_REGULATING_CONTROL, rc.regulatingControlId);
         control.setCorrectlySet(okSet);
     }
