/**
 * Copyright (c) 2019, RTE (http://www.rte-france.com)
 * This Source Code Form is subject to the terms of the Mozilla Public
 * License, v. 2.0. If a copy of the MPL was not distributed with this
 * file, You can obtain one at http://mozilla.org/MPL/2.0/.
 * SPDX-License-Identifier: MPL-2.0
 */
package com.powsybl.cgmes.conversion;

import com.powsybl.cgmes.conversion.RegulatingControlMapping.RegulatingControl;
import com.powsybl.cgmes.model.CgmesModelException;
import com.powsybl.cgmes.model.CgmesNames;
import com.powsybl.iidm.network.Network;
import com.powsybl.iidm.network.StaticVarCompensator;
import com.powsybl.iidm.network.StaticVarCompensatorAdder;
import com.powsybl.iidm.network.Terminal;
import com.powsybl.triplestore.api.PropertyBag;
import org.slf4j.Logger;
import org.slf4j.LoggerFactory;

import java.util.HashMap;
import java.util.Map;

/**
 * @author José Antonio Marqués {@literal <marquesja at aia.es>}
 * @author Marcos de Miguel {@literal <demiguelm at aia.es>}
 */

public class RegulatingControlMappingForStaticVarCompensators {

    RegulatingControlMappingForStaticVarCompensators(RegulatingControlMapping parent, Context context) {
        this.parent = parent;
        this.context = context;
        mapping = new HashMap<>();
    }

    public static void initialize(StaticVarCompensatorAdder adder) {
        adder.setRegulationMode(StaticVarCompensator.RegulationMode.OFF);
    }

    public void add(String iidmId, PropertyBag sm) {
        String rcId = RegulatingControlMapping.getRegulatingControlId(sm);
        double defaultTargetVoltage = sm.asDouble("voltageSetPoint");
        String defaultRegulationMode = sm.getId("controlMode");

        if (mapping.containsKey(iidmId)) {
            throw new CgmesModelException(
                    "StaticVarCompensator already added, IIDM StaticVarCompensator Id: " + iidmId);
        }

        CgmesRegulatingControlForStaticVarCompensator rc = new CgmesRegulatingControlForStaticVarCompensator();
        rc.regulatingControlId = rcId;
        rc.defaultTargetVoltage = defaultTargetVoltage;
        rc.defaultRegulationMode = defaultRegulationMode;

        mapping.put(iidmId, rc);
    }

    void applyRegulatingControls(Network network) {
        network.getStaticVarCompensatorStream().forEach(this::apply);
    }

    private void apply(StaticVarCompensator svc) {
        CgmesRegulatingControlForStaticVarCompensator rd = mapping.get(svc.getId());
        apply(svc, rd);
    }

    private void apply(StaticVarCompensator svc, CgmesRegulatingControlForStaticVarCompensator rc) {
        if (rc == null) {
            return;
        }

        String controlId = rc.regulatingControlId;
        if (controlId == null) {
            LOG.trace("Regulating control Id not present for static var compensator {}", svc.getId());
            setDefaultRegulatingControl(rc, svc);
            return;
        }

        RegulatingControl control = parent.cachedRegulatingControls().get(controlId);
        if (control == null) {
            context.missing(String.format("Regulating control %s", controlId));
            setDefaultRegulatingControl(rc, svc);
            return;
        }

        control.setCorrectlySet(setRegulatingControl(rc, control, svc));
    }

    private void setDefaultRegulatingControl(CgmesRegulatingControlForStaticVarCompensator rc, StaticVarCompensator svc) {
        setDefaultRegulatingControlData(rc, svc);
        svc.setRegulatingTerminal(svc.getTerminal());
    }

    private boolean setRegulatingControl(CgmesRegulatingControlForStaticVarCompensator rc, RegulatingControl control, StaticVarCompensator svc) {
<<<<<<< HEAD
        setDefaultRegulatingControlData(rc, svc);
        svc.setProperty(Conversion.CGMES_PREFIX_ALIAS_PROPERTIES + CgmesNames.REGULATING_CONTROL, rc.regulatingControlId);
        svc.setProperty(Conversion.CGMES_PREFIX_ALIAS_PROPERTIES + CgmesNames.MODE, control.mode);
=======
        // Always save the original RC id,
        // even if we can not complete setting all the regulation data
        svc.setProperty(Conversion.PROPERTY_REGULATING_CONTROL, rc.regulatingControlId);
>>>>>>> 48870645

        // Take default terminal if it has not been defined in CGMES files (it is never null)
        Terminal regulatingTerminal = RegulatingTerminalMapper
                .mapForVoltageControl(control.cgmesTerminal, context)
                .orElse(svc.getTerminal());

        svc.setRegulatingTerminal(regulatingTerminal);

        return true;
    }

    private void setDefaultRegulatingControlData(CgmesRegulatingControlForStaticVarCompensator rc, StaticVarCompensator svc) {
        if (rc.defaultRegulationMode != null) {
            svc.setProperty(Conversion.CGMES_PREFIX_ALIAS_PROPERTIES + "defaultRegulationMode", rc.defaultRegulationMode);
        }
        if (!Double.isNaN(rc.defaultTargetVoltage)) {
            svc.setProperty(Conversion.CGMES_PREFIX_ALIAS_PROPERTIES + "defaultTargetVoltage", String.valueOf(rc.defaultTargetVoltage));
        }
    }

    private static final class CgmesRegulatingControlForStaticVarCompensator {
        String regulatingControlId;
        double defaultTargetVoltage;
        String defaultRegulationMode;
    }

    private final RegulatingControlMapping parent;
    private final Map<String, CgmesRegulatingControlForStaticVarCompensator> mapping;
    private final Context context;

    private static final Logger LOG = LoggerFactory.getLogger(RegulatingControlMappingForStaticVarCompensators.class);
}<|MERGE_RESOLUTION|>--- conflicted
+++ resolved
@@ -93,15 +93,9 @@
     }
 
     private boolean setRegulatingControl(CgmesRegulatingControlForStaticVarCompensator rc, RegulatingControl control, StaticVarCompensator svc) {
-<<<<<<< HEAD
         setDefaultRegulatingControlData(rc, svc);
-        svc.setProperty(Conversion.CGMES_PREFIX_ALIAS_PROPERTIES + CgmesNames.REGULATING_CONTROL, rc.regulatingControlId);
+        svc.setProperty(Conversion.PROPERTY_REGULATING_CONTROL, rc.regulatingControlId);
         svc.setProperty(Conversion.CGMES_PREFIX_ALIAS_PROPERTIES + CgmesNames.MODE, control.mode);
-=======
-        // Always save the original RC id,
-        // even if we can not complete setting all the regulation data
-        svc.setProperty(Conversion.PROPERTY_REGULATING_CONTROL, rc.regulatingControlId);
->>>>>>> 48870645
 
         // Take default terminal if it has not been defined in CGMES files (it is never null)
         Terminal regulatingTerminal = RegulatingTerminalMapper
