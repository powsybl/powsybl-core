/**
 * Copyright (c) 2021, RTE (http://www.rte-france.com)
 * This Source Code Form is subject to the terms of the Mozilla Public
 * License, v. 2.0. If a copy of the MPL was not distributed with this
 * file, You can obtain one at http://mozilla.org/MPL/2.0/.
 */
package com.powsybl.cgmes.conversion.export;

import com.powsybl.cgmes.conversion.Conversion;
import com.powsybl.cgmes.conversion.NamingStrategy;
import com.powsybl.cgmes.conversion.export.elements.*;
import com.powsybl.cgmes.extensions.*;
import com.powsybl.cgmes.model.CgmesNames;
import com.powsybl.commons.PowsyblException;
import com.powsybl.commons.exceptions.UncheckedXmlStreamException;
import com.powsybl.iidm.network.*;
import com.powsybl.iidm.network.extensions.LoadDetail;
import com.powsybl.iidm.network.extensions.VoltagePerReactivePowerControl;
import org.slf4j.Logger;
import org.slf4j.LoggerFactory;

import javax.xml.stream.XMLStreamException;
import javax.xml.stream.XMLStreamWriter;
import java.util.*;

/**
 * @author Marcos de Miguel <demiguelm at aia.es>
 */
public final class EquipmentExport extends AbstractCgmesExporter {

    private static final String AC_DC_CONVERTER_DC_TERMINAL = "ACDCConverterDCTerminal";
    private static final String CONNECTIVITY_NODE_SUFFIX = "CN";
    private static final String PHASE_TAP_CHANGER_REGULATION_MODE_ACTIVE_POWER = "activePower";
    private static final String PHASE_TAP_CHANGER_REGULATION_MODE_CURRENT_FLOW = "currentFlow";
    private static final String RATIO_TAP_CHANGER_REGULATION_MODE_VOLTAGE = "voltage";
    private static final Logger LOG = LoggerFactory.getLogger(EquipmentExport.class);

    private final String euNamespace;
    private final String limitValueAttributeName;
    private final String limitTypeAttributeName;
    private final String limitKindClassName;
    private final boolean writeInfiniteDuration;
    private final boolean writeInitialP;

    private final Map<String, String> mapNodeKey2NodeId = new HashMap<>();
    private final Map<Terminal, String> mapTerminal2Id = new HashMap<>();
    private final Set<String> regulatingControlsWritten = new HashSet<>();

    EquipmentExport(CgmesExportContext context, XMLStreamWriter xmlWriter) {
        super(context, xmlWriter);
        euNamespace = context.getCim().getEuNamespace();
        limitValueAttributeName = context.getCim().getLimitValueAttributeName();
        limitTypeAttributeName = context.getCim().getLimitTypeAttributeName();
        limitKindClassName = context.getCim().getLimitKindClassName();
        writeInfiniteDuration = context.getCim().writeLimitInfiniteDuration();
        writeInitialP = context.getCim().writeGeneratingUnitInitialP();
    }

    @Override
    public void export() {
        context.setExportEquipment(true);
        try {
            CgmesExportUtil.writeRdfRoot(cimNamespace, context.getCim().getEuPrefix(), euNamespace, xmlWriter);

            // TODO fill EQ Model Description
            if (context.getCimVersion() >= 16) {
                ModelDescriptionEq.write(xmlWriter, context.getEqModelDescription(), context);
            }

            if (context.writeConnectivityNodes()) {
                writeConnectivityNodes();
            }
            writeTerminals();
            writeSwitches();

            writeSubstations();
            writeVoltageLevels();
            writeBusbarSections();
            writeLoads();
            writeLoadGroups();
            writeGenerators();
            writeShuntCompensators();
            writeStaticVarCompensators();
            writeLines();
            writeTwoWindingsTransformers();
            writeThreeWindingsTransformers();

            writeDanglingLines();
            writeHvdcLines();

            writeControlAreas();

            xmlWriter.writeEndDocument();
        } catch (XMLStreamException e) {
            throw new UncheckedXmlStreamException(e);
        }
    }

    private void writeConnectivityNodes() throws XMLStreamException {
        for (VoltageLevel vl : context.getNetwork().getVoltageLevels()) {
            if (vl.getTopologyKind().equals(TopologyKind.NODE_BREAKER)) {
                writeNodes(vl, new VoltageLevelAdjacency(vl, context));
            } else {
                writeBuses(vl);
            }
            writeSwitchesConnectivity(vl);
        }
        writeBusbarSectionsConnectivity();
    }

    private void writeSwitchesConnectivity(VoltageLevel vl) {
        String[] nodeKeys = new String[2];
        for (Switch sw : vl.getSwitches()) {
            fillSwitchNodeKeys(vl, sw, nodeKeys);
            // We have to go through all switches, even if they are not exported as equipment,
            // to be sure that all required mappings between IIDM node number and CGMES Connectivity Node are created
            writeSwitchConnectivity(nodeKeys[0], vl);
            writeSwitchConnectivity(nodeKeys[1], vl);
        }
    }

    private void writeSwitchConnectivity(String nodeKey, VoltageLevel vl) {
        mapNodeKey2NodeId.computeIfAbsent(nodeKey, k -> {
            try {
                String node = CgmesExportUtil.getUniqueId();
                exportConnectivityNode(node, nodeKey, context.getNamingStrategy().getCgmesId(vl));
                return node;
            } catch (XMLStreamException e) {
                throw new UncheckedXmlStreamException(e);
            }
        });
    }

    private static String buildNodeKey(VoltageLevel vl, int node) {
        return vl.getId() + "_" + node + "_" + CONNECTIVITY_NODE_SUFFIX;
    }

    private static String buildNodeKey(Bus bus) {
        return bus.getId() + "_" + CONNECTIVITY_NODE_SUFFIX;
    }

    private void exportConnectivityNode(String id, String nodeName, String connectivityNodeContainerId) throws XMLStreamException {
        writeStartIdName("ConnectivityNode", id, nodeName);
        writeReference("ConnectivityNode.ConnectivityNodeContainer", connectivityNodeContainerId);
        xmlWriter.writeEndElement();
    }

    private void writeBusbarSectionsConnectivity() throws XMLStreamException {
        for (BusbarSection bus : context.getNetwork().getBusbarSections()) {
            String connectivityNodeId = connectivityNodeId(bus.getTerminal());
            if (connectivityNodeId == null) {
                VoltageLevel vl = bus.getTerminal().getVoltageLevel();
                String node = CgmesExportUtil.getUniqueId();
                exportConnectivityNode(node, bus.getNameOrId(), context.getNamingStrategy().getCgmesId(vl));
                String key = buildNodeKey(vl, bus.getTerminal().getNodeBreakerView().getNode());
                mapNodeKey2NodeId.put(key, node);
            }
        }
    }

    private void writeNodes(VoltageLevel vl, VoltageLevelAdjacency vlAdjacencies) throws XMLStreamException {
        for (List<Integer> nodes : vlAdjacencies.getNodes()) {
            String cgmesNodeId = CgmesExportUtil.getUniqueId();
            exportConnectivityNode(cgmesNodeId, CgmesExportUtil.format(nodes.get(0)), context.getNamingStrategy().getCgmesId(vl));
            for (Integer nodeNumber : nodes) {
                mapNodeKey2NodeId.put(buildNodeKey(vl, nodeNumber), cgmesNodeId);
            }
        }
    }

    private void writeBuses(VoltageLevel vl) throws XMLStreamException {
        for (Bus bus : vl.getBusBreakerView().getBuses()) {
            String cgmesNodeId = context.getNamingStrategy().getCgmesId(bus, CONNECTIVITY_NODE_SUFFIX);
            exportConnectivityNode(cgmesNodeId, bus.getNameOrId(), context.getNamingStrategy().getCgmesId(vl));
            mapNodeKey2NodeId.put(buildNodeKey(bus), cgmesNodeId);
        }
    }

    private void writeSwitches() throws XMLStreamException {
        for (Switch sw : context.getNetwork().getSwitches()) {
            if (context.isExportedEquipment(sw)) {
                VoltageLevel vl = sw.getVoltageLevel();
                SwitchEq.write(context.getNamingStrategy().getCgmesId(sw), sw.getNameOrId(), sw.getKind(), context.getNamingStrategy().getCgmesId(vl), sw.isOpen(), sw.isRetained(), cimNamespace, xmlWriter);
            }
        }
    }

    private static void fillSwitchNodeKeys(VoltageLevel vl, Switch sw, String[] nodeKeys) {
        if (vl.getTopologyKind().equals(TopologyKind.NODE_BREAKER)) {
            nodeKeys[0] = buildNodeKey(vl, vl.getNodeBreakerView().getNode1(sw.getId()));
            nodeKeys[1] = buildNodeKey(vl, vl.getNodeBreakerView().getNode2(sw.getId()));
        } else {
            nodeKeys[0] = buildNodeKey(vl.getBusBreakerView().getBus1(sw.getId()));
            nodeKeys[1] = buildNodeKey(vl.getBusBreakerView().getBus2(sw.getId()));
        }
    }

    private void writeSubstations() throws XMLStreamException {
        for (String geographicalRegionId : context.getRegionsIds()) {
            // To ensure we always export valid mRIDs, even if input CGMES used invalid ones
            String cgmesRegionId = context.getNamingStrategy().getCgmesId(geographicalRegionId);
            writeGeographicalRegion(cgmesRegionId, context.getRegionName(geographicalRegionId));
        }
        List<String> writtenSubRegions = new ArrayList<>();
        for (Substation substation : context.getNetwork().getSubstations()) {
            String subGeographicalRegionId = context.getNamingStrategy().getCgmesIdFromProperty(substation, Conversion.CGMES_PREFIX_ALIAS_PROPERTIES + "subRegionId");
            String geographicalRegionId = context.getNamingStrategy().getCgmesIdFromProperty(substation, Conversion.CGMES_PREFIX_ALIAS_PROPERTIES + "regionId");
            if (!writtenSubRegions.contains(subGeographicalRegionId)) {
                writeSubGeographicalRegion(subGeographicalRegionId, context.getSubRegionName(subGeographicalRegionId), geographicalRegionId);
                writtenSubRegions.add(subGeographicalRegionId);
            }
            SubstationEq.write(context.getNamingStrategy().getCgmesId(substation), substation.getNameOrId(), subGeographicalRegionId, cimNamespace, xmlWriter);
        }
    }

    private void writeGeographicalRegion(String geographicalRegionId, String geoName) {
        try {
            GeographicalRegionEq.write(geographicalRegionId, geoName, cimNamespace, xmlWriter);
        } catch (XMLStreamException e) {
            throw new UncheckedXmlStreamException(e);
        }
    }

    private void writeSubGeographicalRegion(String subGeographicalRegionId, String subGeographicalRegionName, String geographicalRegionId) {
        try {
            SubGeographicalRegionEq.write(subGeographicalRegionId, subGeographicalRegionName, geographicalRegionId, cimNamespace, xmlWriter);
        } catch (XMLStreamException e) {
            throw new UncheckedXmlStreamException(e);
        }
    }

    private void writeVoltageLevels() throws XMLStreamException {
        for (VoltageLevel voltageLevel : context.getNetwork().getVoltageLevels()) {
            double nominalV = voltageLevel.getNominalV();
            BaseVoltageMapping.BaseVoltageSource baseVoltage = context.getBaseVoltageByNominalVoltage(nominalV);
            if (baseVoltage.getSource().equals(Source.IGM) && !context.isExportedBaseVoltageFor(nominalV)) {
                BaseVoltageEq.write(baseVoltage.getId(), nominalV, cimNamespace, xmlWriter);
                context.exportedBaseVoltageFor(nominalV);
            }
            VoltageLevelEq.write(context.getNamingStrategy().getCgmesId(voltageLevel), voltageLevel.getNameOrId(), voltageLevel.getLowVoltageLimit(), voltageLevel.getHighVoltageLimit(),
                    context.getNamingStrategy().getCgmesId(voltageLevel.getNullableSubstation()), baseVoltage.getId(), cimNamespace, xmlWriter);
        }
    }

    private void writeBusbarSections() throws XMLStreamException {
        for (BusbarSection bbs : context.getNetwork().getBusbarSections()) {
            BusbarSectionEq.write(context.getNamingStrategy().getCgmesId(bbs), bbs.getNameOrId(),
                    context.getNamingStrategy().getCgmesId(bbs.getTerminal().getVoltageLevel()),
                    context.getBaseVoltageByNominalVoltage(bbs.getTerminal().getVoltageLevel().getNominalV()).getId(), cimNamespace, xmlWriter);
        }
    }

    // We may receive a warning if we define an empty load group,
    // So we will output only the load groups that have been found during export of loads
    private void writeLoadGroups() throws XMLStreamException {
        for (LoadGroup loadGroup : context.getLoadGroups().found()) {
            CgmesExportUtil.writeStartIdName(loadGroup.className, loadGroup.id, loadGroup.name, cimNamespace, xmlWriter);
            // LoadArea and SubLoadArea are inside the Operation profile
            // In principle they are not required, but we may have to add them
            // and write here a reference to "LoadGroup.SubLoadArea"
            xmlWriter.writeEndElement();
        }
    }

    private void writeLoads() throws XMLStreamException {
        for (Load load : context.getNetwork().getLoads()) {
            if (context.isExportedEquipment(load)) {
                LoadDetail loadDetail = load.getExtension(LoadDetail.class);
                String className = CgmesExportUtil.loadClassName(loadDetail);
                String loadGroup = context.getLoadGroups().groupFor(className);
                EnergyConsumerEq.write(className,
                        context.getNamingStrategy().getCgmesId(load),
                        load.getNameOrId(), loadGroup,
                        context.getNamingStrategy().getCgmesId(load.getTerminal().getVoltageLevel()),
                        cimNamespace, xmlWriter);
            }
        }
    }

    private void writeGenerators() throws XMLStreamException {
        // Multiple synchronous machines may be grouped in the same generating unit
        // We have to write each generating unit only once
        // FIXME(Luma) move this to a class field, maybe other objects (asynchronous machines could also be part of a generating unit?)
        Set<String> generatingUnitsWritten = new HashSet<>();
        for (Generator generator : context.getNetwork().getGenerators()) {
            String generatingUnit = context.getNamingStrategy().getCgmesIdFromProperty(generator, Conversion.CGMES_PREFIX_ALIAS_PROPERTIES + "GeneratingUnit");
            String regulatingControlId = RegulatingControlEq.writeKindVoltage(generator, exportedTerminalId(generator.getRegulatingTerminal()), regulatingControlsWritten, cimNamespace, xmlWriter, context);
            String reactiveLimitsId = null;
            double minQ = 0.0;
            double maxQ = 0.0;
            switch (generator.getReactiveLimits().getKind()) {
                case CURVE:
                    reactiveLimitsId = CgmesExportUtil.getUniqueId();
                    ReactiveCapabilityCurve curve = generator.getReactiveLimits(ReactiveCapabilityCurve.class);
                    for (ReactiveCapabilityCurve.Point point : curve.getPoints()) {
                        CurveDataEq.write(CgmesExportUtil.getUniqueId(), point.getP(), point.getMinQ(), point.getMaxQ(), reactiveLimitsId, cimNamespace, xmlWriter);
                    }
                    String reactiveCapabilityCurveName = "RCC_" + generator.getNameOrId();
                    ReactiveCapabilityCurveEq.write(reactiveLimitsId, reactiveCapabilityCurveName, generator, cimNamespace, xmlWriter);
                    break;

                case MIN_MAX:
                    minQ = generator.getReactiveLimits(MinMaxReactiveLimits.class).getMinQ();
                    maxQ = generator.getReactiveLimits(MinMaxReactiveLimits.class).getMaxQ();
                    break;

                default:
                    throw new PowsyblException("Unexpected type of ReactiveLimits on the generator " + generator.getNameOrId());
            }
            SynchronousMachineEq.write(context.getNamingStrategy().getCgmesId(generator), generator.getNameOrId(),
                    context.getNamingStrategy().getCgmesId(generator.getTerminal().getVoltageLevel()),
                    generatingUnit, regulatingControlId, reactiveLimitsId, minQ, maxQ, generator.getRatedS(), cimNamespace, xmlWriter);
            if (!generatingUnitsWritten.contains(generatingUnit)) {
                // We have not preserved the names of generating units
                // We name generating units based on the first machine found
                String generatingUnitName = "GU_" + generator.getNameOrId();
                GeneratingUnitEq.write(generatingUnit, generatingUnitName, generator.getEnergySource(), generator.getMinP(), generator.getMaxP(), generator.getTargetP(), cimNamespace, writeInitialP,
                        generator.getTerminal().getVoltageLevel().getSubstation().map(s -> context.getNamingStrategy().getCgmesId(s)).orElse(null), xmlWriter);
                generatingUnitsWritten.add(generatingUnit);
            }
        }
    }

    private void writeShuntCompensators() throws XMLStreamException {
        for (ShuntCompensator s : context.getNetwork().getShuntCompensators()) {
            double bPerSection = 0.0;
            double gPerSection = Double.NaN;
            if (s.getModelType().equals(ShuntCompensatorModelType.LINEAR)) {
                bPerSection = ((ShuntCompensatorLinearModel) s.getModel()).getBPerSection();
                gPerSection = ((ShuntCompensatorLinearModel) s.getModel()).getGPerSection();
            }
            String regulatingControlId = RegulatingControlEq.writeKindVoltage(s, exportedTerminalId(s.getRegulatingTerminal()), regulatingControlsWritten, cimNamespace, xmlWriter, context);
            ShuntCompensatorEq.write(context.getNamingStrategy().getCgmesId(s), s.getNameOrId(), s.getSectionCount(), s.getMaximumSectionCount(), s.getTerminal().getVoltageLevel().getNominalV(), s.getModelType(), bPerSection, gPerSection, regulatingControlId,
                    context.getNamingStrategy().getCgmesId(s.getTerminal().getVoltageLevel()), cimNamespace, xmlWriter);
            if (s.getModelType().equals(ShuntCompensatorModelType.NON_LINEAR)) {
                double b = 0.0;
                double g = 0.0;
                for (int section = 1; section <= s.getMaximumSectionCount(); section++) {
                    ShuntCompensatorEq.writePoint(CgmesExportUtil.getUniqueId(), context.getNamingStrategy().getCgmesId(s), section, s.getB(section) - b, s.getG(section) - g, cimNamespace, xmlWriter);
                    b = s.getB(section);
                    g = s.getG(section);
                }
            }
        }
    }

    private void writeStaticVarCompensators() throws XMLStreamException {
        for (StaticVarCompensator svc : context.getNetwork().getStaticVarCompensators()) {
            String regulatingControlId = RegulatingControlEq.writeKindVoltage(svc, exportedTerminalId(svc.getRegulatingTerminal()), regulatingControlsWritten, cimNamespace, xmlWriter, context);
            StaticVarCompensatorEq.write(context.getNamingStrategy().getCgmesId(svc), svc.getNameOrId(), context.getNamingStrategy().getCgmesId(svc.getTerminal().getVoltageLevel()), regulatingControlId, 1 / svc.getBmin(), 1 / svc.getBmax(), svc.getExtension(VoltagePerReactivePowerControl.class), svc.getRegulationMode(), svc.getVoltageSetpoint(), cimNamespace, xmlWriter);
        }
    }

    private void writeLines() throws XMLStreamException {
        for (Line line : context.getNetwork().getLines()) {
            String baseVoltage = null;
            if (line.getTerminal1().getVoltageLevel().getNominalV() == line.getTerminal2().getVoltageLevel().getNominalV()) {
                baseVoltage = context.getBaseVoltageByNominalVoltage(line.getTerminal1().getVoltageLevel().getNominalV()).getId();
            }
            AcLineSegmentEq.write(context.getNamingStrategy().getCgmesId(line), line.getNameOrId(), baseVoltage, line.getR(), line.getX(), line.getG1() + line.getG2(), line.getB1() + line.getB2(), cimNamespace, xmlWriter);
            writeBranchLimits(line, exportedTerminalId(line.getTerminal1()), exportedTerminalId(line.getTerminal2()));
        }
    }

    private void writeTwoWindingsTransformers() throws XMLStreamException {
        for (TwoWindingsTransformer twt : context.getNetwork().getTwoWindingsTransformers()) {
            PowerTransformerEq.write(context.getNamingStrategy().getCgmesId(twt), twt.getNameOrId(), twt.getSubstation().map(s -> context.getNamingStrategy().getCgmesId(s)).orElse(null), cimNamespace, xmlWriter);
            String end1Id = context.getNamingStrategy().getCgmesIdFromAlias(twt, Conversion.CGMES_PREFIX_ALIAS_PROPERTIES + CgmesNames.TRANSFORMER_END + 1);
            // structural ratio at end1
            double a0 = twt.getRatedU1() / twt.getRatedU2();
            // move structural ratio from end1 to end2
            double a02 = a0 * a0;
            double r = twt.getR() * a02;
            double x = twt.getX() * a02;
            double g = twt.getG() / a02;
            double b = twt.getB() / a02;
            BaseVoltageMapping.BaseVoltageSource baseVoltage1 = context.getBaseVoltageByNominalVoltage(twt.getTerminal1().getVoltageLevel().getNominalV());
            PowerTransformerEq.writeEnd(end1Id, twt.getNameOrId() + "_1", context.getNamingStrategy().getCgmesId(twt), 1, r, x, g, b,
                    twt.getRatedS(), twt.getRatedU1(), exportedTerminalId(twt.getTerminal1()), baseVoltage1.getId(), cimNamespace, xmlWriter);
            String end2Id = context.getNamingStrategy().getCgmesIdFromAlias(twt, Conversion.CGMES_PREFIX_ALIAS_PROPERTIES + CgmesNames.TRANSFORMER_END + 2);
            BaseVoltageMapping.BaseVoltageSource baseVoltage2 = context.getBaseVoltageByNominalVoltage(twt.getTerminal2().getVoltageLevel().getNominalV());
            PowerTransformerEq.writeEnd(end2Id, twt.getNameOrId() + "_2", context.getNamingStrategy().getCgmesId(twt), 2, 0.0, 0.0, 0.0, 0.0,
                    twt.getRatedS(), twt.getRatedU2(), exportedTerminalId(twt.getTerminal2()), baseVoltage2.getId(), cimNamespace, xmlWriter);

            // Export tap changers:
            // We are exporting the tap changer as it is modelled in IIDM, always at end 1
            int endNumber = 1;
            // IIDM model always has tap changers (ratio and/or phase) at end 1, and only at end 1.
            // We have to adjust the aliases for potential original tap changers coming from end 1 or end 2.
            // Potential tc2 is always converted to a tc at end 1.
            // If both tc1 and tc2 were present, tc2 was combined during import (fixed at current step) with tc1. Steps from tc1 were kept.
            // If we only had tc2, it mas moved to end 1.
            //
            // When we had only tc2, the alias for tc1 if we do EQ export should contain the identifier of original tc2.
            // In the rest of situations, we keep the same id under alias for tc1.
            adjustTapChangerAliases2wt(twt, twt.getPhaseTapChanger(), CgmesNames.PHASE_TAP_CHANGER);
            adjustTapChangerAliases2wt(twt, twt.getRatioTapChanger(), CgmesNames.RATIO_TAP_CHANGER);
            writePhaseTapChanger(twt, twt.getPhaseTapChanger(), twt.getNameOrId(), endNumber, end1Id, twt.getTerminal1().getVoltageLevel().getNominalV());
            writeRatioTapChanger(twt, twt.getRatioTapChanger(), twt.getNameOrId(), endNumber, end1Id);
            writeBranchLimits(twt, exportedTerminalId(twt.getTerminal1()), exportedTerminalId(twt.getTerminal2()));
        }
    }

    private static void adjustTapChangerAliases2wt(TwoWindingsTransformer transformer, TapChanger<?, ?> tc, String tapChangerKind) {
        // If we had alias only for tc1, is ok, we will export only tc1 at end 1
        // If we had alias for tc1 and tc2, is ok, tc2 has been moved to end 1 and combined with tc1, but we preserve id for tc1
        // Only if we had tc at end 2 has been moved to end 1 and its identifier must be preserved
        if (tc != null) {
            String aliasType1 = Conversion.CGMES_PREFIX_ALIAS_PROPERTIES + tapChangerKind + 1;
            if (transformer.getAliasFromType(aliasType1).isEmpty()) {
                // At this point, if we have a tap changer,
                // the alias for type 2 should be non-empty, but we check it anyway
                String aliasType2 = Conversion.CGMES_PREFIX_ALIAS_PROPERTIES + tapChangerKind + 2;
                Optional<String> tc2id = transformer.getAliasFromType(aliasType2);
                if (tc2id.isPresent()) {
                    transformer.removeAlias(tc2id.get());
                    transformer.addAlias(tc2id.get(), aliasType1);
                }
            }
        }
    }

    private void writeThreeWindingsTransformers() throws XMLStreamException {
        for (ThreeWindingsTransformer twt : context.getNetwork().getThreeWindingsTransformers()) {
            PowerTransformerEq.write(context.getNamingStrategy().getCgmesId(twt), twt.getNameOrId(), twt.getSubstation().map(s -> context.getNamingStrategy().getCgmesId(s)).orElse(null), cimNamespace, xmlWriter);
            double ratedU0 = twt.getLeg1().getRatedU();
            String end1Id = context.getNamingStrategy().getCgmesIdFromAlias(twt, Conversion.CGMES_PREFIX_ALIAS_PROPERTIES + CgmesNames.TRANSFORMER_END + 1);
            writeThreeWindingsTransformerEnd(twt, context.getNamingStrategy().getCgmesId(twt), twt.getNameOrId() + "_1", end1Id, 1, twt.getLeg1(), ratedU0, exportedTerminalId(twt.getLeg1().getTerminal()));
            String end2Id = context.getNamingStrategy().getCgmesIdFromAlias(twt, Conversion.CGMES_PREFIX_ALIAS_PROPERTIES + CgmesNames.TRANSFORMER_END + 2);
            writeThreeWindingsTransformerEnd(twt, context.getNamingStrategy().getCgmesId(twt), twt.getNameOrId() + "_2", end2Id, 2, twt.getLeg2(), ratedU0, exportedTerminalId(twt.getLeg2().getTerminal()));
            String end3Id = context.getNamingStrategy().getCgmesIdFromAlias(twt, Conversion.CGMES_PREFIX_ALIAS_PROPERTIES + CgmesNames.TRANSFORMER_END + 3);
            writeThreeWindingsTransformerEnd(twt, context.getNamingStrategy().getCgmesId(twt), twt.getNameOrId() + "_3", end3Id, 3, twt.getLeg3(), ratedU0, exportedTerminalId(twt.getLeg3().getTerminal()));
        }
    }

    private void writeThreeWindingsTransformerEnd(ThreeWindingsTransformer twt, String twtId, String twtName, String endId, int endNumber, ThreeWindingsTransformer.Leg leg, double ratedU0, String terminalId) throws XMLStreamException {
        // structural ratio at end1
        double a0 = leg.getRatedU() / ratedU0;
        // move structural ratio from end1 to end2
        double a02 = a0 * a0;
        double r = leg.getR() * a02;
        double x = leg.getX() * a02;
        double g = leg.getG() / a02;
        double b = leg.getB() / a02;
        BaseVoltageMapping.BaseVoltageSource baseVoltage = context.getBaseVoltageByNominalVoltage(leg.getTerminal().getVoltageLevel().getNominalV());
        PowerTransformerEq.writeEnd(endId, twtName, twtId, endNumber, r, x, g, b, leg.getRatedS(), leg.getRatedU(), terminalId, baseVoltage.getId(), cimNamespace, xmlWriter);
        writePhaseTapChanger(twt, leg.getPhaseTapChanger(), twtName, endNumber, endId, leg.getTerminal().getVoltageLevel().getNominalV());
        writeRatioTapChanger(twt, leg.getRatioTapChanger(), twtName, endNumber, endId);
        writeFlowsLimits(leg, terminalId);
    }

    private <C extends Connectable<C>> void writePhaseTapChanger(C eq, PhaseTapChanger ptc, String twtName, int endNumber, String endId, double neutralU) throws XMLStreamException {
        if (ptc != null) {
            String aliasType = Conversion.CGMES_PREFIX_ALIAS_PROPERTIES + CgmesNames.PHASE_TAP_CHANGER + endNumber;
            String tapChangerId = eq.getAliasFromType(aliasType).orElseThrow();
            String cgmesTapChangerId = context.getNamingStrategy().getCgmesIdFromAlias(eq, aliasType);

            int neutralStep = getPhaseTapChangerNeutralStep(ptc);
            Optional<String> regulatingControlId = getTapChangerControlId(eq, tapChangerId);
            String cgmesRegulatingControlId = null;
            if (regulatingControlId.isPresent()) {
                String mode = getPhaseTapChangerRegulationMode(ptc);
                // Only export the regulating control if mode is valid
                if (mode != null) {
                    String controlName = twtName + "_PTC_RC";
                    String terminalId = CgmesExportUtil.getTerminalId(ptc.getRegulationTerminal(), context);
                    cgmesRegulatingControlId = context.getNamingStrategy().getCgmesId(regulatingControlId.get());
                    if (!regulatingControlsWritten.contains(cgmesRegulatingControlId)) {
                        TapChangerEq.writeControl(cgmesRegulatingControlId, controlName, mode, terminalId, cimNamespace, xmlWriter);
                        regulatingControlsWritten.add(cgmesRegulatingControlId);
                    }
                }
            }
            String phaseTapChangerTableId = CgmesExportUtil.getUniqueId();
            // If we write the EQ, we will always write the Tap Changer as tabular
            // We reset the phase tap changer type stored in the extensions
            String typeTabular = CgmesNames.PHASE_TAP_CHANGER_TABULAR;
            CgmesExportUtil.setCgmesTapChangerType(eq, tapChangerId, typeTabular);

            TapChangerEq.writePhase(typeTabular, cgmesTapChangerId, twtName + "_PTC", endId, ptc.getLowTapPosition(), ptc.getHighTapPosition(), neutralStep, ptc.getTapPosition(), neutralU, false, phaseTapChangerTableId, cgmesRegulatingControlId, cimNamespace, xmlWriter);
            TapChangerEq.writePhaseTable(phaseTapChangerTableId, twtName + "_TABLE", cimNamespace, xmlWriter);
            for (Map.Entry<Integer, PhaseTapChangerStep> step : ptc.getAllSteps().entrySet()) {
                TapChangerEq.writePhaseTablePoint(CgmesExportUtil.getUniqueId(), phaseTapChangerTableId, step.getValue().getR(), step.getValue().getX(), step.getValue().getG(), step.getValue().getB(), 1 / step.getValue().getRho(), -step.getValue().getAlpha(), step.getKey(), cimNamespace, xmlWriter);
            }
        }
    }

    private static <C extends Connectable<C>> Optional<String> getTapChangerControlId(C eq, String tcId) {
        CgmesTapChangers<C> cgmesTcs = eq.getExtension(CgmesTapChangers.class);
        if (cgmesTcs != null) {
            CgmesTapChanger cgmesTc = cgmesTcs.getTapChanger(tcId);
            if (cgmesTc != null) {
                return Optional.ofNullable(cgmesTc.getControlId());
            }
        }
        return Optional.empty();
    }

    private static String getPhaseTapChangerRegulationMode(PhaseTapChanger ptc) {
        switch (ptc.getRegulationMode()) {
            case CURRENT_LIMITER:
                return PHASE_TAP_CHANGER_REGULATION_MODE_CURRENT_FLOW;
            case ACTIVE_POWER_CONTROL:
                return PHASE_TAP_CHANGER_REGULATION_MODE_ACTIVE_POWER;
            case FIXED_TAP:
            default:
                return null;
        }
    }

    private static int getPhaseTapChangerNeutralStep(PhaseTapChanger ptc) {
        int neutralStep = ptc.getLowTapPosition();
        while (ptc.getStep(neutralStep).getAlpha() != 0.0) {
            neutralStep++;
            if (neutralStep > ptc.getHighTapPosition()) {
                return ptc.getHighTapPosition();
            }
        }
        return neutralStep;
    }

    private <C extends Connectable<C>> void writeRatioTapChanger(C eq, RatioTapChanger rtc, String twtName, int endNumber, String endId) throws XMLStreamException {
        if (rtc != null) {
            String aliasType = Conversion.CGMES_PREFIX_ALIAS_PROPERTIES + CgmesNames.RATIO_TAP_CHANGER + endNumber;
            String tapChangerId = eq.getAliasFromType(aliasType).orElseThrow();
            String cgmesTapChangerId = context.getNamingStrategy().getCgmesIdFromAlias(eq, aliasType);

            int neutralStep = getRatioTapChangerNeutralStep(rtc);
            double stepVoltageIncrement = 100.0 * (1.0 / rtc.getStep(rtc.getLowTapPosition()).getRho() - 1.0) / (rtc.getLowTapPosition() - neutralStep);
            String ratioTapChangerTableId = CgmesExportUtil.getUniqueId();
            Optional<String> regulatingControlId = getTapChangerControlId(eq, tapChangerId);
            String cgmesRegulatingControlId = null;
            String controlMode = rtc.isRegulating() ? "volt" : "reactive";
            if (regulatingControlId.isPresent()) {
                String controlName = twtName + "_RTC_RC";
                String terminalId = CgmesExportUtil.getTerminalId(rtc.getRegulationTerminal(), context);
                cgmesRegulatingControlId = context.getNamingStrategy().getCgmesId(regulatingControlId.get());
                if (!regulatingControlsWritten.contains(cgmesRegulatingControlId)) {
                    // Regulating control mode is always "voltage"
                    TapChangerEq.writeControl(cgmesRegulatingControlId, controlName, RATIO_TAP_CHANGER_REGULATION_MODE_VOLTAGE, terminalId, cimNamespace, xmlWriter);
                    regulatingControlsWritten.add(cgmesRegulatingControlId);
                }
            }
            TapChangerEq.writeRatio(cgmesTapChangerId, twtName + "_RTC", endId, rtc.getLowTapPosition(), rtc.getHighTapPosition(), neutralStep, rtc.getTapPosition(), rtc.getTargetV(), rtc.hasLoadTapChangingCapabilities(), stepVoltageIncrement,
                    ratioTapChangerTableId, cgmesRegulatingControlId, controlMode, cimNamespace, xmlWriter);
            TapChangerEq.writeRatioTable(ratioTapChangerTableId, twtName + "_TABLE", cimNamespace, xmlWriter);
            for (Map.Entry<Integer, RatioTapChangerStep> step : rtc.getAllSteps().entrySet()) {
                TapChangerEq.writeRatioTablePoint(CgmesExportUtil.getUniqueId(), ratioTapChangerTableId, step.getValue().getR(), step.getValue().getX(), step.getValue().getG(), step.getValue().getB(), 1 / step.getValue().getRho(), step.getKey(), cimNamespace, xmlWriter);
            }

        }
    }

    private static int getRatioTapChangerNeutralStep(RatioTapChanger rtc) {
        int neutralStep = rtc.getLowTapPosition();
        while (rtc.getStep(neutralStep).getRho() != 1.0) {
            neutralStep++;
            if (neutralStep > rtc.getHighTapPosition()) {
                return rtc.getHighTapPosition();
            }
        }
        return neutralStep;
    }

<<<<<<< HEAD
    private void writeDanglingLines() throws XMLStreamException {
        for (DanglingLine danglingLine : context.getNetwork().getDanglingLines()) {
=======
    private static void writeDanglingLines(Network network, Map<Terminal, String> mapTerminal2Id, String cimNamespace, String euNamespace, String valueAttributeName, String limitTypeAttributeName,
                                           String limitKindClassName, boolean writeInfiniteDuration, XMLStreamWriter writer, CgmesExportContext context, Set<Double> exportedBaseVoltagesByNominalV) throws XMLStreamException {
        List<String> exported = new ArrayList<>();
        for (DanglingLine danglingLine : network.getDanglingLines()) {
>>>>>>> aff2ed1b

            // We may create fictitious containers for boundary side of dangling lines,
            // and we consider the situation where the base voltage of a line lying at a boundary has a baseVoltage defined in the IGM,
            String baseVoltageId = writeDanglingLineBaseVoltage(danglingLine);
            String connectivityNodeId = writeDanglingLineConnectivity(danglingLine, baseVoltageId);

            // New Equivalent Injection
            double minP = 0.0;
            double maxP = 0.0;
            double minQ = 0.0;
            double maxQ = 0.0;
            if (danglingLine.getGeneration() != null) {
                minP = danglingLine.getGeneration().getMinP();
                maxP = danglingLine.getGeneration().getMaxP();
                if (danglingLine.getGeneration().getReactiveLimits().getKind().equals(ReactiveLimitsKind.MIN_MAX)) {
                    minQ = danglingLine.getGeneration().getReactiveLimits(MinMaxReactiveLimits.class).getMinQ();
                    maxQ = danglingLine.getGeneration().getReactiveLimits(MinMaxReactiveLimits.class).getMaxQ();
                } else {
                    throw new PowsyblException("Unexpected type of ReactiveLimits on the dangling line " + danglingLine.getNameOrId());
                }
            }
<<<<<<< HEAD
            String equivalentInjectionId = context.getNamingStrategy().getCgmesIdFromAlias(danglingLine, Conversion.CGMES_PREFIX_ALIAS_PROPERTIES + "EquivalentInjection");
            EquivalentInjectionEq.write(equivalentInjectionId, danglingLine.getNameOrId() + "_EI", danglingLine.getGeneration() != null, danglingLine.getGeneration() != null, minP, maxP, minQ, maxQ, baseVoltageId, cimNamespace, xmlWriter);
            String equivalentInjectionTerminalId = context.getNamingStrategy().getCgmesIdFromAlias(danglingLine, Conversion.CGMES_PREFIX_ALIAS_PROPERTIES + "EquivalentInjectionTerminal");
            TerminalEq.write(equivalentInjectionTerminalId, equivalentInjectionId, connectivityNodeId, 1, cimNamespace, xmlWriter);
=======
            String equivalentInjectionId = context.getNamingStrategy().getCgmesIdFromProperty(danglingLine, Conversion.CGMES_PREFIX_ALIAS_PROPERTIES + "EquivalentInjection");
            if (!exported.contains(equivalentInjectionId)) { // check if the equivalent injection has already been written (if several dangling lines linked to same X-node)
                EquivalentInjectionEq.write(equivalentInjectionId, danglingLine.getNameOrId() + "_EI", danglingLine.getGeneration() != null, danglingLine.getGeneration() != null, minP, maxP, minQ, maxQ, baseVoltageId, cimNamespace, writer);
                exported.add(equivalentInjectionId);
            }
            String equivalentInjectionTerminalId = context.getNamingStrategy().getCgmesIdFromProperty(danglingLine, Conversion.CGMES_PREFIX_ALIAS_PROPERTIES + "EquivalentInjectionTerminal");
            if (!exported.contains(equivalentInjectionTerminalId)) { // check if the equivalent injection terminal has already been written (if several dangling lines linked to same X-node)
                TerminalEq.write(equivalentInjectionTerminalId, equivalentInjectionId, connectivityNodeId, 1, cimNamespace, writer);
                exported.add(equivalentInjectionTerminalId);
            }
>>>>>>> aff2ed1b

            // Cast the danglingLine to an AcLineSegment
            AcLineSegmentEq.write(context.getNamingStrategy().getCgmesId(danglingLine), danglingLine.getNameOrId() + "_DL",
                    context.getBaseVoltageByNominalVoltage(danglingLine.getTerminal().getVoltageLevel().getNominalV()).getId(),
                    danglingLine.getR(), danglingLine.getX(), danglingLine.getG(), danglingLine.getB(), cimNamespace, xmlWriter);
            writeFlowsLimits(danglingLine, exportedTerminalId(danglingLine.getTerminal()));
        }
    }

    private String writeDanglingLineBaseVoltage(DanglingLine danglingLine) throws XMLStreamException {
        double nominalV = danglingLine.getTerminal().getVoltageLevel().getNominalV();
        BaseVoltageMapping.BaseVoltageSource baseVoltage = context.getBaseVoltageByNominalVoltage(nominalV);
        if (baseVoltage.getSource().equals(Source.IGM) && !context.isExportedBaseVoltageFor(nominalV)) {
            BaseVoltageEq.write(baseVoltage.getId(), nominalV, cimNamespace, xmlWriter);
            context.exportedBaseVoltageFor(nominalV);
        }

        return baseVoltage.getId();
    }

    private String writeDanglingLineConnectivity(DanglingLine danglingLine, String baseVoltageId) throws XMLStreamException {
        String connectivityNodeId = null;
        if (context.writeConnectivityNodes()) {
            // We keep the connectivity node from the boundary definition as an alias in the dangling line
            if (danglingLine.getAliasFromType(Conversion.CGMES_PREFIX_ALIAS_PROPERTIES + CgmesNames.CONNECTIVITY_NODE_BOUNDARY).isPresent()) {
                connectivityNodeId = context.getNamingStrategy().getCgmesIdFromAlias(danglingLine, Conversion.CGMES_PREFIX_ALIAS_PROPERTIES + CgmesNames.CONNECTIVITY_NODE_BOUNDARY);
            } else {
                // If no information about original boundary has been preserved in the IIDM model,
                // we create a new ConnectivityNode in a fictitious Substation and Voltage Level
                LOG.info("Dangling line {}{} is not connected to a connectivity node in boundaries files: a fictitious substation and voltage level are created",
                        danglingLine.getId(), danglingLine.getUcteXnodeCode() != null ? " linked to X-node " + danglingLine.getUcteXnodeCode() : "");
                connectivityNodeId = CgmesExportUtil.getUniqueId();
                String connectivityNodeContainerId = createFictitiousContainerFor(danglingLine, baseVoltageId);
                exportConnectivityNode(connectivityNodeId, danglingLine.getNameOrId() + "_NODE", connectivityNodeContainerId);
                danglingLine.addAlias(connectivityNodeId, Conversion.CGMES_PREFIX_ALIAS_PROPERTIES + CgmesNames.CONNECTIVITY_NODE_BOUNDARY);
            }
        } else {
            if (danglingLine.getProperty(Conversion.CGMES_PREFIX_ALIAS_PROPERTIES + danglingLine.getId() + "." + CgmesNames.TOPOLOGICAL_NODE_BOUNDARY) == null) {
                // Also create a container if we will have to create a Topological Node for the boundary
                LOG.info("Dangling line {}{} is not connected to a topology node in boundaries files: a fictitious substation and voltage level are created",
                        danglingLine.getId(), danglingLine.getUcteXnodeCode() != null ? " linked to X-node " + danglingLine.getUcteXnodeCode() : "");
                createFictitiousContainerFor(danglingLine, baseVoltageId);
            }
        }
        // New Terminal
        String terminalId = context.getNamingStrategy().getCgmesIdFromAlias(danglingLine, Conversion.CGMES_PREFIX_ALIAS_PROPERTIES + "Terminal_Boundary");
        TerminalEq.write(terminalId, context.getNamingStrategy().getCgmesId(danglingLine), connectivityNodeId, 2, cimNamespace, xmlWriter);

        return connectivityNodeId;
    }

    private String createFictitiousContainerFor(Identifiable<?> identifiable, String baseVoltageId) throws XMLStreamException {
        String substationId = writeFictitiousSubstationFor(identifiable);
        String containerId = writeFictitiousVoltageLevelFor(identifiable, substationId, baseVoltageId);
        context.setFictitiousContainerFor(identifiable, containerId);
        return containerId;
    }

    private String writeFictitiousSubstationFor(Identifiable<?> identifiable) throws XMLStreamException {
        // New Substation
        // We avoid using the name of the identifiable for the names of fictitious region and subregion
        // Because regions and subregions with the same name are merged
        String geographicalRegionId = CgmesExportUtil.getUniqueId();
        GeographicalRegionEq.write(geographicalRegionId, identifiable.getId() + "_GR", cimNamespace, xmlWriter);
        String subGeographicalRegionId = CgmesExportUtil.getUniqueId();
        SubGeographicalRegionEq.write(subGeographicalRegionId, identifiable.getId() + "_SGR", geographicalRegionId, cimNamespace, xmlWriter);
        String substationId = CgmesExportUtil.getUniqueId();
        SubstationEq.write(substationId, identifiable.getNameOrId() + "_SUBSTATION", subGeographicalRegionId, cimNamespace, xmlWriter);
        return substationId;
    }

    private String writeFictitiousVoltageLevelFor(Identifiable<?> identifiable, String substationId, String baseVoltageId) throws XMLStreamException {
        // New VoltageLevel
        String voltageLevelId = CgmesExportUtil.getUniqueId();
        VoltageLevelEq.write(voltageLevelId, identifiable.getNameOrId() + "_VL", Double.NaN, Double.NaN, substationId, baseVoltageId, cimNamespace, xmlWriter);
        return voltageLevelId;
    }

    private void writeBranchLimits(Branch<?> branch, String terminalId1, String terminalId2) throws XMLStreamException {
        Optional<ActivePowerLimits> activePowerLimits1 = branch.getActivePowerLimits1();
        if (activePowerLimits1.isPresent()) {
            writeLoadingLimits(activePowerLimits1.get(), terminalId1);
        }
        Optional<ActivePowerLimits> activePowerLimits2 = branch.getActivePowerLimits2();
        if (activePowerLimits2.isPresent()) {
            writeLoadingLimits(activePowerLimits2.get(), terminalId2);
        }
        Optional<ApparentPowerLimits> apparentPowerLimits1 = branch.getApparentPowerLimits1();
        if (apparentPowerLimits1.isPresent()) {
            writeLoadingLimits(apparentPowerLimits1.get(), terminalId1);
        }
        Optional<ApparentPowerLimits> apparentPowerLimits2 = branch.getApparentPowerLimits2();
        if (apparentPowerLimits2.isPresent()) {
            writeLoadingLimits(apparentPowerLimits2.get(), terminalId2);
        }
        Optional<CurrentLimits> currentLimits1 = branch.getCurrentLimits1();
        if (currentLimits1.isPresent()) {
            writeLoadingLimits(currentLimits1.get(), terminalId1);
        }
        Optional<CurrentLimits> currentLimits2 = branch.getCurrentLimits2();
        if (currentLimits2.isPresent()) {
            writeLoadingLimits(currentLimits2.get(), terminalId2);
        }
    }

    private void writeFlowsLimits(FlowsLimitsHolder holder, String terminalId) throws XMLStreamException {
        Optional<ActivePowerLimits> activePowerLimits = holder.getActivePowerLimits();
        if (activePowerLimits.isPresent()) {
            writeLoadingLimits(activePowerLimits.get(), terminalId);
        }
        Optional<ApparentPowerLimits> apparentPowerLimits = holder.getApparentPowerLimits();
        if (apparentPowerLimits.isPresent()) {
            writeLoadingLimits(apparentPowerLimits.get(), terminalId);
        }
        Optional<CurrentLimits> currentLimits = holder.getCurrentLimits();
        if (currentLimits.isPresent()) {
            writeLoadingLimits(currentLimits.get(), terminalId);
        }
    }

    private void writeLoadingLimits(LoadingLimits limits, String terminalId) throws XMLStreamException {
        if (!Double.isNaN(limits.getPermanentLimit())) {
            String operationalLimitTypeId = CgmesExportUtil.getUniqueId();
            OperationalLimitTypeEq.writePatl(operationalLimitTypeId, cimNamespace, euNamespace, limitTypeAttributeName, limitKindClassName, writeInfiniteDuration, xmlWriter);
            String operationalLimitSetId = CgmesExportUtil.getUniqueId();
            OperationalLimitSetEq.write(operationalLimitSetId, "operational limit patl", terminalId, cimNamespace, xmlWriter);
            LoadingLimitEq.write(CgmesExportUtil.getUniqueId(), limits.getClass(), "CurrentLimit", limits.getPermanentLimit(), operationalLimitTypeId, operationalLimitSetId, cimNamespace, limitValueAttributeName, xmlWriter);
        }
        if (!limits.getTemporaryLimits().isEmpty()) {
            Iterator<LoadingLimits.TemporaryLimit> iterator = limits.getTemporaryLimits().iterator();
            while (iterator.hasNext()) {
                LoadingLimits.TemporaryLimit temporaryLimit = iterator.next();
                String operationalLimitTypeId = CgmesExportUtil.getUniqueId();
                OperationalLimitTypeEq.writeTatl(operationalLimitTypeId, temporaryLimit.getName(), temporaryLimit.getAcceptableDuration(), cimNamespace, euNamespace, limitTypeAttributeName, limitKindClassName, writeInfiniteDuration, xmlWriter);
                String operationalLimitSetId = CgmesExportUtil.getUniqueId();
                OperationalLimitSetEq.write(operationalLimitSetId, "operational limit tatl", terminalId, cimNamespace, xmlWriter);
                LoadingLimitEq.write(CgmesExportUtil.getUniqueId(), limits.getClass(), "CurrentLimit", temporaryLimit.getValue(), operationalLimitTypeId, operationalLimitSetId, cimNamespace, limitValueAttributeName, xmlWriter);
            }
        }
    }

    private void writeHvdcLines() throws XMLStreamException {
        NamingStrategy namingStrategy = context.getNamingStrategy();
        for (HvdcLine line : context.getNetwork().getHvdcLines()) {
            String lineId = context.getNamingStrategy().getCgmesId(line);
            String converter1Id = namingStrategy.getCgmesId(line.getConverterStation1());
            String converter2Id = namingStrategy.getCgmesId(line.getConverterStation2());
            String substation1Id = namingStrategy.getCgmesId(line.getConverterStation1().getTerminal().getVoltageLevel().getNullableSubstation());
            String substation2Id = namingStrategy.getCgmesId(line.getConverterStation2().getTerminal().getVoltageLevel().getNullableSubstation());

            String dcConverterUnit1 = CgmesExportUtil.getUniqueId();
            writeDCConverterUnit(dcConverterUnit1, line.getNameOrId() + "_1", substation1Id);
            String dcNode1 = line.getAliasFromType(Conversion.CGMES_PREFIX_ALIAS_PROPERTIES + "DCNode1").orElseThrow(PowsyblException::new);
            writeDCNode(dcNode1, line.getNameOrId() + "_1", dcConverterUnit1);

            String dcConverterUnit2 = CgmesExportUtil.getUniqueId();
            writeDCConverterUnit(dcConverterUnit2, line.getNameOrId() + "_1", substation2Id);
            String dcNode2 = line.getAliasFromType(Conversion.CGMES_PREFIX_ALIAS_PROPERTIES + "DCNode2").orElseThrow(PowsyblException::new);
            writeDCNode(dcNode2, line.getNameOrId() + "_2", dcConverterUnit2);

            String dcTerminal1 = line.getAliasFromType(Conversion.CGMES_PREFIX_ALIAS_PROPERTIES + "DCTerminal1").orElseThrow(PowsyblException::new);
            writeDCTerminal(dcTerminal1, lineId, dcNode1, 1);

            String dcTerminal2 = line.getAliasFromType(Conversion.CGMES_PREFIX_ALIAS_PROPERTIES + "DCTerminal2").orElseThrow(PowsyblException::new);
            writeDCTerminal(dcTerminal2, lineId, dcNode2, 2);

            HvdcConverterStation<?> converter = line.getConverterStation1();
            writeTerminal(converter.getTerminal(), CgmesExportUtil.getUniqueId(), converter1Id, connectivityNodeId(converter.getTerminal()), 1);
            String capabilityCurveId1 = writeVsCapabilityCurve(converter);
            String acdcConverterDcTerminal1 = converter.getAliasFromType(Conversion.CGMES_PREFIX_ALIAS_PROPERTIES + AC_DC_CONVERTER_DC_TERMINAL).orElseThrow(PowsyblException::new);
            writeAcdcConverterDCTerminal(acdcConverterDcTerminal1, converter1Id, dcNode1, 2);

            converter = line.getConverterStation2();
            writeTerminal(converter.getTerminal(), CgmesExportUtil.getUniqueId(), converter2Id, connectivityNodeId(converter.getTerminal()), 1);
            String capabilityCurveId2 = writeVsCapabilityCurve(converter);
            String acdcConverterDcTerminal2 = converter.getAliasFromType(Conversion.CGMES_PREFIX_ALIAS_PROPERTIES + AC_DC_CONVERTER_DC_TERMINAL).orElseThrow(PowsyblException::new);
            writeAcdcConverterDCTerminal(acdcConverterDcTerminal2, converter2Id, dcNode2, 2);

            DCLineSegmentEq.write(lineId, line.getNameOrId(), line.getR(), cimNamespace, xmlWriter);
            writeHvdcConverterStation(line.getConverterStation1(), line.getNominalV(), dcConverterUnit1, capabilityCurveId1);
            writeHvdcConverterStation(line.getConverterStation2(), line.getNominalV(), dcConverterUnit2, capabilityCurveId2);
        }
    }

    private String writeVsCapabilityCurve(HvdcConverterStation<?> converter) throws XMLStreamException {
        if (converter instanceof LccConverterStation) {
            return null;
        }
        VscConverterStation vscConverter = (VscConverterStation) converter;
        if (vscConverter.getReactiveLimits() == null) {
            return null;
        }
        String reactiveLimitsId = CgmesExportUtil.getUniqueId();
        switch (vscConverter.getReactiveLimits().getKind()) {
            case CURVE:
                ReactiveCapabilityCurve curve = vscConverter.getReactiveLimits(ReactiveCapabilityCurve.class);
                for (ReactiveCapabilityCurve.Point point : curve.getPoints()) {
                    CurveDataEq.write(CgmesExportUtil.getUniqueId(), point.getP(), point.getMinQ(), point.getMaxQ(), reactiveLimitsId, cimNamespace, xmlWriter);
                }
                String reactiveCapabilityCurveName = "RCC_" + vscConverter.getNameOrId();
                ReactiveCapabilityCurveEq.write(reactiveLimitsId, reactiveCapabilityCurveName, vscConverter, cimNamespace, xmlWriter);
                break;

            case MIN_MAX:
                //Do not have to export anything
                reactiveLimitsId = null;
                break;

            default:
                throw new PowsyblException("Unexpected type of ReactiveLimits on the VsConverter " + converter.getNameOrId());
        }
        return reactiveLimitsId;
    }

    private void writeDCConverterUnit(String id, String dcConverterUnitName, String substationId) throws XMLStreamException {
        DCConverterUnitEq.write(id, dcConverterUnitName, substationId, cimNamespace, xmlWriter);
    }

    private void writeHvdcConverterStation(HvdcConverterStation<?> converterStation, double ratedUdc, String dcEquipmentContainerId, String capabilityCurveId) throws XMLStreamException {
        String pccTerminal = getConverterStationPccTerminal(converterStation);
        HvdcConverterStationEq.write(context.getNamingStrategy().getCgmesId(converterStation), converterStation.getNameOrId(), converterStation.getHvdcType(), ratedUdc, dcEquipmentContainerId, pccTerminal, capabilityCurveId, cimNamespace, xmlWriter);
    }

    private String getConverterStationPccTerminal(HvdcConverterStation<?> converterStation) {
        if (converterStation.getHvdcType().equals(HvdcConverterStation.HvdcType.VSC)) {
            return exportedTerminalId(((VscConverterStation) converterStation).getRegulatingTerminal());
        }
        return null;
    }

    private void writeDCNode(String id, String dcNodeName, String dcEquipmentContainerId) throws XMLStreamException {
        DCNodeEq.write(id, dcNodeName, dcEquipmentContainerId, cimNamespace, xmlWriter);
    }

    private void writeDCTerminal(String id, String conductingEquipmentId, String dcNodeId, int sequenceNumber) throws XMLStreamException {
        DCTerminalEq.write("DCTerminal", id, conductingEquipmentId, dcNodeId, sequenceNumber, cimNamespace, xmlWriter);
    }

    private void writeAcdcConverterDCTerminal(String id, String conductingEquipmentId, String dcNodeId, int sequenceNumber) throws XMLStreamException {
        DCTerminalEq.write(AC_DC_CONVERTER_DC_TERMINAL, id, conductingEquipmentId, dcNodeId, sequenceNumber, cimNamespace, xmlWriter);
    }

    private void writeControlAreas() throws XMLStreamException {
        CgmesControlAreas cgmesControlAreas = context.getNetwork().getExtension(CgmesControlAreas.class);
        for (CgmesControlArea cgmesControlArea : cgmesControlAreas.getCgmesControlAreas()) {
            writeControlArea(cgmesControlArea);
        }
    }

    private void writeControlArea(CgmesControlArea cgmesControlArea) throws XMLStreamException {
        // Original control area identifiers may not respect mRID rules, so we pass it through naming strategy
        // to obtain always valid mRID identifiers
        String controlAreaCgmesId = context.getNamingStrategy().getCgmesId(cgmesControlArea.getId());
        ControlAreaEq.write(controlAreaCgmesId, cgmesControlArea.getName(), cgmesControlArea.getEnergyIdentificationCodeEIC(), cimNamespace, euNamespace, xmlWriter);
        for (Terminal terminal : cgmesControlArea.getTerminals()) {
            TieFlowEq.write(CgmesExportUtil.getUniqueId(), controlAreaCgmesId, exportedTerminalId(terminal), cimNamespace, xmlWriter);
        }
        for (Boundary boundary : cgmesControlArea.getBoundaries()) {
            String terminalId = getTieFlowBoundaryTerminal(boundary, context);
            if (terminalId != null) {
                TieFlowEq.write(CgmesExportUtil.getUniqueId(), controlAreaCgmesId, terminalId, cimNamespace, xmlWriter);
            }
        }
    }

    private static String getTieFlowBoundaryTerminal(Boundary boundary, CgmesExportContext context) {
        Connectable<?> c = boundary.getConnectable();
        if (c instanceof DanglingLine) {
            return context.getNamingStrategy().getCgmesIdFromAlias(c, Conversion.CGMES_PREFIX_ALIAS_PROPERTIES + "Terminal_Boundary");
        } else {
            // This means the boundary corresponds to a TieLine.
            // Because the network should not be a merging view,
            // the only way to have a TieLine in the model is that
            // the original data for the network contained both halves of the TieLine.
            // That is, the initial CGMES data contains the two ACLSs at each side of one boundary point.

            // Currently, we are exporting TieLines in the EQ as a single ACLS,
            // We are not exporting the individual halves of the tie line as separate equipment.
            // So we do not have terminals for the boundary points.

            // This error should be fixed exporting the two halves of the TieLine to the EQ,
            // with their corresponding terminals.
            // Also, the boundary node should not be exported but referenced,
            // as it should be defined in the boundary, not in the instance EQ file.

            LOG.error("Unsupported tie flow at TieLine boundary {}", c.getId());
            return null;
        }
    }

    private void writeTerminals() throws XMLStreamException {
        for (Connectable<?> c : context.getNetwork().getConnectables()) {
            if (context.isExportedEquipment(c)) {
                for (Terminal t : c.getTerminals()) {
                    writeTerminal(t);
                }
            }
        }

        String[] switchNodesKeys = new String[2];
        for (Switch sw : context.getNetwork().getSwitches()) {
            if (context.isExportedEquipment(sw)) {
                VoltageLevel vl = sw.getVoltageLevel();
                fillSwitchNodeKeys(vl, sw, switchNodesKeys);
                String nodeId1 = mapNodeKey2NodeId.get(switchNodesKeys[0]);
                String terminalId1 = context.getNamingStrategy().getCgmesIdFromAlias(sw, Conversion.CGMES_PREFIX_ALIAS_PROPERTIES + CgmesNames.TERMINAL + 1);
                TerminalEq.write(terminalId1, context.getNamingStrategy().getCgmesId(sw), nodeId1, 1, cimNamespace, xmlWriter);
                String nodeId2 = mapNodeKey2NodeId.get(switchNodesKeys[1]);
                String terminalId2 = context.getNamingStrategy().getCgmesIdFromAlias(sw, Conversion.CGMES_PREFIX_ALIAS_PROPERTIES + CgmesNames.TERMINAL + 2);
                TerminalEq.write(terminalId2, context.getNamingStrategy().getCgmesId(sw), nodeId2, 2, cimNamespace, xmlWriter);
            }
        }
    }

    private void writeTerminal(Terminal t) {
        String equipmentId = context.getNamingStrategy().getCgmesId(t.getConnectable());
        writeTerminal(t, CgmesExportUtil.getTerminalId(t, context), equipmentId, connectivityNodeId(t), CgmesExportUtil.getTerminalSequenceNumber(t));
    }

    private void writeTerminal(Terminal terminal, String id, String conductingEquipmentId, String connectivityNodeId, int sequenceNumber) {
        mapTerminal2Id.computeIfAbsent(terminal, k -> {
            try {
                TerminalEq.write(id, conductingEquipmentId, connectivityNodeId, sequenceNumber, cimNamespace, xmlWriter);
                return id;
            } catch (XMLStreamException e) {
                throw new UncheckedXmlStreamException(e);
            }
        });
    }

    private String exportedTerminalId(Terminal terminal) {
        if (mapTerminal2Id.containsKey(terminal)) {
            return mapTerminal2Id.get(terminal);
        } else {
            throw new PowsyblException("Terminal has not been exported");
        }
    }

    private String connectivityNodeId(Terminal terminal) {
        String key;
        if (terminal.getVoltageLevel().getTopologyKind().equals(TopologyKind.NODE_BREAKER)) {
            key = buildNodeKey(terminal.getVoltageLevel(), terminal.getNodeBreakerView().getNode());
        } else {
            key = buildNodeKey(terminal.getBusBreakerView().getConnectableBus());
        }
        return mapNodeKey2NodeId.get(key);
    }

    private static class VoltageLevelAdjacency {

        private final List<List<Integer>> voltageLevelNodes;

        VoltageLevelAdjacency(VoltageLevel vl, CgmesExportContext context) {
            voltageLevelNodes = new ArrayList<>();

            NodeAdjacency adjacency = new NodeAdjacency(vl, context);
            Set<Integer> visitedNodes = new HashSet<>();
            adjacency.get().keySet().forEach(node -> {
                if (visitedNodes.contains(node)) {
                    return;
                }
                List<Integer> adjacentNodes = computeAdjacentNodes(node, adjacency, visitedNodes);
                voltageLevelNodes.add(adjacentNodes);
            });
        }

        private List<Integer> computeAdjacentNodes(int nodeId, NodeAdjacency adjacency, Set<Integer> visitedNodes) {

            List<Integer> adjacentNodes = new ArrayList<>();
            adjacentNodes.add(nodeId);
            visitedNodes.add(nodeId);

            int k = 0;
            while (k < adjacentNodes.size()) {
                Integer node = adjacentNodes.get(k);
                if (adjacency.get().containsKey(node)) {
                    adjacency.get().get(node).forEach(adjacent -> {
                        if (visitedNodes.contains(adjacent)) {
                            return;
                        }
                        adjacentNodes.add(adjacent);
                        visitedNodes.add(adjacent);
                    });
                }
                k++;
            }
            return adjacentNodes;
        }

        List<List<Integer>> getNodes() {
            return voltageLevelNodes;
        }
    }

    private static class NodeAdjacency {

        private final Map<Integer, List<Integer>> adjacency;

        NodeAdjacency(VoltageLevel vl, CgmesExportContext context) {
            adjacency = new HashMap<>();
            if (vl.getTopologyKind().equals(TopologyKind.NODE_BREAKER)) {
                vl.getNodeBreakerView().getInternalConnections().forEach(this::addAdjacency);
                // When computing the connectivity nodes for the voltage level,
                // switches that are not exported as equipment (they are fictitious)
                // are equivalent to internal connections
                vl.getNodeBreakerView().getSwitchStream()
                        .filter(Objects::nonNull)
                        .filter(sw -> !context.isExportedEquipment(sw))
                        .forEach(this::addAdjacency);
            }
        }

        private void addAdjacency(VoltageLevel.NodeBreakerView.InternalConnection ic) {
            addAdjacency(ic.getNode1(), ic.getNode2());
        }

        private void addAdjacency(Switch sw) {
            addAdjacency(sw.getVoltageLevel().getNodeBreakerView().getNode1(sw.getId()), sw.getVoltageLevel().getNodeBreakerView().getNode2(sw.getId()));
        }

        private void addAdjacency(int node1, int node2) {
            adjacency.computeIfAbsent(node1, k -> new ArrayList<>()).add(node2);
            adjacency.computeIfAbsent(node2, k -> new ArrayList<>()).add(node1);
        }

        Map<Integer, List<Integer>> get() {
            return adjacency;
        }
    }
}<|MERGE_RESOLUTION|>--- conflicted
+++ resolved
@@ -562,15 +562,9 @@
         return neutralStep;
     }
 
-<<<<<<< HEAD
     private void writeDanglingLines() throws XMLStreamException {
+        List<String> exported = new ArrayList<>();
         for (DanglingLine danglingLine : context.getNetwork().getDanglingLines()) {
-=======
-    private static void writeDanglingLines(Network network, Map<Terminal, String> mapTerminal2Id, String cimNamespace, String euNamespace, String valueAttributeName, String limitTypeAttributeName,
-                                           String limitKindClassName, boolean writeInfiniteDuration, XMLStreamWriter writer, CgmesExportContext context, Set<Double> exportedBaseVoltagesByNominalV) throws XMLStreamException {
-        List<String> exported = new ArrayList<>();
-        for (DanglingLine danglingLine : network.getDanglingLines()) {
->>>>>>> aff2ed1b
 
             // We may create fictitious containers for boundary side of dangling lines,
             // and we consider the situation where the base voltage of a line lying at a boundary has a baseVoltage defined in the IGM,
@@ -592,23 +586,16 @@
                     throw new PowsyblException("Unexpected type of ReactiveLimits on the dangling line " + danglingLine.getNameOrId());
                 }
             }
-<<<<<<< HEAD
-            String equivalentInjectionId = context.getNamingStrategy().getCgmesIdFromAlias(danglingLine, Conversion.CGMES_PREFIX_ALIAS_PROPERTIES + "EquivalentInjection");
-            EquivalentInjectionEq.write(equivalentInjectionId, danglingLine.getNameOrId() + "_EI", danglingLine.getGeneration() != null, danglingLine.getGeneration() != null, minP, maxP, minQ, maxQ, baseVoltageId, cimNamespace, xmlWriter);
-            String equivalentInjectionTerminalId = context.getNamingStrategy().getCgmesIdFromAlias(danglingLine, Conversion.CGMES_PREFIX_ALIAS_PROPERTIES + "EquivalentInjectionTerminal");
-            TerminalEq.write(equivalentInjectionTerminalId, equivalentInjectionId, connectivityNodeId, 1, cimNamespace, xmlWriter);
-=======
             String equivalentInjectionId = context.getNamingStrategy().getCgmesIdFromProperty(danglingLine, Conversion.CGMES_PREFIX_ALIAS_PROPERTIES + "EquivalentInjection");
             if (!exported.contains(equivalentInjectionId)) { // check if the equivalent injection has already been written (if several dangling lines linked to same X-node)
-                EquivalentInjectionEq.write(equivalentInjectionId, danglingLine.getNameOrId() + "_EI", danglingLine.getGeneration() != null, danglingLine.getGeneration() != null, minP, maxP, minQ, maxQ, baseVoltageId, cimNamespace, writer);
+                EquivalentInjectionEq.write(equivalentInjectionId, danglingLine.getNameOrId() + "_EI", danglingLine.getGeneration() != null, danglingLine.getGeneration() != null, minP, maxP, minQ, maxQ, baseVoltageId, cimNamespace, xmlWriter);
                 exported.add(equivalentInjectionId);
             }
             String equivalentInjectionTerminalId = context.getNamingStrategy().getCgmesIdFromProperty(danglingLine, Conversion.CGMES_PREFIX_ALIAS_PROPERTIES + "EquivalentInjectionTerminal");
             if (!exported.contains(equivalentInjectionTerminalId)) { // check if the equivalent injection terminal has already been written (if several dangling lines linked to same X-node)
-                TerminalEq.write(equivalentInjectionTerminalId, equivalentInjectionId, connectivityNodeId, 1, cimNamespace, writer);
+                TerminalEq.write(equivalentInjectionTerminalId, equivalentInjectionId, connectivityNodeId, 1, cimNamespace, xmlWriter);
                 exported.add(equivalentInjectionTerminalId);
             }
->>>>>>> aff2ed1b
 
             // Cast the danglingLine to an AcLineSegment
             AcLineSegmentEq.write(context.getNamingStrategy().getCgmesId(danglingLine), danglingLine.getNameOrId() + "_DL",
