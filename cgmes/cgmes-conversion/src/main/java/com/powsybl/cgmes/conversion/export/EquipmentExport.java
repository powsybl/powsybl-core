/**
 * Copyright (c) 2021, RTE (http://www.rte-france.com)
 * This Source Code Form is subject to the terms of the Mozilla Public
 * License, v. 2.0. If a copy of the MPL was not distributed with this
 * file, You can obtain one at http://mozilla.org/MPL/2.0/.
 */
package com.powsybl.cgmes.conversion.export;

import com.powsybl.cgmes.conversion.Conversion;
import com.powsybl.cgmes.conversion.NamingStrategy;
import com.powsybl.cgmes.conversion.export.elements.*;
import com.powsybl.cgmes.extensions.*;
import com.powsybl.cgmes.model.CgmesNames;
import com.powsybl.commons.PowsyblException;
import com.powsybl.commons.exceptions.UncheckedXmlStreamException;
import com.powsybl.iidm.network.*;
import com.powsybl.iidm.network.extensions.LoadDetail;
import com.powsybl.iidm.network.extensions.VoltagePerReactivePowerControl;

import org.apache.commons.lang3.tuple.Pair;
import org.slf4j.Logger;
import org.slf4j.LoggerFactory;

import javax.xml.stream.XMLStreamException;
import javax.xml.stream.XMLStreamWriter;
import java.util.*;

import static com.powsybl.cgmes.conversion.export.elements.LoadingLimitEq.loadingLimitClassName;

/**
 * @author Marcos de Miguel <demiguelm at aia.es>
 */
public final class EquipmentExport {

    private static final String AC_DC_CONVERTER_DC_TERMINAL = "ACDCConverterDCTerminal";
    private static final String CONNECTIVITY_NODE_SUFFIX = "CN";
    private static final String PHASE_TAP_CHANGER_REGULATION_MODE_ACTIVE_POWER = "activePower";
    private static final String PHASE_TAP_CHANGER_REGULATION_MODE_CURRENT_FLOW = "currentFlow";
    private static final String RATIO_TAP_CHANGER_REGULATION_MODE_VOLTAGE = "voltage";
    private static final String TERMINAL_BOUNDARY = "Terminal_Boundary";
    private static final Logger LOG = LoggerFactory.getLogger(EquipmentExport.class);

    public static void write(Network network, XMLStreamWriter writer) {
        write(network, writer, new CgmesExportContext(network));
    }

    public static void write(Network network, XMLStreamWriter writer, CgmesExportContext context) {
        context.setExportEquipment(true);
        try {
            boolean writeConnectivityNodes = context.writeConnectivityNodes();

            String cimNamespace = context.getCim().getNamespace();
            String euNamespace = context.getCim().getEuNamespace();
            String limitValueAttributeName = context.getCim().getLimitValueAttributeName();
            String limitTypeAttributeName = context.getCim().getLimitTypeAttributeName();
            String limitKindClassName = context.getCim().getLimitKindClassName();
            boolean writeInfiniteDuration = context.getCim().writeLimitInfiniteDuration();
            boolean writeInitialP = context.getCim().writeGeneratingUnitInitialP();
            CgmesExportUtil.writeRdfRoot(cimNamespace, context.getCim().getEuPrefix(), euNamespace, writer);

            // TODO fill EQ Model Description
            if (context.getCimVersion() >= 16) {
                ModelDescriptionEq.write(writer, context.getEqModelDescription(), context);
            }

            Map<String, String> mapNodeKey2NodeId = new HashMap<>();
            Map<Terminal, String> mapTerminal2Id = new HashMap<>();
            Set<String> regulatingControlsWritten = new HashSet<>();
            Set<Double> exportedBaseVoltagesByNominalV = new HashSet<>();
            LoadGroups loadGroups = new LoadGroups();

            if (writeConnectivityNodes) {
                writeConnectivityNodes(network, mapNodeKey2NodeId, cimNamespace, writer, context);
            }
            writeTerminals(network, mapTerminal2Id, mapNodeKey2NodeId, cimNamespace, writer, context);
            writeSwitches(network, cimNamespace, writer, context);

            writeSubstations(network, cimNamespace, writer, context);
            writeVoltageLevels(network, cimNamespace, writer, context, exportedBaseVoltagesByNominalV);
            writeBusbarSections(network, cimNamespace, writer, context);
            writeLoads(network, loadGroups, cimNamespace, writer, context);
            String loadAreaId = writeLoadGroups(network.getId(), loadGroups.found(), cimNamespace, writer, context);
            writeGenerators(network, mapTerminal2Id, regulatingControlsWritten, cimNamespace, writeInitialP, writer, context);
            writeBatteries(network, cimNamespace, writeInitialP, writer, context);
            writeShuntCompensators(network, mapTerminal2Id, regulatingControlsWritten, cimNamespace, writer, context);
            writeStaticVarCompensators(network, mapTerminal2Id, regulatingControlsWritten, cimNamespace, writer, context);
            writeLines(network, mapTerminal2Id, cimNamespace, euNamespace, limitValueAttributeName, limitTypeAttributeName, limitKindClassName, writeInfiniteDuration, writer, context);
            writeTwoWindingsTransformers(network, mapTerminal2Id, regulatingControlsWritten, cimNamespace, euNamespace, limitValueAttributeName, limitTypeAttributeName, limitKindClassName, writeInfiniteDuration, writer, context);
            writeThreeWindingsTransformers(network, mapTerminal2Id, regulatingControlsWritten, cimNamespace, euNamespace, limitValueAttributeName, limitTypeAttributeName, limitKindClassName, writeInfiniteDuration, writer, context);

            writeDanglingLines(network, mapTerminal2Id, cimNamespace, euNamespace, limitValueAttributeName, limitTypeAttributeName, limitKindClassName, writeInfiniteDuration, writer, context, exportedBaseVoltagesByNominalV);
            writeHvdcLines(network, mapTerminal2Id, mapNodeKey2NodeId, cimNamespace, writer, context);

            writeControlAreas(loadAreaId, network, cimNamespace, euNamespace, writer, context);

            writer.writeEndDocument();
        } catch (XMLStreamException e) {
            throw new UncheckedXmlStreamException(e);
        }
    }

    private static void writeConnectivityNodes(Network network, Map <String, String> mapNodeKey2NodeId, String cimNamespace, XMLStreamWriter writer, CgmesExportContext context) throws XMLStreamException {
        for (VoltageLevel vl : network.getVoltageLevels()) {
            if (vl.getTopologyKind().equals(TopologyKind.NODE_BREAKER)) {
                writeNodes(vl, new VoltageLevelAdjacency(vl, context), mapNodeKey2NodeId, cimNamespace, writer, context);
            } else {
                writeBuses(vl, mapNodeKey2NodeId, cimNamespace, writer, context);
            }
            writeSwitchesConnectivity(vl, mapNodeKey2NodeId, cimNamespace, writer, context);
        }
        writeBusbarSectionsConnectivity(network, mapNodeKey2NodeId, cimNamespace, writer, context);
    }

    private static void writeSwitchesConnectivity(VoltageLevel vl, Map <String, String> mapNodeKey2NodeId, String cimNamespace, XMLStreamWriter writer, CgmesExportContext context) {
        String[] nodeKeys = new String[2];
        for (Switch sw : vl.getSwitches()) {
            fillSwitchNodeKeys(vl, sw, nodeKeys);
            // We have to go through all switches, even if they are not exported as equipment,
            // to be sure that all required mappings between IIDM node number and CGMES Connectivity Node are created
            writeSwitchConnectivity(nodeKeys[0], vl, mapNodeKey2NodeId, cimNamespace, writer, context);
            writeSwitchConnectivity(nodeKeys[1], vl, mapNodeKey2NodeId, cimNamespace, writer, context);
        }
    }

    private static void writeSwitchConnectivity(String nodeKey, VoltageLevel vl, Map <String, String> mapNodeKey2NodeId, String cimNamespace, XMLStreamWriter writer, CgmesExportContext context) {
        mapNodeKey2NodeId.computeIfAbsent(nodeKey, k -> {
            try {
                String node = CgmesExportUtil.getUniqueId();
                ConnectivityNodeEq.write(node, nodeKey, context.getNamingStrategy().getCgmesId(vl), cimNamespace, writer, context);
                return node;
            } catch (XMLStreamException e) {
                throw new UncheckedXmlStreamException(e);
            }
        });
    }

    private static String buildNodeKey(VoltageLevel vl, int node) {
        return vl.getId() + "_" + node + "_" + CONNECTIVITY_NODE_SUFFIX;
    }

    private static String buildNodeKey(Bus bus) {
        return bus.getId() + "_" + CONNECTIVITY_NODE_SUFFIX;
    }

    private static void writeBusbarSectionsConnectivity(Network network, Map <String, String> mapNodeKey2NodeId, String cimNamespace,
                                                        XMLStreamWriter writer, CgmesExportContext context) throws XMLStreamException {
        for (BusbarSection bus : network.getBusbarSections()) {
            String connectivityNodeId = connectivityNodeId(mapNodeKey2NodeId, bus.getTerminal());
            if (connectivityNodeId == null) {
                VoltageLevel vl = bus.getTerminal().getVoltageLevel();
                String node = CgmesExportUtil.getUniqueId();
                ConnectivityNodeEq.write(node, bus.getNameOrId(), context.getNamingStrategy().getCgmesId(vl), cimNamespace, writer, context);
                String key = buildNodeKey(vl, bus.getTerminal().getNodeBreakerView().getNode());
                mapNodeKey2NodeId.put(key, node);
            }
        }
    }

    private static void writeNodes(VoltageLevel vl, VoltageLevelAdjacency vlAdjacencies, Map <String, String> mapNodeKey2NodeId, String cimNamespace,
                                   XMLStreamWriter writer, CgmesExportContext context) throws XMLStreamException {
        for (List<Integer> nodes : vlAdjacencies.getNodes()) {
            String cgmesNodeId = CgmesExportUtil.getUniqueId();
            ConnectivityNodeEq.write(cgmesNodeId, CgmesExportUtil.format(nodes.get(0)), context.getNamingStrategy().getCgmesId(vl), cimNamespace, writer, context);
            for (Integer nodeNumber : nodes) {
                mapNodeKey2NodeId.put(buildNodeKey(vl, nodeNumber), cgmesNodeId);
            }
        }
    }

    private static void writeBuses(VoltageLevel vl, Map <String, String> mapNodeKey2NodeId, String cimNamespace, XMLStreamWriter writer, CgmesExportContext context) throws XMLStreamException {
        for (Bus bus : vl.getBusBreakerView().getBuses()) {
            String cgmesNodeId = context.getNamingStrategy().getCgmesId(bus, CONNECTIVITY_NODE_SUFFIX);
            ConnectivityNodeEq.write(cgmesNodeId, bus.getNameOrId(), context.getNamingStrategy().getCgmesId(vl), cimNamespace, writer, context);
            mapNodeKey2NodeId.put(buildNodeKey(bus), cgmesNodeId);
        }
    }

    private static void writeSwitches(Network network, String cimNamespace, XMLStreamWriter writer, CgmesExportContext context) throws XMLStreamException {
        for (Switch sw : network.getSwitches()) {
            if (context.isExportedEquipment(sw)) {
                VoltageLevel vl = sw.getVoltageLevel();
                String switchType = sw.getProperty(Conversion.CGMES_PREFIX_ALIAS_PROPERTIES + "switchType"); // may be null
                SwitchEq.write(context.getNamingStrategy().getCgmesId(sw), sw.getNameOrId(), switchType, sw.getKind(), context.getNamingStrategy().getCgmesId(vl), sw.isOpen(), sw.isRetained(), cimNamespace, writer, context);
            }
        }
    }

    private static void fillSwitchNodeKeys(VoltageLevel vl, Switch sw, String[] nodeKeys) {
        if (vl.getTopologyKind().equals(TopologyKind.NODE_BREAKER)) {
            nodeKeys[0] = buildNodeKey(vl, vl.getNodeBreakerView().getNode1(sw.getId()));
            nodeKeys[1] = buildNodeKey(vl, vl.getNodeBreakerView().getNode2(sw.getId()));
        } else {
            nodeKeys[0] = buildNodeKey(vl.getBusBreakerView().getBus1(sw.getId()));
            nodeKeys[1] = buildNodeKey(vl.getBusBreakerView().getBus2(sw.getId()));
        }
    }

    private static void writeSubstations(Network network, String cimNamespace, XMLStreamWriter writer, CgmesExportContext context) throws XMLStreamException {
        for (String geographicalRegionId : context.getRegionsIds()) {
            // To ensure we always export valid mRIDs, even if input CGMES used invalid ones
            String cgmesRegionId = context.getNamingStrategy().getCgmesId(geographicalRegionId);
            writeGeographicalRegion(cgmesRegionId, context.getRegionName(geographicalRegionId), cimNamespace, writer, context);
        }
        List<String> writtenSubRegions = new ArrayList<>();
        for (Substation substation : network.getSubstations()) {
            String subGeographicalRegionId = context.getNamingStrategy().getCgmesIdFromProperty(substation, Conversion.CGMES_PREFIX_ALIAS_PROPERTIES + "subRegionId");
            String geographicalRegionId = context.getNamingStrategy().getCgmesIdFromProperty(substation, Conversion.CGMES_PREFIX_ALIAS_PROPERTIES + "regionId");
            if (!writtenSubRegions.contains(subGeographicalRegionId)) {
                writeSubGeographicalRegion(subGeographicalRegionId,
                        Optional.ofNullable(context.getSubRegionName(subGeographicalRegionId)).orElse("N/A"), // FIXME sub-regions can be non-unique (same name for different IDs)
                        geographicalRegionId, cimNamespace, writer, context);
                writtenSubRegions.add(subGeographicalRegionId);
            }
            SubstationEq.write(context.getNamingStrategy().getCgmesId(substation), substation.getNameOrId(), subGeographicalRegionId, cimNamespace, writer, context);
        }
    }

    private static void writeGeographicalRegion(String geographicalRegionId, String geoName, String cimNamespace, XMLStreamWriter writer, CgmesExportContext context) {
        try {
            GeographicalRegionEq.write(geographicalRegionId, geoName, cimNamespace, writer, context);
        } catch (XMLStreamException e) {
            throw new UncheckedXmlStreamException(e);
        }
    }

    private static void writeSubGeographicalRegion(String subGeographicalRegionId, String subGeographicalRegionName, String geographicalRegionId, String cimNamespace, XMLStreamWriter writer, CgmesExportContext context) {
        try {
            SubGeographicalRegionEq.write(subGeographicalRegionId, subGeographicalRegionName, geographicalRegionId, cimNamespace, writer, context);
        } catch (XMLStreamException e) {
            throw new UncheckedXmlStreamException(e);
        }
    }

    private static void writeVoltageLevels(Network network, String cimNamespace, XMLStreamWriter writer, CgmesExportContext context, Set<Double> exportedBaseVoltagesByNominalV) throws XMLStreamException {
        String fictSubstationId = null;
        for (VoltageLevel voltageLevel : network.getVoltageLevels()) {
            double nominalV = voltageLevel.getNominalV();
            BaseVoltageMapping.BaseVoltageSource baseVoltage = context.getBaseVoltageByNominalVoltage(nominalV);
            if (!exportedBaseVoltagesByNominalV.contains(nominalV) && baseVoltage.getSource().equals(Source.IGM)) {
                BaseVoltageEq.write(baseVoltage.getId(), nominalV, cimNamespace, writer, context);
                exportedBaseVoltagesByNominalV.add(nominalV);
            }
            Optional<String> substationId = voltageLevel.getSubstation().map(s -> context.getNamingStrategy().getCgmesId(s));
            if (substationId.isEmpty() && fictSubstationId == null) { // create a fictitious substation
                fictSubstationId = writeFictitiousSubstationFor("FICTITIOUS", cimNamespace, writer, context);
            }
            VoltageLevelEq.write(context.getNamingStrategy().getCgmesId(voltageLevel), voltageLevel.getNameOrId(), voltageLevel.getLowVoltageLimit(), voltageLevel.getHighVoltageLimit(),
                    substationId.orElse(fictSubstationId), baseVoltage.getId(), cimNamespace, writer, context);
        }
    }

    private static void writeBusbarSections(Network network, String cimNamespace, XMLStreamWriter writer, CgmesExportContext context) throws XMLStreamException {
        for (BusbarSection bbs : network.getBusbarSections()) {
            BusbarSectionEq.write(context.getNamingStrategy().getCgmesId(bbs), bbs.getNameOrId(),
                    context.getNamingStrategy().getCgmesId(bbs.getTerminal().getVoltageLevel()),
                    context.getBaseVoltageByNominalVoltage(bbs.getTerminal().getVoltageLevel().getNominalV()).getId(), cimNamespace, writer, context);
        }
    }

    // We may receive a warning if we define an empty load group,
    // So we will output only the load groups that have been found during export of loads
    // one load area and one sub load area is created in any case
    private static String writeLoadGroups(String networkId, Collection<LoadGroup> foundLoadGroups, String cimNamespace, XMLStreamWriter writer, CgmesExportContext context) throws XMLStreamException {
        // Write one load area and one sub load area for the whole network
        String loadAreaId = CgmesExportUtil.getUniqueId();
        LoadAreaEq.write(loadAreaId, networkId, cimNamespace, writer, context);
        String subLoadAreaId = CgmesExportUtil.getUniqueId();
        LoadAreaEq.writeSubArea(subLoadAreaId, loadAreaId, networkId, cimNamespace, writer, context);
        for (LoadGroup loadGroup : foundLoadGroups) {
            CgmesExportUtil.writeStartIdName(loadGroup.className, loadGroup.id, loadGroup.name, cimNamespace, writer, context);
            CgmesExportUtil.writeReference("LoadGroup.SubLoadArea", subLoadAreaId, cimNamespace, writer, context);
            writer.writeEndElement();
        }
        return loadAreaId;
    }

    private static void writeLoads(Network network, LoadGroups loadGroups, String cimNamespace, XMLStreamWriter writer, CgmesExportContext context) throws XMLStreamException {
        for (Load load : network.getLoads()) {
            if (context.isExportedEquipment(load)) {
                LoadDetail loadDetail = load.getExtension(LoadDetail.class);
                String className = CgmesExportUtil.loadClassName(loadDetail);
                String loadId = context.getNamingStrategy().getCgmesId(load);
                if (load.getP0() < 0) {
                    // As negative loads are not allowed, they are modeled as energy source.
                    // Note that negative loads can be the result of network reduction and could be modeled
                    // as equivalent injections.
                    writeEnergySource(loadId, load.getNameOrId(), cimNamespace, writer, context);
                } else {
                    String loadGroup = loadGroups.groupFor(className);
                    EnergyConsumerEq.write(className, loadId, load.getNameOrId(), loadGroup, context.getNamingStrategy().getCgmesId(load.getTerminal().getVoltageLevel()), cimNamespace, writer, context);
                }
            }
        }
    }

    public static void writeEnergySource(String id, String name, String cimNamespace, XMLStreamWriter writer, CgmesExportContext context) throws XMLStreamException {
        CgmesExportUtil.writeStartIdName("EnergySource", id, name, cimNamespace, writer, context);
        writer.writeEndElement();
    }

    private static void writeGenerators(Network network, Map<Terminal, String> mapTerminal2Id, Set<String> regulatingControlsWritten, String cimNamespace, boolean writeInitialP,
                                        XMLStreamWriter writer, CgmesExportContext context) throws XMLStreamException {
        // Multiple synchronous machines may be grouped in the same generating unit
        // We have to write each generating unit only once
        Set<String> generatingUnitsWritten = new HashSet<>();
        for (Generator generator : network.getGenerators()) {
            String regulatingControlId = RegulatingControlEq.writeKindVoltage(generator, exportedTerminalId(mapTerminal2Id, generator.getRegulatingTerminal()), regulatingControlsWritten, cimNamespace, writer, context);
            writeSynchronousMachine(generator, cimNamespace, writeInitialP,
                    generator.getMinP(), generator.getMaxP(), generator.getTargetP(), generator.getRatedS(), generator.getEnergySource(),
                    regulatingControlId, writer, context, generatingUnitsWritten);
        }
    }

    private static void writeBatteries(Network network, String cimNamespace, boolean writeInitialP,
                                        XMLStreamWriter writer, CgmesExportContext context) throws XMLStreamException {
        // Multiple synchronous machines may be grouped in the same generating unit
        // We have to write each generating unit only once
        Set<String> generatingUnitsWritten = new HashSet<>();
        for (Battery battery : network.getBatteries()) {
            writeSynchronousMachine(battery, cimNamespace, writeInitialP,
                    battery.getMinP(), battery.getMaxP(), battery.getTargetP(), Double.NaN, EnergySource.HYDRO, null,
                    writer, context, generatingUnitsWritten);
        }
    }

    private static <I extends ReactiveLimitsHolder & Injection<I>> void writeSynchronousMachine(I i, String cimNamespace, boolean writeInitialP,
                                                double minP, double maxP, double targetP, double ratedS, EnergySource energySource, String regulatingControlId,
                                                XMLStreamWriter writer, CgmesExportContext context, Set<String> generatingUnitsWritten) throws XMLStreamException {
        String generatingUnit = context.getNamingStrategy().getCgmesIdFromProperty(i, Conversion.CGMES_PREFIX_ALIAS_PROPERTIES + "GeneratingUnit");
        String reactiveLimitsId = null;
        double minQ;
        double maxQ;
        String kind = CgmesNames.GENERATOR_OR_MOTOR;
        switch (i.getReactiveLimits().getKind()) {
            case CURVE:
                ReactiveCapabilityCurve curve = i.getReactiveLimits(ReactiveCapabilityCurve.class);

                minQ = Double.min(curve.getMinQ(curve.getMinP()), curve.getMinQ(curve.getMaxP()));
                maxQ = Double.max(curve.getMaxQ(curve.getMinP()), curve.getMaxQ(curve.getMaxP()));

                if (curve.getMinP() >= 0 && curve.getMaxP() >= 0) {
                    kind = "generator";
                } else if (curve.getMinP() <= 0 && curve.getMaxP() <= 0) {
                    kind = "motor";
                } // other case not possible
                if (minQ == maxQ) {
                    break;
                }

                reactiveLimitsId = CgmesExportUtil.getUniqueId();
                for (ReactiveCapabilityCurve.Point point : curve.getPoints()) {
                    CurveDataEq.write(CgmesExportUtil.getUniqueId(), point.getP(), point.getMinQ(), point.getMaxQ(), reactiveLimitsId, cimNamespace, writer, context);
                }
                String reactiveCapabilityCurveName = "RCC_" + i.getNameOrId();
                ReactiveCapabilityCurveEq.write(reactiveLimitsId, reactiveCapabilityCurveName, i, cimNamespace, writer, context);
                break;

            case MIN_MAX:
                minQ = i.getReactiveLimits(MinMaxReactiveLimits.class).getMinQ();
                maxQ = i.getReactiveLimits(MinMaxReactiveLimits.class).getMaxQ();

                // We can use the P limits from the equipment if we do not have a curve
                if (minP >= 0 && maxP >= 0) {
                    kind = "generator";
                } else if (minP <= 0 && maxP <= 0) {
                    kind = "motor";
                } // other case not possible

                break;

            default:
                throw new PowsyblException("Unexpected type of ReactiveLimits on the generator " + i.getNameOrId());
        }
        double defaultRatedS = computeDefaultRatedS(i, minP, maxP);
        SynchronousMachineEq.write(context.getNamingStrategy().getCgmesId(i), i.getNameOrId(),
                context.getNamingStrategy().getCgmesId(i.getTerminal().getVoltageLevel()),
                generatingUnit, regulatingControlId, reactiveLimitsId, minQ, maxQ, ratedS, defaultRatedS, kind, cimNamespace, writer, context);
        if (!generatingUnitsWritten.contains(generatingUnit)) {
            // We have not preserved the names of generating units
            // We name generating units based on the first machine found
            String generatingUnitName = "GU_" + i.getNameOrId();
            GeneratingUnitEq.write(generatingUnit, generatingUnitName, energySource, minP, maxP, targetP, cimNamespace, writeInitialP,
                    i.getTerminal().getVoltageLevel().getSubstation().map(s -> context.getNamingStrategy().getCgmesId(s)).orElse(null), writer, context);
            generatingUnitsWritten.add(generatingUnit);
        }
    }

    private static <I extends ReactiveLimitsHolder & Injection<I>> double computeDefaultRatedS(I i, double minP, double maxP) {
        List<Double> values = new ArrayList<>();
        values.add(Math.abs(minP));
        values.add(Math.abs(maxP));
        ReactiveLimits limits = i.getReactiveLimits();
        if (limits.getKind() == ReactiveLimitsKind.MIN_MAX) {
            values.add(Math.abs(i.getReactiveLimits(MinMaxReactiveLimits.class).getMinQ()));
            values.add(Math.abs(i.getReactiveLimits(MinMaxReactiveLimits.class).getMaxQ()));
        } else { // reactive capability curve
            ReactiveCapabilityCurve curve = i.getReactiveLimits(ReactiveCapabilityCurve.class);
            for (ReactiveCapabilityCurve.Point p : curve.getPoints()) {
                values.add(Math.abs(p.getP()));
                values.add(Math.abs(p.getMinQ()));
                values.add(Math.abs(p.getMaxQ()));
                values.add(Math.sqrt(p.getP() * p.getP() + p.getMinQ() * p.getMinQ()));
                values.add(Math.sqrt(p.getP() * p.getP() + p.getMaxQ() * p.getMaxQ()));
            }
        }
        values.sort(Double::compareTo);
        return values.get(values.size() - 1);
    }

    private static void writeShuntCompensators(Network network, Map<Terminal, String> mapTerminal2Id, Set<String> regulatingControlsWritten, String cimNamespace, XMLStreamWriter writer, CgmesExportContext context) throws XMLStreamException {
        for (ShuntCompensator s : network.getShuntCompensators()) {
            if ("true".equals(s.getProperty(Conversion.PROPERTY_IS_EQUIVALENT_SHUNT))) {
                // Must have been mapped to a linear shunt compensator with 1 section
                EquivalentShuntEq.write(context.getNamingStrategy().getCgmesId(s), s.getNameOrId(),
                        s.getG(s.getMaximumSectionCount()), s.getB(s.getMaximumSectionCount()),
                        context.getNamingStrategy().getCgmesId(s.getTerminal().getVoltageLevel()),
                        cimNamespace, writer, context);
            } else {
                double bPerSection = 0.0;
                double gPerSection = Double.NaN;
                if (s.getModelType().equals(ShuntCompensatorModelType.LINEAR)) {
                    bPerSection = ((ShuntCompensatorLinearModel) s.getModel()).getBPerSection();
                    gPerSection = ((ShuntCompensatorLinearModel) s.getModel()).getGPerSection();
                }
                String regulatingControlId = RegulatingControlEq.writeKindVoltage(s, exportedTerminalId(mapTerminal2Id, s.getRegulatingTerminal()), regulatingControlsWritten, cimNamespace, writer, context);
                ShuntCompensatorEq.write(context.getNamingStrategy().getCgmesId(s), s.getNameOrId(), s.getSectionCount(), s.getMaximumSectionCount(), s.getTerminal().getVoltageLevel().getNominalV(), s.getModelType(), bPerSection, gPerSection, regulatingControlId,
                        context.getNamingStrategy().getCgmesId(s.getTerminal().getVoltageLevel()), cimNamespace, writer, context);
                if (s.getModelType().equals(ShuntCompensatorModelType.NON_LINEAR)) {
                    double b = 0.0;
                    double g = 0.0;
                    for (int section = 1; section <= s.getMaximumSectionCount(); section++) {
                        ShuntCompensatorEq.writePoint(CgmesExportUtil.getUniqueId(), context.getNamingStrategy().getCgmesId(s), section, s.getB(section) - b, s.getG(section) - g, cimNamespace, writer, context);
                        b = s.getB(section);
                        g = s.getG(section);
                    }
                }
            }
        }
    }

    private static void writeStaticVarCompensators(Network network, Map<Terminal, String> mapTerminal2Id, Set<String> regulatingControlsWritten, String cimNamespace,
                                                   XMLStreamWriter writer, CgmesExportContext context) throws XMLStreamException {
        for (StaticVarCompensator svc : network.getStaticVarCompensators()) {
            String regulatingControlId = RegulatingControlEq.writeKindVoltage(svc, exportedTerminalId(mapTerminal2Id, svc.getRegulatingTerminal()), regulatingControlsWritten, cimNamespace, writer, context);
            StaticVarCompensatorEq.write(context.getNamingStrategy().getCgmesId(svc), svc.getNameOrId(), context.getNamingStrategy().getCgmesId(svc.getTerminal().getVoltageLevel()), regulatingControlId, 1 / svc.getBmin(), 1 / svc.getBmax(), svc.getExtension(VoltagePerReactivePowerControl.class), svc.getRegulationMode(), svc.getVoltageSetpoint(), cimNamespace, writer, context);
        }
    }

    private static void writeLines(Network network, Map<Terminal, String> mapTerminal2Id, String cimNamespace, String euNamespace, String valueAttributeName, String limitTypeAttributeName, String limitKindClassName, boolean writeInfiniteDuration, XMLStreamWriter writer, CgmesExportContext context) throws XMLStreamException {
        for (Line line : network.getLines()) {
            String baseVoltage = null;
            if (line.getTerminal1().getVoltageLevel().getNominalV() == line.getTerminal2().getVoltageLevel().getNominalV()) {
                baseVoltage = context.getBaseVoltageByNominalVoltage(line.getTerminal1().getVoltageLevel().getNominalV()).getId();
            }
            AcLineSegmentEq.write(context.getNamingStrategy().getCgmesId(line), line.getNameOrId(), baseVoltage, line.getR(), line.getX(), line.getG1() + line.getG2(), line.getB1() + line.getB2(), cimNamespace, writer, context);
            writeBranchLimits(line, exportedTerminalId(mapTerminal2Id, line.getTerminal1()), exportedTerminalId(mapTerminal2Id, line.getTerminal2()), cimNamespace, euNamespace, valueAttributeName, limitTypeAttributeName, limitKindClassName, writeInfiniteDuration, writer, context);
        }
    }

    private static void writeTwoWindingsTransformers(Network network, Map<Terminal, String> mapTerminal2Id, Set<String> regulatingControlsWritten, String cimNamespace,
                                                    String euNamespace, String valueAttributeName, String limitTypeAttributeName, String limitKindClassName, boolean writeInfiniteDuration, XMLStreamWriter writer, CgmesExportContext context) throws XMLStreamException {
        for (TwoWindingsTransformer twt : network.getTwoWindingsTransformers()) {
            PowerTransformerEq.write(context.getNamingStrategy().getCgmesId(twt), twt.getNameOrId(), twt.getSubstation().map(s -> context.getNamingStrategy().getCgmesId(s)).orElse(null), cimNamespace, writer, context);
            String end1Id = context.getNamingStrategy().getCgmesIdFromAlias(twt, Conversion.CGMES_PREFIX_ALIAS_PROPERTIES + CgmesNames.TRANSFORMER_END + 1);

            // High voltage could be assigned to endNumber = 1 if parameterized.
            EndNumberAssignerForTwoWindingsTransformer endNumberAssigner = new EndNumberAssignerForTwoWindingsTransformer(twt, context.exportTransformersWithHighestVoltageAtEnd1());
            PowerTransformerEndsParameters p = new PowerTransformerEndsParameters(twt, endNumberAssigner.getEndNumberForSide1());

            BaseVoltageMapping.BaseVoltageSource baseVoltage1 = context.getBaseVoltageByNominalVoltage(twt.getTerminal1().getVoltageLevel().getNominalV());
            PowerTransformerEq.writeEnd(end1Id, twt.getNameOrId() + "_1", context.getNamingStrategy().getCgmesId(twt), endNumberAssigner.getEndNumberForSide1(), p.getEnd1R(), p.getEnd1X(), p.getEnd1G(), p.getEnd1B(),
                    twt.getRatedS(), twt.getRatedU1(), exportedTerminalId(mapTerminal2Id, twt.getTerminal1()), baseVoltage1.getId(), cimNamespace, writer, context);
            String end2Id = context.getNamingStrategy().getCgmesIdFromAlias(twt, Conversion.CGMES_PREFIX_ALIAS_PROPERTIES + CgmesNames.TRANSFORMER_END + 2);
            BaseVoltageMapping.BaseVoltageSource baseVoltage2 = context.getBaseVoltageByNominalVoltage(twt.getTerminal2().getVoltageLevel().getNominalV());
            PowerTransformerEq.writeEnd(end2Id, twt.getNameOrId() + "_2", context.getNamingStrategy().getCgmesId(twt), endNumberAssigner.getEndNumberForSide2(), p.getEnd2R(), p.getEnd2X(), p.getEnd2G(), p.getEnd2B(),
                    twt.getRatedS(), twt.getRatedU2(), exportedTerminalId(mapTerminal2Id, twt.getTerminal2()), baseVoltage2.getId(), cimNamespace, writer, context);

            // Export tap changers:
            // We are exporting the tap changer as it is modelled in IIDM, always at end 1
            int endNumber = 1;
            // IIDM model always has tap changers (ratio and/or phase) at end 1, and only at end 1.
            // We have to adjust the aliases for potential original tap changers coming from end 1 or end 2.
            // Potential tc2 is always converted to a tc at end 1.
            // If both tc1 and tc2 were present, tc2 was combined during import (fixed at current step) with tc1. Steps from tc1 were kept.
            // If we only had tc2, it mas moved to end 1.
            //
            // When we had only tc2, the alias for tc1 if we do EQ export should contain the identifier of original tc2.
            // In the rest of situations, we keep the same id under alias for tc1.
            adjustTapChangerAliases2wt(twt, twt.getPhaseTapChanger(), CgmesNames.PHASE_TAP_CHANGER);
            adjustTapChangerAliases2wt(twt, twt.getRatioTapChanger(), CgmesNames.RATIO_TAP_CHANGER);
            writePhaseTapChanger(twt, twt.getPhaseTapChanger(), twt.getNameOrId(), endNumber, end1Id, twt.getRatedU1(), regulatingControlsWritten, cimNamespace, writer, context);
            writeRatioTapChanger(twt, twt.getRatioTapChanger(), twt.getNameOrId(), endNumber, end1Id, twt.getRatedU1(), regulatingControlsWritten, cimNamespace, writer, context);
            writeBranchLimits(twt, exportedTerminalId(mapTerminal2Id, twt.getTerminal1()), exportedTerminalId(mapTerminal2Id, twt.getTerminal2()), cimNamespace, euNamespace, valueAttributeName, limitTypeAttributeName, limitKindClassName, writeInfiniteDuration, writer, context);
        }
    }

    private static void adjustTapChangerAliases2wt(TwoWindingsTransformer transformer, TapChanger<?, ?> tc, String tapChangerKind) {
        // If we had alias only for tc1, is ok, we will export only tc1 at end 1
        // If we had alias for tc1 and tc2, is ok, tc2 has been moved to end 1 and combined with tc1, but we preserve id for tc1
        // Only if we had tc at end 2 has been moved to end 1 and its identifier must be preserved
        if (tc != null) {
            String aliasType1 = Conversion.CGMES_PREFIX_ALIAS_PROPERTIES + tapChangerKind + 1;
            if (transformer.getAliasFromType(aliasType1).isEmpty()) {
                // At this point, if we have a tap changer,
                // the alias for type 2 should be non-empty, but we check it anyway
                String aliasType2 = Conversion.CGMES_PREFIX_ALIAS_PROPERTIES + tapChangerKind + 2;
                Optional<String> tc2id = transformer.getAliasFromType(aliasType2);
                if (tc2id.isPresent()) {
                    transformer.removeAlias(tc2id.get());
                    transformer.addAlias(tc2id.get(), aliasType1);
                }
            }
        }
    }

    private static void writeThreeWindingsTransformers(Network network, Map<Terminal, String> mapTerminal2Id, Set<String> regulatingControlsWritten, String cimNamespace,
                                                      String euNamespace, String valueAttributeName, String limitTypeAttributeName, String limitKindClassName, boolean writeInfiniteDuration, XMLStreamWriter writer, CgmesExportContext context) throws XMLStreamException {
        for (ThreeWindingsTransformer twt : network.getThreeWindingsTransformers()) {
            PowerTransformerEq.write(context.getNamingStrategy().getCgmesId(twt), twt.getNameOrId(), twt.getSubstation().map(s -> context.getNamingStrategy().getCgmesId(s)).orElse(null), cimNamespace, writer, context);
            double ratedU0 = twt.getRatedU0();

            EndNumberAssignerForThreeWindingsTransformer endNumberAssigner = new EndNumberAssignerForThreeWindingsTransformer(twt, context.exportTransformersWithHighestVoltageAtEnd1());

            String end1Id = context.getNamingStrategy().getCgmesIdFromAlias(twt, Conversion.CGMES_PREFIX_ALIAS_PROPERTIES + CgmesNames.TRANSFORMER_END + 1);
            writeThreeWindingsTransformerEnd(twt, context.getNamingStrategy().getCgmesId(twt), twt.getNameOrId() + "_1", end1Id, endNumberAssigner.getEndNumberForLeg1(), 1, twt.getLeg1(), ratedU0, exportedTerminalId(mapTerminal2Id, twt.getLeg1().getTerminal()), regulatingControlsWritten, cimNamespace, euNamespace, valueAttributeName, limitTypeAttributeName, limitKindClassName, writeInfiniteDuration, writer, context);
            String end2Id = context.getNamingStrategy().getCgmesIdFromAlias(twt, Conversion.CGMES_PREFIX_ALIAS_PROPERTIES + CgmesNames.TRANSFORMER_END + 2);
            writeThreeWindingsTransformerEnd(twt, context.getNamingStrategy().getCgmesId(twt), twt.getNameOrId() + "_2", end2Id, endNumberAssigner.getEndNumberForLeg2(), 2, twt.getLeg2(), ratedU0, exportedTerminalId(mapTerminal2Id, twt.getLeg2().getTerminal()), regulatingControlsWritten, cimNamespace, euNamespace, valueAttributeName, limitTypeAttributeName, limitKindClassName, writeInfiniteDuration, writer, context);
            String end3Id = context.getNamingStrategy().getCgmesIdFromAlias(twt, Conversion.CGMES_PREFIX_ALIAS_PROPERTIES + CgmesNames.TRANSFORMER_END + 3);
            writeThreeWindingsTransformerEnd(twt, context.getNamingStrategy().getCgmesId(twt), twt.getNameOrId() + "_3", end3Id, endNumberAssigner.getEndNumberForLeg3(), 3, twt.getLeg3(), ratedU0, exportedTerminalId(mapTerminal2Id, twt.getLeg3().getTerminal()), regulatingControlsWritten, cimNamespace, euNamespace, valueAttributeName, limitTypeAttributeName, limitKindClassName, writeInfiniteDuration, writer, context);
        }
    }

    private static class EndNumberAssigner {
        private final List<Pair<Double, Integer>> sortedNominalVoltagesSide;

        EndNumberAssigner(double... nominalVoltagesSortedBySide) {
            sortedNominalVoltagesSide = new ArrayList<>();
            for (int k = 0; k < nominalVoltagesSortedBySide.length; k++) {
                sortedNominalVoltagesSide.add(Pair.of(nominalVoltagesSortedBySide[k], k + 1));
            }
            sortedNominalVoltagesSide.sort((Pair<Double, Integer> o1, Pair<Double, Integer> o2) -> {
                if (o1.getLeft() > o2.getLeft()) {
                    return -1;
                } else if (o1.getLeft().equals(o2.getLeft())) {
                    // If nominal values are equal, keep the original side order
                    return Integer.compare(o1.getRight(), o2.getRight());
                } else {
                    return 1;
                }
            });
        }

        int get(double nominalV, int side) {
            return sortedNominalVoltagesSide.indexOf(Pair.of(nominalV, side)) + 1;
        }
    }

    private static class EndNumberAssignerForTwoWindingsTransformer extends EndNumberAssigner {
        private final TwoWindingsTransformer twt;

        private final boolean sorted;

        EndNumberAssignerForTwoWindingsTransformer(TwoWindingsTransformer twt, boolean sorted) {
            super(twt.getTerminal1().getVoltageLevel().getNominalV(), twt.getTerminal2().getVoltageLevel().getNominalV());
            this.twt = twt;
            this.sorted = sorted;
        }

        private int getEndNumberForSide1() {
            return sorted ? get(twt.getTerminal1().getVoltageLevel().getNominalV(), 1) : 1;
        }

        private int getEndNumberForSide2() {
            return sorted ? get(twt.getTerminal2().getVoltageLevel().getNominalV(), 2) : 2;
        }
    }

    private static class EndNumberAssignerForThreeWindingsTransformer extends EndNumberAssigner {
        private final ThreeWindingsTransformer twt;

        private final boolean sorted;

        EndNumberAssignerForThreeWindingsTransformer(ThreeWindingsTransformer twt, boolean sorted) {
            super(twt.getLeg1().getTerminal().getVoltageLevel().getNominalV(),
                    twt.getLeg2().getTerminal().getVoltageLevel().getNominalV(),
                    twt.getLeg3().getTerminal().getVoltageLevel().getNominalV());
            this.twt = twt;
            this.sorted = sorted;
        }

        private int getEndNumberForLeg1() {
            return sorted ? get(twt.getLeg1().getTerminal().getVoltageLevel().getNominalV(), 1) : 1;
        }

        private int getEndNumberForLeg2() {
            return sorted ? get(twt.getLeg2().getTerminal().getVoltageLevel().getNominalV(), 2) : 2;
        }

        private int getEndNumberForLeg3() {
            return sorted ? get(twt.getLeg3().getTerminal().getVoltageLevel().getNominalV(), 3) : 3;
        }
    }

    private static final class PowerTransformerEndsParameters {

        private PowerTransformerEndsParameters(TwoWindingsTransformer twt, int endNumberForSide1) {
            this.twt = twt;
            this.endNumberForSide1 = endNumberForSide1;
            double a0 = twt.getRatedU1() / twt.getRatedU2();
            a02 = a0 * a0;
        }

        private double getEnd1R() {
            return endNumberForSide1 == 1 ? twt.getR() * a02 : 0;
        }

        private double getEnd1X() {
            return endNumberForSide1 == 1 ? twt.getX() * a02 : 0;
        }

        private double getEnd1G() {
            return endNumberForSide1 == 1 ? twt.getG() / a02 : 0;
        }

        private double getEnd1B() {
            return endNumberForSide1 == 1 ? twt.getB() / a02 : 0;
        }

        private double getEnd2R() {
            return endNumberForSide1 == 1 ? 0 : twt.getR();
        }

        private double getEnd2X() {
            return endNumberForSide1 == 1 ? 0 : twt.getX();
        }

        private double getEnd2G() {
            return endNumberForSide1 == 1 ? 0 : twt.getG();
        }

        private double getEnd2B() {
            return endNumberForSide1 == 1 ? 0 : twt.getB();
        }

        private final int endNumberForSide1;
        private final TwoWindingsTransformer twt;
        private final double a02;
    }

    private static void writeThreeWindingsTransformerEnd(ThreeWindingsTransformer twt, String twtId, String twtName, String endId, int endNumber, int legNumber, ThreeWindingsTransformer.Leg leg, double ratedU0, String terminalId, Set<String> regulatingControlsWritten, String cimNamespace, String euNamespace, String valueAttributeName, String limitTypeAttributeName, String limitKindClassName, boolean writeInfiniteDuration, XMLStreamWriter writer, CgmesExportContext context) throws XMLStreamException {
        // structural ratio at end1
        double a0 = leg.getRatedU() / ratedU0;
        // move structural ratio from end1 to end2
        double a02 = a0 * a0;
        double r = leg.getR() * a02;
        double x = leg.getX() * a02;
        double g = leg.getG() / a02;
        double b = leg.getB() / a02;
        BaseVoltageMapping.BaseVoltageSource baseVoltage = context.getBaseVoltageByNominalVoltage(leg.getTerminal().getVoltageLevel().getNominalV());
        PowerTransformerEq.writeEnd(endId, twtName, twtId, endNumber, r, x, g, b, leg.getRatedS(), leg.getRatedU(), terminalId, baseVoltage.getId(), cimNamespace, writer, context);
        writePhaseTapChanger(twt, leg.getPhaseTapChanger(), twtName, legNumber, endId, leg.getRatedU(), regulatingControlsWritten, cimNamespace, writer, context);
        writeRatioTapChanger(twt, leg.getRatioTapChanger(), twtName, legNumber, endId, leg.getRatedU(), regulatingControlsWritten, cimNamespace, writer, context);
        writeFlowsLimits(leg, terminalId, cimNamespace, euNamespace, valueAttributeName, limitTypeAttributeName, limitKindClassName, writeInfiniteDuration, writer, context);
    }

    private static <C extends Connectable<C>> void writePhaseTapChanger(C eq, PhaseTapChanger ptc, String twtName, int endNumber, String endId, double neutralU, Set<String> regulatingControlsWritten, String cimNamespace, XMLStreamWriter writer, CgmesExportContext context) throws XMLStreamException {
        if (ptc != null) {
            String aliasType = Conversion.CGMES_PREFIX_ALIAS_PROPERTIES + CgmesNames.PHASE_TAP_CHANGER + endNumber;
            String tapChangerId = eq.getAliasFromType(aliasType).orElseThrow();
            String cgmesTapChangerId = context.getNamingStrategy().getCgmesIdFromAlias(eq, aliasType);

            int neutralStep = getPhaseTapChangerNeutralStep(ptc);
            Optional<String> regulatingControlId = getTapChangerControlId(eq, tapChangerId);
            String cgmesRegulatingControlId = null;
            if (regulatingControlId.isPresent()) {
                String mode = getPhaseTapChangerRegulationMode(ptc);
                // Only export the regulating control if mode is valid
                if (mode != null) {
                    String controlName = twtName + "_PTC_RC";
                    String terminalId = CgmesExportUtil.getTerminalId(ptc.getRegulationTerminal(), context);
                    cgmesRegulatingControlId = context.getNamingStrategy().getCgmesId(regulatingControlId.get());
                    if (!regulatingControlsWritten.contains(cgmesRegulatingControlId)) {
                        TapChangerEq.writeControl(cgmesRegulatingControlId, controlName, mode, terminalId, cimNamespace, writer, context);
                        regulatingControlsWritten.add(cgmesRegulatingControlId);
                    }
                }
            }
            String phaseTapChangerTableId = CgmesExportUtil.getUniqueId();
            // If we write the EQ, we will always write the Tap Changer as tabular
            // We reset the phase tap changer type stored in the extensions
            String typeTabular = CgmesNames.PHASE_TAP_CHANGER_TABULAR;
            CgmesExportUtil.setCgmesTapChangerType(eq, tapChangerId, typeTabular);

            TapChangerEq.writePhase(typeTabular, cgmesTapChangerId, twtName + "_PTC", endId, ptc.getLowTapPosition(), ptc.getHighTapPosition(), neutralStep, ptc.getTapPosition(), neutralU, false, phaseTapChangerTableId, cgmesRegulatingControlId, cimNamespace, writer, context);
            TapChangerEq.writePhaseTable(phaseTapChangerTableId, twtName + "_TABLE", cimNamespace, writer, context);
            for (Map.Entry<Integer, PhaseTapChangerStep> step : ptc.getAllSteps().entrySet()) {
                TapChangerEq.writePhaseTablePoint(CgmesExportUtil.getUniqueId(), phaseTapChangerTableId, step.getValue().getR(), step.getValue().getX(), step.getValue().getG(), step.getValue().getB(), 1 / step.getValue().getRho(), -step.getValue().getAlpha(), step.getKey(), cimNamespace, writer, context);
            }
        }
    }

    private static <C extends Connectable<C>> Optional<String> getTapChangerControlId(C eq, String tcId) {
        CgmesTapChangers<C> cgmesTcs = eq.getExtension(CgmesTapChangers.class);
        if (cgmesTcs != null) {
            CgmesTapChanger cgmesTc = cgmesTcs.getTapChanger(tcId);
            if (cgmesTc != null) {
                return Optional.ofNullable(cgmesTc.getControlId());
            }
        }
        return Optional.empty();
    }

    private static String getPhaseTapChangerRegulationMode(PhaseTapChanger ptc) {
        switch (ptc.getRegulationMode()) {
            case CURRENT_LIMITER:
                return PHASE_TAP_CHANGER_REGULATION_MODE_CURRENT_FLOW;
            case ACTIVE_POWER_CONTROL:
                return PHASE_TAP_CHANGER_REGULATION_MODE_ACTIVE_POWER;
            case FIXED_TAP:
            default:
                return null;
        }
    }

    private static int getPhaseTapChangerNeutralStep(PhaseTapChanger ptc) {
        int neutralStep = ptc.getLowTapPosition();
        while (ptc.getStep(neutralStep).getAlpha() != 0.0) {
            neutralStep++;
            if (neutralStep > ptc.getHighTapPosition()) {
                return ptc.getHighTapPosition();
            }
        }
        return neutralStep;
    }

    private static <C extends Connectable<C>> void writeRatioTapChanger(C eq, RatioTapChanger rtc, String twtName, int endNumber, String endId, double neutralU, Set<String> regulatingControlsWritten, String cimNamespace, XMLStreamWriter writer, CgmesExportContext context) throws XMLStreamException {
        if (rtc != null) {
            String aliasType = Conversion.CGMES_PREFIX_ALIAS_PROPERTIES + CgmesNames.RATIO_TAP_CHANGER + endNumber;
            String tapChangerId = eq.getAliasFromType(aliasType).orElseThrow();
            String cgmesTapChangerId = context.getNamingStrategy().getCgmesIdFromAlias(eq, aliasType);

            int neutralStep = getRatioTapChangerNeutralStep(rtc);
            double stepVoltageIncrement;
            if (rtc.getHighTapPosition() == rtc.getLowTapPosition()) {
                stepVoltageIncrement = 100;
            } else {
                stepVoltageIncrement = 100.0 * (1.0 / rtc.getStep(rtc.getLowTapPosition()).getRho() - 1.0 / rtc.getStep(rtc.getHighTapPosition()).getRho()) / (rtc.getLowTapPosition() - rtc.getHighTapPosition());
            }
            String ratioTapChangerTableId = CgmesExportUtil.getUniqueId();
            Optional<String> regulatingControlId = getTapChangerControlId(eq, tapChangerId);
            String cgmesRegulatingControlId = null;
            String controlMode = rtc.isRegulating() ? "volt" : "reactive";
            if (regulatingControlId.isPresent()) {
                String controlName = twtName + "_RTC_RC";
                String terminalId = CgmesExportUtil.getTerminalId(rtc.getRegulationTerminal(), context);
                cgmesRegulatingControlId = context.getNamingStrategy().getCgmesId(regulatingControlId.get());
                if (!regulatingControlsWritten.contains(cgmesRegulatingControlId)) {
                    // Regulating control mode is always "voltage"
                    TapChangerEq.writeControl(cgmesRegulatingControlId, controlName, RATIO_TAP_CHANGER_REGULATION_MODE_VOLTAGE, terminalId, cimNamespace, writer, context);
                    regulatingControlsWritten.add(cgmesRegulatingControlId);
                }
            }
            TapChangerEq.writeRatio(cgmesTapChangerId, twtName + "_RTC", endId, rtc.getLowTapPosition(), rtc.getHighTapPosition(), neutralStep, rtc.getTapPosition(), neutralU, rtc.hasLoadTapChangingCapabilities(), stepVoltageIncrement,
                    ratioTapChangerTableId, cgmesRegulatingControlId, controlMode, cimNamespace, writer, context);
            TapChangerEq.writeRatioTable(ratioTapChangerTableId, twtName + "_TABLE", cimNamespace, writer, context);
            for (Map.Entry<Integer, RatioTapChangerStep> step : rtc.getAllSteps().entrySet()) {
                TapChangerEq.writeRatioTablePoint(CgmesExportUtil.getUniqueId(), ratioTapChangerTableId, step.getValue().getR(), step.getValue().getX(), step.getValue().getG(), step.getValue().getB(), 1 / step.getValue().getRho(), step.getKey(), cimNamespace, writer, context);
            }

        }
    }

    private static int getRatioTapChangerNeutralStep(RatioTapChanger rtc) {
        int neutralStep = rtc.getLowTapPosition();
        while (rtc.getStep(neutralStep).getRho() != 1.0) {
            neutralStep++;
            if (neutralStep > rtc.getHighTapPosition()) {
                return rtc.getHighTapPosition();
            }
        }
        return neutralStep;
    }

    private static void writeDanglingLines(Network network, Map<Terminal, String> mapTerminal2Id, String cimNamespace, String euNamespace, String valueAttributeName, String limitTypeAttributeName,
                                           String limitKindClassName, boolean writeInfiniteDuration, XMLStreamWriter writer, CgmesExportContext context, Set<Double> exportedBaseVoltagesByNominalV) throws XMLStreamException {
        List<String> exported = new ArrayList<>();
<<<<<<< HEAD
        for (DanglingLine danglingLine : network.getDanglingLines(DanglingLineFilter.ALL)) {
=======
        for (DanglingLine danglingLine : CgmesExportUtil.getBoundaryDanglingLines(network)) {
>>>>>>> 2e6dc3d4
            // We may create fictitious containers for boundary side of dangling lines,
            // and we consider the situation where the base voltage of a line lying at a boundary has a baseVoltage defined in the IGM,
            String baseVoltageId = writeDanglingLineBaseVoltage(danglingLine, cimNamespace, writer, context, exportedBaseVoltagesByNominalV);
            String connectivityNodeId = writeDanglingLineConnectivity(danglingLine, baseVoltageId, cimNamespace, writer, context);

            // New Equivalent Injection
            writeDanglingLineEquivalentInjection(danglingLine, cimNamespace, baseVoltageId, connectivityNodeId, exported, writer, context);

            // Cast the danglingLine to an AcLineSegment
            AcLineSegmentEq.write(context.getNamingStrategy().getCgmesId(danglingLine), danglingLine.getNameOrId() + "_DL",
                    context.getBaseVoltageByNominalVoltage(danglingLine.getTerminal().getVoltageLevel().getNominalV()).getId(),
                    danglingLine.getR(), danglingLine.getX(), danglingLine.getG(), danglingLine.getB(), cimNamespace, writer, context);
            writeFlowsLimits(danglingLine, exportedTerminalId(mapTerminal2Id, danglingLine.getTerminal()), cimNamespace, euNamespace, valueAttributeName, limitTypeAttributeName, limitKindClassName, writeInfiniteDuration, writer, context);
            danglingLine.getAliasFromType("CGMES." + TERMINAL_BOUNDARY).ifPresent(terminalBdId -> {
                try {
                    writeFlowsLimits(danglingLine, terminalBdId, cimNamespace, euNamespace, valueAttributeName, limitTypeAttributeName, limitKindClassName, writeInfiniteDuration, writer, context);
                } catch (XMLStreamException e) {
                    throw new UncheckedXmlStreamException(e);
                }
            });
        }
    }

    private static void writeDanglingLineEquivalentInjection(DanglingLine danglingLine, String cimNamespace,
        String baseVoltageId, String connectivityNodeId, List<String> exported, XMLStreamWriter writer,
        CgmesExportContext context) throws XMLStreamException {

        double minP = 0.0;
        double maxP = 0.0;
        double minQ = 0.0;
        double maxQ = 0.0;
        if (danglingLine.getGeneration() != null) {
            minP = danglingLine.getGeneration().getMinP();
            maxP = danglingLine.getGeneration().getMaxP();
            if (danglingLine.getGeneration().getReactiveLimits().getKind().equals(ReactiveLimitsKind.MIN_MAX)) {
                minQ = danglingLine.getGeneration().getReactiveLimits(MinMaxReactiveLimits.class).getMinQ();
                maxQ = danglingLine.getGeneration().getReactiveLimits(MinMaxReactiveLimits.class).getMaxQ();
            } else {
                throw new PowsyblException("Unexpected type of ReactiveLimits on the dangling line " + danglingLine.getNameOrId());
            }
        }
        String equivalentInjectionId = context.getNamingStrategy().getCgmesIdFromProperty(danglingLine, Conversion.CGMES_PREFIX_ALIAS_PROPERTIES + "EquivalentInjection");
        if (equivalentInjectionId != null && !exported.contains(equivalentInjectionId)) { // check if the equivalent injection has already been written (if several dangling lines linked to same X-node)
            EquivalentInjectionEq.write(equivalentInjectionId, danglingLine.getNameOrId() + "_EI", danglingLine.getGeneration() != null, minP, maxP, minQ, maxQ, baseVoltageId, cimNamespace, writer, context);
            exported.add(equivalentInjectionId);
        }
        String equivalentInjectionTerminalId = context.getNamingStrategy().getCgmesIdFromProperty(danglingLine, Conversion.CGMES_PREFIX_ALIAS_PROPERTIES + "EquivalentInjectionTerminal");
        if (equivalentInjectionTerminalId != null && !exported.contains(equivalentInjectionTerminalId)) { // check if the equivalent injection terminal has already been written (if several dangling lines linked to same X-node)
            TerminalEq.write(equivalentInjectionTerminalId, equivalentInjectionId, connectivityNodeId, 1, cimNamespace, writer, context);
            exported.add(equivalentInjectionTerminalId);
        }
    }

    private static String writeDanglingLineBaseVoltage(DanglingLine danglingLine, String cimNamespace, XMLStreamWriter writer, CgmesExportContext context, Set<Double> exportedBaseVoltagesByNominalV) throws XMLStreamException {
        double nominalV = danglingLine.getTerminal().getVoltageLevel().getNominalV();
        BaseVoltageMapping.BaseVoltageSource baseVoltage = context.getBaseVoltageByNominalVoltage(nominalV);
        if (!exportedBaseVoltagesByNominalV.contains(nominalV) && baseVoltage.getSource().equals(Source.IGM)) {
            BaseVoltageEq.write(baseVoltage.getId(), nominalV, cimNamespace, writer, context);
            exportedBaseVoltagesByNominalV.add(nominalV);
        }

        return baseVoltage.getId();
    }

    // TODO Only one connectivityNode must be generated in paired danglingLines
    private static String writeDanglingLineConnectivity(DanglingLine danglingLine, String baseVoltageId, String cimNamespace, XMLStreamWriter writer,
                                                        CgmesExportContext context) throws XMLStreamException {
        String connectivityNodeId = null;
        if (context.writeConnectivityNodes()) {
            // We keep the connectivity node from the boundary definition as an alias in the dangling line
            if (danglingLine.hasProperty(Conversion.CGMES_PREFIX_ALIAS_PROPERTIES + CgmesNames.CONNECTIVITY_NODE_BOUNDARY)) {
                connectivityNodeId = context.getNamingStrategy().getCgmesIdFromProperty(danglingLine, Conversion.CGMES_PREFIX_ALIAS_PROPERTIES + CgmesNames.CONNECTIVITY_NODE_BOUNDARY);
            } else {
                // If no information about original boundary has been preserved in the IIDM model,
                // we create a new ConnectivityNode in a fictitious Substation and Voltage Level
                LOG.info("Dangling line {}{} is not connected to a connectivity node in boundaries files: a fictitious substation and voltage level are created",
                        danglingLine.getId(), danglingLine.getPairingKey() != null ? " linked to X-node " + danglingLine.getPairingKey() : "");
                connectivityNodeId = CgmesExportUtil.getUniqueId();
                String connectivityNodeContainerId = createFictitiousContainerFor(danglingLine, baseVoltageId, cimNamespace, writer, context);
                ConnectivityNodeEq.write(connectivityNodeId, danglingLine.getNameOrId() + "_NODE", connectivityNodeContainerId, cimNamespace, writer, context);
                danglingLine.setProperty(Conversion.CGMES_PREFIX_ALIAS_PROPERTIES + CgmesNames.CONNECTIVITY_NODE_BOUNDARY, connectivityNodeId);
            }
        } else {
            if (danglingLine.getProperty(Conversion.CGMES_PREFIX_ALIAS_PROPERTIES + CgmesNames.TOPOLOGICAL_NODE_BOUNDARY) == null) {
                // Also create a container if we will have to create a Topological Node for the boundary
                LOG.info("Dangling line {}{} is not connected to a topology node in boundaries files: a fictitious substation and voltage level are created",
                        danglingLine.getId(), danglingLine.getPairingKey() != null ? " linked to X-node " + danglingLine.getPairingKey() : "");
                createFictitiousContainerFor(danglingLine, baseVoltageId, cimNamespace, writer, context);
            }
        }
        // New Terminal
        String terminalId = context.getNamingStrategy().getCgmesIdFromAlias(danglingLine, Conversion.CGMES_PREFIX_ALIAS_PROPERTIES + TERMINAL_BOUNDARY);
        TerminalEq.write(terminalId, context.getNamingStrategy().getCgmesId(danglingLine), connectivityNodeId, 2, cimNamespace, writer, context);

        return connectivityNodeId;
    }

    private static String createFictitiousContainerFor(Identifiable<?> identifiable, String baseVoltageId, String cimNamespace, XMLStreamWriter writer, CgmesExportContext context) throws XMLStreamException {
        String substationId = writeFictitiousSubstationFor(identifiable, cimNamespace, writer, context);
        String containerId = writeFictitiousVoltageLevelFor(identifiable, substationId, baseVoltageId, cimNamespace, writer, context);
        context.setFictitiousContainerFor(identifiable, containerId);
        return containerId;
    }

    private static String writeFictitiousSubstationFor(Identifiable<?> identifiable, String cimNamespace, XMLStreamWriter writer, CgmesExportContext context) throws XMLStreamException {
        return writeFictitiousSubstationFor(identifiable.getId(), cimNamespace, writer, context);
    }

    private static String writeFictitiousSubstationFor(String prefix, String cimNamespace, XMLStreamWriter writer, CgmesExportContext context) throws XMLStreamException {
        // New Substation
        // We avoid using the name of the identifiable for the names of fictitious region and subregion
        // Because regions and subregions with the same name are merged
        String geographicalRegionId = CgmesExportUtil.getUniqueId();
        GeographicalRegionEq.write(geographicalRegionId, prefix + "_GR", cimNamespace, writer, context);
        String subGeographicalRegionId = CgmesExportUtil.getUniqueId();
        SubGeographicalRegionEq.write(subGeographicalRegionId, prefix + "_SGR", geographicalRegionId, cimNamespace, writer, context);
        String substationId = CgmesExportUtil.getUniqueId();
        SubstationEq.write(substationId, prefix + "_SUBSTATION", subGeographicalRegionId, cimNamespace, writer, context);
        return substationId;
    }

    private static String writeFictitiousVoltageLevelFor(Identifiable<?> identifiable, String substationId, String baseVoltageId, String cimNamespace, XMLStreamWriter writer, CgmesExportContext context) throws XMLStreamException {
        // New VoltageLevel
        String voltageLevelId = CgmesExportUtil.getUniqueId();
        VoltageLevelEq.write(voltageLevelId, identifiable.getNameOrId() + "_VL", Double.NaN, Double.NaN, substationId, baseVoltageId, cimNamespace, writer, context);
        return voltageLevelId;
    }

    private static void writeBranchLimits(Branch<?> branch, String terminalId1, String terminalId2, String cimNamespace, String euNamespace, String valueAttributeName, String limitTypeAttributeName, String limitKindClassName, boolean writeInfiniteDuration, XMLStreamWriter writer, CgmesExportContext context) throws XMLStreamException {
        Optional<ActivePowerLimits> activePowerLimits1 = branch.getActivePowerLimits1();
        if (activePowerLimits1.isPresent()) {
            writeLoadingLimits(activePowerLimits1.get(), terminalId1, cimNamespace, euNamespace, valueAttributeName, limitTypeAttributeName, limitKindClassName, writeInfiniteDuration, writer, context);
        }
        Optional<ActivePowerLimits> activePowerLimits2 = branch.getActivePowerLimits2();
        if (activePowerLimits2.isPresent()) {
            writeLoadingLimits(activePowerLimits2.get(), terminalId2, cimNamespace, euNamespace, valueAttributeName, limitTypeAttributeName, limitKindClassName, writeInfiniteDuration, writer, context);
        }
        Optional<ApparentPowerLimits> apparentPowerLimits1 = branch.getApparentPowerLimits1();
        if (apparentPowerLimits1.isPresent()) {
            writeLoadingLimits(apparentPowerLimits1.get(), terminalId1, cimNamespace, euNamespace, valueAttributeName, limitTypeAttributeName, limitKindClassName, writeInfiniteDuration, writer, context);
        }
        Optional<ApparentPowerLimits> apparentPowerLimits2 = branch.getApparentPowerLimits2();
        if (apparentPowerLimits2.isPresent()) {
            writeLoadingLimits(apparentPowerLimits2.get(), terminalId2, cimNamespace, euNamespace, valueAttributeName, limitTypeAttributeName, limitKindClassName, writeInfiniteDuration, writer, context);
        }
        Optional<CurrentLimits> currentLimits1 = branch.getCurrentLimits1();
        if (currentLimits1.isPresent()) {
            writeLoadingLimits(currentLimits1.get(), terminalId1, cimNamespace, euNamespace, valueAttributeName, limitTypeAttributeName, limitKindClassName, writeInfiniteDuration, writer, context);
        }
        Optional<CurrentLimits> currentLimits2 = branch.getCurrentLimits2();
        if (currentLimits2.isPresent()) {
            writeLoadingLimits(currentLimits2.get(), terminalId2, cimNamespace, euNamespace, valueAttributeName, limitTypeAttributeName, limitKindClassName, writeInfiniteDuration, writer, context);
        }
    }

    private static void writeFlowsLimits(FlowsLimitsHolder holder, String terminalId, String cimNamespace, String euNamespace, String valueAttributeName, String limitTypeAttributeName, String limitKindClassName, boolean writeInfiniteDuration, XMLStreamWriter writer, CgmesExportContext context) throws XMLStreamException {
        Optional<ActivePowerLimits> activePowerLimits = holder.getActivePowerLimits();
        if (activePowerLimits.isPresent()) {
            writeLoadingLimits(activePowerLimits.get(), terminalId, cimNamespace, euNamespace, valueAttributeName, limitTypeAttributeName, limitKindClassName, writeInfiniteDuration, writer, context);
        }
        Optional<ApparentPowerLimits> apparentPowerLimits = holder.getApparentPowerLimits();
        if (apparentPowerLimits.isPresent()) {
            writeLoadingLimits(apparentPowerLimits.get(), terminalId, cimNamespace, euNamespace, valueAttributeName, limitTypeAttributeName, limitKindClassName, writeInfiniteDuration, writer, context);
        }
        Optional<CurrentLimits> currentLimits = holder.getCurrentLimits();
        if (currentLimits.isPresent()) {
            writeLoadingLimits(currentLimits.get(), terminalId, cimNamespace, euNamespace, valueAttributeName, limitTypeAttributeName, limitKindClassName, writeInfiniteDuration, writer, context);
        }
    }

    private static void writeLoadingLimits(LoadingLimits limits, String terminalId, String cimNamespace, String euNamespace, String valueAttributeName, String limitTypeAttributeName, String limitKindClassName, boolean writeInfiniteDuration, XMLStreamWriter writer, CgmesExportContext context) throws XMLStreamException {
        if (!Double.isNaN(limits.getPermanentLimit())) {
            String operationalLimitTypeId = CgmesExportUtil.getUniqueId();
            OperationalLimitTypeEq.writePatl(operationalLimitTypeId, cimNamespace, euNamespace, limitTypeAttributeName, limitKindClassName, writeInfiniteDuration, writer, context);
            String operationalLimitSetId = CgmesExportUtil.getUniqueId();
            OperationalLimitSetEq.write(operationalLimitSetId, "operational limit patl", terminalId, cimNamespace, writer, context);
            LoadingLimitEq.write(CgmesExportUtil.getUniqueId(), limits.getClass(), loadingLimitClassName(limits.getClass()) + " PATL", limits.getPermanentLimit(), operationalLimitTypeId, operationalLimitSetId, cimNamespace, valueAttributeName, writer, context);
        }
        if (!limits.getTemporaryLimits().isEmpty()) {
            Iterator<LoadingLimits.TemporaryLimit> iterator = limits.getTemporaryLimits().iterator();
            while (iterator.hasNext()) {
                LoadingLimits.TemporaryLimit temporaryLimit = iterator.next();
                String operationalLimitTypeId = CgmesExportUtil.getUniqueId();
                OperationalLimitTypeEq.writeTatl(operationalLimitTypeId, "TATL " + temporaryLimit.getAcceptableDuration(), temporaryLimit.getAcceptableDuration(), cimNamespace, euNamespace, limitTypeAttributeName, limitKindClassName, writeInfiniteDuration, writer, context);
                String operationalLimitSetId = CgmesExportUtil.getUniqueId();
                OperationalLimitSetEq.write(operationalLimitSetId, "operational limit tatl", terminalId, cimNamespace, writer, context);
                LoadingLimitEq.write(CgmesExportUtil.getUniqueId(), limits.getClass(), temporaryLimit.getName(), temporaryLimit.getValue(), operationalLimitTypeId, operationalLimitSetId, cimNamespace, valueAttributeName, writer, context);
            }
        }
    }

    private static void writeHvdcLines(Network network, Map<Terminal, String> mapTerminal2Id, Map<String, String> mapNodeKey2NodeId, String cimNamespace, XMLStreamWriter writer, CgmesExportContext context) throws XMLStreamException {
        NamingStrategy namingStrategy = context.getNamingStrategy();
        for (HvdcLine line : network.getHvdcLines()) {
            String lineId = context.getNamingStrategy().getCgmesId(line);
            String converter1Id = namingStrategy.getCgmesId(line.getConverterStation1());
            String converter2Id = namingStrategy.getCgmesId(line.getConverterStation2());
            String substation1Id = namingStrategy.getCgmesId(line.getConverterStation1().getTerminal().getVoltageLevel().getNullableSubstation());
            String substation2Id = namingStrategy.getCgmesId(line.getConverterStation2().getTerminal().getVoltageLevel().getNullableSubstation());

            String dcConverterUnit1 = CgmesExportUtil.getUniqueId();
            writeDCConverterUnit(dcConverterUnit1, line.getNameOrId() + "_1", substation1Id, cimNamespace, writer, context);
            String dcNode1 = line.getAliasFromType(Conversion.CGMES_PREFIX_ALIAS_PROPERTIES + "DCNode1").orElseThrow(PowsyblException::new);
            writeDCNode(dcNode1, line.getNameOrId() + "_1", dcConverterUnit1, cimNamespace, writer, context);

            String dcConverterUnit2 = CgmesExportUtil.getUniqueId();
            writeDCConverterUnit(dcConverterUnit2, line.getNameOrId() + "_1", substation2Id, cimNamespace, writer, context);
            String dcNode2 = line.getAliasFromType(Conversion.CGMES_PREFIX_ALIAS_PROPERTIES + "DCNode2").orElseThrow(PowsyblException::new);
            writeDCNode(dcNode2, line.getNameOrId() + "_2", dcConverterUnit2, cimNamespace, writer, context);

            String dcTerminal1 = line.getAliasFromType(Conversion.CGMES_PREFIX_ALIAS_PROPERTIES + "DCTerminal1").orElseThrow(PowsyblException::new);
            writeDCTerminal(dcTerminal1, lineId, dcNode1, 1, cimNamespace, writer, context);

            String dcTerminal2 = line.getAliasFromType(Conversion.CGMES_PREFIX_ALIAS_PROPERTIES + "DCTerminal2").orElseThrow(PowsyblException::new);
            writeDCTerminal(dcTerminal2, lineId, dcNode2, 2, cimNamespace, writer, context);

            HvdcConverterStation<?> converter = line.getConverterStation1();
            writeTerminal(converter.getTerminal(), mapTerminal2Id, CgmesExportUtil.getUniqueId(), converter1Id, connectivityNodeId(mapNodeKey2NodeId, converter.getTerminal()), 1, cimNamespace, writer, context);
            String capabilityCurveId1 = writeVsCapabilityCurve(converter, cimNamespace, writer, context);
            String acdcConverterDcTerminal1 = converter.getAliasFromType(Conversion.CGMES_PREFIX_ALIAS_PROPERTIES + AC_DC_CONVERTER_DC_TERMINAL).orElseThrow(PowsyblException::new);
            writeAcdcConverterDCTerminal(acdcConverterDcTerminal1, converter1Id, dcNode1, 2, cimNamespace, writer, context);

            converter = line.getConverterStation2();
            writeTerminal(converter.getTerminal(), mapTerminal2Id, CgmesExportUtil.getUniqueId(), converter2Id, connectivityNodeId(mapNodeKey2NodeId, converter.getTerminal()), 1, cimNamespace, writer, context);
            String capabilityCurveId2 = writeVsCapabilityCurve(converter, cimNamespace, writer, context);
            String acdcConverterDcTerminal2 = converter.getAliasFromType(Conversion.CGMES_PREFIX_ALIAS_PROPERTIES + AC_DC_CONVERTER_DC_TERMINAL).orElseThrow(PowsyblException::new);
            writeAcdcConverterDCTerminal(acdcConverterDcTerminal2, converter2Id, dcNode2, 2, cimNamespace, writer, context);

            DCLineSegmentEq.write(lineId, line.getNameOrId(), line.getR(), cimNamespace, writer, context);
            writeHvdcConverterStation(line.getConverterStation1(), mapTerminal2Id, line.getNominalV(), dcConverterUnit1, capabilityCurveId1, cimNamespace, writer, context);
            writeHvdcConverterStation(line.getConverterStation2(), mapTerminal2Id, line.getNominalV(), dcConverterUnit2, capabilityCurveId2, cimNamespace, writer, context);
        }
    }

    private static String writeVsCapabilityCurve(HvdcConverterStation<?> converter, String cimNamespace, XMLStreamWriter writer, CgmesExportContext context) throws XMLStreamException {
        if (converter instanceof LccConverterStation) {
            return null;
        }
        VscConverterStation vscConverter = (VscConverterStation) converter;
        if (vscConverter.getReactiveLimits() == null) {
            return null;
        }
        String reactiveLimitsId = CgmesExportUtil.getUniqueId();
        switch (vscConverter.getReactiveLimits().getKind()) {
            case CURVE:
                ReactiveCapabilityCurve curve = vscConverter.getReactiveLimits(ReactiveCapabilityCurve.class);
                for (ReactiveCapabilityCurve.Point point : curve.getPoints()) {
                    CurveDataEq.write(CgmesExportUtil.getUniqueId(), point.getP(), point.getMinQ(), point.getMaxQ(), reactiveLimitsId, cimNamespace, writer, context);
                }
                String reactiveCapabilityCurveName = "RCC_" + vscConverter.getNameOrId();
                ReactiveCapabilityCurveEq.write(reactiveLimitsId, reactiveCapabilityCurveName, vscConverter, cimNamespace, writer, context);
                break;

            case MIN_MAX:
                //Do not have to export anything
                reactiveLimitsId = null;
                break;

            default:
                throw new PowsyblException("Unexpected type of ReactiveLimits on the VsConverter " + converter.getNameOrId());
        }
        return reactiveLimitsId;
    }

    private static void writeDCConverterUnit(String id, String dcConverterUnitName, String substationId, String cimNamespace, XMLStreamWriter writer, CgmesExportContext context) throws XMLStreamException {
        DCConverterUnitEq.write(id, dcConverterUnitName, substationId, cimNamespace, writer, context);
    }

    private static void writeHvdcConverterStation(HvdcConverterStation<?> converterStation, Map<Terminal, String> mapTerminal2Id, double ratedUdc, String dcEquipmentContainerId,
                                                  String capabilityCurveId, String cimNamespace, XMLStreamWriter writer, CgmesExportContext context) throws XMLStreamException {
        String pccTerminal = getConverterStationPccTerminal(converterStation, mapTerminal2Id);
        HvdcConverterStationEq.write(context.getNamingStrategy().getCgmesId(converterStation), converterStation.getNameOrId(), converterStation.getHvdcType(), ratedUdc, dcEquipmentContainerId, pccTerminal, capabilityCurveId, cimNamespace, writer, context);
    }

    private static String getConverterStationPccTerminal(HvdcConverterStation<?> converterStation, Map<Terminal, String> mapTerminal2Id) {
        if (converterStation.getHvdcType().equals(HvdcConverterStation.HvdcType.VSC)) {
            return exportedTerminalId(mapTerminal2Id, ((VscConverterStation) converterStation).getRegulatingTerminal());
        }
        return null;
    }

    private static void writeDCNode(String id, String dcNodeName, String dcEquipmentContainerId, String cimNamespace, XMLStreamWriter writer, CgmesExportContext context) throws XMLStreamException {
        DCNodeEq.write(id, dcNodeName, dcEquipmentContainerId, cimNamespace, writer, context);
    }

    private static void writeDCTerminal(String id, String conductingEquipmentId, String dcNodeId, int sequenceNumber, String cimNamespace, XMLStreamWriter writer, CgmesExportContext context) throws XMLStreamException {
        DCTerminalEq.write("DCTerminal", id, conductingEquipmentId, dcNodeId, sequenceNumber, cimNamespace, writer, context);
    }

    private static void writeAcdcConverterDCTerminal(String id, String conductingEquipmentId, String dcNodeId, int sequenceNumber, String cimNamespace, XMLStreamWriter writer, CgmesExportContext context) throws XMLStreamException {
        DCTerminalEq.write(AC_DC_CONVERTER_DC_TERMINAL, id, conductingEquipmentId, dcNodeId, sequenceNumber, cimNamespace, writer, context);
    }

    private static void writeControlAreas(String energyAreaId, Network network, String cimNamespace, String euNamespace, XMLStreamWriter writer, CgmesExportContext context) throws XMLStreamException {
        CgmesControlAreas cgmesControlAreas = network.getExtension(CgmesControlAreas.class);
        for (CgmesControlArea cgmesControlArea : cgmesControlAreas.getCgmesControlAreas()) {
            writeControlArea(cgmesControlArea, energyAreaId, cimNamespace, euNamespace, writer, context, network);
        }
    }

    private static void writeControlArea(CgmesControlArea cgmesControlArea, String energyAreaId, String cimNamespace, String euNamespace,
                                         XMLStreamWriter writer, CgmesExportContext context, Network network) throws XMLStreamException {
        // Original control area identifiers may not respect mRID rules, so we pass it through naming strategy
        // to obtain always valid mRID identifiers
        String controlAreaCgmesId = context.getNamingStrategy().getCgmesId(cgmesControlArea.getId());
        ControlAreaEq.write(controlAreaCgmesId, cgmesControlArea.getName(), cgmesControlArea.getEnergyIdentificationCodeEIC(), energyAreaId, cimNamespace, euNamespace, writer, context);
        for (Terminal terminal : cgmesControlArea.getTerminals()) {
            Connectable<?> c = terminal.getConnectable();
            if (c instanceof DanglingLine dl) {
                if (network.isBoundaryElement(dl)) {
                    TieFlowEq.write(CgmesExportUtil.getUniqueId(), controlAreaCgmesId,
                            context.getNamingStrategy().getCgmesIdFromAlias(dl, Conversion.CGMES_PREFIX_ALIAS_PROPERTIES + TERMINAL_BOUNDARY),
                            cimNamespace, writer, context);
                } else {
                    LOG.error("Unsupported tie flow at TieLine boundary {}", dl.getId());
                }
            } else {
                LOG.warn("Ignored tie flow at {}: should be a dangling line to retrieve boundary terminal", terminal.getConnectable().getId());
            }
        }
        for (Boundary boundary : cgmesControlArea.getBoundaries()) {
            String terminalId = getTieFlowBoundaryTerminal(boundary, context, network);
            if (terminalId != null) {
                TieFlowEq.write(CgmesExportUtil.getUniqueId(), controlAreaCgmesId, terminalId, cimNamespace, writer, context);
            }
        }
    }

    private static String getTieFlowBoundaryTerminal(Boundary boundary, CgmesExportContext context, Network network) {
        DanglingLine dl = boundary.getDanglingLine();
        if (network.isBoundaryElement(dl)) {
            return context.getNamingStrategy().getCgmesIdFromAlias(dl, Conversion.CGMES_PREFIX_ALIAS_PROPERTIES + TERMINAL_BOUNDARY);
        } else {
            // This means the boundary corresponds to a TieLine.
            // Because the network should not be a merging view,
            // the only way to have a TieLine in the model is that
            // the original data for the network contained both halves of the TieLine.
            // That is, the initial CGMES data contains the two ACLSs at each side of one boundary point.

            // Currently, we are exporting TieLines in the EQ as a single ACLS,
            // We are not exporting the individual halves of the tie line as separate equipment.
            // So we do not have terminals for the boundary points.

            // This error should be fixed exporting the two halves of the TieLine to the EQ,
            // with their corresponding terminals.
            // Also, the boundary node should not be exported but referenced,
            // as it should be defined in the boundary, not in the instance EQ file.

            LOG.error("Unsupported tie flow at TieLine boundary {}", dl.getId());
            return null;
        }
    }

    private static void writeTerminals(Network network, Map<Terminal, String> mapTerminal2Id, Map<String, String> mapNodeKey2NodeId,
                                       String cimNamespace, XMLStreamWriter writer, CgmesExportContext context) throws XMLStreamException {
        for (Connectable<?> c : network.getConnectables()) { // TODO write boundary terminals for tie lines from CGMES
            if (context.isExportedEquipment(c)) {
                for (Terminal t : c.getTerminals()) {
                    writeTerminal(t, mapTerminal2Id, mapNodeKey2NodeId, cimNamespace, writer, context, network);
                }
            }
        }

        String[] switchNodesKeys = new String[2];
        for (Switch sw : network.getSwitches()) {
            if (context.isExportedEquipment(sw)) {
                VoltageLevel vl = sw.getVoltageLevel();
                fillSwitchNodeKeys(vl, sw, switchNodesKeys);
                String nodeId1 = mapNodeKey2NodeId.get(switchNodesKeys[0]);
                String terminalId1 = context.getNamingStrategy().getCgmesIdFromAlias(sw, Conversion.CGMES_PREFIX_ALIAS_PROPERTIES + CgmesNames.TERMINAL + 1);
                TerminalEq.write(terminalId1, context.getNamingStrategy().getCgmesId(sw), nodeId1, 1, cimNamespace, writer, context);
                String nodeId2 = mapNodeKey2NodeId.get(switchNodesKeys[1]);
                String terminalId2 = context.getNamingStrategy().getCgmesIdFromAlias(sw, Conversion.CGMES_PREFIX_ALIAS_PROPERTIES + CgmesNames.TERMINAL + 2);
                TerminalEq.write(terminalId2, context.getNamingStrategy().getCgmesId(sw), nodeId2, 2, cimNamespace, writer, context);
            }
        }
    }

    private static void writeTerminal(Terminal t, Map<Terminal, String> mapTerminal2Id, Map<String, String> mapNodeKey2NodeId,
                                      String cimNamespace, XMLStreamWriter writer, CgmesExportContext context, Network network) {
        String equipmentId = context.getNamingStrategy().getCgmesId(t.getConnectable());
<<<<<<< HEAD
        writeTerminal(t, mapTerminal2Id, CgmesExportUtil.getTerminalId(t, context), equipmentId, connectivityNodeId(mapNodeKey2NodeId, t), CgmesExportUtil.getTerminalSequenceNumber(t), cimNamespace, writer, context);
=======
        // TODO(Luma) Export tie line components instead of a single equipment
        // If this dangling line is part of a tie line we will be exporting the tie line as a single equipment
        // We need to write the proper terminal of the single tie line that will be exported
        // When we change the export and write the two dangling lines as separate equipment,
        // then we should always return 1 and forget about this special case
        Connectable<?> c = t.getConnectable();
        if (c instanceof DanglingLine dl && !network.isBoundaryElement(dl)) {
            equipmentId = context.getNamingStrategy().getCgmesId(dl.getTieLine().orElseThrow(IllegalStateException::new));
        }
        writeTerminal(t, mapTerminal2Id, CgmesExportUtil.getTerminalId(t, context), equipmentId, connectivityNodeId(mapNodeKey2NodeId, t),
                CgmesExportUtil.getTerminalSequenceNumber(t, CgmesExportUtil.getBoundaryDanglingLines(network)), cimNamespace, writer, context);
>>>>>>> 2e6dc3d4
    }

    private static void writeTerminal(Terminal terminal, Map<Terminal, String> mapTerminal2Id, String id, String conductingEquipmentId, String connectivityNodeId, int sequenceNumber, String cimNamespace, XMLStreamWriter writer, CgmesExportContext context) {
        mapTerminal2Id.computeIfAbsent(terminal, k -> {
            try {
                TerminalEq.write(id, conductingEquipmentId, connectivityNodeId, sequenceNumber, cimNamespace, writer, context);
                return id;
            } catch (XMLStreamException e) {
                throw new UncheckedXmlStreamException(e);
            }
        });
    }

    private static String exportedTerminalId(Map<Terminal, String> mapTerminal2Id, Terminal terminal) {
        if (mapTerminal2Id.containsKey(terminal)) {
            return mapTerminal2Id.get(terminal);
        } else {
            throw new PowsyblException("Terminal has not been exported");
        }
    }

    private static String connectivityNodeId(Map<String, String> mapNodeKey2NodeId, Terminal terminal) {
        String key;
        if (terminal.getVoltageLevel().getTopologyKind().equals(TopologyKind.NODE_BREAKER)) {
            key = buildNodeKey(terminal.getVoltageLevel(), terminal.getNodeBreakerView().getNode());
        } else {
            key = buildNodeKey(terminal.getBusBreakerView().getConnectableBus());
        }
        return mapNodeKey2NodeId.get(key);
    }

    private static class VoltageLevelAdjacency {

        private final List<List<Integer>> voltageLevelNodes;

        VoltageLevelAdjacency(VoltageLevel vl, CgmesExportContext context) {
            voltageLevelNodes = new ArrayList<>();

            NodeAdjacency adjacency = new NodeAdjacency(vl, context);
            Set<Integer> visitedNodes = new HashSet<>();
            adjacency.get().keySet().forEach(node -> {
                if (visitedNodes.contains(node)) {
                    return;
                }
                List<Integer> adjacentNodes = computeAdjacentNodes(node, adjacency, visitedNodes);
                voltageLevelNodes.add(adjacentNodes);
            });
        }

        private List<Integer> computeAdjacentNodes(int nodeId, NodeAdjacency adjacency, Set<Integer> visitedNodes) {

            List<Integer> adjacentNodes = new ArrayList<>();
            adjacentNodes.add(nodeId);
            visitedNodes.add(nodeId);

            int k = 0;
            while (k < adjacentNodes.size()) {
                Integer node = adjacentNodes.get(k);
                if (adjacency.get().containsKey(node)) {
                    adjacency.get().get(node).forEach(adjacent -> {
                        if (visitedNodes.contains(adjacent)) {
                            return;
                        }
                        adjacentNodes.add(adjacent);
                        visitedNodes.add(adjacent);
                    });
                }
                k++;
            }
            return adjacentNodes;
        }

        List<List<Integer>> getNodes() {
            return voltageLevelNodes;
        }
    }

    private static class NodeAdjacency {

        private final Map<Integer, List<Integer>> adjacency;

        NodeAdjacency(VoltageLevel vl, CgmesExportContext context) {
            adjacency = new HashMap<>();
            if (vl.getTopologyKind().equals(TopologyKind.NODE_BREAKER)) {
                vl.getNodeBreakerView().getInternalConnections().forEach(this::addAdjacency);
                // When computing the connectivity nodes for the voltage level,
                // switches that are not exported as equipment (they are fictitious)
                // are equivalent to internal connections
                vl.getNodeBreakerView().getSwitchStream()
                        .filter(Objects::nonNull)
                        .filter(sw -> !context.isExportedEquipment(sw))
                        .forEach(this::addAdjacency);
            }
        }

        private void addAdjacency(VoltageLevel.NodeBreakerView.InternalConnection ic) {
            addAdjacency(ic.getNode1(), ic.getNode2());
        }

        private void addAdjacency(Switch sw) {
            addAdjacency(sw.getVoltageLevel().getNodeBreakerView().getNode1(sw.getId()), sw.getVoltageLevel().getNodeBreakerView().getNode2(sw.getId()));
        }

        private void addAdjacency(int node1, int node2) {
            adjacency.computeIfAbsent(node1, k -> new ArrayList<>()).add(node2);
            adjacency.computeIfAbsent(node2, k -> new ArrayList<>()).add(node1);
        }

        Map<Integer, List<Integer>> get() {
            return adjacency;
        }
    }

    private EquipmentExport() {
    }
}<|MERGE_RESOLUTION|>--- conflicted
+++ resolved
@@ -784,11 +784,7 @@
     private static void writeDanglingLines(Network network, Map<Terminal, String> mapTerminal2Id, String cimNamespace, String euNamespace, String valueAttributeName, String limitTypeAttributeName,
                                            String limitKindClassName, boolean writeInfiniteDuration, XMLStreamWriter writer, CgmesExportContext context, Set<Double> exportedBaseVoltagesByNominalV) throws XMLStreamException {
         List<String> exported = new ArrayList<>();
-<<<<<<< HEAD
         for (DanglingLine danglingLine : network.getDanglingLines(DanglingLineFilter.ALL)) {
-=======
-        for (DanglingLine danglingLine : CgmesExportUtil.getBoundaryDanglingLines(network)) {
->>>>>>> 2e6dc3d4
             // We may create fictitious containers for boundary side of dangling lines,
             // and we consider the situation where the base voltage of a line lying at a boundary has a baseVoltage defined in the IGM,
             String baseVoltageId = writeDanglingLineBaseVoltage(danglingLine, cimNamespace, writer, context, exportedBaseVoltagesByNominalV);
@@ -1170,21 +1166,8 @@
     private static void writeTerminal(Terminal t, Map<Terminal, String> mapTerminal2Id, Map<String, String> mapNodeKey2NodeId,
                                       String cimNamespace, XMLStreamWriter writer, CgmesExportContext context, Network network) {
         String equipmentId = context.getNamingStrategy().getCgmesId(t.getConnectable());
-<<<<<<< HEAD
-        writeTerminal(t, mapTerminal2Id, CgmesExportUtil.getTerminalId(t, context), equipmentId, connectivityNodeId(mapNodeKey2NodeId, t), CgmesExportUtil.getTerminalSequenceNumber(t), cimNamespace, writer, context);
-=======
-        // TODO(Luma) Export tie line components instead of a single equipment
-        // If this dangling line is part of a tie line we will be exporting the tie line as a single equipment
-        // We need to write the proper terminal of the single tie line that will be exported
-        // When we change the export and write the two dangling lines as separate equipment,
-        // then we should always return 1 and forget about this special case
-        Connectable<?> c = t.getConnectable();
-        if (c instanceof DanglingLine dl && !network.isBoundaryElement(dl)) {
-            equipmentId = context.getNamingStrategy().getCgmesId(dl.getTieLine().orElseThrow(IllegalStateException::new));
-        }
         writeTerminal(t, mapTerminal2Id, CgmesExportUtil.getTerminalId(t, context), equipmentId, connectivityNodeId(mapNodeKey2NodeId, t),
                 CgmesExportUtil.getTerminalSequenceNumber(t, CgmesExportUtil.getBoundaryDanglingLines(network)), cimNamespace, writer, context);
->>>>>>> 2e6dc3d4
     }
 
     private static void writeTerminal(Terminal terminal, Map<Terminal, String> mapTerminal2Id, String id, String conductingEquipmentId, String connectivityNodeId, int sequenceNumber, String cimNamespace, XMLStreamWriter writer, CgmesExportContext context) {
