--- conflicted
+++ resolved
@@ -54,35 +54,20 @@
 
             Map <String, String> exportedNodes = new HashMap<>();
             Map <Terminal, String> exportedTerminals = new HashMap<>();
-<<<<<<< HEAD
             writeConnectivity(network, exportedNodes, cimNamespace, writer, context);
             writeTerminals(network, exportedTerminals, exportedNodes, cimNamespace, writer, context);
             writeSwitches(network, cimNamespace, writer, context);
-=======
-            writeConnectivity(network, exportedNodes, cimNamespace, writer);
-            writeTerminals(network, exportedTerminals, exportedNodes, cimNamespace, writer, context);
-            writeSwitches(network, cimNamespace, writer);
->>>>>>> 875c8b42
 
             writeSubstations(network, cimNamespace, writer, context);
             writeVoltageLevels(network, cimNamespace, writer, context);
             writeBusbarSections(network, cimNamespace, writer, context);
             writeLoads(network, cimNamespace, writer, context);
-<<<<<<< HEAD
             writeGenerators(network, exportedTerminals, cimNamespace, writeInitialP, writer, context);
             writeShuntCompensators(network, exportedTerminals, cimNamespace, writer, context);
             writeStaticVarCompensators(network, exportedTerminals, cimNamespace, writer, context);
             writeLines(network, exportedTerminals, cimNamespace, euNamespace, limitValueAttributeName, limitTypeAttributeName, limitKindClassName, writeInfiniteDuration, writer, context);
             writeTwoWindingsTransformers(network, exportedTerminals, cimNamespace, euNamespace, limitValueAttributeName, limitTypeAttributeName, limitKindClassName, writeInfiniteDuration, writer, context);
             writeThreeWindingsTransformers(network, exportedTerminals, cimNamespace, euNamespace, limitValueAttributeName, limitTypeAttributeName, limitKindClassName, writeInfiniteDuration, writer, context);
-=======
-            writeGenerators(network, exportedTerminals, cimNamespace, writeInitialP, writer);
-            writeShuntCompensators(network, exportedTerminals, cimNamespace, writer);
-            writeStaticVarCompensators(network, exportedTerminals, cimNamespace, writer);
-            writeLines(network, exportedTerminals, cimNamespace, euNamespace, limitValueAttributeName, limitTypeAttributeName, limitKindClassName, writeInfiniteDuration, writer);
-            writeTwoWindingsTransformers(network, exportedTerminals, cimNamespace, euNamespace, limitValueAttributeName, limitTypeAttributeName, limitKindClassName, writeInfiniteDuration, writer);
-            writeThreeWindingsTransformers(network, exportedTerminals, cimNamespace, euNamespace, limitValueAttributeName, limitTypeAttributeName, limitKindClassName, writeInfiniteDuration, writer);
->>>>>>> 875c8b42
             Map <Boundary, String> danglingLineBoundaries = new HashMap<>();
             writeDanglingLines(network, exportedTerminals, danglingLineBoundaries, cimNamespace, euNamespace, limitValueAttributeName, limitTypeAttributeName, limitKindClassName, writeInfiniteDuration, writer, context);
             writeHvdcLines(network, exportedTerminals, exportedNodes, cimNamespace, writer, context);
@@ -244,16 +229,12 @@
 
     private static void writeLoads(Network network, String cimNamespace, XMLStreamWriter writer, CgmesExportContext context) throws XMLStreamException {
         for (Load load : network.getLoads()) {
-<<<<<<< HEAD
-            EnergyConsumerEq.write(context.getNamingStrategy().getCgmesId(load),
+            if (context.isExportedEquipment(load)) {
+                EnergyConsumerEq.write(context.getNamingStrategy().getCgmesId(load),
                     load.getNameOrId(), load.getExtension(LoadDetail.class),
                     context.getNamingStrategy().getCgmesId(load.getTerminal().getVoltageLevel()),
                     cimNamespace, writer);
-=======
-            if (context.isExportedEquipment(load)) {
-                EnergyConsumerEq.write(load.getId(), load.getNameOrId(), load.getExtension(LoadDetail.class), load.getTerminal().getVoltageLevel().getId(), cimNamespace, writer);
-            }
->>>>>>> 875c8b42
+            }
         }
     }
 
@@ -360,12 +341,7 @@
             double b = twt.getB() / a02;
             PowerTransformerEq.writeEnd(end1Id, twt.getNameOrId() + "_1", context.getNamingStrategy().getCgmesId(twt), 1, r, x, g, b, twt.getRatedU1(), exportedTerminalId(exportedTerminals, twt.getTerminal1()), cimNamespace, writer);
             String end2Id = twt.getAliasFromType(Conversion.CGMES_PREFIX_ALIAS_PROPERTIES + CgmesNames.TRANSFORMER_END + 2).orElseThrow(PowsyblException::new);
-<<<<<<< HEAD
             PowerTransformerEq.writeEnd(end2Id, twt.getNameOrId() + "_2", context.getNamingStrategy().getCgmesId(twt), 2, 0.0, 0.0, 0.0, 0.0, twt.getRatedU2(), exportedTerminalId(exportedTerminals, twt.getTerminal2()), cimNamespace, writer);
-            writePhaseTapChanger(twt, twt.getPhaseTapChanger(), twt.getNameOrId(), end1Id, twt.getTerminal1().getVoltageLevel().getNominalV(), cimNamespace, writer);
-            writeRatioTapChanger(twt, twt.getRatioTapChanger(), twt.getNameOrId(), end1Id, cimNamespace, writer);
-=======
-            PowerTransformerEq.writeEnd(end2Id, twt.getNameOrId() + "_2", twt.getId(), 2, 0.0, 0.0, 0.0, 0.0, twt.getRatedU2(), exportedTerminalId(exportedTerminals, twt.getTerminal2()), cimNamespace, writer);
 
             // Export tap changers:
             // We are exporting the tap changer as it is modelled in IIDM, always at end 1
@@ -382,16 +358,10 @@
             adjustTapChangerAliases2wt(twt, twt.getRatioTapChanger(), CgmesNames.RATIO_TAP_CHANGER);
             writePhaseTapChanger(twt, twt.getPhaseTapChanger(), twt.getNameOrId(), endNumber, end1Id, twt.getTerminal1().getVoltageLevel().getNominalV(), cimNamespace, writer);
             writeRatioTapChanger(twt, twt.getRatioTapChanger(), twt.getNameOrId(), endNumber, end1Id, cimNamespace, writer);
-
->>>>>>> 875c8b42
             writeBranchLimits(twt, exportedTerminalId(exportedTerminals, twt.getTerminal1()), exportedTerminalId(exportedTerminals, twt.getTerminal2()), cimNamespace, euNamespace, valueAttributeName, limitTypeAttributeName, limitKindClassName, writeInfiniteDuration, writer);
         }
     }
 
-<<<<<<< HEAD
-    private static void writeThreeWindingsTransformers(Network network, Map<Terminal, String> exportedTerminals, String cimNamespace,
-                                                      String euNamespace, String valueAttributeName, String limitTypeAttributeName, String limitKindClassName, boolean writeInfiniteDuration, XMLStreamWriter writer, CgmesExportContext context) throws XMLStreamException {
-=======
     private static void adjustTapChangerAliases2wt(TwoWindingsTransformer transformer, TapChanger<?, ?> tc, String tapChangerKind) {
         // If we had alias only for tc1, is ok, we will export only tc1 at end 1
         // If we had alias for tc1 and tc2, is ok, tc2 has been moved to end 1 and combined with tc1, but we preserve id for tc1
@@ -411,8 +381,8 @@
         }
     }
 
-    private static void writeThreeWindingsTransformers(Network network, Map<Terminal, String> exportedTerminals, String cimNamespace, String euNamespace, String valueAttributeName, String limitTypeAttributeName, String limitKindClassName, boolean writeInfiniteDuration, XMLStreamWriter writer) throws XMLStreamException {
->>>>>>> 875c8b42
+    private static void writeThreeWindingsTransformers(Network network, Map<Terminal, String> exportedTerminals, String cimNamespace,
+                                                      String euNamespace, String valueAttributeName, String limitTypeAttributeName, String limitKindClassName, boolean writeInfiniteDuration, XMLStreamWriter writer, CgmesExportContext context) throws XMLStreamException {
         for (ThreeWindingsTransformer twt : network.getThreeWindingsTransformers()) {
             PowerTransformerEq.write(context.getNamingStrategy().getCgmesId(twt), twt.getNameOrId(), cimNamespace, writer);
             double ratedU0 = twt.getLeg1().getRatedU();
@@ -799,20 +769,13 @@
         }
     }
 
-<<<<<<< HEAD
     private static void writeTerminals(Network network, Map<Terminal, String> exportedTerminals, Map<String, String> exportedNodes,
                                        String cimNamespace, XMLStreamWriter writer, CgmesExportContext context) throws XMLStreamException {
         for (Connectable<?> c : network.getConnectables()) {
-            for (Terminal t : c.getTerminals()) {
-                writeTerminal(t, exportedTerminals, exportedNodes, cimNamespace, writer, context);
-=======
-    private static void writeTerminals(Network network, Map<Terminal, String> exportedTerminals, Map<String, String> exportedNodes, String cimNamespace, XMLStreamWriter writer, CgmesExportContext context) throws XMLStreamException {
-        for (Connectable<?> c : network.getConnectables()) {
             if (context.isExportedEquipment(c)) {
                 for (Terminal t : c.getTerminals()) {
-                    writeTerminal(t, exportedTerminals, exportedNodes, cimNamespace, writer);
+                    writeTerminal(t, exportedTerminals, exportedNodes, cimNamespace, writer, context);
                 }
->>>>>>> 875c8b42
             }
         }
 
