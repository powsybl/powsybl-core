--- conflicted
+++ resolved
@@ -659,11 +659,7 @@
             }
             String equivalentInjectionId = context.getNamingStrategy().getCgmesIdFromProperty(boundaryLine, Conversion.CGMES_PREFIX_ALIAS_PROPERTIES + "EquivalentInjection");
             if (!exported.contains(equivalentInjectionId)) { // check if the equivalent injection has already been written (if several dangling lines linked to same X-node)
-<<<<<<< HEAD
-                EquivalentInjectionEq.write(equivalentInjectionId, boundaryLine.getNameOrId() + "_EI", boundaryLine.getGeneration() != null, boundaryLine.getGeneration() != null, minP, maxP, minQ, maxQ, baseVoltageId, cimNamespace, writer, context);
-=======
-                EquivalentInjectionEq.write(equivalentInjectionId, danglingLine.getNameOrId() + "_EI", danglingLine.getGeneration() != null, minP, maxP, minQ, maxQ, baseVoltageId, cimNamespace, writer, context);
->>>>>>> 3ac1b87d
+                EquivalentInjectionEq.write(equivalentInjectionId, boundaryLine.getNameOrId() + "_EI", boundaryLine.getGeneration() != null, minP, maxP, minQ, maxQ, baseVoltageId, cimNamespace, writer, context);
                 exported.add(equivalentInjectionId);
             }
             String equivalentInjectionTerminalId = context.getNamingStrategy().getCgmesIdFromProperty(boundaryLine, Conversion.CGMES_PREFIX_ALIAS_PROPERTIES + "EquivalentInjectionTerminal");
@@ -672,20 +668,12 @@
                 exported.add(equivalentInjectionTerminalId);
             }
 
-            // Cast the danglingLine to an AcLineSegment
-<<<<<<< HEAD
+            // Cast the boundaryLine to an AcLineSegment
             AcLineSegmentEq.write(context.getNamingStrategy().getCgmesId(boundaryLine), boundaryLine.getNameOrId() + "_DL",
                     context.getBaseVoltageByNominalVoltage(boundaryLine.getTerminal().getVoltageLevel().getNominalV()).getId(),
                     boundaryLine.getR(), boundaryLine.getX(), boundaryLine.getG(), boundaryLine.getB(), cimNamespace, writer, context);
             writeFlowsLimits(boundaryLine, exportedTerminalId(mapTerminal2Id, boundaryLine.getTerminal()), cimNamespace, euNamespace, valueAttributeName, limitTypeAttributeName, limitKindClassName, writeInfiniteDuration, writer, context);
-            boundaryLine.getAliasFromType("CGMES.Terminal_Boundary").ifPresent(terminalBdId -> {
-=======
-            AcLineSegmentEq.write(context.getNamingStrategy().getCgmesId(danglingLine), danglingLine.getNameOrId() + "_DL",
-                    context.getBaseVoltageByNominalVoltage(danglingLine.getTerminal().getVoltageLevel().getNominalV()).getId(),
-                    danglingLine.getR(), danglingLine.getX(), danglingLine.getG(), danglingLine.getB(), cimNamespace, writer, context);
-            writeFlowsLimits(danglingLine, exportedTerminalId(mapTerminal2Id, danglingLine.getTerminal()), cimNamespace, euNamespace, valueAttributeName, limitTypeAttributeName, limitKindClassName, writeInfiniteDuration, writer, context);
-            danglingLine.getAliasFromType("CGMES." + TERMINAL_BOUNDARY).ifPresent(terminalBdId -> {
->>>>>>> 3ac1b87d
+            boundaryLine.getAliasFromType("CGMES." + TERMINAL_BOUNDARY).ifPresent(terminalBdId -> {
                 try {
                     writeFlowsLimits(boundaryLine, terminalBdId, cimNamespace, euNamespace, valueAttributeName, limitTypeAttributeName, limitKindClassName, writeInfiniteDuration, writer, context);
                 } catch (XMLStreamException e) {
@@ -732,13 +720,8 @@
             }
         }
         // New Terminal
-<<<<<<< HEAD
-        String terminalId = context.getNamingStrategy().getCgmesIdFromAlias(boundaryLine, Conversion.CGMES_PREFIX_ALIAS_PROPERTIES + "Terminal_Boundary");
+        String terminalId = context.getNamingStrategy().getCgmesIdFromAlias(boundaryLine, Conversion.CGMES_PREFIX_ALIAS_PROPERTIES + TERMINAL_BOUNDARY);
         TerminalEq.write(terminalId, context.getNamingStrategy().getCgmesId(boundaryLine), connectivityNodeId, 2, cimNamespace, writer, context);
-=======
-        String terminalId = context.getNamingStrategy().getCgmesIdFromAlias(danglingLine, Conversion.CGMES_PREFIX_ALIAS_PROPERTIES + TERMINAL_BOUNDARY);
-        TerminalEq.write(terminalId, context.getNamingStrategy().getCgmesId(danglingLine), connectivityNodeId, 2, cimNamespace, writer, context);
->>>>>>> 3ac1b87d
 
         return connectivityNodeId;
     }
@@ -979,8 +962,8 @@
         String controlAreaCgmesId = context.getNamingStrategy().getCgmesId(cgmesControlArea.getId());
         ControlAreaEq.write(controlAreaCgmesId, cgmesControlArea.getName(), cgmesControlArea.getEnergyIdentificationCodeEIC(), energyAreaId, cimNamespace, euNamespace, writer, context);
         for (Terminal terminal : cgmesControlArea.getTerminals()) {
-            if (terminal.getConnectable() instanceof DanglingLine) {
-                DanglingLine dl = (DanglingLine) terminal.getConnectable();
+            if (terminal.getConnectable() instanceof BoundaryLine) {
+                BoundaryLine dl = (BoundaryLine) terminal.getConnectable();
                 if (!dl.isPaired()) {
                     TieFlowEq.write(CgmesExportUtil.getUniqueId(), controlAreaCgmesId,
                             context.getNamingStrategy().getCgmesIdFromAlias(dl, Conversion.CGMES_PREFIX_ALIAS_PROPERTIES + TERMINAL_BOUNDARY),
