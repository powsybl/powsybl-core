--- conflicted
+++ resolved
@@ -68,17 +68,10 @@
             writeShuntCompensators(network, exportedTerminals, regulatingControlsWritten, cimNamespace, writer, context);
             writeStaticVarCompensators(network, exportedTerminals, regulatingControlsWritten, cimNamespace, writer, context);
             writeLines(network, exportedTerminals, cimNamespace, euNamespace, limitValueAttributeName, limitTypeAttributeName, limitKindClassName, writeInfiniteDuration, writer, context);
-<<<<<<< HEAD
-            writeTwoWindingsTransformers(network, exportedTerminals, cimNamespace, euNamespace, limitValueAttributeName, limitTypeAttributeName, limitKindClassName, writeInfiniteDuration, writer, context);
-            writeThreeWindingsTransformers(network, exportedTerminals, cimNamespace, euNamespace, limitValueAttributeName, limitTypeAttributeName, limitKindClassName, writeInfiniteDuration, writer, context);
-            writeDanglingLines(network, exportedTerminals, cimNamespace, euNamespace, limitValueAttributeName, limitTypeAttributeName, limitKindClassName, writeInfiniteDuration, writer, context);
-=======
             writeTwoWindingsTransformers(network, exportedTerminals, regulatingControlsWritten, cimNamespace, euNamespace, limitValueAttributeName, limitTypeAttributeName, limitKindClassName, writeInfiniteDuration, writer, context);
             writeThreeWindingsTransformers(network, exportedTerminals, regulatingControlsWritten, cimNamespace, euNamespace, limitValueAttributeName, limitTypeAttributeName, limitKindClassName, writeInfiniteDuration, writer, context);
 
-            Map <Boundary, String> danglingLineBoundaries = new HashMap<>();
-            writeDanglingLines(network, exportedTerminals, danglingLineBoundaries, cimNamespace, euNamespace, limitValueAttributeName, limitTypeAttributeName, limitKindClassName, writeInfiniteDuration, writer, context);
->>>>>>> bde3dcfb
+            writeDanglingLines(network, exportedTerminals, cimNamespace, euNamespace, limitValueAttributeName, limitTypeAttributeName, limitKindClassName, writeInfiniteDuration, writer, context);
             writeHvdcLines(network, exportedTerminals, exportedNodes, cimNamespace, writer, context);
 
             writeControlAreas(network, exportedTerminals, cimNamespace, euNamespace, writer);
