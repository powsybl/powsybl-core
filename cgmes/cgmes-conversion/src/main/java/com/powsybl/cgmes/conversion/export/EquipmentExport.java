/**
 * Copyright (c) 2021, RTE (http://www.rte-france.com)
 * This Source Code Form is subject to the terms of the Mozilla Public
 * License, v. 2.0. If a copy of the MPL was not distributed with this
 * file, You can obtain one at http://mozilla.org/MPL/2.0/.
 */
package com.powsybl.cgmes.conversion.export;

import com.powsybl.cgmes.conversion.Conversion;
import com.powsybl.cgmes.conversion.naming.CgmesObjectReference;
import com.powsybl.cgmes.conversion.naming.NamingStrategy;
import com.powsybl.cgmes.conversion.export.elements.*;
import com.powsybl.cgmes.extensions.*;
import com.powsybl.cgmes.model.CgmesNames;
import com.powsybl.cgmes.model.CgmesSubset;
import com.powsybl.commons.PowsyblException;
import com.powsybl.commons.exceptions.UncheckedXmlStreamException;
import com.powsybl.iidm.network.*;
import com.powsybl.iidm.network.Identifiable;
import com.powsybl.iidm.network.extensions.VoltagePerReactivePowerControl;

import org.apache.commons.lang3.tuple.Pair;
import org.slf4j.Logger;
import org.slf4j.LoggerFactory;

import javax.xml.stream.XMLStreamException;
import javax.xml.stream.XMLStreamWriter;
import java.util.*;

import static com.powsybl.cgmes.conversion.export.CgmesExportUtil.obtainSynchronousMachineKind;
import static com.powsybl.cgmes.conversion.export.elements.LoadingLimitEq.loadingLimitClassName;
import static com.powsybl.cgmes.model.CgmesNamespace.RDF_NAMESPACE;
import static com.powsybl.cgmes.conversion.naming.CgmesObjectReference.Part.*;
import static com.powsybl.cgmes.conversion.naming.CgmesObjectReference.ref;
import static com.powsybl.cgmes.conversion.naming.CgmesObjectReference.refTyped;

/**
 * @author Marcos de Miguel {@literal <demiguelm at aia.es>}
 * @author Luma Zamarreño {@literal <zamarrenolm at aia.es>}
 */
public final class EquipmentExport {

    private static final String AC_DC_CONVERTER_DC_TERMINAL = "ACDCConverterDCTerminal";
    private static final String PHASE_TAP_CHANGER_REGULATION_MODE_ACTIVE_POWER = "activePower";
    private static final String PHASE_TAP_CHANGER_REGULATION_MODE_CURRENT_FLOW = "currentFlow";
    private static final String RATIO_TAP_CHANGER_REGULATION_MODE_VOLTAGE = "voltage";
    private static final String TERMINAL_BOUNDARY = "Terminal_Boundary";
    private static final Logger LOG = LoggerFactory.getLogger(EquipmentExport.class);

    public static void write(Network network, XMLStreamWriter writer) {
        write(network, writer, new CgmesExportContext(network));
    }

    public static void write(Network network, XMLStreamWriter writer, CgmesExportContext context) {
        context.setExportEquipment(true);
        try {
            boolean writeConnectivityNodes = context.writeConnectivityNodes();

            String cimNamespace = context.getCim().getNamespace();
            String euNamespace = context.getCim().getEuNamespace();
            String limitValueAttributeName = context.getCim().getLimitValueAttributeName();
            String limitTypeAttributeName = context.getCim().getLimitTypeAttributeName();
            String limitKindClassName = context.getCim().getLimitKindClassName();
            boolean writeInfiniteDuration = context.getCim().writeLimitInfiniteDuration();
            boolean writeInitialP = context.getCim().writeGeneratingUnitInitialP();
            CgmesExportUtil.writeRdfRoot(cimNamespace, context.getCim().getEuPrefix(), euNamespace, writer);

            if (context.getCimVersion() >= 16) {
                CgmesExportUtil.writeModelDescription(network, CgmesSubset.EQUIPMENT, writer, context.getEqModelDescription(), context);
            }

            Map<String, String> mapNodeKey2NodeId = new HashMap<>();
            Map<Terminal, String> mapTerminal2Id = new HashMap<>();
            Set<String> regulatingControlsWritten = new HashSet<>();
            Set<Double> exportedBaseVoltagesByNominalV = new HashSet<>();
            LoadGroups loadGroups = new LoadGroups();

            if (writeConnectivityNodes) {
                writeConnectivityNodes(network, mapNodeKey2NodeId, cimNamespace, writer, context);
            }
            writeTerminals(network, mapTerminal2Id, mapNodeKey2NodeId, cimNamespace, writer, context);
            writeSwitches(network, cimNamespace, writer, context);

            writeSubstations(network, cimNamespace, writer, context);
            writeVoltageLevels(network, cimNamespace, writer, context, exportedBaseVoltagesByNominalV);
            writeBusbarSections(network, cimNamespace, writer, context);
            writeLoads(network, loadGroups, cimNamespace, writer, context);
            String loadAreaId = writeLoadGroups(network, loadGroups.found(), cimNamespace, writer, context);
            writeGenerators(network, mapTerminal2Id, regulatingControlsWritten, cimNamespace, writeInitialP, writer, context);
            writeBatteries(network, cimNamespace, writeInitialP, writer, context);
            writeShuntCompensators(network, mapTerminal2Id, regulatingControlsWritten, cimNamespace, writer, context);
            writeStaticVarCompensators(network, mapTerminal2Id, regulatingControlsWritten, cimNamespace, writer, context);
            writeLines(network, mapTerminal2Id, cimNamespace, euNamespace, limitValueAttributeName, limitTypeAttributeName, limitKindClassName, writeInfiniteDuration, writer, context);
            writeTieLines(network, mapTerminal2Id, cimNamespace, euNamespace, limitValueAttributeName, limitTypeAttributeName, limitKindClassName, writeInfiniteDuration, writer, context);
            writeTwoWindingsTransformers(network, mapTerminal2Id, regulatingControlsWritten, cimNamespace, euNamespace, limitValueAttributeName, limitTypeAttributeName, limitKindClassName, writeInfiniteDuration, writer, context);
            writeThreeWindingsTransformers(network, mapTerminal2Id, regulatingControlsWritten, cimNamespace, euNamespace, limitValueAttributeName, limitTypeAttributeName, limitKindClassName, writeInfiniteDuration, writer, context);

            writeDanglingLines(network, mapTerminal2Id, cimNamespace, euNamespace, limitValueAttributeName, limitTypeAttributeName, limitKindClassName, writeInfiniteDuration, writer, context, exportedBaseVoltagesByNominalV);
            writeHvdcLines(network, mapTerminal2Id, mapNodeKey2NodeId, cimNamespace, writer, context);

            writeControlAreas(loadAreaId, network, cimNamespace, euNamespace, writer, context);

            writer.writeEndDocument();
        } catch (XMLStreamException e) {
            throw new UncheckedXmlStreamException(e);
        }
    }

    private static void writeConnectivityNodes(Network network, Map <String, String> mapNodeKey2NodeId, String cimNamespace, XMLStreamWriter writer, CgmesExportContext context) throws XMLStreamException {
        for (VoltageLevel vl : network.getVoltageLevels()) {
            String cgmesVlId = context.getNamingStrategy().getCgmesId(vl);
            if (vl.getTopologyKind().equals(TopologyKind.NODE_BREAKER)) {
                writeNodes(vl, cgmesVlId, new VoltageLevelAdjacency(vl, context), mapNodeKey2NodeId, cimNamespace, writer, context);
            } else {
                writeBuses(vl, cgmesVlId, mapNodeKey2NodeId, cimNamespace, writer, context);
            }
            writeSwitchesConnectivity(vl, cgmesVlId, mapNodeKey2NodeId, cimNamespace, writer, context);
        }
        writeBusbarSectionsConnectivity(network, mapNodeKey2NodeId, cimNamespace, writer, context);
    }

    private static void writeSwitchesConnectivity(VoltageLevel vl, String cgmesVlId, Map <String, String> mapNodeKey2NodeId, String cimNamespace, XMLStreamWriter writer, CgmesExportContext context) {
        String[] nodeKeys = new String[2];
        for (Switch sw : vl.getSwitches()) {
            fillSwitchNodeKeys(vl, sw, nodeKeys);
            // We have to go through all switches, even if they are not exported as equipment,
            // to be sure that all required mappings between IIDM node number and CGMES Connectivity Node are created
            writeSwitchConnectivity(nodeKeys[0], vl, cgmesVlId, mapNodeKey2NodeId, cimNamespace, writer, context);
            writeSwitchConnectivity(nodeKeys[1], vl, cgmesVlId, mapNodeKey2NodeId, cimNamespace, writer, context);
        }
    }

    private static void writeSwitchConnectivity(String nodeKey, VoltageLevel vl, String cgmesVlId, Map <String, String> mapNodeKey2NodeId, String cimNamespace, XMLStreamWriter writer, CgmesExportContext context) {
        mapNodeKey2NodeId.computeIfAbsent(nodeKey, k -> {
            try {
                String node = context.getNamingStrategy().getCgmesId(refTyped(vl), ref(nodeKey), CONNECTIVITY_NODE);
                ConnectivityNodeEq.write(node, nodeKey, cgmesVlId, cimNamespace, writer, context);
                return node;
            } catch (XMLStreamException e) {
                throw new UncheckedXmlStreamException(e);
            }
        });
    }

    private static String buildNodeKey(VoltageLevel vl, int node) {
        return vl.getId() + "_" + node;
    }

    private static String buildNodeKey(Bus bus) {
        return bus.getId();
    }

    private static void writeBusbarSectionsConnectivity(Network network, Map <String, String> mapNodeKey2NodeId, String cimNamespace,
                                                        XMLStreamWriter writer, CgmesExportContext context) throws XMLStreamException {
        for (BusbarSection bus : network.getBusbarSections()) {
            String connectivityNodeId = connectivityNodeId(mapNodeKey2NodeId, bus.getTerminal());
            if (connectivityNodeId == null) {
                VoltageLevel vl = bus.getTerminal().getVoltageLevel();
                String node = context.getNamingStrategy().getCgmesId(refTyped(bus), CONNECTIVITY_NODE);
                ConnectivityNodeEq.write(node, bus.getNameOrId(), context.getNamingStrategy().getCgmesId(vl), cimNamespace, writer, context);
                String key = buildNodeKey(vl, bus.getTerminal().getNodeBreakerView().getNode());
                mapNodeKey2NodeId.put(key, node);
            }
        }
    }

    private static void writeNodes(VoltageLevel vl, String cgmesVlId, VoltageLevelAdjacency vlAdjacencies, Map <String, String> mapNodeKey2NodeId, String cimNamespace,
                                   XMLStreamWriter writer, CgmesExportContext context) throws XMLStreamException {
        for (List<Integer> nodes : vlAdjacencies.getNodes()) {
            String cgmesNodeId = context.getNamingStrategy().getCgmesId(refTyped(vl), ref(nodes.get(0)), CONNECTIVITY_NODE);
            ConnectivityNodeEq.write(cgmesNodeId, CgmesExportUtil.format(nodes.get(0)), cgmesVlId, cimNamespace, writer, context);
            for (Integer nodeNumber : nodes) {
                mapNodeKey2NodeId.put(buildNodeKey(vl, nodeNumber), cgmesNodeId);
            }
        }
    }

    private static void writeBuses(VoltageLevel vl, String cgmesVlId, Map <String, String> mapNodeKey2NodeId, String cimNamespace, XMLStreamWriter writer, CgmesExportContext context) throws XMLStreamException {
        for (Bus bus : vl.getBusBreakerView().getBuses()) {
            String cgmesNodeId = context.getNamingStrategy().getCgmesId(refTyped(bus), Part.CONNECTIVITY_NODE);
            ConnectivityNodeEq.write(cgmesNodeId, bus.getNameOrId(), cgmesVlId, cimNamespace, writer, context);
            mapNodeKey2NodeId.put(buildNodeKey(bus), cgmesNodeId);
        }
    }

    private static void writeSwitches(Network network, String cimNamespace, XMLStreamWriter writer, CgmesExportContext context) throws XMLStreamException {
        for (Switch sw : network.getSwitches()) {
            if (context.isExportedEquipment(sw)) {
                VoltageLevel vl = sw.getVoltageLevel();
                String switchType = sw.getProperty(Conversion.CGMES_PREFIX_ALIAS_PROPERTIES + "switchType"); // may be null
                SwitchEq.write(context.getNamingStrategy().getCgmesId(sw), sw.getNameOrId(), switchType, sw.getKind(), context.getNamingStrategy().getCgmesId(vl), sw.isOpen(), sw.isRetained(), cimNamespace, writer, context);
            }
        }
    }

    private static void fillSwitchNodeKeys(VoltageLevel vl, Switch sw, String[] nodeKeys) {
        if (vl.getTopologyKind().equals(TopologyKind.NODE_BREAKER)) {
            nodeKeys[0] = buildNodeKey(vl, vl.getNodeBreakerView().getNode1(sw.getId()));
            nodeKeys[1] = buildNodeKey(vl, vl.getNodeBreakerView().getNode2(sw.getId()));
        } else {
            nodeKeys[0] = buildNodeKey(vl.getBusBreakerView().getBus1(sw.getId()));
            nodeKeys[1] = buildNodeKey(vl.getBusBreakerView().getBus2(sw.getId()));
        }
    }

    private static void writeSubstations(Network network, String cimNamespace, XMLStreamWriter writer, CgmesExportContext context) throws XMLStreamException {
        for (String geographicalRegionId : context.getRegionsIds()) {
            // To ensure we always export valid mRIDs, even if input CGMES used invalid ones
            String cgmesRegionId = context.getNamingStrategy().getCgmesId(geographicalRegionId);
            writeGeographicalRegion(cgmesRegionId, context.getRegionName(geographicalRegionId), cimNamespace, writer, context);
        }
        List<String> writtenSubRegions = new ArrayList<>();
        for (Substation substation : network.getSubstations()) {
            String subGeographicalRegionId = context.getNamingStrategy().getCgmesIdFromProperty(substation, Conversion.CGMES_PREFIX_ALIAS_PROPERTIES + "subRegionId");
            String geographicalRegionId = context.getNamingStrategy().getCgmesIdFromProperty(substation, Conversion.CGMES_PREFIX_ALIAS_PROPERTIES + "regionId");
            if (!writtenSubRegions.contains(subGeographicalRegionId)) {
                writeSubGeographicalRegion(subGeographicalRegionId,
                        Optional.ofNullable(context.getSubRegionName(subGeographicalRegionId)).orElse("N/A"), // FIXME sub-regions can be non-unique (same name for different IDs)
                        geographicalRegionId, cimNamespace, writer, context);
                writtenSubRegions.add(subGeographicalRegionId);
            }
            SubstationEq.write(context.getNamingStrategy().getCgmesId(substation), substation.getNameOrId(), subGeographicalRegionId, cimNamespace, writer, context);
        }
    }

    private static void writeGeographicalRegion(String geographicalRegionId, String geoName, String cimNamespace, XMLStreamWriter writer, CgmesExportContext context) {
        try {
            GeographicalRegionEq.write(geographicalRegionId, geoName, cimNamespace, writer, context);
        } catch (XMLStreamException e) {
            throw new UncheckedXmlStreamException(e);
        }
    }

    private static void writeSubGeographicalRegion(String subGeographicalRegionId, String subGeographicalRegionName, String geographicalRegionId, String cimNamespace, XMLStreamWriter writer, CgmesExportContext context) {
        try {
            SubGeographicalRegionEq.write(subGeographicalRegionId, subGeographicalRegionName, geographicalRegionId, cimNamespace, writer, context);
        } catch (XMLStreamException e) {
            throw new UncheckedXmlStreamException(e);
        }
    }

    private static void writeVoltageLevels(Network network, String cimNamespace, XMLStreamWriter writer, CgmesExportContext context, Set<Double> exportedBaseVoltagesByNominalV) throws XMLStreamException {
        String fictSubstationId = null;
        for (VoltageLevel voltageLevel : network.getVoltageLevels()) {
            double nominalV = voltageLevel.getNominalV();
            BaseVoltageMapping.BaseVoltageSource baseVoltage = context.getBaseVoltageByNominalVoltage(nominalV);
            if (!exportedBaseVoltagesByNominalV.contains(nominalV) && baseVoltage.getSource().equals(Source.IGM)) {
                BaseVoltageEq.write(baseVoltage.getId(), nominalV, cimNamespace, writer, context);
                exportedBaseVoltagesByNominalV.add(nominalV);
            }
            Optional<String> substationId = voltageLevel.getSubstation().map(s -> context.getNamingStrategy().getCgmesId(s));
            if (substationId.isEmpty() && fictSubstationId == null) {
                // create a new fictitious substation inside this network
                fictSubstationId = writeFictitiousSubstationFor(network, cimNamespace, writer, context);
            }
            VoltageLevelEq.write(context.getNamingStrategy().getCgmesId(voltageLevel), voltageLevel.getNameOrId(), voltageLevel.getLowVoltageLimit(), voltageLevel.getHighVoltageLimit(),
                    substationId.orElse(fictSubstationId), baseVoltage.getId(), cimNamespace, writer, context);
        }
    }

    private static void writeBusbarSections(Network network, String cimNamespace, XMLStreamWriter writer, CgmesExportContext context) throws XMLStreamException {
        for (BusbarSection bbs : network.getBusbarSections()) {
            BusbarSectionEq.write(context.getNamingStrategy().getCgmesId(bbs), bbs.getNameOrId(),
                    context.getNamingStrategy().getCgmesId(bbs.getTerminal().getVoltageLevel()),
                    context.getBaseVoltageByNominalVoltage(bbs.getTerminal().getVoltageLevel().getNominalV()).getId(), cimNamespace, writer, context);
        }
    }

    // We may receive a warning if we define an empty load group,
    // So we will output only the load groups that have been found during export of loads
    // one load area and one sub load area is created in any case
    private static String writeLoadGroups(Network network, Collection<LoadGroup> foundLoadGroups, String cimNamespace, XMLStreamWriter writer, CgmesExportContext context) throws XMLStreamException {
        // Write one load area and one sub load area for the whole network
        String baseName = network.getNameOrId();
        String loadAreaId = context.getNamingStrategy().getCgmesId(refTyped(network), LOAD_AREA);
        LoadAreaEq.write(loadAreaId, baseName, cimNamespace, writer, context);
        String subLoadAreaId = context.getNamingStrategy().getCgmesId(refTyped(network), SUB_LOAD_AREA);
        LoadAreaEq.writeSubArea(subLoadAreaId, loadAreaId, baseName, cimNamespace, writer, context);
        for (LoadGroup loadGroup : foundLoadGroups) {
            CgmesExportUtil.writeStartIdName(loadGroup.className, loadGroup.id, loadGroup.name, cimNamespace, writer, context);
            CgmesExportUtil.writeReference("LoadGroup.SubLoadArea", subLoadAreaId, cimNamespace, writer, context);
            writer.writeEndElement();
        }
        return loadAreaId;
    }

    private static void writeLoads(Network network, LoadGroups loadGroups, String cimNamespace, XMLStreamWriter writer, CgmesExportContext context) throws XMLStreamException {
        for (Load load : network.getLoads()) {
            if (context.isExportedEquipment(load)) {
                String className = CgmesExportUtil.loadClassName(load);
                String loadId = context.getNamingStrategy().getCgmesId(load);
                switch (className) {
                    case CgmesNames.ASYNCHRONOUS_MACHINE ->
                            writeAsynchronousMachine(loadId, load.getNameOrId(), cimNamespace, writer, context);
                    case CgmesNames.ENERGY_SOURCE -> writeEnergySource(loadId, load.getNameOrId(), context.getNamingStrategy().getCgmesId(load.getTerminal().getVoltageLevel()), cimNamespace, writer, context);
                    case CgmesNames.ENERGY_CONSUMER, CgmesNames.CONFORM_LOAD, CgmesNames.NONCONFORM_LOAD, CgmesNames.STATION_SUPPLY -> {
                        String loadGroup = loadGroups.groupFor(className, context);
                        String loadResponseCharacteristicId = writeLoadResponseCharacteristic(load, cimNamespace, writer, context);
                        EnergyConsumerEq.write(className, loadId, load.getNameOrId(), loadGroup, context.getNamingStrategy().getCgmesId(load.getTerminal().getVoltageLevel()), loadResponseCharacteristicId, cimNamespace, writer, context);
                    }
                    default -> throw new PowsyblException("Unexpected class name: " + className);
                }
            }
        }
    }

    private static String writeLoadResponseCharacteristic(Load load, String cimNamespace, XMLStreamWriter writer, CgmesExportContext context) throws XMLStreamException {
        Optional<LoadModel> optionalLoadModel = load.getModel();

        if (optionalLoadModel.isEmpty()) {
            return null;
        }
        if (optionalLoadModel.get().getType() == LoadModelType.EXPONENTIAL) {
            ExponentialLoadModel exponentialLoadModel = (ExponentialLoadModel) optionalLoadModel.get();
            boolean exponentModel = exponentialLoadModel.getNp() != 0 || exponentialLoadModel.getNq() != 0;
            return writeLoadResponseCharacteristicModel(load, exponentModel,
                    exponentialLoadModel.getNp(),
                    exponentialLoadModel.getNq(),
                    0.0, 0.0, 0.0, 0.0, 0.0, 0.0,
                    cimNamespace, writer, context);
        } else if (optionalLoadModel.get().getType() == LoadModelType.ZIP) {
            ZipLoadModel zipLoadModel = (ZipLoadModel) optionalLoadModel.get();
            return writeLoadResponseCharacteristicModel(load, false, 0.0, 0.0,
                    zipLoadModel.getC0p(), zipLoadModel.getC0q(), zipLoadModel.getC1p(), zipLoadModel.getC1q(), zipLoadModel.getC2p(), zipLoadModel.getC2q(),
                    cimNamespace, writer, context);
        } else {
            return null;
        }
    }

    private static String writeLoadResponseCharacteristicModel(Load load,
                                                               boolean exponentModel, double pVoltageExponent, double qVoltageExponent,
                                                               double pConstantPower, double qConstantPower,
                                                               double pConstantCurrent, double qConstantCurrent,
                                                               double pConstantImpedance, double qConstantImpedance,
                                                               String cimNamespace, XMLStreamWriter writer, CgmesExportContext context) throws XMLStreamException {
        String loadResponseId = context.getNamingStrategy().getCgmesId(refTyped(load), LOAD_RESPONSE_CHARACTERISTICS);
        String loadResponseName = "LRC_" + load.getNameOrId();

        LoadResponseCharacteristicEq.write(loadResponseId, loadResponseName,
                exponentModel, pVoltageExponent, qVoltageExponent,
                pConstantPower, qConstantPower, pConstantCurrent,
                qConstantCurrent, pConstantImpedance, qConstantImpedance,
                cimNamespace, writer, context);

        return loadResponseId;
    }

    private static void writeAsynchronousMachine(String id, String name, String cimNamespace, XMLStreamWriter writer, CgmesExportContext context) throws XMLStreamException {
        CgmesExportUtil.writeStartIdName(CgmesNames.ASYNCHRONOUS_MACHINE, id, name, cimNamespace, writer, context);
        writer.writeEndElement();
    }

    public static void writeEnergySource(String id, String name, String equipmentContainer, String cimNamespace, XMLStreamWriter writer, CgmesExportContext context) throws XMLStreamException {
        CgmesExportUtil.writeStartIdName(CgmesNames.ENERGY_SOURCE, id, name, cimNamespace, writer, context);
        CgmesExportUtil.writeReference("Equipment.EquipmentContainer", equipmentContainer, cimNamespace, writer, context);
        writer.writeEndElement();
    }

    private static void writeGenerators(Network network, Map<Terminal, String> mapTerminal2Id, Set<String> regulatingControlsWritten, String cimNamespace, boolean writeInitialP,
                                        XMLStreamWriter writer, CgmesExportContext context) throws XMLStreamException {
        // Multiple synchronous machines may be grouped in the same generating unit
        // We have to write each generating unit only once
        Set<String> generatingUnitsWritten = new HashSet<>();
        for (Generator generator : network.getGenerators()) {
            String cgmesOriginalClass = generator.getProperty(Conversion.PROPERTY_CGMES_ORIGINAL_CLASS, CgmesNames.SYNCHRONOUS_MACHINE);

            switch (cgmesOriginalClass) {
                case CgmesNames.EQUIVALENT_INJECTION:
                    String reactiveCapabilityCurveId = writeReactiveCapabilityCurve(generator, cimNamespace, writer, context);
                    EquivalentInjectionEq.write(context.getNamingStrategy().getCgmesId(generator), generator.getNameOrId(),
                            generator.isVoltageRegulatorOn(), generator.getMinP(), generator.getMaxP(), obtainMinQ(generator), obtainMaxQ(generator),
                            reactiveCapabilityCurveId, context.getNamingStrategy().getCgmesId(generator.getTerminal().getVoltageLevel()),
                            cimNamespace, writer, context);
                    break;
                case CgmesNames.EXTERNAL_NETWORK_INJECTION:
                    String regulatingControlId = RegulatingControlEq.writeKindVoltage(generator, exportedTerminalId(mapTerminal2Id, generator.getRegulatingTerminal()), regulatingControlsWritten, cimNamespace, writer, context);
                    ExternalNetworkInjectionEq.write(context.getNamingStrategy().getCgmesId(generator), generator.getNameOrId(),
                            context.getNamingStrategy().getCgmesId(generator.getTerminal().getVoltageLevel()),
                            obtainGeneratorGovernorScd(generator), generator.getMaxP(), obtainMaxQ(generator), generator.getMinP(), obtainMinQ(generator),
                            regulatingControlId, cimNamespace, writer, context);
                    break;
                case CgmesNames.SYNCHRONOUS_MACHINE:
                    regulatingControlId = RegulatingControlEq.writeKindVoltage(generator, exportedTerminalId(mapTerminal2Id, generator.getRegulatingTerminal()), regulatingControlsWritten, cimNamespace, writer, context);
                    writeSynchronousMachine(generator, cimNamespace, writeInitialP,
                            generator.getMinP(), generator.getMaxP(), generator.getTargetP(), generator.getRatedS(), generator.getEnergySource(),
                            regulatingControlId, writer, context, generatingUnitsWritten);
                    break;
                default:
                    throw new PowsyblException("Unexpected cgmes equipment " + cgmesOriginalClass);
            }
        }
    }

    private static double obtainGeneratorGovernorScd(Generator generator) {
        String governorScd = generator.getProperty(Conversion.PROPERTY_CGMES_GOVERNOR_SCD);
        return governorScd == null ? 0.0 : Double.parseDouble(governorScd);
    }

    private static void writeBatteries(Network network, String cimNamespace, boolean writeInitialP,
                                        XMLStreamWriter writer, CgmesExportContext context) throws XMLStreamException {
        // Multiple synchronous machines may be grouped in the same generating unit
        // We have to write each generating unit only once
        Set<String> generatingUnitsWritten = new HashSet<>();
        for (Battery battery : network.getBatteries()) {
            writeSynchronousMachine(battery, cimNamespace, writeInitialP,
                    battery.getMinP(), battery.getMaxP(), battery.getTargetP(), Double.NaN, EnergySource.HYDRO, null,
                    writer, context, generatingUnitsWritten);
        }
    }

    private static <I extends ReactiveLimitsHolder & Injection<I>> void writeSynchronousMachine(I i, String cimNamespace, boolean writeInitialP,
                                                                                                double minP, double maxP, double targetP, double ratedS, EnergySource energySource, String regulatingControlId,
                                                                                                XMLStreamWriter writer, CgmesExportContext context, Set<String> generatingUnitsWritten) throws XMLStreamException {

        String generatingUnit = context.getNamingStrategy().getCgmesIdFromProperty(i, Conversion.CGMES_PREFIX_ALIAS_PROPERTIES + "GeneratingUnit");
        double minQ = obtainMinQ(i);
        double maxQ = obtainMaxQ(i);
        double defaultRatedS = computeDefaultRatedS(i, minP, maxP);

        String reactiveLimitsId = writeReactiveCapabilityCurve(i, cimNamespace, writer, context);
        String kind = obtainSynchronousMachineKind(i, minP, maxP, CgmesExportUtil.obtainCurve(i));

        SynchronousMachineEq.write(context.getNamingStrategy().getCgmesId(i), i.getNameOrId(),
                context.getNamingStrategy().getCgmesId(i.getTerminal().getVoltageLevel()),
                generatingUnit, regulatingControlId, reactiveLimitsId, minQ, maxQ,
                ratedS, defaultRatedS, kind, cimNamespace, writer, context);

        if (generatingUnit != null && !generatingUnitsWritten.contains(generatingUnit)) {
            // We have not preserved the names of generating units
            // We name generating units based on the first machine found
            String generatingUnitName = "GU_" + i.getNameOrId();
            GeneratingUnitEq.write(generatingUnit, generatingUnitName, energySource, minP, maxP, targetP, cimNamespace, writeInitialP,
                    i.getTerminal().getVoltageLevel().getSubstation().map(s -> context.getNamingStrategy().getCgmesId(s)).orElse(null), writer, context);
            generatingUnitsWritten.add(generatingUnit);
        }
    }

    private static <I extends ReactiveLimitsHolder & Injection<I>> String writeReactiveCapabilityCurve(I i, String cimNamespace, XMLStreamWriter writer, CgmesExportContext context) throws XMLStreamException {
        String reactiveLimitsId = null;
        if (i.getReactiveLimits().getKind().equals(ReactiveLimitsKind.CURVE)) {
            ReactiveCapabilityCurve curve = i.getReactiveLimits(ReactiveCapabilityCurve.class);
            if (curveMustBeWritten(curve)) {
                reactiveLimitsId = context.getNamingStrategy().getCgmesId(refTyped(i), REACTIVE_CAPABILITY_CURVE);
                int pointIndex = 0;
                for (ReactiveCapabilityCurve.Point point : curve.getPoints()) {
                    String pointId = context.getNamingStrategy().getCgmesId(refTyped(i), ref(pointIndex), REACTIVE_CAPABIILITY_CURVE_POINT);
                    CurveDataEq.write(pointId, point.getP(), point.getMinQ(), point.getMaxQ(), reactiveLimitsId, cimNamespace, writer, context);
                    pointIndex++;
                }
                String reactiveCapabilityCurveName = "RCC_" + i.getNameOrId();
                ReactiveCapabilityCurveEq.write(reactiveLimitsId, reactiveCapabilityCurveName, i, cimNamespace, writer, context);
            }
        }
        return reactiveLimitsId;
    }

    private static boolean curveMustBeWritten(ReactiveCapabilityCurve curve) {
        double minQ = Double.min(curve.getMinQ(curve.getMinP()), curve.getMinQ(curve.getMaxP()));
        double maxQ = Double.max(curve.getMaxQ(curve.getMinP()), curve.getMaxQ(curve.getMaxP()));
        return maxQ > minQ;
    }

    private static <I extends ReactiveLimitsHolder & Injection<I>> double obtainMinQ(I i) {
        if (i.getReactiveLimits().getKind().equals(ReactiveLimitsKind.CURVE)) {
            ReactiveCapabilityCurve curve = i.getReactiveLimits(ReactiveCapabilityCurve.class);
            return Double.min(curve.getMinQ(curve.getMinP()), curve.getMinQ(curve.getMaxP()));
        } else if (i.getReactiveLimits().getKind().equals(ReactiveLimitsKind.MIN_MAX)) {
            return i.getReactiveLimits(MinMaxReactiveLimits.class).getMinQ();
        } else {
            throw new PowsyblException("Unexpected ReactiveLimits type in the generator " + i.getNameOrId());
        }
<<<<<<< HEAD
    }

    private static <I extends ReactiveLimitsHolder & Injection<I>> double obtainMaxQ(I i) {
        if (i.getReactiveLimits().getKind().equals(ReactiveLimitsKind.CURVE)) {
            ReactiveCapabilityCurve curve = i.getReactiveLimits(ReactiveCapabilityCurve.class);
            return Double.max(curve.getMaxQ(curve.getMinP()), curve.getMaxQ(curve.getMaxP()));
        } else if (i.getReactiveLimits().getKind().equals(ReactiveLimitsKind.MIN_MAX)) {
            return i.getReactiveLimits(MinMaxReactiveLimits.class).getMaxQ();
        } else {
            throw new PowsyblException("Unexpected ReactiveLimits type in the generator " + i.getNameOrId());
=======
        double defaultRatedS = computeDefaultRatedS(i, minP, maxP);
        SynchronousMachineEq.write(context.getNamingStrategy().getCgmesId(i), i.getNameOrId(),
                context.getNamingStrategy().getCgmesId(i.getTerminal().getVoltageLevel()),
                generatingUnit, regulatingControlId, reactiveLimitsId, minQ, maxQ, ratedS, defaultRatedS, kind, cimNamespace, writer, context);

        if (generatingUnit != null && !generatingUnitsWritten.contains(generatingUnit)) {

            String hydroPowerPlantId = generatingUnitWriteHydroPowerPlantAndFossilFuel(i, cimNamespace, energySource, generatingUnit, writer, context);

            // We have not preserved the names of generating units
            // We name generating units based on the first machine found
            String generatingUnitName = "GU_" + i.getNameOrId();

            GeneratingUnitEq.write(generatingUnit, generatingUnitName, energySource, minP, maxP, targetP, cimNamespace, writeInitialP,
                    i.getTerminal().getVoltageLevel().getSubstation().map(s -> context.getNamingStrategy().getCgmesId(s)).orElse(null),
                    hydroPowerPlantId, writer, context);
            generatingUnitsWritten.add(generatingUnit);
>>>>>>> ecdd2b23
        }
    }

    private static <I extends ReactiveLimitsHolder & Injection<I>> String generatingUnitWriteHydroPowerPlantAndFossilFuel(I i, String cimNamespace, EnergySource energySource, String generatingUnit, XMLStreamWriter writer, CgmesExportContext context) throws XMLStreamException {
        String hydroPlantStorageType = i.getProperty(Conversion.PROPERTY_HYDRO_PLANT_STORAGE_TYPE);
        String hydroPowerPlantId = null;
        if (hydroPlantStorageType != null && energySource.equals(EnergySource.HYDRO)) {
            String hydroPowerPlantName = i.getNameOrId();
            hydroPowerPlantId = context.getNamingStrategy().getCgmesId(ref(i), HYDRO_POWER_PLANT);
            writeHydroPowerPlant(hydroPowerPlantId, hydroPowerPlantName, hydroPlantStorageType, cimNamespace, writer, context);
        }

        String fossilFuelType = i.getProperty(Conversion.PROPERTY_FOSSIL_FUEL_TYPE);
        if (fossilFuelType != null && !fossilFuelType.isEmpty() && energySource.equals(EnergySource.THERMAL)) {
            String[] fossilFuelTypeArray = fossilFuelType.split(";");
            for (int j = 0; j < fossilFuelTypeArray.length; j++) {
                String fossilFuelName = i.getNameOrId();
                String fossilFuelId = context.getNamingStrategy().getCgmesId(refTyped(i), ref(j), THERMAL_GENERATING_UNIT, FOSSIL_FUEL);
                writeFossilFuel(fossilFuelId, fossilFuelName, fossilFuelTypeArray[j], generatingUnit, cimNamespace, writer, context);
            }
        }

        return hydroPowerPlantId;
    }

    private static void writeHydroPowerPlant(String id, String name, String hydroPlantStorageType, String cimNamespace, XMLStreamWriter writer, CgmesExportContext context) throws XMLStreamException {
        CgmesExportUtil.writeStartIdName("HydroPowerPlant", id, name, cimNamespace, writer, context);
        writer.writeEmptyElement(cimNamespace, "HydroPowerPlant.hydroPlantStorageType");
        writer.writeAttribute(RDF_NAMESPACE, CgmesNames.RESOURCE, String.format("%s%s", cimNamespace, "HydroPlantStorageKind." + hydroPlantStorageType));
        writer.writeEndElement();
    }

    private static void writeFossilFuel(String id, String name, String fuelType, String generatingUnit, String cimNamespace, XMLStreamWriter writer, CgmesExportContext context) throws XMLStreamException {
        CgmesExportUtil.writeStartIdName("FossilFuel", id, name, cimNamespace, writer, context);
        writer.writeEmptyElement(cimNamespace, "FossilFuel.fossilFuelType");
        writer.writeAttribute(RDF_NAMESPACE, CgmesNames.RESOURCE, String.format("%s%s", cimNamespace, "FuelType." + fuelType));
        CgmesExportUtil.writeReference("FossilFuel.ThermalGeneratingUnit", generatingUnit, cimNamespace, writer, context);
        writer.writeEndElement();
    }

    private static <I extends ReactiveLimitsHolder & Injection<I>> double computeDefaultRatedS(I i, double minP, double maxP) {
        List<Double> values = new ArrayList<>();
        values.add(Math.abs(minP));
        values.add(Math.abs(maxP));
        ReactiveLimits limits = i.getReactiveLimits();
        if (limits.getKind() == ReactiveLimitsKind.MIN_MAX) {
            values.add(Math.abs(i.getReactiveLimits(MinMaxReactiveLimits.class).getMinQ()));
            values.add(Math.abs(i.getReactiveLimits(MinMaxReactiveLimits.class).getMaxQ()));
        } else { // reactive capability curve
            ReactiveCapabilityCurve curve = i.getReactiveLimits(ReactiveCapabilityCurve.class);
            for (ReactiveCapabilityCurve.Point p : curve.getPoints()) {
                values.add(Math.abs(p.getP()));
                values.add(Math.abs(p.getMinQ()));
                values.add(Math.abs(p.getMaxQ()));
                values.add(Math.sqrt(p.getP() * p.getP() + p.getMinQ() * p.getMinQ()));
                values.add(Math.sqrt(p.getP() * p.getP() + p.getMaxQ() * p.getMaxQ()));
            }
        }
        values.sort(Double::compareTo);
        return values.get(values.size() - 1);
    }

    private static void writeShuntCompensators(Network network, Map<Terminal, String> mapTerminal2Id, Set<String> regulatingControlsWritten, String cimNamespace, XMLStreamWriter writer, CgmesExportContext context) throws XMLStreamException {
        for (ShuntCompensator s : network.getShuntCompensators()) {
            if ("true".equals(s.getProperty(Conversion.PROPERTY_IS_EQUIVALENT_SHUNT))) {
                // Must have been mapped to a linear shunt compensator with 1 section
                EquivalentShuntEq.write(context.getNamingStrategy().getCgmesId(s), s.getNameOrId(),
                        s.getG(s.getMaximumSectionCount()), s.getB(s.getMaximumSectionCount()),
                        context.getNamingStrategy().getCgmesId(s.getTerminal().getVoltageLevel()),
                        cimNamespace, writer, context);
            } else {
                double bPerSection = 0.0;
                double gPerSection = Double.NaN;
                if (s.getModelType().equals(ShuntCompensatorModelType.LINEAR)) {
                    bPerSection = ((ShuntCompensatorLinearModel) s.getModel()).getBPerSection();
                    gPerSection = ((ShuntCompensatorLinearModel) s.getModel()).getGPerSection();
                }
                String regulatingControlId = RegulatingControlEq.writeKindVoltage(s, exportedTerminalId(mapTerminal2Id, s.getRegulatingTerminal()), regulatingControlsWritten, cimNamespace, writer, context);
                ShuntCompensatorEq.write(context.getNamingStrategy().getCgmesId(s), s.getNameOrId(), s.getSectionCount(), s.getMaximumSectionCount(), s.getTerminal().getVoltageLevel().getNominalV(), s.getModelType(), bPerSection, gPerSection, regulatingControlId,
                        context.getNamingStrategy().getCgmesId(s.getTerminal().getVoltageLevel()), cimNamespace, writer, context);
                if (s.getModelType().equals(ShuntCompensatorModelType.NON_LINEAR)) {
                    double b = 0.0;
                    double g = 0.0;
                    for (int section = 1; section <= s.getMaximumSectionCount(); section++) {
                        String pointId = context.getNamingStrategy().getCgmesId(refTyped(s), ref(section), SHUNT_COMPENSATOR);
                        ShuntCompensatorEq.writePoint(pointId, context.getNamingStrategy().getCgmesId(s), section, s.getB(section) - b, s.getG(section) - g, cimNamespace, writer, context);
                        b = s.getB(section);
                        g = s.getG(section);
                    }
                }
            }
        }
    }

    private static void writeStaticVarCompensators(Network network, Map<Terminal, String> mapTerminal2Id, Set<String> regulatingControlsWritten, String cimNamespace,
                                                   XMLStreamWriter writer, CgmesExportContext context) throws XMLStreamException {
        for (StaticVarCompensator svc : network.getStaticVarCompensators()) {
            String regulatingControlId = RegulatingControlEq.writeKindVoltage(svc, exportedTerminalId(mapTerminal2Id, svc.getRegulatingTerminal()), regulatingControlsWritten, cimNamespace, writer, context);
            double inductiveRating = svc.getBmin() != 0 ? 1 / svc.getBmin() : 0;
            double capacitiveRating = svc.getBmax() != 0 ? 1 / svc.getBmax() : 0;
            StaticVarCompensatorEq.write(context.getNamingStrategy().getCgmesId(svc), svc.getNameOrId(), context.getNamingStrategy().getCgmesId(svc.getTerminal().getVoltageLevel()), regulatingControlId, inductiveRating, capacitiveRating, svc.getExtension(VoltagePerReactivePowerControl.class), svc.getRegulationMode(), svc.getVoltageSetpoint(), cimNamespace, writer, context);
        }
    }

    private static void writeLines(Network network, Map<Terminal, String> mapTerminal2Id, String cimNamespace, String euNamespace, String valueAttributeName, String limitTypeAttributeName, String limitKindClassName, boolean writeInfiniteDuration, XMLStreamWriter writer, CgmesExportContext context) throws XMLStreamException {
        for (Line line : network.getLines()) { // TODO Export TieLines from CGMES as two AC Line Segments
            String baseVoltage = null;
            if (line.getTerminal1().getVoltageLevel().getNominalV() == line.getTerminal2().getVoltageLevel().getNominalV()) {
                baseVoltage = context.getBaseVoltageByNominalVoltage(line.getTerminal1().getVoltageLevel().getNominalV()).getId();
            }
            AcLineSegmentEq.write(context.getNamingStrategy().getCgmesId(line), line.getNameOrId(), baseVoltage, line.getR(), line.getX(), line.getG1() + line.getG2(), line.getB1() + line.getB2(), cimNamespace, writer, context);
            writeBranchLimits(line, exportedTerminalId(mapTerminal2Id, line.getTerminal1()), exportedTerminalId(mapTerminal2Id, line.getTerminal2()), cimNamespace, euNamespace, valueAttributeName, limitTypeAttributeName, limitKindClassName, writeInfiniteDuration, writer, context);
        }
    }

    private static void writeTieLines(Network network, Map<Terminal, String> mapTerminal2Id, String cimNamespace, String euNamespace, String valueAttributeName, String limitTypeAttributeName, String limitKindClassName, boolean writeInfiniteDuration, XMLStreamWriter writer, CgmesExportContext context) throws XMLStreamException {
        for (TieLine line : network.getTieLines()) { // TODO Export TieLines from CGMES as two AC Line Segments
            String baseVoltage = null;
            if (line.getDanglingLine1().getTerminal().getVoltageLevel().getNominalV() == line.getDanglingLine2().getTerminal().getVoltageLevel().getNominalV()) {
                baseVoltage = context.getBaseVoltageByNominalVoltage(line.getDanglingLine1().getTerminal().getVoltageLevel().getNominalV()).getId();
            }
            AcLineSegmentEq.write(context.getNamingStrategy().getCgmesId(line), line.getNameOrId(), baseVoltage, line.getR(), line.getX(), line.getG1() + line.getG2(), line.getB1() + line.getB2(), cimNamespace, writer, context);
            writeBranchLimits(line, exportedTerminalId(mapTerminal2Id, line.getDanglingLine1().getTerminal()), exportedTerminalId(mapTerminal2Id, line.getDanglingLine2().getTerminal()), cimNamespace, euNamespace, valueAttributeName, limitTypeAttributeName, limitKindClassName, writeInfiniteDuration, writer, context);
        }
    }

    private static void writeTwoWindingsTransformers(Network network, Map<Terminal, String> mapTerminal2Id, Set<String> regulatingControlsWritten, String cimNamespace,
                                                    String euNamespace, String valueAttributeName, String limitTypeAttributeName, String limitKindClassName, boolean writeInfiniteDuration, XMLStreamWriter writer, CgmesExportContext context) throws XMLStreamException {
        for (TwoWindingsTransformer twt : network.getTwoWindingsTransformers()) {
            CgmesExportUtil.addUpdateCgmesTapChangerExtension(twt, context);

            PowerTransformerEq.write(context.getNamingStrategy().getCgmesId(twt), twt.getNameOrId(), twt.getSubstation().map(s -> context.getNamingStrategy().getCgmesId(s)).orElse(null), cimNamespace, writer, context);
            String end1Id = context.getNamingStrategy().getCgmesIdFromAlias(twt, Conversion.CGMES_PREFIX_ALIAS_PROPERTIES + CgmesNames.TRANSFORMER_END + 1);

            // High voltage could be assigned to endNumber = 1 if parameterized.
            EndNumberAssignerForTwoWindingsTransformer endNumberAssigner = new EndNumberAssignerForTwoWindingsTransformer(twt, context.exportTransformersWithHighestVoltageAtEnd1());
            PowerTransformerEndsParameters p = new PowerTransformerEndsParameters(twt, endNumberAssigner.getEndNumberForSide1());

            BaseVoltageMapping.BaseVoltageSource baseVoltage1 = context.getBaseVoltageByNominalVoltage(twt.getTerminal1().getVoltageLevel().getNominalV());
            PowerTransformerEq.writeEnd(end1Id, twt.getNameOrId() + "_1", context.getNamingStrategy().getCgmesId(twt), endNumberAssigner.getEndNumberForSide1(), p.getEnd1R(), p.getEnd1X(), p.getEnd1G(), p.getEnd1B(),
                    twt.getRatedS(), twt.getRatedU1(), exportedTerminalId(mapTerminal2Id, twt.getTerminal1()), baseVoltage1.getId(), cimNamespace, writer, context);
            String end2Id = context.getNamingStrategy().getCgmesIdFromAlias(twt, Conversion.CGMES_PREFIX_ALIAS_PROPERTIES + CgmesNames.TRANSFORMER_END + 2);
            BaseVoltageMapping.BaseVoltageSource baseVoltage2 = context.getBaseVoltageByNominalVoltage(twt.getTerminal2().getVoltageLevel().getNominalV());
            PowerTransformerEq.writeEnd(end2Id, twt.getNameOrId() + "_2", context.getNamingStrategy().getCgmesId(twt), endNumberAssigner.getEndNumberForSide2(), p.getEnd2R(), p.getEnd2X(), p.getEnd2G(), p.getEnd2B(),
                    twt.getRatedS(), twt.getRatedU2(), exportedTerminalId(mapTerminal2Id, twt.getTerminal2()), baseVoltage2.getId(), cimNamespace, writer, context);

            // Export tap changers:
            // We are exporting the tap changer as it is modelled in IIDM, always at end 1
            int endNumber = 1;
            // IIDM model always has tap changers (ratio and/or phase) at end 1, and only at end 1.
            // We have to adjust the aliases for potential original tap changers coming from end 1 or end 2.
            // Potential tc2 is always converted to a tc at end 1.
            // If both tc1 and tc2 were present, tc2 was combined during import (fixed at current step) with tc1. Steps from tc1 were kept.
            // If we only had tc2, it was moved to end 1.
            //
            // When we had only tc2, the alias for tc1 if we do EQ export should contain the identifier of original tc2.
            // In the rest of situations, we keep the same id under alias for tc1.
            adjustTapChangerAliases2wt(twt, twt.getPhaseTapChanger(), CgmesNames.PHASE_TAP_CHANGER);
            adjustTapChangerAliases2wt(twt, twt.getRatioTapChanger(), CgmesNames.RATIO_TAP_CHANGER);
            writePhaseTapChanger(twt, twt.getPhaseTapChanger(), twt.getNameOrId(), endNumber, end1Id, twt.getRatedU1(), regulatingControlsWritten, cimNamespace, writer, context);
            writeRatioTapChanger(twt, twt.getRatioTapChanger(), twt.getNameOrId(), endNumber, end1Id, twt.getRatedU1(), regulatingControlsWritten, cimNamespace, writer, context);
            writeBranchLimits(twt, exportedTerminalId(mapTerminal2Id, twt.getTerminal1()), exportedTerminalId(mapTerminal2Id, twt.getTerminal2()), cimNamespace, euNamespace, valueAttributeName, limitTypeAttributeName, limitKindClassName, writeInfiniteDuration, writer, context);
        }
    }

    private static void adjustTapChangerAliases2wt(TwoWindingsTransformer transformer, TapChanger<?, ?, ?, ?> tc, String tapChangerKind) {
        // If we had alias only for tc1, is ok, we will export only tc1 at end 1
        // If we had alias for tc1 and tc2, is ok, tc2 has been moved to end 1 and combined with tc1, but we preserve id for tc1
        // Only if we had tc at end 2 has been moved to end 1 and its identifier must be preserved
        if (tc != null) {
            String aliasType1 = Conversion.CGMES_PREFIX_ALIAS_PROPERTIES + tapChangerKind + 1;
            if (transformer.getAliasFromType(aliasType1).isEmpty()) {
                // At this point, if we have a tap changer,
                // the alias for type 2 should be non-empty, but we check it anyway
                String aliasType2 = Conversion.CGMES_PREFIX_ALIAS_PROPERTIES + tapChangerKind + 2;
                Optional<String> tc2id = transformer.getAliasFromType(aliasType2);
                if (tc2id.isPresent()) {
                    transformer.removeAlias(tc2id.get());
                    transformer.addAlias(tc2id.get(), aliasType1);
                }
            }
        }
    }

    private static void writeThreeWindingsTransformers(Network network, Map<Terminal, String> mapTerminal2Id, Set<String> regulatingControlsWritten, String cimNamespace,
                                                      String euNamespace, String valueAttributeName, String limitTypeAttributeName, String limitKindClassName, boolean writeInfiniteDuration, XMLStreamWriter writer, CgmesExportContext context) throws XMLStreamException {
        for (ThreeWindingsTransformer twt : network.getThreeWindingsTransformers()) {
            CgmesExportUtil.addUpdateCgmesTapChangerExtension(twt, context);

            PowerTransformerEq.write(context.getNamingStrategy().getCgmesId(twt), twt.getNameOrId(), twt.getSubstation().map(s -> context.getNamingStrategy().getCgmesId(s)).orElse(null), cimNamespace, writer, context);
            double ratedU0 = twt.getRatedU0();

            EndNumberAssignerForThreeWindingsTransformer endNumberAssigner = new EndNumberAssignerForThreeWindingsTransformer(twt, context.exportTransformersWithHighestVoltageAtEnd1());

            String end1Id = context.getNamingStrategy().getCgmesIdFromAlias(twt, Conversion.CGMES_PREFIX_ALIAS_PROPERTIES + CgmesNames.TRANSFORMER_END + 1);
            writeThreeWindingsTransformerEnd(twt, context.getNamingStrategy().getCgmesId(twt), twt.getNameOrId() + "_1", end1Id, endNumberAssigner.getEndNumberForLeg1(), 1, twt.getLeg1(), ratedU0, exportedTerminalId(mapTerminal2Id, twt.getLeg1().getTerminal()), regulatingControlsWritten, cimNamespace, euNamespace, valueAttributeName, limitTypeAttributeName, limitKindClassName, writeInfiniteDuration, writer, context);
            String end2Id = context.getNamingStrategy().getCgmesIdFromAlias(twt, Conversion.CGMES_PREFIX_ALIAS_PROPERTIES + CgmesNames.TRANSFORMER_END + 2);
            writeThreeWindingsTransformerEnd(twt, context.getNamingStrategy().getCgmesId(twt), twt.getNameOrId() + "_2", end2Id, endNumberAssigner.getEndNumberForLeg2(), 2, twt.getLeg2(), ratedU0, exportedTerminalId(mapTerminal2Id, twt.getLeg2().getTerminal()), regulatingControlsWritten, cimNamespace, euNamespace, valueAttributeName, limitTypeAttributeName, limitKindClassName, writeInfiniteDuration, writer, context);
            String end3Id = context.getNamingStrategy().getCgmesIdFromAlias(twt, Conversion.CGMES_PREFIX_ALIAS_PROPERTIES + CgmesNames.TRANSFORMER_END + 3);
            writeThreeWindingsTransformerEnd(twt, context.getNamingStrategy().getCgmesId(twt), twt.getNameOrId() + "_3", end3Id, endNumberAssigner.getEndNumberForLeg3(), 3, twt.getLeg3(), ratedU0, exportedTerminalId(mapTerminal2Id, twt.getLeg3().getTerminal()), regulatingControlsWritten, cimNamespace, euNamespace, valueAttributeName, limitTypeAttributeName, limitKindClassName, writeInfiniteDuration, writer, context);
        }
    }

    private static class EndNumberAssigner {
        private final List<Pair<Double, Integer>> sortedNominalVoltagesSide;

        EndNumberAssigner(double... nominalVoltagesSortedBySide) {
            sortedNominalVoltagesSide = new ArrayList<>();
            for (int k = 0; k < nominalVoltagesSortedBySide.length; k++) {
                sortedNominalVoltagesSide.add(Pair.of(nominalVoltagesSortedBySide[k], k + 1));
            }
            sortedNominalVoltagesSide.sort((Pair<Double, Integer> o1, Pair<Double, Integer> o2) -> {
                if (o1.getLeft() > o2.getLeft()) {
                    return -1;
                } else if (o1.getLeft().equals(o2.getLeft())) {
                    // If nominal values are equal, keep the original side order
                    return Integer.compare(o1.getRight(), o2.getRight());
                } else {
                    return 1;
                }
            });
        }

        int get(double nominalV, int side) {
            return sortedNominalVoltagesSide.indexOf(Pair.of(nominalV, side)) + 1;
        }
    }

    private static class EndNumberAssignerForTwoWindingsTransformer extends EndNumberAssigner {
        private final TwoWindingsTransformer twt;

        private final boolean sorted;

        EndNumberAssignerForTwoWindingsTransformer(TwoWindingsTransformer twt, boolean sorted) {
            super(twt.getTerminal1().getVoltageLevel().getNominalV(), twt.getTerminal2().getVoltageLevel().getNominalV());
            this.twt = twt;
            this.sorted = sorted;
        }

        private int getEndNumberForSide1() {
            return sorted ? get(twt.getTerminal1().getVoltageLevel().getNominalV(), 1) : 1;
        }

        private int getEndNumberForSide2() {
            return sorted ? get(twt.getTerminal2().getVoltageLevel().getNominalV(), 2) : 2;
        }
    }

    private static class EndNumberAssignerForThreeWindingsTransformer extends EndNumberAssigner {
        private final ThreeWindingsTransformer twt;

        private final boolean sorted;

        EndNumberAssignerForThreeWindingsTransformer(ThreeWindingsTransformer twt, boolean sorted) {
            super(twt.getLeg1().getTerminal().getVoltageLevel().getNominalV(),
                    twt.getLeg2().getTerminal().getVoltageLevel().getNominalV(),
                    twt.getLeg3().getTerminal().getVoltageLevel().getNominalV());
            this.twt = twt;
            this.sorted = sorted;
        }

        private int getEndNumberForLeg1() {
            return sorted ? get(twt.getLeg1().getTerminal().getVoltageLevel().getNominalV(), 1) : 1;
        }

        private int getEndNumberForLeg2() {
            return sorted ? get(twt.getLeg2().getTerminal().getVoltageLevel().getNominalV(), 2) : 2;
        }

        private int getEndNumberForLeg3() {
            return sorted ? get(twt.getLeg3().getTerminal().getVoltageLevel().getNominalV(), 3) : 3;
        }
    }

    private static final class PowerTransformerEndsParameters {

        private PowerTransformerEndsParameters(TwoWindingsTransformer twt, int endNumberForSide1) {
            this.twt = twt;
            this.endNumberForSide1 = endNumberForSide1;
            double a0 = twt.getRatedU1() / twt.getRatedU2();
            a02 = a0 * a0;
        }

        private double getEnd1R() {
            return endNumberForSide1 == 1 ? twt.getR() * a02 : 0;
        }

        private double getEnd1X() {
            return endNumberForSide1 == 1 ? twt.getX() * a02 : 0;
        }

        private double getEnd1G() {
            return endNumberForSide1 == 1 ? twt.getG() / a02 : 0;
        }

        private double getEnd1B() {
            return endNumberForSide1 == 1 ? twt.getB() / a02 : 0;
        }

        private double getEnd2R() {
            return endNumberForSide1 == 1 ? 0 : twt.getR();
        }

        private double getEnd2X() {
            return endNumberForSide1 == 1 ? 0 : twt.getX();
        }

        private double getEnd2G() {
            return endNumberForSide1 == 1 ? 0 : twt.getG();
        }

        private double getEnd2B() {
            return endNumberForSide1 == 1 ? 0 : twt.getB();
        }

        private final int endNumberForSide1;
        private final TwoWindingsTransformer twt;
        private final double a02;
    }

    private static void writeThreeWindingsTransformerEnd(ThreeWindingsTransformer twt, String twtId, String twtName, String endId, int endNumber, int legNumber, ThreeWindingsTransformer.Leg leg, double ratedU0, String terminalId, Set<String> regulatingControlsWritten, String cimNamespace, String euNamespace, String valueAttributeName, String limitTypeAttributeName, String limitKindClassName, boolean writeInfiniteDuration, XMLStreamWriter writer, CgmesExportContext context) throws XMLStreamException {
        // structural ratio at end1
        double a0 = leg.getRatedU() / ratedU0;
        // move structural ratio from end1 to end2
        double a02 = a0 * a0;
        double r = leg.getR() * a02;
        double x = leg.getX() * a02;
        double g = leg.getG() / a02;
        double b = leg.getB() / a02;
        BaseVoltageMapping.BaseVoltageSource baseVoltage = context.getBaseVoltageByNominalVoltage(leg.getTerminal().getVoltageLevel().getNominalV());
        PowerTransformerEq.writeEnd(endId, twtName, twtId, endNumber, r, x, g, b, leg.getRatedS(), leg.getRatedU(), terminalId, baseVoltage.getId(), cimNamespace, writer, context);
        writePhaseTapChanger(twt, leg.getPhaseTapChanger(), twtName, legNumber, endId, leg.getRatedU(), regulatingControlsWritten, cimNamespace, writer, context);
        writeRatioTapChanger(twt, leg.getRatioTapChanger(), twtName, legNumber, endId, leg.getRatedU(), regulatingControlsWritten, cimNamespace, writer, context);
        writeFlowsLimits(leg, terminalId, cimNamespace, euNamespace, valueAttributeName, limitTypeAttributeName, limitKindClassName, writeInfiniteDuration, writer, context);
    }

    private static <C extends Connectable<C>> void writePhaseTapChanger(C eq, PhaseTapChanger ptc, String twtName, int endNumber, String endId, double neutralU, Set<String> regulatingControlsWritten, String cimNamespace, XMLStreamWriter writer, CgmesExportContext context) throws XMLStreamException {
        if (ptc != null) {
            String aliasType = Conversion.CGMES_PREFIX_ALIAS_PROPERTIES + CgmesNames.PHASE_TAP_CHANGER + endNumber;
            String tapChangerId = eq.getAliasFromType(aliasType).orElseThrow();
            String cgmesTapChangerId = context.getNamingStrategy().getCgmesIdFromAlias(eq, aliasType);

            int neutralStep = getPhaseTapChangerNeutralStep(ptc);
            Optional<String> regulatingControlId = getTapChangerControlId(eq, tapChangerId);
            String cgmesRegulatingControlId = null;
            if (regulatingControlId.isPresent() && CgmesExportUtil.regulatingControlIsDefined(ptc)) {
                String mode = getPhaseTapChangerRegulationMode(ptc);
                String controlName = twtName + "_PTC_RC";
                String terminalId = CgmesExportUtil.getTerminalId(ptc.getRegulationTerminal(), context);
                cgmesRegulatingControlId = context.getNamingStrategy().getCgmesId(regulatingControlId.get());
                if (!regulatingControlsWritten.contains(cgmesRegulatingControlId)) {
                    TapChangerEq.writeControl(cgmesRegulatingControlId, controlName, mode, terminalId, cimNamespace, writer, context);
                    regulatingControlsWritten.add(cgmesRegulatingControlId);
                }
            }
            String phaseTapChangerTableId = context.getNamingStrategy().getCgmesId(refTyped(eq), ref(endNumber), PHASE_TAP_CHANGER_TABLE);
            // If we write the EQ, we will always write the Tap Changer as tabular
            // We reset the phase tap changer type stored in the extensions
            String typeTabular = CgmesNames.PHASE_TAP_CHANGER_TABULAR;
            CgmesExportUtil.setCgmesTapChangerType(eq, tapChangerId, typeTabular);
            boolean ltcFlag = obtainPhaseTapChangerLtcFlag(ptc.getRegulationMode());
            TapChangerEq.writePhase(typeTabular, cgmesTapChangerId, twtName + "_PTC", endId, ptc.getLowTapPosition(), ptc.getHighTapPosition(), neutralStep, ptc.getTapPosition(), neutralU, ltcFlag, phaseTapChangerTableId, cgmesRegulatingControlId, cimNamespace, writer, context);
            TapChangerEq.writePhaseTable(phaseTapChangerTableId, twtName + "_TABLE", cimNamespace, writer, context);
            for (Map.Entry<Integer, PhaseTapChangerStep> step : ptc.getAllSteps().entrySet()) {
                String stepId = context.getNamingStrategy().getCgmesId(refTyped(eq), ref(endNumber), ref(step.getKey()), PHASE_TAP_CHANGER_STEP);
                TapChangerEq.writePhaseTablePoint(stepId, phaseTapChangerTableId, step.getValue().getR(), step.getValue().getX(), step.getValue().getG(), step.getValue().getB(), 1 / step.getValue().getRho(), -step.getValue().getAlpha(), step.getKey(), cimNamespace, writer, context);
            }
        }
    }

    // During the cgmes import process the regulationMode is only set to ACTIVE_POWER_CONTROL or CURRENT_LIMITER
    // if ltcFlag is true. If ltcFlag is false the regulationMode is always imported as FIXED_TAP
    private static boolean obtainPhaseTapChangerLtcFlag(PhaseTapChanger.RegulationMode regulationMode) {
        return regulationMode == PhaseTapChanger.RegulationMode.ACTIVE_POWER_CONTROL || regulationMode == PhaseTapChanger.RegulationMode.CURRENT_LIMITER;
    }

    private static <C extends Connectable<C>> Optional<String> getTapChangerControlId(C eq, String tcId) {
        CgmesTapChangers<C> cgmesTcs = eq.getExtension(CgmesTapChangers.class);
        if (cgmesTcs != null) {
            CgmesTapChanger cgmesTc = cgmesTcs.getTapChanger(tcId);
            if (cgmesTc != null) {
                return Optional.ofNullable(cgmesTc.getControlId());
            }
        }
        return Optional.empty();
    }

    private static String getPhaseTapChangerRegulationMode(PhaseTapChanger ptc) {
        return switch (ptc.getRegulationMode()) {
            case CURRENT_LIMITER -> PHASE_TAP_CHANGER_REGULATION_MODE_CURRENT_FLOW;
            case ACTIVE_POWER_CONTROL -> PHASE_TAP_CHANGER_REGULATION_MODE_ACTIVE_POWER;
            default -> throw new PowsyblException("Unexpected regulation mode: " + ptc.getRegulationMode());
        };
    }

    private static int getPhaseTapChangerNeutralStep(PhaseTapChanger ptc) {
        int neutralStep = ptc.getLowTapPosition();
        double minAlpha = Math.abs(ptc.getStep(neutralStep).getAlpha());
        for (Map.Entry<Integer, PhaseTapChangerStep> step : ptc.getAllSteps().entrySet()) {
            double tempAlpha = Math.abs(step.getValue().getAlpha());
            if (tempAlpha < minAlpha) {
                minAlpha = tempAlpha;
                neutralStep = step.getKey();
            }
        }
        return neutralStep;
    }

    private static <C extends Connectable<C>> void writeRatioTapChanger(C eq, RatioTapChanger rtc, String twtName, int endNumber, String endId, double neutralU, Set<String> regulatingControlsWritten, String cimNamespace, XMLStreamWriter writer, CgmesExportContext context) throws XMLStreamException {
        if (rtc != null) {
            String aliasType = Conversion.CGMES_PREFIX_ALIAS_PROPERTIES + CgmesNames.RATIO_TAP_CHANGER + endNumber;
            String tapChangerId = eq.getAliasFromType(aliasType).orElseThrow();
            String cgmesTapChangerId = context.getNamingStrategy().getCgmesIdFromAlias(eq, aliasType);

            int neutralStep = getRatioTapChangerNeutralStep(rtc);
            double stepVoltageIncrement;
            if (rtc.getHighTapPosition() == rtc.getLowTapPosition()) {
                stepVoltageIncrement = 100;
            } else {
                stepVoltageIncrement = 100.0 * (1.0 / rtc.getStep(rtc.getLowTapPosition()).getRho() - 1.0 / rtc.getStep(rtc.getHighTapPosition()).getRho()) / (rtc.getLowTapPosition() - rtc.getHighTapPosition());
            }
            String ratioTapChangerTableId = context.getNamingStrategy().getCgmesId(refTyped(eq), ref(endNumber), RATIO_TAP_CHANGER_TABLE);
            Optional<String> regulatingControlId = getTapChangerControlId(eq, tapChangerId);
            String cgmesRegulatingControlId = null;
            String controlMode = rtc.isRegulating() ? "volt" : "reactive";
            if (regulatingControlId.isPresent() && CgmesExportUtil.regulatingControlIsDefined(rtc)) {
                String controlName = twtName + "_RTC_RC";
                String terminalId = CgmesExportUtil.getTerminalId(rtc.getRegulationTerminal(), context);
                cgmesRegulatingControlId = context.getNamingStrategy().getCgmesId(regulatingControlId.get());
                if (!regulatingControlsWritten.contains(cgmesRegulatingControlId)) {
                    // Regulating control mode is always "voltage"
                    TapChangerEq.writeControl(cgmesRegulatingControlId, controlName, RATIO_TAP_CHANGER_REGULATION_MODE_VOLTAGE, terminalId, cimNamespace, writer, context);
                    regulatingControlsWritten.add(cgmesRegulatingControlId);
                }
            }
            TapChangerEq.writeRatio(cgmesTapChangerId, twtName + "_RTC", endId, rtc.getLowTapPosition(), rtc.getHighTapPosition(), neutralStep, rtc.getTapPosition(), neutralU, rtc.hasLoadTapChangingCapabilities(), stepVoltageIncrement,
                    ratioTapChangerTableId, cgmesRegulatingControlId, controlMode, cimNamespace, writer, context);
            TapChangerEq.writeRatioTable(ratioTapChangerTableId, twtName + "_TABLE", cimNamespace, writer, context);
            for (Map.Entry<Integer, RatioTapChangerStep> step : rtc.getAllSteps().entrySet()) {
                String stepId = context.getNamingStrategy().getCgmesId(refTyped(eq), ref(endNumber), ref(step.getKey()), RATIO_TAP_CHANGER_STEP);
                TapChangerEq.writeRatioTablePoint(stepId, ratioTapChangerTableId, step.getValue().getR(), step.getValue().getX(), step.getValue().getG(), step.getValue().getB(), 1 / step.getValue().getRho(), step.getKey(), cimNamespace, writer, context);
            }

        }
    }

    private static int getRatioTapChangerNeutralStep(RatioTapChanger rtc) {
        int neutralStep = rtc.getLowTapPosition();
        double minRatio = Math.abs(1 - rtc.getStep(neutralStep).getRho());
        for (Map.Entry<Integer, RatioTapChangerStep> step : rtc.getAllSteps().entrySet()) {
            double tempRatio = Math.abs(1 - step.getValue().getRho());
            if (tempRatio < minRatio) {
                minRatio = tempRatio;
                neutralStep = step.getKey();
            }
        }
        return neutralStep;
    }

    private static void writeDanglingLines(Network network, Map<Terminal, String> mapTerminal2Id, String cimNamespace, String euNamespace, String valueAttributeName, String limitTypeAttributeName,
                                           String limitKindClassName, boolean writeInfiniteDuration, XMLStreamWriter writer, CgmesExportContext context, Set<Double> exportedBaseVoltagesByNominalV) throws XMLStreamException {
        List<String> exported = new ArrayList<>();
        for (DanglingLine danglingLine : CgmesExportUtil.getBoundaryDanglingLines(network)) {
            // We may create fictitious containers for boundary side of dangling lines,
            // and we consider the situation where the base voltage of a line lying at a boundary has a baseVoltage defined in the IGM,
            String baseVoltageId = writeDanglingLineBaseVoltage(danglingLine, cimNamespace, writer, context, exportedBaseVoltagesByNominalV);
            String connectivityNodeId = writeDanglingLineConnectivity(danglingLine, baseVoltageId, cimNamespace, writer, context);

            // New Equivalent Injection
            double minP = 0.0;
            double maxP = 0.0;
            double minQ = 0.0;
            double maxQ = 0.0;
            if (danglingLine.getGeneration() != null) {
                minP = danglingLine.getGeneration().getMinP();
                maxP = danglingLine.getGeneration().getMaxP();
                if (danglingLine.getGeneration().getReactiveLimits().getKind().equals(ReactiveLimitsKind.MIN_MAX)) {
                    minQ = danglingLine.getGeneration().getReactiveLimits(MinMaxReactiveLimits.class).getMinQ();
                    maxQ = danglingLine.getGeneration().getReactiveLimits(MinMaxReactiveLimits.class).getMaxQ();
                } else {
                    throw new PowsyblException("Unexpected type of ReactiveLimits on the dangling line " + danglingLine.getNameOrId());
                }
            }
            String equivalentInjectionId = context.getNamingStrategy().getCgmesIdFromProperty(danglingLine, Conversion.CGMES_PREFIX_ALIAS_PROPERTIES + CgmesNames.EQUIVALENT_INJECTION);
            if (!exported.contains(equivalentInjectionId)) { // check if the equivalent injection has already been written (if several dangling lines linked to same X-node)
                EquivalentInjectionEq.write(equivalentInjectionId, danglingLine.getNameOrId() + "_EI", danglingLine.getGeneration() != null, minP, maxP, minQ, maxQ, null, baseVoltageId, cimNamespace, writer, context);
                exported.add(equivalentInjectionId);
            }
            String equivalentInjectionTerminalId = context.getNamingStrategy().getCgmesIdFromProperty(danglingLine, Conversion.CGMES_PREFIX_ALIAS_PROPERTIES + "EquivalentInjectionTerminal");
            if (!exported.contains(equivalentInjectionTerminalId)) { // check if the equivalent injection terminal has already been written (if several dangling lines linked to same X-node)
                TerminalEq.write(equivalentInjectionTerminalId, equivalentInjectionId, connectivityNodeId, 1, cimNamespace, writer, context);
                exported.add(equivalentInjectionTerminalId);
            }

            // Cast the danglingLine to an AcLineSegment
            AcLineSegmentEq.write(context.getNamingStrategy().getCgmesId(danglingLine), danglingLine.getNameOrId() + "_DL",
                    context.getBaseVoltageByNominalVoltage(danglingLine.getTerminal().getVoltageLevel().getNominalV()).getId(),
                    danglingLine.getR(), danglingLine.getX(), danglingLine.getG(), danglingLine.getB(), cimNamespace, writer, context);
            writeFlowsLimits(danglingLine, exportedTerminalId(mapTerminal2Id, danglingLine.getTerminal()), cimNamespace, euNamespace, valueAttributeName, limitTypeAttributeName, limitKindClassName, writeInfiniteDuration, writer, context);
            danglingLine.getAliasFromType("CGMES." + TERMINAL_BOUNDARY).ifPresent(terminalBdId -> {
                try {
                    writeFlowsLimits(danglingLine, terminalBdId, cimNamespace, euNamespace, valueAttributeName, limitTypeAttributeName, limitKindClassName, writeInfiniteDuration, writer, context);
                } catch (XMLStreamException e) {
                    throw new UncheckedXmlStreamException(e);
                }
            });
        }
    }

    private static String writeDanglingLineBaseVoltage(DanglingLine danglingLine, String cimNamespace, XMLStreamWriter writer, CgmesExportContext context, Set<Double> exportedBaseVoltagesByNominalV) throws XMLStreamException {
        double nominalV = danglingLine.getTerminal().getVoltageLevel().getNominalV();
        BaseVoltageMapping.BaseVoltageSource baseVoltage = context.getBaseVoltageByNominalVoltage(nominalV);
        if (!exportedBaseVoltagesByNominalV.contains(nominalV) && baseVoltage.getSource().equals(Source.IGM)) {
            BaseVoltageEq.write(baseVoltage.getId(), nominalV, cimNamespace, writer, context);
            exportedBaseVoltagesByNominalV.add(nominalV);
        }

        return baseVoltage.getId();
    }

    private static String writeDanglingLineConnectivity(DanglingLine danglingLine, String baseVoltageId, String cimNamespace, XMLStreamWriter writer,
                                                        CgmesExportContext context) throws XMLStreamException {
        String connectivityNodeId = null;
        if (context.writeConnectivityNodes()) {
            // We keep the connectivity node from the boundary definition as an alias in the dangling line
            if (danglingLine.hasProperty(Conversion.CGMES_PREFIX_ALIAS_PROPERTIES + CgmesNames.CONNECTIVITY_NODE_BOUNDARY)) {
                connectivityNodeId = context.getNamingStrategy().getCgmesIdFromProperty(danglingLine, Conversion.CGMES_PREFIX_ALIAS_PROPERTIES + CgmesNames.CONNECTIVITY_NODE_BOUNDARY);
            } else {
                // If no information about original boundary has been preserved in the IIDM model,
                // we create a new ConnectivityNode in a fictitious Substation and Voltage Level
                LOG.info("Dangling line {}{} is not connected to a connectivity node in boundaries files: a fictitious substation and voltage level are created",
                        danglingLine.getId(), danglingLine.getPairingKey() != null ? " linked to X-node " + danglingLine.getPairingKey() : "");
                connectivityNodeId = context.getNamingStrategy().getCgmesId(refTyped(danglingLine), CONNECTIVITY_NODE);
                String connectivityNodeContainerId = createFictitiousContainerFor(danglingLine, baseVoltageId, cimNamespace, writer, context);
                ConnectivityNodeEq.write(connectivityNodeId, danglingLine.getNameOrId() + "_NODE", connectivityNodeContainerId, cimNamespace, writer, context);
                danglingLine.setProperty(Conversion.CGMES_PREFIX_ALIAS_PROPERTIES + CgmesNames.CONNECTIVITY_NODE_BOUNDARY, connectivityNodeId);
            }
        } else {
            if (danglingLine.getProperty(Conversion.CGMES_PREFIX_ALIAS_PROPERTIES + CgmesNames.TOPOLOGICAL_NODE_BOUNDARY) == null) {
                // Also create a container if we will have to create a Topological Node for the boundary
                LOG.info("Dangling line {}{} is not connected to a topology node in boundaries files: a fictitious substation and voltage level are created",
                        danglingLine.getId(), danglingLine.getPairingKey() != null ? " linked to X-node " + danglingLine.getPairingKey() : "");
                createFictitiousContainerFor(danglingLine, baseVoltageId, cimNamespace, writer, context);
            }
            // New Terminal
        }
        String terminalId = context.getNamingStrategy().getCgmesIdFromAlias(danglingLine, Conversion.CGMES_PREFIX_ALIAS_PROPERTIES + TERMINAL_BOUNDARY);
        TerminalEq.write(terminalId, context.getNamingStrategy().getCgmesId(danglingLine), connectivityNodeId, 2, cimNamespace, writer, context);

        return connectivityNodeId;
    }

    private static String createFictitiousContainerFor(Identifiable<?> identifiable, String baseVoltageId, String cimNamespace, XMLStreamWriter writer, CgmesExportContext context) throws XMLStreamException {
        String substationId = writeFictitiousSubstationFor(identifiable, cimNamespace, writer, context);
        String containerId = writeFictitiousVoltageLevelFor(identifiable, substationId, baseVoltageId, cimNamespace, writer, context);
        context.setFictitiousContainerFor(identifiable, containerId);
        return containerId;
    }

    private static String writeFictitiousSubstationFor(Identifiable<?> identifiable, String cimNamespace, XMLStreamWriter writer, CgmesExportContext context) throws XMLStreamException {
        // New Substation
        // We avoid using only the name of the identifiable for the names of fictitious region and subregion
        // Because regions and subregions with the same name are merged
        // For names we put "fict" as a prefix instead of a suffix to avoid it being lost because name length limitations
        String baseName = identifiable.getNameOrId();
        String geographicalRegionId = context.getNamingStrategy().getCgmesId(refTyped(identifiable), FICTITIOUS, GEOGRAPHICAL_REGION);
        GeographicalRegionEq.write(geographicalRegionId, "fictGR_" + baseName, cimNamespace, writer, context);
        String subGeographicalRegionId = context.getNamingStrategy().getCgmesId(refTyped(identifiable), FICTITIOUS, SUB_GEOGRAPHICAL_REGION);
        SubGeographicalRegionEq.write(subGeographicalRegionId, "fictSGR_" + baseName, geographicalRegionId, cimNamespace, writer, context);
        String substationId = context.getNamingStrategy().getCgmesId(refTyped(identifiable), FICTITIOUS, SUBSTATION);
        SubstationEq.write(substationId, "fictS_" + baseName, subGeographicalRegionId, cimNamespace, writer, context);
        return substationId;
    }

    private static String writeFictitiousVoltageLevelFor(Identifiable<?> identifiable, String substationId, String baseVoltageId, String cimNamespace, XMLStreamWriter writer, CgmesExportContext context) throws XMLStreamException {
        // New VoltageLevel
        String voltageLevelId = context.getNamingStrategy().getCgmesId(refTyped(identifiable), FICTITIOUS, VOLTAGE_LEVEL);
        VoltageLevelEq.write(voltageLevelId, identifiable.getNameOrId() + "_VL", Double.NaN, Double.NaN, substationId, baseVoltageId, cimNamespace, writer, context);
        return voltageLevelId;
    }

    private static void writeBranchLimits(Branch<?> branch, String terminalId1, String terminalId2, String cimNamespace, String euNamespace, String valueAttributeName, String limitTypeAttributeName, String limitKindClassName, boolean writeInfiniteDuration, XMLStreamWriter writer, CgmesExportContext context) throws XMLStreamException {
        Optional<ActivePowerLimits> activePowerLimits1 = branch.getActivePowerLimits1();
        if (activePowerLimits1.isPresent()) {
            writeLoadingLimits(activePowerLimits1.get(), terminalId1, cimNamespace, euNamespace, valueAttributeName, limitTypeAttributeName, limitKindClassName, writeInfiniteDuration, writer, context);
        }
        Optional<ActivePowerLimits> activePowerLimits2 = branch.getActivePowerLimits2();
        if (activePowerLimits2.isPresent()) {
            writeLoadingLimits(activePowerLimits2.get(), terminalId2, cimNamespace, euNamespace, valueAttributeName, limitTypeAttributeName, limitKindClassName, writeInfiniteDuration, writer, context);
        }
        Optional<ApparentPowerLimits> apparentPowerLimits1 = branch.getApparentPowerLimits1();
        if (apparentPowerLimits1.isPresent()) {
            writeLoadingLimits(apparentPowerLimits1.get(), terminalId1, cimNamespace, euNamespace, valueAttributeName, limitTypeAttributeName, limitKindClassName, writeInfiniteDuration, writer, context);
        }
        Optional<ApparentPowerLimits> apparentPowerLimits2 = branch.getApparentPowerLimits2();
        if (apparentPowerLimits2.isPresent()) {
            writeLoadingLimits(apparentPowerLimits2.get(), terminalId2, cimNamespace, euNamespace, valueAttributeName, limitTypeAttributeName, limitKindClassName, writeInfiniteDuration, writer, context);
        }
        Optional<CurrentLimits> currentLimits1 = branch.getCurrentLimits1();
        if (currentLimits1.isPresent()) {
            writeLoadingLimits(currentLimits1.get(), terminalId1, cimNamespace, euNamespace, valueAttributeName, limitTypeAttributeName, limitKindClassName, writeInfiniteDuration, writer, context);
        }
        Optional<CurrentLimits> currentLimits2 = branch.getCurrentLimits2();
        if (currentLimits2.isPresent()) {
            writeLoadingLimits(currentLimits2.get(), terminalId2, cimNamespace, euNamespace, valueAttributeName, limitTypeAttributeName, limitKindClassName, writeInfiniteDuration, writer, context);
        }
    }

    private static void writeBranchLimits(TieLine tl, String terminalId1, String terminalId2, String cimNamespace, String euNamespace, String valueAttributeName, String limitTypeAttributeName, String limitKindClassName, boolean writeInfiniteDuration, XMLStreamWriter writer, CgmesExportContext context) throws XMLStreamException {
        Optional<ActivePowerLimits> activePowerLimits1 = tl.getDanglingLine1().getActivePowerLimits();
        if (activePowerLimits1.isPresent()) {
            writeLoadingLimits(activePowerLimits1.get(), terminalId1, cimNamespace, euNamespace, valueAttributeName, limitTypeAttributeName, limitKindClassName, writeInfiniteDuration, writer, context);
        }
        Optional<ActivePowerLimits> activePowerLimits2 = tl.getDanglingLine2().getActivePowerLimits();
        if (activePowerLimits2.isPresent()) {
            writeLoadingLimits(activePowerLimits2.get(), terminalId2, cimNamespace, euNamespace, valueAttributeName, limitTypeAttributeName, limitKindClassName, writeInfiniteDuration, writer, context);
        }
        Optional<ApparentPowerLimits> apparentPowerLimits1 = tl.getDanglingLine1().getApparentPowerLimits();
        if (apparentPowerLimits1.isPresent()) {
            writeLoadingLimits(apparentPowerLimits1.get(), terminalId1, cimNamespace, euNamespace, valueAttributeName, limitTypeAttributeName, limitKindClassName, writeInfiniteDuration, writer, context);
        }
        Optional<ApparentPowerLimits> apparentPowerLimits2 = tl.getDanglingLine2().getApparentPowerLimits();
        if (apparentPowerLimits2.isPresent()) {
            writeLoadingLimits(apparentPowerLimits2.get(), terminalId2, cimNamespace, euNamespace, valueAttributeName, limitTypeAttributeName, limitKindClassName, writeInfiniteDuration, writer, context);
        }
        Optional<CurrentLimits> currentLimits1 = tl.getDanglingLine1().getCurrentLimits();
        if (currentLimits1.isPresent()) {
            writeLoadingLimits(currentLimits1.get(), terminalId1, cimNamespace, euNamespace, valueAttributeName, limitTypeAttributeName, limitKindClassName, writeInfiniteDuration, writer, context);
        }
        Optional<CurrentLimits> currentLimits2 = tl.getDanglingLine2().getCurrentLimits();
        if (currentLimits2.isPresent()) {
            writeLoadingLimits(currentLimits2.get(), terminalId2, cimNamespace, euNamespace, valueAttributeName, limitTypeAttributeName, limitKindClassName, writeInfiniteDuration, writer, context);
        }
    }

    private static void writeFlowsLimits(FlowsLimitsHolder holder, String terminalId, String cimNamespace, String euNamespace, String valueAttributeName, String limitTypeAttributeName, String limitKindClassName, boolean writeInfiniteDuration, XMLStreamWriter writer, CgmesExportContext context) throws XMLStreamException {
        Optional<ActivePowerLimits> activePowerLimits = holder.getActivePowerLimits();
        if (activePowerLimits.isPresent()) {
            writeLoadingLimits(activePowerLimits.get(), terminalId, cimNamespace, euNamespace, valueAttributeName, limitTypeAttributeName, limitKindClassName, writeInfiniteDuration, writer, context);
        }
        Optional<ApparentPowerLimits> apparentPowerLimits = holder.getApparentPowerLimits();
        if (apparentPowerLimits.isPresent()) {
            writeLoadingLimits(apparentPowerLimits.get(), terminalId, cimNamespace, euNamespace, valueAttributeName, limitTypeAttributeName, limitKindClassName, writeInfiniteDuration, writer, context);
        }
        Optional<CurrentLimits> currentLimits = holder.getCurrentLimits();
        if (currentLimits.isPresent()) {
            writeLoadingLimits(currentLimits.get(), terminalId, cimNamespace, euNamespace, valueAttributeName, limitTypeAttributeName, limitKindClassName, writeInfiniteDuration, writer, context);
        }
    }

    private static void writeLoadingLimits(LoadingLimits limits, String terminalId, String cimNamespace, String euNamespace, String valueAttributeName, String limitTypeAttributeName, String limitKindClassName, boolean writeInfiniteDuration, XMLStreamWriter writer, CgmesExportContext context) throws XMLStreamException {
        String className = loadingLimitClassName(limits);

        if (!Double.isNaN(limits.getPermanentLimit())) {
            CgmesObjectReference[] refs = {ref(terminalId), ref(className), null, PATL};
            String name = className + " PATL";

            refs[2] = OPERATIONAL_LIMIT_TYPE;
            String operationalLimitTypeId = context.getNamingStrategy().getCgmesId(refs);
            OperationalLimitTypeEq.writePatl(operationalLimitTypeId, cimNamespace, euNamespace, limitTypeAttributeName, limitKindClassName, writeInfiniteDuration, writer, context);

            refs[2] = OPERATIONAL_LIMIT_SET;
            String operationalLimitSetId = context.getNamingStrategy().getCgmesId(refs);
            OperationalLimitSetEq.write(operationalLimitSetId, name, terminalId, cimNamespace, writer, context);

            refs[2] = OPERATIONAL_LIMIT_VALUE;
            String limitId = context.getNamingStrategy().getCgmesId(refs);
            LoadingLimitEq.write(limitId, limits, name, limits.getPermanentLimit(), operationalLimitTypeId, operationalLimitSetId, cimNamespace, valueAttributeName, writer, context);
        }
        if (!limits.getTemporaryLimits().isEmpty()) {
            CgmesObjectReference[] refs = {ref(terminalId), ref(className), null, TATL, null};
            for (LoadingLimits.TemporaryLimit temporaryLimit : limits.getTemporaryLimits()) {
                int acceptableDuration = temporaryLimit.getAcceptableDuration();
                refs[4] = ref(acceptableDuration);
                String name = className + " TATL " + acceptableDuration;

                refs[2] = OPERATIONAL_LIMIT_TYPE;
                String operationalLimitTypeId = context.getNamingStrategy().getCgmesId(refs);
                OperationalLimitTypeEq.writeTatl(operationalLimitTypeId, name, temporaryLimit.getAcceptableDuration(), cimNamespace, euNamespace, limitTypeAttributeName, limitKindClassName, writeInfiniteDuration, writer, context);

                refs[2] = OPERATIONAL_LIMIT_SET;
                String operationalLimitSetId = context.getNamingStrategy().getCgmesId(refs);
                OperationalLimitSetEq.write(operationalLimitSetId, name, terminalId, cimNamespace, writer, context);

                refs[2] = OPERATIONAL_LIMIT_VALUE;
                String limitId = context.getNamingStrategy().getCgmesId(refs);
                LoadingLimitEq.write(limitId, limits, temporaryLimit.getName(), temporaryLimit.getValue(), operationalLimitTypeId, operationalLimitSetId, cimNamespace, valueAttributeName, writer, context);
            }
        }
    }

    private static void writeHvdcLines(Network network, Map<Terminal, String> mapTerminal2Id, Map<String, String> mapNodeKey2NodeId, String cimNamespace, XMLStreamWriter writer, CgmesExportContext context) throws XMLStreamException {
        NamingStrategy namingStrategy = context.getNamingStrategy();
        for (HvdcLine line : network.getHvdcLines()) {
            String lineId = context.getNamingStrategy().getCgmesId(line);
            String converter1Id = namingStrategy.getCgmesId(line.getConverterStation1());
            String converter2Id = namingStrategy.getCgmesId(line.getConverterStation2());
            String substation1Id = namingStrategy.getCgmesId(line.getConverterStation1().getTerminal().getVoltageLevel().getNullableSubstation());
            String substation2Id = namingStrategy.getCgmesId(line.getConverterStation2().getTerminal().getVoltageLevel().getNullableSubstation());

            String dcConverterUnit1 = context.getNamingStrategy().getCgmesId(refTyped(line), DC_CONVERTER_UNIT, ref(1));
            writeDCConverterUnit(dcConverterUnit1, line.getNameOrId() + "_1", substation1Id, cimNamespace, writer, context);
            String dcNode1 = line.getAliasFromType(Conversion.CGMES_PREFIX_ALIAS_PROPERTIES + "DCNode1").orElseThrow(PowsyblException::new);
            writeDCNode(dcNode1, line.getNameOrId() + "_1", dcConverterUnit1, cimNamespace, writer, context);

            String dcConverterUnit2 = context.getNamingStrategy().getCgmesId(refTyped(line), DC_CONVERTER_UNIT, ref(2));
            writeDCConverterUnit(dcConverterUnit2, line.getNameOrId() + "_1", substation2Id, cimNamespace, writer, context);
            String dcNode2 = line.getAliasFromType(Conversion.CGMES_PREFIX_ALIAS_PROPERTIES + "DCNode2").orElseThrow(PowsyblException::new);
            writeDCNode(dcNode2, line.getNameOrId() + "_2", dcConverterUnit2, cimNamespace, writer, context);

            String dcTerminal1 = line.getAliasFromType(Conversion.CGMES_PREFIX_ALIAS_PROPERTIES + "DCTerminal1").orElseThrow(PowsyblException::new);
            writeDCTerminal(dcTerminal1, lineId, dcNode1, 1, cimNamespace, writer, context);

            String dcTerminal2 = line.getAliasFromType(Conversion.CGMES_PREFIX_ALIAS_PROPERTIES + "DCTerminal2").orElseThrow(PowsyblException::new);
            writeDCTerminal(dcTerminal2, lineId, dcNode2, 2, cimNamespace, writer, context);

            String terminalId;

            HvdcConverterStation<?> converter = line.getConverterStation1();
            terminalId = context.getNamingStrategy().getCgmesId(refTyped(line), refTyped(converter), CONVERTER_STATION, ref(1));
            writeTerminal(converter.getTerminal(), mapTerminal2Id, terminalId, converter1Id, connectivityNodeId(mapNodeKey2NodeId, converter.getTerminal()), 1, cimNamespace, writer, context);
            String capabilityCurveId1 = writeVsCapabilityCurve(converter, cimNamespace, writer, context);
            String acdcConverterDcTerminal1 = converter.getAliasFromType(Conversion.CGMES_PREFIX_ALIAS_PROPERTIES + AC_DC_CONVERTER_DC_TERMINAL).orElseThrow(PowsyblException::new);
            writeAcdcConverterDCTerminal(acdcConverterDcTerminal1, converter1Id, dcNode1, 2, cimNamespace, writer, context);

            converter = line.getConverterStation2();
            terminalId = context.getNamingStrategy().getCgmesId(refTyped(line), refTyped(converter), CONVERTER_STATION, ref(2));
            writeTerminal(converter.getTerminal(), mapTerminal2Id, terminalId, converter2Id, connectivityNodeId(mapNodeKey2NodeId, converter.getTerminal()), 1, cimNamespace, writer, context);
            String capabilityCurveId2 = writeVsCapabilityCurve(converter, cimNamespace, writer, context);
            String acdcConverterDcTerminal2 = converter.getAliasFromType(Conversion.CGMES_PREFIX_ALIAS_PROPERTIES + AC_DC_CONVERTER_DC_TERMINAL).orElseThrow(PowsyblException::new);
            writeAcdcConverterDCTerminal(acdcConverterDcTerminal2, converter2Id, dcNode2, 2, cimNamespace, writer, context);

            DCLineSegmentEq.write(lineId, line.getNameOrId(), line.getR(), cimNamespace, writer, context);
            writeHvdcConverterStation(line.getConverterStation1(), mapTerminal2Id, line.getNominalV(), dcConverterUnit1, capabilityCurveId1, cimNamespace, writer, context);
            writeHvdcConverterStation(line.getConverterStation2(), mapTerminal2Id, line.getNominalV(), dcConverterUnit2, capabilityCurveId2, cimNamespace, writer, context);
        }
    }

    private static String writeVsCapabilityCurve(HvdcConverterStation<?> converter, String cimNamespace, XMLStreamWriter writer, CgmesExportContext context) throws XMLStreamException {
        if (converter instanceof LccConverterStation) {
            return null;
        }
        VscConverterStation vscConverter = (VscConverterStation) converter;
        if (vscConverter.getReactiveLimits() == null) {
            return null;
        }
        String reactiveLimitsId = context.getNamingStrategy().getCgmesId(refTyped(vscConverter), REACTIVE_CAPABILITY_CURVE);
        switch (vscConverter.getReactiveLimits().getKind()) {
            case CURVE:
                ReactiveCapabilityCurve curve = vscConverter.getReactiveLimits(ReactiveCapabilityCurve.class);
                int pointIndex = 0;
                for (ReactiveCapabilityCurve.Point point : curve.getPoints()) {
                    String pointId = context.getNamingStrategy().getCgmesId(refTyped(vscConverter), ref(pointIndex), REACTIVE_CAPABIILITY_CURVE_POINT);
                    CurveDataEq.write(pointId, point.getP(), point.getMinQ(), point.getMaxQ(), reactiveLimitsId, cimNamespace, writer, context);
                    pointIndex++;
                }
                String reactiveCapabilityCurveName = "RCC_" + vscConverter.getNameOrId();
                ReactiveCapabilityCurveEq.write(reactiveLimitsId, reactiveCapabilityCurveName, vscConverter, cimNamespace, writer, context);
                break;

            case MIN_MAX:
                //Do not have to export anything
                reactiveLimitsId = null;
                break;

            default:
                throw new PowsyblException("Unexpected type of ReactiveLimits on the VsConverter " + converter.getNameOrId());
        }
        return reactiveLimitsId;
    }

    private static void writeDCConverterUnit(String id, String dcConverterUnitName, String substationId, String cimNamespace, XMLStreamWriter writer, CgmesExportContext context) throws XMLStreamException {
        DCConverterUnitEq.write(id, dcConverterUnitName, substationId, cimNamespace, writer, context);
    }

    private static void writeHvdcConverterStation(HvdcConverterStation<?> converterStation, Map<Terminal, String> mapTerminal2Id, double ratedUdc, String dcEquipmentContainerId,
                                                  String capabilityCurveId, String cimNamespace, XMLStreamWriter writer, CgmesExportContext context) throws XMLStreamException {
        String pccTerminal = getConverterStationPccTerminal(converterStation, mapTerminal2Id);
        HvdcConverterStationEq.write(context.getNamingStrategy().getCgmesId(converterStation), converterStation.getNameOrId(), converterStation.getHvdcType(), ratedUdc, dcEquipmentContainerId, pccTerminal, capabilityCurveId, cimNamespace, writer, context);
    }

    private static String getConverterStationPccTerminal(HvdcConverterStation<?> converterStation, Map<Terminal, String> mapTerminal2Id) {
        if (converterStation.getHvdcType().equals(HvdcConverterStation.HvdcType.VSC)) {
            return exportedTerminalId(mapTerminal2Id, ((VscConverterStation) converterStation).getRegulatingTerminal());
        }
        return null;
    }

    private static void writeDCNode(String id, String dcNodeName, String dcEquipmentContainerId, String cimNamespace, XMLStreamWriter writer, CgmesExportContext context) throws XMLStreamException {
        DCNodeEq.write(id, dcNodeName, dcEquipmentContainerId, cimNamespace, writer, context);
    }

    private static void writeDCTerminal(String id, String conductingEquipmentId, String dcNodeId, int sequenceNumber, String cimNamespace, XMLStreamWriter writer, CgmesExportContext context) throws XMLStreamException {
        DCTerminalEq.write("DCTerminal", id, conductingEquipmentId, dcNodeId, sequenceNumber, cimNamespace, writer, context);
    }

    private static void writeAcdcConverterDCTerminal(String id, String conductingEquipmentId, String dcNodeId, int sequenceNumber, String cimNamespace, XMLStreamWriter writer, CgmesExportContext context) throws XMLStreamException {
        DCTerminalEq.write(AC_DC_CONVERTER_DC_TERMINAL, id, conductingEquipmentId, dcNodeId, sequenceNumber, cimNamespace, writer, context);
    }

    private static void writeControlAreas(String energyAreaId, Network network, String cimNamespace, String euNamespace, XMLStreamWriter writer, CgmesExportContext context) throws XMLStreamException {
        CgmesControlAreas cgmesControlAreas = network.getExtension(CgmesControlAreas.class);
        for (CgmesControlArea cgmesControlArea : cgmesControlAreas.getCgmesControlAreas()) {
            writeControlArea(cgmesControlArea, energyAreaId, cimNamespace, euNamespace, writer, context, network);
        }
    }

    private static void writeControlArea(CgmesControlArea cgmesControlArea, String energyAreaId, String cimNamespace, String euNamespace,
                                         XMLStreamWriter writer, CgmesExportContext context, Network network) throws XMLStreamException {
        // Original control area identifiers may not respect mRID rules, so we pass it through naming strategy
        // to obtain always valid mRID identifiers
        String controlAreaCgmesId = context.getNamingStrategy().getCgmesId(cgmesControlArea.getId());
        ControlAreaEq.write(controlAreaCgmesId, cgmesControlArea.getName(), cgmesControlArea.getEnergyIdentificationCodeEIC(), energyAreaId, cimNamespace, euNamespace, writer, context);
        for (Terminal terminal : cgmesControlArea.getTerminals()) {
            Connectable<?> c = terminal.getConnectable();
            if (c instanceof DanglingLine dl) {
                if (network.isBoundaryElement(dl)) {
                    String tieFlowId = context.getNamingStrategy().getCgmesId(refTyped(c), TIE_FLOW);
                    String terminalId = context.getNamingStrategy().getCgmesIdFromAlias(dl, Conversion.CGMES_PREFIX_ALIAS_PROPERTIES + TERMINAL_BOUNDARY);
                    TieFlowEq.write(tieFlowId, controlAreaCgmesId, terminalId, cimNamespace, writer, context);
                } else {
                    LOG.error("Unsupported tie flow at TieLine boundary {}", dl.getId());
                }
            } else {
                LOG.warn("Ignored tie flow at {}: should be a dangling line to retrieve boundary terminal", terminal.getConnectable().getId());
            }
        }
        for (Boundary boundary : cgmesControlArea.getBoundaries()) {
            String terminalId = getTieFlowBoundaryTerminal(boundary, context, network);
            if (terminalId != null) {
                String tieFlowId = context.getNamingStrategy().getCgmesId(ref(terminalId), TIE_FLOW);
                TieFlowEq.write(tieFlowId, controlAreaCgmesId, terminalId, cimNamespace, writer, context);
            }
        }
    }

    private static String getTieFlowBoundaryTerminal(Boundary boundary, CgmesExportContext context, Network network) {
        DanglingLine dl = boundary.getDanglingLine();
        if (network.isBoundaryElement(dl)) {
            return context.getNamingStrategy().getCgmesIdFromAlias(dl, Conversion.CGMES_PREFIX_ALIAS_PROPERTIES + TERMINAL_BOUNDARY);
        } else {
            // This means the boundary corresponds to a TieLine.
            // Because the network should not be a merging view,
            // the only way to have a TieLine in the model is that
            // the original data for the network contained both halves of the TieLine.
            // That is, the initial CGMES data contains the two ACLSs at each side of one boundary point.

            // Currently, we are exporting TieLines in the EQ as a single ACLS,
            // We are not exporting the individual halves of the tie line as separate equipment.
            // So we do not have terminals for the boundary points.

            // This error should be fixed exporting the two halves of the TieLine to the EQ,
            // with their corresponding terminals.
            // Also, the boundary node should not be exported but referenced,
            // as it should be defined in the boundary, not in the instance EQ file.

            LOG.error("Unsupported tie flow at TieLine boundary {}", dl.getId());
            return null;
        }
    }

    private static void writeTerminals(Network network, Map<Terminal, String> mapTerminal2Id, Map<String, String> mapNodeKey2NodeId,
                                       String cimNamespace, XMLStreamWriter writer, CgmesExportContext context) throws XMLStreamException {
        for (Connectable<?> c : network.getConnectables()) { // TODO write boundary terminals for tie lines from CGMES
            if (context.isExportedEquipment(c)) {
                for (Terminal t : c.getTerminals()) {
                    writeTerminal(t, mapTerminal2Id, mapNodeKey2NodeId, cimNamespace, writer, context, network);
                }
            }
        }

        String[] switchNodesKeys = new String[2];
        for (Switch sw : network.getSwitches()) {
            if (context.isExportedEquipment(sw)) {
                VoltageLevel vl = sw.getVoltageLevel();
                fillSwitchNodeKeys(vl, sw, switchNodesKeys);
                String nodeId1 = mapNodeKey2NodeId.get(switchNodesKeys[0]);
                String terminalId1 = context.getNamingStrategy().getCgmesIdFromAlias(sw, Conversion.CGMES_PREFIX_ALIAS_PROPERTIES + CgmesNames.TERMINAL + 1);
                TerminalEq.write(terminalId1, context.getNamingStrategy().getCgmesId(sw), nodeId1, 1, cimNamespace, writer, context);
                String nodeId2 = mapNodeKey2NodeId.get(switchNodesKeys[1]);
                String terminalId2 = context.getNamingStrategy().getCgmesIdFromAlias(sw, Conversion.CGMES_PREFIX_ALIAS_PROPERTIES + CgmesNames.TERMINAL + 2);
                TerminalEq.write(terminalId2, context.getNamingStrategy().getCgmesId(sw), nodeId2, 2, cimNamespace, writer, context);
            }
        }
    }

    private static void writeTerminal(Terminal t, Map<Terminal, String> mapTerminal2Id, Map<String, String> mapNodeKey2NodeId,
                                      String cimNamespace, XMLStreamWriter writer, CgmesExportContext context, Network network) {
        String equipmentId = context.getNamingStrategy().getCgmesId(t.getConnectable());
        // TODO(Luma) Export tie line components instead of a single equipment
        // If this dangling line is part of a tie line we will be exporting the tie line as a single equipment
        // We need to write the proper terminal of the single tie line that will be exported
        // When we change the export and write the two dangling lines as separate equipment,
        // then we should always return 1 and forget about this special case
        Connectable<?> c = t.getConnectable();
        if (c instanceof DanglingLine dl && !network.isBoundaryElement(dl)) {
            equipmentId = context.getNamingStrategy().getCgmesId(dl.getTieLine().orElseThrow(IllegalStateException::new));
        }
        writeTerminal(t, mapTerminal2Id, CgmesExportUtil.getTerminalId(t, context), equipmentId, connectivityNodeId(mapNodeKey2NodeId, t),
                CgmesExportUtil.getTerminalSequenceNumber(t, CgmesExportUtil.getBoundaryDanglingLines(network)), cimNamespace, writer, context);
    }

    private static void writeTerminal(Terminal terminal, Map<Terminal, String> mapTerminal2Id, String id, String conductingEquipmentId, String connectivityNodeId, int sequenceNumber, String cimNamespace, XMLStreamWriter writer, CgmesExportContext context) {
        mapTerminal2Id.computeIfAbsent(terminal, k -> {
            try {
                TerminalEq.write(id, conductingEquipmentId, connectivityNodeId, sequenceNumber, cimNamespace, writer, context);
                return id;
            } catch (XMLStreamException e) {
                throw new UncheckedXmlStreamException(e);
            }
        });
    }

    private static String exportedTerminalId(Map<Terminal, String> mapTerminal2Id, Terminal terminal) {
        if (mapTerminal2Id.containsKey(terminal)) {
            return mapTerminal2Id.get(terminal);
        } else {
            throw new PowsyblException("Terminal has not been exported");
        }
    }

    private static String connectivityNodeId(Map<String, String> mapNodeKey2NodeId, Terminal terminal) {
        String key;
        if (terminal.getVoltageLevel().getTopologyKind().equals(TopologyKind.NODE_BREAKER)) {
            key = buildNodeKey(terminal.getVoltageLevel(), terminal.getNodeBreakerView().getNode());
        } else {
            key = buildNodeKey(terminal.getBusBreakerView().getConnectableBus());
        }
        return mapNodeKey2NodeId.get(key);
    }

    private static class VoltageLevelAdjacency {

        private final List<List<Integer>> voltageLevelNodes;

        VoltageLevelAdjacency(VoltageLevel vl, CgmesExportContext context) {
            voltageLevelNodes = new ArrayList<>();

            NodeAdjacency adjacency = new NodeAdjacency(vl, context);
            Set<Integer> visitedNodes = new HashSet<>();
            adjacency.get().keySet().forEach(node -> {
                if (visitedNodes.contains(node)) {
                    return;
                }
                List<Integer> adjacentNodes = computeAdjacentNodes(node, adjacency, visitedNodes);
                voltageLevelNodes.add(adjacentNodes);
            });
        }

        private List<Integer> computeAdjacentNodes(int nodeId, NodeAdjacency adjacency, Set<Integer> visitedNodes) {

            List<Integer> adjacentNodes = new ArrayList<>();
            adjacentNodes.add(nodeId);
            visitedNodes.add(nodeId);

            int k = 0;
            while (k < adjacentNodes.size()) {
                Integer node = adjacentNodes.get(k);
                if (adjacency.get().containsKey(node)) {
                    adjacency.get().get(node).forEach(adjacent -> {
                        if (visitedNodes.contains(adjacent)) {
                            return;
                        }
                        adjacentNodes.add(adjacent);
                        visitedNodes.add(adjacent);
                    });
                }
                k++;
            }
            return adjacentNodes;
        }

        List<List<Integer>> getNodes() {
            return voltageLevelNodes;
        }
    }

    private static class NodeAdjacency {

        private final Map<Integer, List<Integer>> adjacency;

        NodeAdjacency(VoltageLevel vl, CgmesExportContext context) {
            adjacency = new HashMap<>();
            if (vl.getTopologyKind().equals(TopologyKind.NODE_BREAKER)) {
                vl.getNodeBreakerView().getInternalConnections().forEach(this::addAdjacency);
                // When computing the connectivity nodes for the voltage level,
                // switches that are not exported as equipment (they are fictitious)
                // are equivalent to internal connections
                vl.getNodeBreakerView().getSwitchStream()
                        .filter(Objects::nonNull)
                        .filter(sw -> !context.isExportedEquipment(sw))
                        .forEach(this::addAdjacency);
            }
        }

        private void addAdjacency(VoltageLevel.NodeBreakerView.InternalConnection ic) {
            addAdjacency(ic.getNode1(), ic.getNode2());
        }

        private void addAdjacency(Switch sw) {
            addAdjacency(sw.getVoltageLevel().getNodeBreakerView().getNode1(sw.getId()), sw.getVoltageLevel().getNodeBreakerView().getNode2(sw.getId()));
        }

        private void addAdjacency(int node1, int node2) {
            adjacency.computeIfAbsent(node1, k -> new ArrayList<>()).add(node2);
            adjacency.computeIfAbsent(node2, k -> new ArrayList<>()).add(node1);
        }

        Map<Integer, List<Integer>> get() {
            return adjacency;
        }
    }

    private EquipmentExport() {
    }
}<|MERGE_RESOLUTION|>--- conflicted
+++ resolved
@@ -427,11 +427,15 @@
                 ratedS, defaultRatedS, kind, cimNamespace, writer, context);
 
         if (generatingUnit != null && !generatingUnitsWritten.contains(generatingUnit)) {
+
+            String hydroPowerPlantId = generatingUnitWriteHydroPowerPlantAndFossilFuel(i, cimNamespace, energySource, generatingUnit, writer, context);
+
             // We have not preserved the names of generating units
             // We name generating units based on the first machine found
             String generatingUnitName = "GU_" + i.getNameOrId();
             GeneratingUnitEq.write(generatingUnit, generatingUnitName, energySource, minP, maxP, targetP, cimNamespace, writeInitialP,
-                    i.getTerminal().getVoltageLevel().getSubstation().map(s -> context.getNamingStrategy().getCgmesId(s)).orElse(null), writer, context);
+                    i.getTerminal().getVoltageLevel().getSubstation().map(s -> context.getNamingStrategy().getCgmesId(s)).orElse(null),
+                    hydroPowerPlantId, writer, context);
             generatingUnitsWritten.add(generatingUnit);
         }
     }
@@ -470,7 +474,6 @@
         } else {
             throw new PowsyblException("Unexpected ReactiveLimits type in the generator " + i.getNameOrId());
         }
-<<<<<<< HEAD
     }
 
     private static <I extends ReactiveLimitsHolder & Injection<I>> double obtainMaxQ(I i) {
@@ -481,25 +484,6 @@
             return i.getReactiveLimits(MinMaxReactiveLimits.class).getMaxQ();
         } else {
             throw new PowsyblException("Unexpected ReactiveLimits type in the generator " + i.getNameOrId());
-=======
-        double defaultRatedS = computeDefaultRatedS(i, minP, maxP);
-        SynchronousMachineEq.write(context.getNamingStrategy().getCgmesId(i), i.getNameOrId(),
-                context.getNamingStrategy().getCgmesId(i.getTerminal().getVoltageLevel()),
-                generatingUnit, regulatingControlId, reactiveLimitsId, minQ, maxQ, ratedS, defaultRatedS, kind, cimNamespace, writer, context);
-
-        if (generatingUnit != null && !generatingUnitsWritten.contains(generatingUnit)) {
-
-            String hydroPowerPlantId = generatingUnitWriteHydroPowerPlantAndFossilFuel(i, cimNamespace, energySource, generatingUnit, writer, context);
-
-            // We have not preserved the names of generating units
-            // We name generating units based on the first machine found
-            String generatingUnitName = "GU_" + i.getNameOrId();
-
-            GeneratingUnitEq.write(generatingUnit, generatingUnitName, energySource, minP, maxP, targetP, cimNamespace, writeInitialP,
-                    i.getTerminal().getVoltageLevel().getSubstation().map(s -> context.getNamingStrategy().getCgmesId(s)).orElse(null),
-                    hydroPowerPlantId, writer, context);
-            generatingUnitsWritten.add(generatingUnit);
->>>>>>> ecdd2b23
         }
     }
 
