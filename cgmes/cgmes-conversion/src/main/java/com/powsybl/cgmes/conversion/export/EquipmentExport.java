/**
 * Copyright (c) 2021, RTE (http://www.rte-france.com)
 * This Source Code Form is subject to the terms of the Mozilla Public
 * License, v. 2.0. If a copy of the MPL was not distributed with this
 * file, You can obtain one at http://mozilla.org/MPL/2.0/.
 */
package com.powsybl.cgmes.conversion.export;

import com.powsybl.cgmes.conversion.Conversion;
import com.powsybl.cgmes.conversion.export.elements.*;
import com.powsybl.cgmes.extensions.*;
import com.powsybl.cgmes.model.CgmesNames;
import com.powsybl.commons.PowsyblException;
import com.powsybl.commons.exceptions.UncheckedXmlStreamException;
import com.powsybl.iidm.network.*;
import com.powsybl.iidm.network.extensions.LoadDetail;
import com.powsybl.iidm.network.extensions.VoltagePerReactivePowerControl;

import javax.xml.stream.XMLStreamException;
import javax.xml.stream.XMLStreamWriter;

import java.util.*;

/**
 * @author Marcos de Miguel <demiguelm at aia.es>
 */
public final class EquipmentExport {

    private static final String ACDCCONVERTERDCTERMINAL = "ACDCConverterDCTerminal";
    private static final String CONNECTIVITY_NODE_SUFFIX = "_CN";

    public static void write(Network network, XMLStreamWriter writer) {
        write(network, writer, new CgmesExportContext(network));
    }

    public static void write(Network network, XMLStreamWriter writer, CgmesExportContext context) {
        try {
            CgmesExportUtil.writeRdfRoot(context.getCimVersion(), writer);
            String cimNamespace = context.getCimNamespace();
            String euNamespace = context.getEuNamespace();
            String limitValueAttributeName = context.getLimitValueAttributeName();
            String limitTypeAttributeName = context.getLimitTypeAttributeName();
            String limitKindClassName = context.getLimitKindClassName();
            boolean writeInfiniteDuration = context.isWriteLimitInfiniteDuration();
            boolean writeInitialP = context.isWriteGeneratingUnitInitialP();

            // TODO fill EQ Model Description
            if (context.getCimVersion() >= 16) {
                ModelDescriptionEq.write(writer, context.getEqModelDescription(), context);
            }

            Map <String, String> exportedNodes = new HashMap<>();
            Map <Terminal, String> exportedTerminals = new HashMap<>();
            writeConnectivity(network, exportedNodes, cimNamespace, writer);
            writeTerminals(network, exportedTerminals, exportedNodes, cimNamespace, writer);
            writeSwitches(network, cimNamespace, writer);

            writeSubstations(network, cimNamespace, writer, context);
            writeVoltageLevels(network, cimNamespace, writer, context);
            writeBusbarSections(network, cimNamespace, writer, context);
            writeLoads(network, cimNamespace, writer);
<<<<<<< HEAD
            writeGenerators(network, exportedTerminals, cimNamespace, writeInitialP, writer);
            writeShuntCompensators(network, cimNamespace, writer);
=======
            writeGenerators(network, exportedTerminals, cimNamespace, writer);
            writeShuntCompensators(network, exportedTerminals, cimNamespace, writer);
>>>>>>> 873e96a7
            writeStaticVarCompensators(network, exportedTerminals, cimNamespace, writer);
            writeLines(network, exportedTerminals, cimNamespace, euNamespace, limitValueAttributeName, limitTypeAttributeName, limitKindClassName, writeInfiniteDuration, writer);
            writeTwoWindingsTransformers(network, exportedTerminals, cimNamespace, euNamespace, limitValueAttributeName, limitTypeAttributeName, limitKindClassName, writeInfiniteDuration, writer);
            writeThreeWindingsTransformers(network, exportedTerminals, cimNamespace, euNamespace, limitValueAttributeName, limitTypeAttributeName, limitKindClassName, writeInfiniteDuration, writer);
            Map <Boundary, String> danglingLineBoundaries = new HashMap<>();
            writeDanglingLines(network, exportedTerminals, danglingLineBoundaries, cimNamespace, euNamespace, limitValueAttributeName, limitTypeAttributeName, limitKindClassName, writeInfiniteDuration, writer, context);
            writeHvdcLines(network, exportedTerminals, exportedNodes, cimNamespace, writer);

            writeControlAreas(network, exportedTerminals, danglingLineBoundaries, cimNamespace, euNamespace, writer);

            writer.writeEndDocument();
        } catch (XMLStreamException e) {
            throw new UncheckedXmlStreamException(e);
        }
    }

    private static void writeConnectivity(Network network, Map <String, String> exportedNodes, String cimNamespace, XMLStreamWriter writer) throws XMLStreamException {
        for (VoltageLevel vl : network.getVoltageLevels()) {
            if (vl.getTopologyKind().equals(TopologyKind.NODE_BREAKER)) {
                writeNodes(vl, new VoltageLevelAdjacency(vl), exportedNodes, cimNamespace, writer);
            } else {
                writeBuses(vl, exportedNodes, cimNamespace, writer);
            }
            writeSwitchesConnectivity(vl, exportedNodes, cimNamespace, writer);
        }
        writeBusbarSectionsConnectivity(network, exportedNodes, cimNamespace, writer);
    }

    private static void writeSwitchesConnectivity(VoltageLevel vl, Map <String, String> exportedNodes, String cimNamespace, XMLStreamWriter writer) {
        for (Switch sw : vl.getSwitches()) {
            String node1Key = getSwitchNode1Id(vl, sw);
            exportedNodes.computeIfAbsent(node1Key, k -> {
                try {
                    String node = CgmesExportUtil.getUniqueId();
                    ConnectivityNodeEq.write(node, node1Key, vl.getId(), cimNamespace, writer);
                    return node;
                } catch (XMLStreamException e) {
                    throw new UncheckedXmlStreamException(e);
                }
            });
            String node2Key = getSwitchNode2Id(vl, sw);
            exportedNodes.computeIfAbsent(node2Key, k -> {
                try {
                    String node = CgmesExportUtil.getUniqueId();
                    ConnectivityNodeEq.write(node, node2Key, vl.getId(), cimNamespace, writer);
                    return node;
                } catch (XMLStreamException e) {
                    throw new UncheckedXmlStreamException(e);
                }
            });
        }
    }

    private static void writeBusbarSectionsConnectivity(Network network, Map <String, String> exportedNodes, String cimNamespace, XMLStreamWriter writer) throws XMLStreamException {
        for (BusbarSection bus : network.getBusbarSections()) {
            String connectivityNodeId = connectivityNodeId(exportedNodes, bus.getTerminal());
            if (connectivityNodeId == null) {
                VoltageLevel vl = bus.getTerminal().getVoltageLevel();
                String node = CgmesExportUtil.getUniqueId();
                ConnectivityNodeEq.write(node, bus.getNameOrId(), vl.getId(), cimNamespace, writer);
                String key = vl.getId() + bus.getTerminal().getNodeBreakerView().getNode() + CONNECTIVITY_NODE_SUFFIX; // We are already in NODE-BREAKER
                exportedNodes.put(key, node);
            }
        }
    }

    private static void writeNodes(VoltageLevel vl, VoltageLevelAdjacency vlAdjacencies, Map <String, String> exportedNodes, String cimNamespace, XMLStreamWriter writer)throws XMLStreamException {
        for (List<Integer> nodes : vlAdjacencies.getNodes()) {
            String node = CgmesExportUtil.getUniqueId();
            ConnectivityNodeEq.write(node, CgmesExportUtil.format(nodes.get(0)), vl.getId(), cimNamespace, writer);
            for (Integer nodeId : nodes) {
                exportedNodes.put(vl.getId() + nodeId + CONNECTIVITY_NODE_SUFFIX, node);
            }
        }
    }

    private static void writeBuses(VoltageLevel vl, Map <String, String> exportedNodes, String cimNamespace, XMLStreamWriter writer)throws XMLStreamException {
        for (Bus bus : vl.getBusBreakerView().getBuses()) {
            ConnectivityNodeEq.write(bus.getId() + CONNECTIVITY_NODE_SUFFIX, bus.getNameOrId(), vl.getId(), cimNamespace, writer);
            exportedNodes.put(bus.getId() + CONNECTIVITY_NODE_SUFFIX, bus.getId() + CONNECTIVITY_NODE_SUFFIX);
        }
    }

    private static void writeSwitches(Network network, String cimNamespace, XMLStreamWriter writer)throws XMLStreamException {
        for (Switch sw : network.getSwitches()) {
            VoltageLevel vl = sw.getVoltageLevel();
            SwitchEq.write(sw.getId(), sw.getNameOrId(), sw.getKind(), vl.getId(), sw.isRetained(), cimNamespace, writer);
        }
    }

    private static String getSwitchNode1Id(VoltageLevel vl, Switch sw) {
        if (vl.getTopologyKind().equals(TopologyKind.NODE_BREAKER)) {
            return vl.getId() + vl.getNodeBreakerView().getNode1(sw.getId()) + CONNECTIVITY_NODE_SUFFIX;
        } else {
            return vl.getBusBreakerView().getBus1(sw.getId()).getId() + CONNECTIVITY_NODE_SUFFIX;
        }
    }

    private static String getSwitchNode2Id(VoltageLevel vl, Switch sw) {
        if (vl.getTopologyKind().equals(TopologyKind.NODE_BREAKER)) {
            return vl.getId() + vl.getNodeBreakerView().getNode2(sw.getId()) + CONNECTIVITY_NODE_SUFFIX;
        } else {
            return vl.getBusBreakerView().getBus2(sw.getId()).getId() + CONNECTIVITY_NODE_SUFFIX;
        }
    }

    private static void writeSubstations(Network network, String cimNamespace, XMLStreamWriter writer, CgmesExportContext context) throws XMLStreamException {
        for (String geographicalRegionId : context.getRegionsIds()) {
            writeGeographicalRegion(geographicalRegionId, context.getRegionName(geographicalRegionId), cimNamespace, writer);
        }
        List<String> writtenSubRegions = new ArrayList<>();
        for (Substation substation : network.getSubstations()) {
            String subGeographicalRegionId = substation.getProperty(Conversion.CGMES_PREFIX_ALIAS_PROPERTIES + "subRegionId");
            String geographicalRegionId = substation.getProperty(Conversion.CGMES_PREFIX_ALIAS_PROPERTIES + "regionId");
            if (!writtenSubRegions.contains(subGeographicalRegionId)) {
                writeSubGeographicalRegion(subGeographicalRegionId, context.getSubRegionName(subGeographicalRegionId), geographicalRegionId, cimNamespace, writer);
                writtenSubRegions.add(subGeographicalRegionId);
            }
            SubstationEq.write(substation.getId(), substation.getNameOrId(), subGeographicalRegionId, cimNamespace, writer);
        }
    }

    private static void writeGeographicalRegion(String geographicalRegionId, String geoName, String cimNamespace, XMLStreamWriter writer) {
        try {
            GeographicalRegionEq.write(geographicalRegionId, geoName, cimNamespace, writer);
        } catch (XMLStreamException e) {
            throw new UncheckedXmlStreamException(e);
        }
    }

    private static void writeSubGeographicalRegion(String subGeographicalRegionId, String subGeographicalRegionName, String geographicalRegionId, String cimNamespace, XMLStreamWriter writer) {
        try {
            SubGeographicalRegionEq.write(subGeographicalRegionId, subGeographicalRegionName, geographicalRegionId, cimNamespace, writer);
        } catch (XMLStreamException e) {
            throw new UncheckedXmlStreamException(e);
        }
    }

    private static void writeVoltageLevels(Network network, String cimNamespace, XMLStreamWriter writer, CgmesExportContext context) throws XMLStreamException {
        Set<Double> exportedBaseVoltagesByNominalV = new HashSet<>();
        for (VoltageLevel voltageLevel : network.getVoltageLevels()) {
            double nominalV = voltageLevel.getNominalV();
            BaseVoltageMapping.BaseVoltageSource baseVoltage = context.getBaseVoltageByNominalVoltage(nominalV);
            if (!exportedBaseVoltagesByNominalV.contains(nominalV) && baseVoltage.getSource().equals(Source.IGM)) {
                BaseVoltageEq.write(baseVoltage.getId(), nominalV, cimNamespace, writer);
                exportedBaseVoltagesByNominalV.add(nominalV);
            }
            VoltageLevelEq.write(voltageLevel.getId(), voltageLevel.getNameOrId(), voltageLevel.getLowVoltageLimit(), voltageLevel.getHighVoltageLimit(), voltageLevel.getNullableSubstation().getId(), baseVoltage.getId(), cimNamespace, writer);
        }
    }

    private static void writeBusbarSections(Network network, String cimNamespace, XMLStreamWriter writer, CgmesExportContext context) throws XMLStreamException {
        for (BusbarSection bus : network.getBusbarSections()) {
            BusbarSectionEq.write(bus.getId(), bus.getNameOrId(), bus.getTerminal().getVoltageLevel().getId(), context.getBaseVoltageByNominalVoltage(bus.getTerminal().getVoltageLevel().getNominalV()).getId(), cimNamespace, writer);
        }
    }

    private static void writeLoads(Network network, String cimNamespace, XMLStreamWriter writer) throws XMLStreamException {
        for (Load load : network.getLoads()) {
            EnergyConsumerEq.write(load.getId(), load.getNameOrId(), load.getExtension(LoadDetail.class), load.getTerminal().getVoltageLevel().getId(), cimNamespace, writer);
        }
    }

    private static void writeGenerators(Network network, Map<Terminal, String> exportedTerminals, String cimNamespace, boolean writeInitialP, XMLStreamWriter writer) throws XMLStreamException {
        for (Generator generator : network.getGenerators()) {
            String generatingUnit = generator.getProperty(Conversion.CGMES_PREFIX_ALIAS_PROPERTIES + "GeneratingUnit");
            String regulatingControlId = generator.getProperty(Conversion.CGMES_PREFIX_ALIAS_PROPERTIES + "RegulatingControl");
            if (regulatingControlId != null) {
                String regulatingControlName = "RC_" + generator.getNameOrId();
                RegulatingControlEq.write(regulatingControlId, regulatingControlName, exportedTerminalId(exportedTerminals, generator.getRegulatingTerminal()), cimNamespace, writer);
            }
            String reactiveLimitsId = null;
            double minQ = 0.0;
            double maxQ = 0.0;
            switch (generator.getReactiveLimits().getKind()) {
                case CURVE:
                    reactiveLimitsId = CgmesExportUtil.getUniqueId();
                    ReactiveCapabilityCurve curve = generator.getReactiveLimits(ReactiveCapabilityCurve.class);
                    for (ReactiveCapabilityCurve.Point point : curve.getPoints()) {
                        CurveDataEq.write(CgmesExportUtil.getUniqueId(), point.getP(), point.getMinQ(), point.getMaxQ(), reactiveLimitsId, cimNamespace, writer);
                    }
                    String reactiveCapabilityCurveName = "RCC_" + generator.getNameOrId();
                    ReactiveCapabilityCurveEq.write(reactiveLimitsId, reactiveCapabilityCurveName, generator, cimNamespace, writer);
                    break;

                case MIN_MAX:
                    minQ = generator.getReactiveLimits(MinMaxReactiveLimits.class).getMinQ();
                    maxQ = generator.getReactiveLimits(MinMaxReactiveLimits.class).getMaxQ();
                    break;

                default:
                    throw new PowsyblException("Unexpected type of ReactiveLimits on the generator " + generator.getNameOrId());
            }
            SynchronousMachineEq.write(generator.getId(), generator.getNameOrId(), generatingUnit, regulatingControlId, reactiveLimitsId, minQ, maxQ, generator.getRatedS(), cimNamespace, writer);
            String generatingUnitName = "GEN_" + generator.getNameOrId();
            GeneratingUnitEq.write(generatingUnit, generatingUnitName, generator.getEnergySource(), generator.getMinP(), generator.getMaxP(), generator.getTargetP(), cimNamespace, writeInitialP, writer);
        }
    }

    private static void writeShuntCompensators(Network network, Map<Terminal, String> exportedTerminals, String cimNamespace, XMLStreamWriter writer) throws XMLStreamException {
        for (ShuntCompensator s : network.getShuntCompensators()) {
            double bPerSection = 0.0;
            double gPerSection = Double.NaN;
            if (s.getModelType().equals(ShuntCompensatorModelType.LINEAR)) {
                bPerSection = ((ShuntCompensatorLinearModel) s.getModel()).getBPerSection();
                gPerSection = ((ShuntCompensatorLinearModel) s.getModel()).getGPerSection();
            }
            ShuntCompensatorEq.write(s.getId(), s.getNameOrId(), s.getSectionCount(), s.getMaximumSectionCount(), s.getTerminal().getVoltageLevel().getNominalV(), s.getModelType(), bPerSection, gPerSection, cimNamespace, writer);
            if (s.getModelType().equals(ShuntCompensatorModelType.NON_LINEAR)) {
                double b = 0.0;
                double g = 0.0;
                for (int section = 1; section <= s.getMaximumSectionCount(); section++) {
                    ShuntCompensatorEq.writePoint(CgmesExportUtil.getUniqueId(), s.getId(), section, s.getB(section) - b, s.getG(section) - g, cimNamespace, writer);
                    b = s.getB(section);
                    g = s.getG(section);
                }
            }
            String regulatingControlId = s.getProperty(Conversion.CGMES_PREFIX_ALIAS_PROPERTIES + "RegulatingControl");
            String regulatingControlName = "RC_" + s.getNameOrId();
            RegulatingControlEq.write(regulatingControlId, regulatingControlName, exportedTerminalId(exportedTerminals, s.getRegulatingTerminal()), cimNamespace, writer);
        }
    }

    private static void writeStaticVarCompensators(Network network, Map<Terminal, String> exportedTerminals, String cimNamespace, XMLStreamWriter writer) throws XMLStreamException {
        for (StaticVarCompensator svc : network.getStaticVarCompensators()) {
            String regulatingControlId = svc.getProperty(Conversion.CGMES_PREFIX_ALIAS_PROPERTIES + "RegulatingControl");
            if (regulatingControlId != null) {
                String regulatingControlName = "RC_" + svc.getNameOrId();
                RegulatingControlEq.write(regulatingControlId, regulatingControlName, exportedTerminalId(exportedTerminals, svc.getRegulatingTerminal()), cimNamespace, writer);
            }
            StaticVarCompensatorEq.write(svc.getId(), svc.getNameOrId(), regulatingControlId, 1 / svc.getBmin(), 1 / svc.getBmax(), svc.getExtension(VoltagePerReactivePowerControl.class), svc.getRegulationMode(), svc.getVoltageSetpoint(), cimNamespace, writer);
        }
    }

    private static void writeLines(Network network, Map<Terminal, String> exportedTerminals, String cimNamespace, String euNamespace, String valueAttributeName, String limitTypeAttributeName, String limitKindClassName, boolean writeInfiniteDuration, XMLStreamWriter writer) throws XMLStreamException {
        for (Line line : network.getLines()) {
            AcLineSegmentEq.write(line.getId(), line.getNameOrId(), line.getR(), line.getX(), line.getG1() + line.getG2(), line.getB1() + line.getB2(), cimNamespace, writer);
            writeBranchLimits(line, exportedTerminalId(exportedTerminals, line.getTerminal1()), exportedTerminalId(exportedTerminals, line.getTerminal2()), cimNamespace, euNamespace, valueAttributeName, limitTypeAttributeName, limitKindClassName, writeInfiniteDuration, writer);
        }
    }

    private static void writeTwoWindingsTransformers(Network network, Map<Terminal, String> exportedTerminals, String cimNamespace, String euNamespace, String valueAttributeName, String limitTypeAttributeName, String limitKindClassName, boolean writeInfiniteDuration, XMLStreamWriter writer) throws XMLStreamException {
        for (TwoWindingsTransformer twt : network.getTwoWindingsTransformers()) {
            PowerTransformerEq.write(twt.getId(), twt.getNameOrId(), cimNamespace, writer);
            String end1Id = twt.getAliasFromType(Conversion.CGMES_PREFIX_ALIAS_PROPERTIES + CgmesNames.TRANSFORMER_END + 1).orElseThrow(PowsyblException::new);
            // structural ratio at end1
            double a0 = twt.getRatedU1() / twt.getRatedU2();
            // move structural ratio from end1 to end2
            double a02 = a0 * a0;
            double r = twt.getR() * a02;
            double x = twt.getX() * a02;
            double g = twt.getG() / a02;
            double b = twt.getB() / a02;
            PowerTransformerEq.writeEnd(end1Id, twt.getNameOrId() + "_1", twt.getId(), 1, r, x, g, b, twt.getRatedU1(), exportedTerminalId(exportedTerminals, twt.getTerminal1()), cimNamespace, writer);
            String end2Id = twt.getAliasFromType(Conversion.CGMES_PREFIX_ALIAS_PROPERTIES + CgmesNames.TRANSFORMER_END + 2).orElseThrow(PowsyblException::new);
            PowerTransformerEq.writeEnd(end2Id, twt.getNameOrId() + "_2", twt.getId(), 2, 0.0, 0.0, 0.0, 0.0, twt.getRatedU2(), exportedTerminalId(exportedTerminals, twt.getTerminal2()), cimNamespace, writer);
            writePhaseTapChanger(twt, twt.getPhaseTapChanger(), twt.getNameOrId(), end1Id, twt.getTerminal1().getVoltageLevel().getNominalV(), cimNamespace, writer);
            writeRatioTapChanger(twt, twt.getRatioTapChanger(), twt.getNameOrId(), end1Id, cimNamespace, writer);
            writeBranchLimits(twt, exportedTerminalId(exportedTerminals, twt.getTerminal1()), exportedTerminalId(exportedTerminals, twt.getTerminal2()), cimNamespace, euNamespace, valueAttributeName, limitTypeAttributeName, limitKindClassName, writeInfiniteDuration, writer);
        }
    }

    private static void writeThreeWindingsTransformers(Network network, Map<Terminal, String> exportedTerminals, String cimNamespace, String euNamespace, String valueAttributeName, String limitTypeAttributeName, String limitKindClassName, boolean writeInfiniteDuration, XMLStreamWriter writer) throws XMLStreamException {
        for (ThreeWindingsTransformer twt : network.getThreeWindingsTransformers()) {
            PowerTransformerEq.write(twt.getId(), twt.getNameOrId(), cimNamespace, writer);
            double ratedU0 = twt.getLeg1().getRatedU();
            String end1Id = twt.getAliasFromType(Conversion.CGMES_PREFIX_ALIAS_PROPERTIES + CgmesNames.TRANSFORMER_END + 1).orElseThrow(PowsyblException::new);
            writeThreeWindingsTransformerEnd(twt, twt.getId(), twt.getNameOrId() + "_1", end1Id, 1, twt.getLeg1(), ratedU0, exportedTerminalId(exportedTerminals, twt.getLeg1().getTerminal()), cimNamespace, euNamespace, valueAttributeName, limitTypeAttributeName, limitKindClassName, writeInfiniteDuration, writer);
            String end2Id = twt.getAliasFromType(Conversion.CGMES_PREFIX_ALIAS_PROPERTIES + CgmesNames.TRANSFORMER_END + 2).orElseThrow(PowsyblException::new);
            writeThreeWindingsTransformerEnd(twt, twt.getId(), twt.getNameOrId() + "_2", end2Id, 2, twt.getLeg2(), ratedU0, exportedTerminalId(exportedTerminals, twt.getLeg2().getTerminal()), cimNamespace, euNamespace, valueAttributeName, limitTypeAttributeName, limitKindClassName, writeInfiniteDuration, writer);
            String end3Id = twt.getAliasFromType(Conversion.CGMES_PREFIX_ALIAS_PROPERTIES + CgmesNames.TRANSFORMER_END + 3).orElseThrow(PowsyblException::new);
            writeThreeWindingsTransformerEnd(twt, twt.getId(), twt.getNameOrId() + "_3", end3Id, 3, twt.getLeg3(), ratedU0, exportedTerminalId(exportedTerminals, twt.getLeg3().getTerminal()), cimNamespace, euNamespace, valueAttributeName, limitTypeAttributeName, limitKindClassName, writeInfiniteDuration, writer);
        }
    }

    private static void writeThreeWindingsTransformerEnd(ThreeWindingsTransformer twt, String twtId, String twtName, String endId, int endNumber, ThreeWindingsTransformer.Leg leg, double ratedU0, String terminalId, String cimNamespace, String euNamespace, String valueAttributeName, String limitTypeAttributeName, String limitKindClassName, boolean writeInfiniteDuration, XMLStreamWriter writer) throws XMLStreamException {
        // structural ratio at end1
        double a0 = leg.getRatedU() / ratedU0;
        // move structural ratio from end1 to end2
        double a02 = a0 * a0;
        double r = leg.getR() * a02;
        double x = leg.getX() * a02;
        double g = leg.getG() / a02;
        double b = leg.getB() / a02;
        PowerTransformerEq.writeEnd(endId, twtName, twtId, endNumber, r, x, g, b, leg.getRatedU(), terminalId, cimNamespace, writer);
        writePhaseTapChanger(twt, leg.getPhaseTapChanger(), twtName, endId, leg.getTerminal().getVoltageLevel().getNominalV(), cimNamespace, writer);
        writeRatioTapChanger(twt, leg.getRatioTapChanger(), twtName, endId, cimNamespace, writer);
        writeFlowsLimits(leg, terminalId, cimNamespace, euNamespace, valueAttributeName, limitTypeAttributeName, limitKindClassName, writeInfiniteDuration, writer);
    }

    private static void writePhaseTapChanger(Identifiable<?> eq, PhaseTapChanger ptc, String twtName, String endId, double neutralU, String cimNamespace, XMLStreamWriter writer) throws XMLStreamException {
        if (ptc != null) {
            String tapChangerId = eq.getAliasFromType(Conversion.CGMES_PREFIX_ALIAS_PROPERTIES + CgmesNames.PHASE_TAP_CHANGER + 1)
                    .orElseGet(() -> eq.getAliasFromType(Conversion.CGMES_PREFIX_ALIAS_PROPERTIES + CgmesNames.PHASE_TAP_CHANGER + 2).orElseThrow(PowsyblException::new));

            int neutralStep = getPhaseTapChangerNeutralStep(ptc);
            String phaseTapChangerTableId = CgmesExportUtil.getUniqueId();
            TapChangerEq.writePhase(tapChangerId, twtName + "_PTC", endId, ptc.getLowTapPosition(), ptc.getHighTapPosition(), neutralStep, ptc.getTapPosition(), neutralU, false, phaseTapChangerTableId, cimNamespace, writer);
            TapChangerEq.writePhaseTable(phaseTapChangerTableId, twtName + "_TABLE", cimNamespace, writer);
            for (Map.Entry<Integer, PhaseTapChangerStep> step : ptc.getAllSteps().entrySet()) {
                TapChangerEq.writePhaseTablePoint(CgmesExportUtil.getUniqueId(), phaseTapChangerTableId, step.getValue().getR(), step.getValue().getX(), step.getValue().getG(), step.getValue().getB(), 1 / step.getValue().getRho(), -step.getValue().getAlpha(), step.getKey(), cimNamespace, writer);
            }
        }
    }

    private static int getPhaseTapChangerNeutralStep(PhaseTapChanger ptc) {
        int neutralStep = ptc.getLowTapPosition();
        while (ptc.getStep(neutralStep).getAlpha() != 0.0) {
            neutralStep++;
            if (neutralStep > ptc.getHighTapPosition()) {
                return ptc.getHighTapPosition();
            }
        }
        return neutralStep;
    }

    private static void writeRatioTapChanger(Identifiable<?> eq, RatioTapChanger rtc, String twtName, String endId, String cimNamespace, XMLStreamWriter writer) throws XMLStreamException {
        if (rtc != null) {
            String tapChangerId = eq.getAliasFromType(Conversion.CGMES_PREFIX_ALIAS_PROPERTIES + CgmesNames.RATIO_TAP_CHANGER + 1)
                    .orElseGet(() -> eq.getAliasFromType(Conversion.CGMES_PREFIX_ALIAS_PROPERTIES + CgmesNames.RATIO_TAP_CHANGER + 2).orElseThrow(PowsyblException::new));
            int neutralStep = getRatioTapChangerNeutralStep(rtc);
            double stepVoltageIncrement = 100.0 * (1.0 / rtc.getStep(rtc.getLowTapPosition()).getRho() - 1.0) / (rtc.getLowTapPosition() - neutralStep);
            String ratioTapChangerTableId = CgmesExportUtil.getUniqueId();
            TapChangerEq.writeRatio(tapChangerId, twtName + "_RTC", endId, rtc.getLowTapPosition(), rtc.getHighTapPosition(), neutralStep, rtc.getTapPosition(), rtc.getTargetV(), rtc.hasLoadTapChangingCapabilities(), stepVoltageIncrement, ratioTapChangerTableId, cimNamespace, writer);
            TapChangerEq.writeRatioTable(ratioTapChangerTableId, twtName + "_TABLE", cimNamespace, writer);
            for (Map.Entry<Integer, RatioTapChangerStep> step : rtc.getAllSteps().entrySet()) {
                TapChangerEq.writeRatioTablePoint(CgmesExportUtil.getUniqueId(), ratioTapChangerTableId, step.getValue().getR(), step.getValue().getX(), step.getValue().getG(), step.getValue().getB(), 1 / step.getValue().getRho(), step.getKey(), cimNamespace, writer);
            }
        }
    }

    private static int getRatioTapChangerNeutralStep(RatioTapChanger rtc) {
        int neutralStep = rtc.getLowTapPosition();
        while (rtc.getStep(neutralStep).getRho() != 1.0) {
            neutralStep++;
            if (neutralStep > rtc.getHighTapPosition()) {
                return rtc.getHighTapPosition();
            }
        }
        return neutralStep;
    }

    private static void writeDanglingLines(Network network, Map<Terminal, String> exportedTerminals, Map<Boundary, String> danglingLineBoundaries, String cimNamespace, String euNamespace, String valueAttributeName, String limitTypeAttributeName, String limitKindClassName, boolean writeInfiniteDuration, XMLStreamWriter writer, CgmesExportContext context) throws XMLStreamException {
        for (DanglingLine danglingLine : network.getDanglingLines()) {

            String substationId = writeDanglingLineSubstation(danglingLine, cimNamespace, writer);
            String baseVoltageId = writeDanglingLineBaseVoltage(danglingLine, cimNamespace, writer, context);
            String voltageLevelId = writeDanglingLineVoltageLevel(danglingLine, substationId, baseVoltageId, cimNamespace, writer);
            String connectivityNodeId = writeDanglingLineConnectivity(danglingLine, voltageLevelId, danglingLineBoundaries, cimNamespace, writer);

            // New Load
            String loadId = CgmesExportUtil.getUniqueId();
            EnergyConsumerEq.write(loadId, danglingLine.getNameOrId() + "_LOAD", null, voltageLevelId, cimNamespace, writer);
            TerminalEq.write(CgmesExportUtil.getUniqueId(), loadId, connectivityNodeId, 1, cimNamespace, writer);

            // New Equivalent Injection
            double minP = 0.0;
            double maxP = 0.0;
            double minQ = 0.0;
            double maxQ = 0.0;
            if (danglingLine.getGeneration() != null) {
                minP = danglingLine.getGeneration().getMinP();
                maxP = danglingLine.getGeneration().getMaxP();
                if (danglingLine.getGeneration().getReactiveLimits().getKind().equals(ReactiveLimitsKind.MIN_MAX)) {
                    minQ = danglingLine.getGeneration().getReactiveLimits(MinMaxReactiveLimits.class).getMinQ();
                    maxQ = danglingLine.getGeneration().getReactiveLimits(MinMaxReactiveLimits.class).getMaxQ();
                } else {
                    throw new PowsyblException("Unexpected type of ReactiveLimits on the dangling line " + danglingLine.getNameOrId());
                }
            }
            String equivalentInjectionId = danglingLine.getAliasFromType(Conversion.CGMES_PREFIX_ALIAS_PROPERTIES + "EquivalentInjection").orElseThrow(PowsyblException::new);
            EquivalentInjectionEq.write(equivalentInjectionId, danglingLine.getNameOrId() + "_EI", danglingLine.getGeneration() != null, danglingLine.getGeneration() != null, minP, maxP, minQ, maxQ, baseVoltageId, cimNamespace, writer);
            String equivalentInjectionTerminalId = danglingLine.getAliasFromType(Conversion.CGMES_PREFIX_ALIAS_PROPERTIES + "EquivalentInjectionTerminal").orElseThrow(PowsyblException::new);
            TerminalEq.write(equivalentInjectionTerminalId, equivalentInjectionId, connectivityNodeId, 1, cimNamespace, writer);

            // Cast the danglingLine to an AcLineSegment
            AcLineSegmentEq.write(danglingLine.getId(), danglingLine.getNameOrId() + "_DL", danglingLine.getR(), danglingLine.getX(), danglingLine.getG(), danglingLine.getB(), cimNamespace, writer);
            writeFlowsLimits(danglingLine, exportedTerminalId(exportedTerminals, danglingLine.getTerminal()), cimNamespace, euNamespace, valueAttributeName, limitTypeAttributeName, limitKindClassName, writeInfiniteDuration, writer);
        }
    }

    private static String writeDanglingLineSubstation(DanglingLine danglingLine, String cimNamespace, XMLStreamWriter writer) throws XMLStreamException {
        // New Substation
        String geographicalRegionId = CgmesExportUtil.getUniqueId();
        GeographicalRegionEq.write(geographicalRegionId, danglingLine.getNameOrId() + "_GR", cimNamespace, writer);
        String subGeographicalRegionId = CgmesExportUtil.getUniqueId();
        SubGeographicalRegionEq.write(subGeographicalRegionId, danglingLine.getNameOrId() + "_SGR", geographicalRegionId, cimNamespace, writer);
        String substationId = CgmesExportUtil.getUniqueId();
        SubstationEq.write(substationId, danglingLine.getNameOrId() + "_SUBSTATION", subGeographicalRegionId, cimNamespace, writer);

        return substationId;
    }

    private static String writeDanglingLineBaseVoltage(DanglingLine danglingLine, String cimNamespace, XMLStreamWriter writer, CgmesExportContext context) throws XMLStreamException {
        double nominalV = danglingLine.getTerminal().getVoltageLevel().getNominalV();
        BaseVoltageMapping.BaseVoltageSource baseVoltage = context.getBaseVoltageByNominalVoltage(nominalV);
        if (baseVoltage.getSource().equals(Source.IGM)) {
            BaseVoltageEq.write(baseVoltage.getId(), nominalV, cimNamespace, writer);
        }

        return baseVoltage.getId();
    }

    private static String writeDanglingLineVoltageLevel(DanglingLine danglingLine, String substationId, String baseVoltageId, String cimNamespace, XMLStreamWriter writer) throws XMLStreamException {
        // New VoltageLevel
        String voltageLevelId = CgmesExportUtil.getUniqueId();
        VoltageLevelEq.write(voltageLevelId, danglingLine.getNameOrId() + "_VL", Double.NaN, Double.NaN, substationId, baseVoltageId, cimNamespace, writer);

        return voltageLevelId;
    }

    private static String writeDanglingLineConnectivity(DanglingLine danglingLine, String voltageLevelId, Map<Boundary, String> danglingLineBoundaries, String cimNamespace, XMLStreamWriter writer) throws XMLStreamException {
        // New ConnectivityNode
        String connectivityNodeId = CgmesExportUtil.getUniqueId();
        ConnectivityNodeEq.write(connectivityNodeId, danglingLine.getNameOrId() + "_NODE", voltageLevelId, cimNamespace, writer);
        // New Terminal
        String terminalId = danglingLine.getAliasFromType(Conversion.CGMES_PREFIX_ALIAS_PROPERTIES + "Terminal_Boundary").orElseThrow(PowsyblException::new);
        TerminalEq.write(terminalId, danglingLine.getId(), connectivityNodeId, 2, cimNamespace, writer);
        danglingLineBoundaries.put(danglingLine.getBoundary(), terminalId);

        return connectivityNodeId;
    }

    private static void writeBranchLimits(Branch<?> branch, String terminalId1, String terminalId2, String cimNamespace, String euNamespace, String valueAttributeName, String limitTypeAttributeName, String limitKindClassName, boolean writeInfiniteDuration, XMLStreamWriter writer) throws XMLStreamException {
        if (branch.getActivePowerLimits1() != null) {
            writeLoadingLimits(branch.getActivePowerLimits1(), terminalId1, cimNamespace, euNamespace, valueAttributeName, limitTypeAttributeName, limitKindClassName, writeInfiniteDuration, writer);
        }
        if (branch.getActivePowerLimits2() != null) {
            writeLoadingLimits(branch.getActivePowerLimits2(), terminalId2, cimNamespace, euNamespace, valueAttributeName, limitTypeAttributeName, limitKindClassName, writeInfiniteDuration, writer);
        }
        if (branch.getApparentPowerLimits1() != null) {
            writeLoadingLimits(branch.getApparentPowerLimits1(), terminalId1, cimNamespace, euNamespace, valueAttributeName, limitTypeAttributeName, limitKindClassName, writeInfiniteDuration, writer);
        }
        if (branch.getApparentPowerLimits2() != null) {
            writeLoadingLimits(branch.getApparentPowerLimits2(), terminalId2, cimNamespace, euNamespace, valueAttributeName, limitTypeAttributeName, limitKindClassName, writeInfiniteDuration, writer);
        }
        if (branch.getCurrentLimits1() != null) {
            writeLoadingLimits(branch.getCurrentLimits1(), terminalId1, cimNamespace, euNamespace, valueAttributeName, limitTypeAttributeName, limitKindClassName, writeInfiniteDuration, writer);
        }
        if (branch.getCurrentLimits2() != null) {
            writeLoadingLimits(branch.getCurrentLimits2(), terminalId2, cimNamespace, euNamespace, valueAttributeName, limitTypeAttributeName, limitKindClassName, writeInfiniteDuration, writer);
        }
    }

    private static void writeFlowsLimits(FlowsLimitsHolder holder, String terminalId, String cimNamespace, String euNamespace, String valueAttributeName, String limitTypeAttributeName, String limitKindClassName, boolean writeInfiniteDuration, XMLStreamWriter writer) throws XMLStreamException {
        if (holder.getActivePowerLimits() != null) {
            writeLoadingLimits(holder.getActivePowerLimits(), terminalId, cimNamespace, euNamespace, valueAttributeName, limitTypeAttributeName, limitKindClassName, writeInfiniteDuration, writer);
        }
        if (holder.getApparentPowerLimits() != null) {
            writeLoadingLimits(holder.getApparentPowerLimits(), terminalId, cimNamespace, euNamespace, valueAttributeName, limitTypeAttributeName, limitKindClassName, writeInfiniteDuration, writer);
        }
        if (holder.getCurrentLimits() != null) {
            writeLoadingLimits(holder.getCurrentLimits(), terminalId, cimNamespace, euNamespace, valueAttributeName, limitTypeAttributeName, limitKindClassName, writeInfiniteDuration, writer);
        }
    }

    private static void writeLoadingLimits(LoadingLimits limits, String terminalId, String cimNamespace, String euNamespace, String valueAttributeName, String limitTypeAttributeName, String limitKindClassName, boolean writeInfiniteDuration, XMLStreamWriter writer) throws XMLStreamException {
        if (!Double.isNaN(limits.getPermanentLimit())) {
            String operationalLimitTypeId = CgmesExportUtil.getUniqueId();
            OperationalLimitTypeEq.writePatl(operationalLimitTypeId, cimNamespace, euNamespace, limitTypeAttributeName, limitKindClassName, writeInfiniteDuration, writer);
            String operationalLimitSetId = CgmesExportUtil.getUniqueId();
            OperationalLimitSetEq.write(operationalLimitSetId, "operational limit patl", terminalId, cimNamespace, writer);
            LoadingLimitEq.write(CgmesExportUtil.getUniqueId(), limits.getClass(), "CurrentLimit", limits.getPermanentLimit(), operationalLimitTypeId, operationalLimitSetId, cimNamespace, valueAttributeName, writer);
        }
        if (!limits.getTemporaryLimits().isEmpty()) {
            Iterator<LoadingLimits.TemporaryLimit> iterator = limits.getTemporaryLimits().iterator();
            while (iterator.hasNext()) {
                LoadingLimits.TemporaryLimit temporaryLimit = iterator.next();
                String operationalLimitTypeId = CgmesExportUtil.getUniqueId();
                OperationalLimitTypeEq.writeTatl(operationalLimitTypeId, temporaryLimit.getName(), temporaryLimit.getAcceptableDuration(), cimNamespace, euNamespace, limitTypeAttributeName, limitKindClassName, writeInfiniteDuration, writer);
                String operationalLimitSetId = CgmesExportUtil.getUniqueId();
                OperationalLimitSetEq.write(operationalLimitSetId, "operational limit tatl", terminalId, cimNamespace, writer);
                LoadingLimitEq.write(CgmesExportUtil.getUniqueId(), limits.getClass(), "CurrentLimit", temporaryLimit.getValue(), operationalLimitTypeId, operationalLimitSetId, cimNamespace, valueAttributeName, writer);
            }
        }
    }

    private static void writeHvdcLines(Network network, Map<Terminal, String> exportedTerminals, Map<String, String> exportedNodes, String cimNamespace, XMLStreamWriter writer) throws XMLStreamException {
        for (HvdcLine line : network.getHvdcLines()) {
            String dcConverterUnit1 = CgmesExportUtil.getUniqueId();
            writeDCConverterUnit(dcConverterUnit1, line.getNameOrId() + "_1", line.getConverterStation1().getTerminal().getVoltageLevel().getNullableSubstation().getId(), cimNamespace, writer);
            String dcNode1 = line.getAliasFromType(Conversion.CGMES_PREFIX_ALIAS_PROPERTIES + "DCNode1").orElseThrow(PowsyblException::new);
            writeDCNode(dcNode1, line.getNameOrId() + "_1", dcConverterUnit1, cimNamespace, writer);
            String dcConverterUnit2 = CgmesExportUtil.getUniqueId();
            writeDCConverterUnit(dcConverterUnit2, line.getNameOrId() + "_1", line.getConverterStation2().getTerminal().getVoltageLevel().getNullableSubstation().getId(), cimNamespace, writer);
            String dcNode2 = line.getAliasFromType(Conversion.CGMES_PREFIX_ALIAS_PROPERTIES + "DCNode2").orElseThrow(PowsyblException::new);
            writeDCNode(dcNode2, line.getNameOrId() + "_2", dcConverterUnit2, cimNamespace, writer);
            String dcTerminal1 = line.getAliasFromType(Conversion.CGMES_PREFIX_ALIAS_PROPERTIES + "DCTerminal1").orElseThrow(PowsyblException::new);
            writeDCTerminal(dcTerminal1, line.getId(), dcNode1, 1, cimNamespace, writer);
            String dcTerminal2 = line.getAliasFromType(Conversion.CGMES_PREFIX_ALIAS_PROPERTIES + "DCTerminal2").orElseThrow(PowsyblException::new);
            writeDCTerminal(dcTerminal2, line.getId(), dcNode2, 2, cimNamespace, writer);
            HvdcConverterStation<?> converter = line.getConverterStation1();
            writeTerminal(converter.getTerminal(), exportedTerminals, CgmesExportUtil.getUniqueId(), converter.getId(), connectivityNodeId(exportedNodes, converter.getTerminal()), 1, cimNamespace, writer);
            String capabilityCurveId1 = writeVsCapabilityCurve(converter, cimNamespace, writer);
            String acdcConverterDcTerminal1 = converter.getAliasFromType(Conversion.CGMES_PREFIX_ALIAS_PROPERTIES + ACDCCONVERTERDCTERMINAL).orElseThrow(PowsyblException::new);
            writeAcdcConverterDCTerminal(acdcConverterDcTerminal1, converter.getId(), dcNode1, 2, cimNamespace, writer);
            converter = line.getConverterStation2();
            writeTerminal(converter.getTerminal(), exportedTerminals, CgmesExportUtil.getUniqueId(), converter.getId(), connectivityNodeId(exportedNodes, converter.getTerminal()), 1, cimNamespace, writer);
            String capabilityCurveId2 = writeVsCapabilityCurve(converter, cimNamespace, writer);
            String acdcConverterDcTerminal2 = converter.getAliasFromType(Conversion.CGMES_PREFIX_ALIAS_PROPERTIES + ACDCCONVERTERDCTERMINAL).orElseThrow(PowsyblException::new);
            writeAcdcConverterDCTerminal(acdcConverterDcTerminal2, converter.getId(), dcNode2, 2, cimNamespace, writer);
            DCLineSegmentEq.write(line.getId(), line.getNameOrId(), line.getR(), cimNamespace, writer);
            writeHvdcConverterStation(line.getConverterStation1(), exportedTerminals, line.getNominalV(), dcConverterUnit1, capabilityCurveId1, cimNamespace, writer);
            writeHvdcConverterStation(line.getConverterStation2(), exportedTerminals, line.getNominalV(), dcConverterUnit2, capabilityCurveId2, cimNamespace, writer);
        }
    }

    private static String writeVsCapabilityCurve(HvdcConverterStation<?> converter, String cimNamespace, XMLStreamWriter writer) throws XMLStreamException {
        if (converter instanceof LccConverterStation) {
            return null;
        }
        VscConverterStation vscConverter = (VscConverterStation) converter;
        if (vscConverter.getReactiveLimits() == null) {
            return null;
        }
        String reactiveLimitsId = CgmesExportUtil.getUniqueId();
        switch (vscConverter.getReactiveLimits().getKind()) {
            case CURVE:
                ReactiveCapabilityCurve curve = vscConverter.getReactiveLimits(ReactiveCapabilityCurve.class);
                for (ReactiveCapabilityCurve.Point point : curve.getPoints()) {
                    CurveDataEq.write(CgmesExportUtil.getUniqueId(), point.getP(), point.getMinQ(), point.getMaxQ(), reactiveLimitsId, cimNamespace, writer);
                }
                String reactiveCapabilityCurveName = "RCC_" + vscConverter.getNameOrId();
                ReactiveCapabilityCurveEq.write(reactiveLimitsId, reactiveCapabilityCurveName, vscConverter, cimNamespace, writer);
                break;

            case MIN_MAX:
                //Do not have to export anything
                reactiveLimitsId = null;
                break;

            default:
                throw new PowsyblException("Unexpected type of ReactiveLimits on the VsConverter " + converter.getNameOrId());
        }
        return reactiveLimitsId;
    }

    private static void writeDCConverterUnit(String id, String dcConverterUnitName, String substationId, String cimNamespace, XMLStreamWriter writer) throws XMLStreamException {
        DCConverterUnitEq.write(id, dcConverterUnitName, substationId, cimNamespace, writer);
    }

    private static void writeHvdcConverterStation(HvdcConverterStation<?> converterStation, Map<Terminal, String> exportedTerminals, double ratedUdc, String dcEquipmentContainerId, String capabilityCurveId, String cimNamespace, XMLStreamWriter writer) throws XMLStreamException {
        String pccTerminal = getConverterStationPccTerminal(converterStation, exportedTerminals);
        HvdcConverterStationEq.write(converterStation.getId(), converterStation.getNameOrId(), converterStation.getHvdcType(), ratedUdc, dcEquipmentContainerId, pccTerminal, capabilityCurveId, cimNamespace, writer);
    }

    private static String getConverterStationPccTerminal(HvdcConverterStation<?> converterStation, Map<Terminal, String> exportedTerminals) {
        if (converterStation.getHvdcType().equals(HvdcConverterStation.HvdcType.VSC)) {
            return exportedTerminalId(exportedTerminals, ((VscConverterStation) converterStation).getRegulatingTerminal());
        }
        return null;
    }

    private static void writeDCNode(String id, String dcNodeName, String dcEquipmentContainerId, String cimNamespace, XMLStreamWriter writer) throws XMLStreamException {
        DCNodeEq.write(id, dcNodeName, dcEquipmentContainerId, cimNamespace, writer);
    }

    private static void writeDCTerminal(String id, String conductingEquipmentId, String dcNodeId, int sequenceNumber, String cimNamespace, XMLStreamWriter writer) throws XMLStreamException {
        DCTerminalEq.write("DCTerminal", id, conductingEquipmentId, dcNodeId, sequenceNumber, cimNamespace, writer);
    }

    private static void writeAcdcConverterDCTerminal(String id, String conductingEquipmentId, String dcNodeId, int sequenceNumber, String cimNamespace, XMLStreamWriter writer) throws XMLStreamException {
        DCTerminalEq.write(ACDCCONVERTERDCTERMINAL, id, conductingEquipmentId, dcNodeId, sequenceNumber, cimNamespace, writer);
    }

    private static void writeControlAreas(Network network, Map<Terminal, String> exportedTerminals, Map<Boundary, String> danglingLineBoundaries, String cimNamespace, String euNamespace, XMLStreamWriter writer) throws XMLStreamException {
        CgmesControlAreas cgmesControlAreas = network.getExtension(CgmesControlAreas.class);
        for (CgmesControlArea cgmesControlArea : cgmesControlAreas.getCgmesControlAreas()) {
            writeControlArea(cgmesControlArea, exportedTerminals, danglingLineBoundaries, cimNamespace, euNamespace, writer);
        }
    }

    private static void writeControlArea(CgmesControlArea cgmesControlArea, Map<Terminal, String> exportedTerminals, Map<Boundary, String> danglingLineBoundaries, String cimNamespace, String euNamespace, XMLStreamWriter writer) throws XMLStreamException {
        ControlAreaEq.write(cgmesControlArea.getId(), cgmesControlArea.getName(), cgmesControlArea.getEnergyIdentificationCodeEIC(), cimNamespace, euNamespace, writer);
        for (Terminal terminal : cgmesControlArea.getTerminals()) {
            TieFlowEq.write(CgmesExportUtil.getUniqueId(), cgmesControlArea.getId(), exportedTerminalId(exportedTerminals, terminal), cimNamespace, writer);
        }
        for (Boundary boundary : cgmesControlArea.getBoundaries()) {
            if (cgmesControlArea.getBoundaries().contains(boundary)) {
                TieFlowEq.write(CgmesExportUtil.getUniqueId(), cgmesControlArea.getId(), danglingLineBoundaries.get(boundary), cimNamespace, writer);
            }
        }
    }

    private static void writeTerminals(Network network, Map<Terminal, String> exportedTerminals, Map<String, String> exportedNodes, String cimNamespace, XMLStreamWriter writer) throws XMLStreamException {
        for (Connectable<?> c : network.getConnectables()) {
            for (Terminal t : c.getTerminals()) {
                writeTerminal(t, c, exportedTerminals, exportedNodes, cimNamespace, writer);
            }
        }

        for (Switch sw : network.getSwitches()) {
            VoltageLevel vl = sw.getVoltageLevel();
            String node1 = exportedNodes.get(getSwitchNode1Id(vl, sw));
            String terminalId1 = sw.getAliasFromType(Conversion.CGMES_PREFIX_ALIAS_PROPERTIES + CgmesNames.TERMINAL + 1).orElseThrow(PowsyblException::new);
            TerminalEq.write(terminalId1, sw.getId(), node1, 1, cimNamespace, writer);
            String node2 = exportedNodes.get(getSwitchNode2Id(vl, sw));
            String terminalId2 = sw.getAliasFromType(Conversion.CGMES_PREFIX_ALIAS_PROPERTIES + CgmesNames.TERMINAL + 2).orElseThrow(PowsyblException::new);
            TerminalEq.write(terminalId2, sw.getId(), node2, 2, cimNamespace, writer);
        }
    }

    private static void writeTerminal(Terminal t, Connectable<?> c, Map<Terminal, String> exportedTerminals, Map<String, String> exportedNodes, String cimNamespace, XMLStreamWriter writer) {
        String terminalId = null;
        int sequenceNumber = 1;
        if (c instanceof DanglingLine) {
            terminalId = c.getAliasFromType(Conversion.CGMES_PREFIX_ALIAS_PROPERTIES + "Terminal_Network").orElseThrow(PowsyblException::new);
        } else {
            sequenceNumber = CgmesExportUtil.getTerminalSide(t, c);
            terminalId = c.getAliasFromType(Conversion.CGMES_PREFIX_ALIAS_PROPERTIES + CgmesNames.TERMINAL + sequenceNumber).orElseThrow(PowsyblException::new);
        }
        writeTerminal(t, exportedTerminals, terminalId, c.getId(), connectivityNodeId(exportedNodes, t), sequenceNumber, cimNamespace, writer);
    }

    private static void writeTerminal(Terminal terminal, Map<Terminal, String> exportedTerminals, String id, String conductingEquipmentId, String connectivityNodeId, int sequenceNumber, String cimNamespace, XMLStreamWriter writer) {
        exportedTerminals.computeIfAbsent(terminal, k -> {
            try {
                TerminalEq.write(id, conductingEquipmentId, connectivityNodeId, sequenceNumber, cimNamespace, writer);
                return id;
            } catch (XMLStreamException e) {
                throw new UncheckedXmlStreamException(e);
            }
        });
    }

    private static String exportedTerminalId(Map<Terminal, String> exportedTerminals, Terminal terminal) {
        if (exportedTerminals.containsKey(terminal)) {
            return exportedTerminals.get(terminal);
        } else {
            throw new PowsyblException("Terminal has not been exported");
        }
    }

    private static String connectivityNodeId(Map<String, String> exportedNodes, Terminal terminal) {
        String key;
        if (terminal.getVoltageLevel().getTopologyKind().equals(TopologyKind.NODE_BREAKER)) {
            key = terminal.getVoltageLevel().getId() + terminal.getNodeBreakerView().getNode() + CONNECTIVITY_NODE_SUFFIX;
        } else {
            key = terminal.getBusBreakerView().getConnectableBus().getId() + CONNECTIVITY_NODE_SUFFIX;
        }
        return exportedNodes.get(key);
    }

    private static class VoltageLevelAdjacency {

        private final List<List<Integer>> voltageLevelNodes;

        VoltageLevelAdjacency(VoltageLevel vl) {
            voltageLevelNodes = new ArrayList<>();

            NodeAdjacency adjacency = new NodeAdjacency(vl);
            Set<Integer> visitedNodes = new HashSet<>();
            adjacency.get().keySet().forEach(node -> {
                if (visitedNodes.contains(node)) {
                    return;
                }
                List<Integer> adjacentNodes = computeAdjacentNodes(node, adjacency, visitedNodes);
                voltageLevelNodes.add(adjacentNodes);
            });
        }

        private List<Integer> computeAdjacentNodes(int nodeId, NodeAdjacency adjacency, Set<Integer> visitedNodes) {

            List<Integer> adjacentNodes = new ArrayList<>();
            adjacentNodes.add(nodeId);
            visitedNodes.add(nodeId);

            int k = 0;
            while (k < adjacentNodes.size()) {
                Integer node = adjacentNodes.get(k);
                if (adjacency.get().containsKey(node)) {
                    adjacency.get().get(node).forEach(adjacent -> {
                        if (visitedNodes.contains(adjacent)) {
                            return;
                        }
                        adjacentNodes.add(adjacent);
                        visitedNodes.add(adjacent);
                    });
                }
                k++;
            }
            return adjacentNodes;
        }

        List<List<Integer>> getNodes() {
            return voltageLevelNodes;
        }
    }

    private static class NodeAdjacency {

        private final Map<Integer, List<Integer>> adjacency;

        NodeAdjacency(VoltageLevel vl) {
            adjacency = new HashMap<>();
            if (vl.getTopologyKind().equals(TopologyKind.NODE_BREAKER)) {
                vl.getNodeBreakerView().getInternalConnections().forEach(this::computeInternalConnectionAdjacency);
            }
        }

        private void computeInternalConnectionAdjacency(VoltageLevel.NodeBreakerView.InternalConnection ic) {
            addAdjacency(ic.getNode1(), ic.getNode2());
        }

        private void addAdjacency(int node1, int node2) {
            adjacency.computeIfAbsent(node1, k -> new ArrayList<>()).add(node2);
            adjacency.computeIfAbsent(node2, k -> new ArrayList<>()).add(node1);
        }

        Map<Integer, List<Integer>> get() {
            return adjacency;
        }
    }

    private EquipmentExport() {
    }
}<|MERGE_RESOLUTION|>--- conflicted
+++ resolved
@@ -59,13 +59,8 @@
             writeVoltageLevels(network, cimNamespace, writer, context);
             writeBusbarSections(network, cimNamespace, writer, context);
             writeLoads(network, cimNamespace, writer);
-<<<<<<< HEAD
             writeGenerators(network, exportedTerminals, cimNamespace, writeInitialP, writer);
-            writeShuntCompensators(network, cimNamespace, writer);
-=======
-            writeGenerators(network, exportedTerminals, cimNamespace, writer);
             writeShuntCompensators(network, exportedTerminals, cimNamespace, writer);
->>>>>>> 873e96a7
             writeStaticVarCompensators(network, exportedTerminals, cimNamespace, writer);
             writeLines(network, exportedTerminals, cimNamespace, euNamespace, limitValueAttributeName, limitTypeAttributeName, limitKindClassName, writeInfiniteDuration, writer);
             writeTwoWindingsTransformers(network, exportedTerminals, cimNamespace, euNamespace, limitValueAttributeName, limitTypeAttributeName, limitKindClassName, writeInfiniteDuration, writer);
