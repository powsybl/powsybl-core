--- conflicted
+++ resolved
@@ -28,13 +28,10 @@
 import java.util.*;
 
 import static com.powsybl.cgmes.conversion.export.elements.LoadingLimitEq.loadingLimitClassName;
-<<<<<<< HEAD
 import static com.powsybl.cgmes.model.CgmesNamespace.RDF_NAMESPACE;
-=======
 import static com.powsybl.cgmes.conversion.naming.CgmesObjectReference.Part.*;
 import static com.powsybl.cgmes.conversion.naming.CgmesObjectReference.ref;
 import static com.powsybl.cgmes.conversion.naming.CgmesObjectReference.refTyped;
->>>>>>> 549c0eb7
 
 /**
  * @author Marcos de Miguel {@literal <demiguelm at aia.es>}
@@ -440,18 +437,18 @@
                 context.getNamingStrategy().getCgmesId(i.getTerminal().getVoltageLevel()),
                 generatingUnit, regulatingControlId, reactiveLimitsId, minQ, maxQ, ratedS, defaultRatedS, kind, cimNamespace, writer, context);
         String hydroPlantStorageType = i.getProperty(Conversion.PROPERTY_CGMES_SYNCHRONOUS_MACHINE_HYDRO_PLANT_STRORAGE_KIND);
-        String hydroPowerPlanId = null;
+        String hydroPowerPlantId = null;
         if (hydroPlantStorageType != null && GeneratingUnitEq.generatingUnitClassName(energySource).equals("HydroGeneratingUnit")) {
-            String hydroPowerPlantName = "HPP_" + i.getNameOrId();
-            hydroPowerPlanId = CgmesExportUtil.getUniqueId();
-            writeHydroPowerPlant(hydroPowerPlanId, hydroPowerPlantName, hydroPlantStorageType, cimNamespace, writer, context);
+            String hydroPowerPlantName = i.getNameOrId();
+            hydroPowerPlantId = context.getNamingStrategy().getCgmesId(refTyped(i), HYDRO_POWER_PLANT);
+            writeHydroPowerPlant(hydroPowerPlantId, hydroPowerPlantName, hydroPlantStorageType, cimNamespace, writer, context);
         }
         String fossilFuelType = i.getProperty(Conversion.PROPERTY_CGMES_SYNCHRONOUS_MACHINE_FUEL_TYPE);
         if (fossilFuelType != null && !fossilFuelType.isEmpty() && GeneratingUnitEq.generatingUnitClassName(energySource).equals("ThermalGeneratingUnit")) {
             String[] fossilFuelTypeArray = fossilFuelType.split(";");
             for (int j = 0; j < fossilFuelTypeArray.length; j++) {
-                String fossilFuelName = "FF" + j + "_" + i.getNameOrId();
-                String fossilFuelId = CgmesExportUtil.getUniqueId();
+                String fossilFuelName = i.getNameOrId();
+                String fossilFuelId = context.getNamingStrategy().getCgmesId(refTyped(i), ref(j), FOSSIL_FUEL);
                 writeFossilFuel(fossilFuelId, fossilFuelName, fossilFuelTypeArray[j], generatingUnit, cimNamespace, writer, context);
             }
         }
@@ -462,7 +459,7 @@
 
             GeneratingUnitEq.write(generatingUnit, generatingUnitName, energySource, minP, maxP, targetP, cimNamespace, writeInitialP,
                     i.getTerminal().getVoltageLevel().getSubstation().map(s -> context.getNamingStrategy().getCgmesId(s)).orElse(null),
-                    hydroPowerPlanId, writer, context);
+                    hydroPowerPlantId, writer, context);
             generatingUnitsWritten.add(generatingUnit);
         }
     }
