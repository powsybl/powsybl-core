--- conflicted
+++ resolved
@@ -1155,17 +1155,6 @@
     private static void writeTerminal(Terminal t, Map<Terminal, String> mapTerminal2Id, Map<String, String> mapNodeKey2NodeId,
                                       String cimNamespace, XMLStreamWriter writer, CgmesExportContext context) {
         String equipmentId = context.getNamingStrategy().getCgmesId(t.getConnectable());
-<<<<<<< HEAD
-=======
-        // TODO(Luma) Export tie line components instead of a single equipment
-        // If this dangling line is part of a tie line we will be exporting the tie line as a single equipment
-        // We need to write the proper terminal of the single tie line that will be exported
-        // When we change the export and write the two dangling lines as separate equipment,
-        // then we should always return 1 and forget about this special case
-        if (t.getConnectable() instanceof DanglingLine dl && dl.isPaired()) {
-            equipmentId = context.getNamingStrategy().getCgmesId(dl.getTieLine().orElseThrow(IllegalStateException::new));
-        }
->>>>>>> 55127435
         writeTerminal(t, mapTerminal2Id, CgmesExportUtil.getTerminalId(t, context), equipmentId, connectivityNodeId(mapNodeKey2NodeId, t), CgmesExportUtil.getTerminalSequenceNumber(t), cimNamespace, writer, context);
     }
 
