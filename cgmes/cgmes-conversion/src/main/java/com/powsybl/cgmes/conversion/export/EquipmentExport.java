--- conflicted
+++ resolved
@@ -424,7 +424,7 @@
                 generatingUnit, regulatingControlId, reactiveLimitsId, minQ, maxQ,
                 ratedS, defaultRatedS, kind, cimNamespace, writer, context);
 
-        if (!generatingUnitsWritten.contains(generatingUnit)) {
+        if (generatingUnit != null && !generatingUnitsWritten.contains(generatingUnit)) {
             // We have not preserved the names of generating units
             // We name generating units based on the first machine found
             String generatingUnitName = "GU_" + i.getNameOrId();
@@ -468,7 +468,6 @@
         } else {
             throw new PowsyblException("Unexpected ReactiveLimits type in the generator " + i.getNameOrId());
         }
-<<<<<<< HEAD
     }
 
     private static <I extends ReactiveLimitsHolder & Injection<I>> double obtainMaxQ(I i) {
@@ -479,19 +478,6 @@
             return i.getReactiveLimits(MinMaxReactiveLimits.class).getMaxQ();
         } else {
             throw new PowsyblException("Unexpected ReactiveLimits type in the generator " + i.getNameOrId());
-=======
-        double defaultRatedS = computeDefaultRatedS(i, minP, maxP);
-        SynchronousMachineEq.write(context.getNamingStrategy().getCgmesId(i), i.getNameOrId(),
-                context.getNamingStrategy().getCgmesId(i.getTerminal().getVoltageLevel()),
-                generatingUnit, regulatingControlId, reactiveLimitsId, minQ, maxQ, ratedS, defaultRatedS, kind, cimNamespace, writer, context);
-        if (generatingUnit != null && !generatingUnitsWritten.contains(generatingUnit)) {
-            // We have not preserved the names of generating units
-            // We name generating units based on the first machine found
-            String generatingUnitName = "GU_" + i.getNameOrId();
-            GeneratingUnitEq.write(generatingUnit, generatingUnitName, energySource, minP, maxP, targetP, cimNamespace, writeInitialP,
-                    i.getTerminal().getVoltageLevel().getSubstation().map(s -> context.getNamingStrategy().getCgmesId(s)).orElse(null), writer, context);
-            generatingUnitsWritten.add(generatingUnit);
->>>>>>> b5d43735
         }
     }
 
