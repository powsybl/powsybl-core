--- conflicted
+++ resolved
@@ -55,15 +55,10 @@
 
             Map <String, String> exportedNodes = new HashMap<>();
             Map <Terminal, String> exportedTerminals = new HashMap<>();
-<<<<<<< HEAD
             if (writeConnectivityNodes) {
                 writeConnectivityNodes(network, exportedNodes, cimNamespace, writer);
             }
-            writeTerminals(network, exportedTerminals, exportedNodes, cimNamespace, writer);
-=======
-            writeConnectivity(network, exportedNodes, cimNamespace, writer);
             writeTerminals(network, exportedTerminals, exportedNodes, cimNamespace, writer, context);
->>>>>>> 875c8b42
             writeSwitches(network, cimNamespace, writer);
 
             writeSubstations(network, cimNamespace, writer, context);
@@ -540,6 +535,7 @@
             EquivalentInjectionEq.write(equivalentInjectionId, danglingLine.getNameOrId() + "_EI", danglingLine.getGeneration() != null, danglingLine.getGeneration() != null, minP, maxP, minQ, maxQ, baseVoltageId, cimNamespace, writer);
             String equivalentInjectionTerminalId = danglingLine.getAliasFromType(Conversion.CGMES_PREFIX_ALIAS_PROPERTIES + "EquivalentInjectionTerminal").orElseThrow(PowsyblException::new);
             TerminalEq.write(equivalentInjectionTerminalId, equivalentInjectionId, connectivityNodeId, 1, cimNamespace, writer);
+
             // Cast the danglingLine to an AcLineSegment
             AcLineSegmentEq.write(danglingLine.getId(), danglingLine.getNameOrId() + "_DL", danglingLine.getR(), danglingLine.getX(), danglingLine.getG(), danglingLine.getB(), cimNamespace, writer);
             writeFlowsLimits(danglingLine, exportedTerminalId(exportedTerminals, danglingLine.getTerminal()), cimNamespace, euNamespace, valueAttributeName, limitTypeAttributeName, limitKindClassName, writeInfiniteDuration, writer);
@@ -767,9 +763,9 @@
             VoltageLevel vl = sw.getVoltageLevel();
 
             String node1 = exportedNodes.get(getSwitchNode1Id(vl, sw));
-            String node2 = exportedNodes.get(getSwitchNode2Id(vl, sw));
             String terminalId1 = sw.getAliasFromType(Conversion.CGMES_PREFIX_ALIAS_PROPERTIES + CgmesNames.TERMINAL + 1).orElseThrow(PowsyblException::new);
             TerminalEq.write(terminalId1, sw.getId(), node1, 1, cimNamespace, writer);
+            String node2 = exportedNodes.get(getSwitchNode2Id(vl, sw));
             String terminalId2 = sw.getAliasFromType(Conversion.CGMES_PREFIX_ALIAS_PROPERTIES + CgmesNames.TERMINAL + 2).orElseThrow(PowsyblException::new);
             TerminalEq.write(terminalId2, sw.getId(), node2, 2, cimNamespace, writer);
         }
