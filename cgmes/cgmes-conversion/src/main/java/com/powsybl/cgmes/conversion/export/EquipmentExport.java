/**
 * Copyright (c) 2021, RTE (http://www.rte-france.com)
 * This Source Code Form is subject to the terms of the Mozilla Public
 * License, v. 2.0. If a copy of the MPL was not distributed with this
 * file, You can obtain one at http://mozilla.org/MPL/2.0/.
 */
package com.powsybl.cgmes.conversion.export;

import com.powsybl.cgmes.conversion.Conversion;
import com.powsybl.cgmes.conversion.NamingStrategy;
import com.powsybl.cgmes.conversion.export.elements.*;
import com.powsybl.cgmes.extensions.*;
import com.powsybl.cgmes.model.CgmesNames;
import com.powsybl.commons.PowsyblException;
import com.powsybl.commons.exceptions.UncheckedXmlStreamException;
import com.powsybl.iidm.network.*;
import com.powsybl.iidm.network.extensions.LoadDetail;
import com.powsybl.iidm.network.extensions.VoltagePerReactivePowerControl;

import org.apache.commons.lang3.tuple.Pair;
import org.slf4j.Logger;
import org.slf4j.LoggerFactory;

import javax.xml.stream.XMLStreamException;
import javax.xml.stream.XMLStreamWriter;
import java.util.*;

import static com.powsybl.cgmes.conversion.export.elements.LoadingLimitEq.loadingLimitClassName;

/**
 * @author Marcos de Miguel <demiguelm at aia.es>
 */
public final class EquipmentExport {

    private static final String AC_DC_CONVERTER_DC_TERMINAL = "ACDCConverterDCTerminal";
    private static final String CONNECTIVITY_NODE_SUFFIX = "CN";
    private static final String PHASE_TAP_CHANGER_REGULATION_MODE_ACTIVE_POWER = "activePower";
    private static final String PHASE_TAP_CHANGER_REGULATION_MODE_CURRENT_FLOW = "currentFlow";
    private static final String RATIO_TAP_CHANGER_REGULATION_MODE_VOLTAGE = "voltage";
    private static final String TERMINAL_BOUNDARY = "Terminal_Boundary";
    private static final Logger LOG = LoggerFactory.getLogger(EquipmentExport.class);

    public static void write(Network network, XMLStreamWriter writer) {
        write(network, writer, new CgmesExportContext(network));
    }

    public static void write(Network network, XMLStreamWriter writer, CgmesExportContext context) {
        context.setExportEquipment(true);
        try {
            boolean writeConnectivityNodes = context.writeConnectivityNodes();

            String cimNamespace = context.getCim().getNamespace();
            String euNamespace = context.getCim().getEuNamespace();
            String limitValueAttributeName = context.getCim().getLimitValueAttributeName();
            String limitTypeAttributeName = context.getCim().getLimitTypeAttributeName();
            String limitKindClassName = context.getCim().getLimitKindClassName();
            boolean writeInfiniteDuration = context.getCim().writeLimitInfiniteDuration();
            boolean writeInitialP = context.getCim().writeGeneratingUnitInitialP();
            CgmesExportUtil.writeRdfRoot(cimNamespace, context.getCim().getEuPrefix(), euNamespace, writer);

            // TODO fill EQ Model Description
            if (context.getCimVersion() >= 16) {
                ModelDescriptionEq.write(writer, context.getEqModelDescription(), context);
            }

            Map<String, String> mapNodeKey2NodeId = new HashMap<>();
            Map<Terminal, String> mapTerminal2Id = new HashMap<>();
            Set<String> regulatingControlsWritten = new HashSet<>();
            Set<Double> exportedBaseVoltagesByNominalV = new HashSet<>();
            LoadGroups loadGroups = new LoadGroups();

            if (writeConnectivityNodes) {
                writeConnectivityNodes(network, mapNodeKey2NodeId, cimNamespace, writer, context);
            }
            writeTerminals(network, mapTerminal2Id, mapNodeKey2NodeId, cimNamespace, writer, context);
            writeSwitches(network, cimNamespace, writer, context);

            writeSubstations(network, cimNamespace, writer, context);
            writeVoltageLevels(network, cimNamespace, writer, context, exportedBaseVoltagesByNominalV);
            writeBusbarSections(network, cimNamespace, writer, context);
            writeLoads(network, loadGroups, cimNamespace, writer, context);
            String loadAreaId = writeLoadGroups(network.getId(), loadGroups.found(), cimNamespace, writer, context);
            writeGenerators(network, mapTerminal2Id, regulatingControlsWritten, cimNamespace, writeInitialP, writer, context);
            writeBatteries(network, cimNamespace, writeInitialP, writer, context);
            writeShuntCompensators(network, mapTerminal2Id, regulatingControlsWritten, cimNamespace, writer, context);
            writeStaticVarCompensators(network, mapTerminal2Id, regulatingControlsWritten, cimNamespace, writer, context);
            writeLines(network, mapTerminal2Id, cimNamespace, euNamespace, limitValueAttributeName, limitTypeAttributeName, limitKindClassName, writeInfiniteDuration, writer, context);
            writeTieLines(network, mapTerminal2Id, cimNamespace, euNamespace, limitValueAttributeName, limitTypeAttributeName, limitKindClassName, writeInfiniteDuration, writer, context);
            writeTwoWindingsTransformers(network, mapTerminal2Id, regulatingControlsWritten, cimNamespace, euNamespace, limitValueAttributeName, limitTypeAttributeName, limitKindClassName, writeInfiniteDuration, writer, context);
            writeThreeWindingsTransformers(network, mapTerminal2Id, regulatingControlsWritten, cimNamespace, euNamespace, limitValueAttributeName, limitTypeAttributeName, limitKindClassName, writeInfiniteDuration, writer, context);

            writeDanglingLines(network, mapTerminal2Id, cimNamespace, euNamespace, limitValueAttributeName, limitTypeAttributeName, limitKindClassName, writeInfiniteDuration, writer, context, exportedBaseVoltagesByNominalV);
            writeHvdcLines(network, mapTerminal2Id, mapNodeKey2NodeId, cimNamespace, writer, context);

            writeControlAreas(loadAreaId, network, cimNamespace, euNamespace, writer, context);

            writer.writeEndDocument();
        } catch (XMLStreamException e) {
            throw new UncheckedXmlStreamException(e);
        }
    }

    private static void writeConnectivityNodes(Network network, Map <String, String> mapNodeKey2NodeId, String cimNamespace, XMLStreamWriter writer, CgmesExportContext context) throws XMLStreamException {
        for (VoltageLevel vl : network.getVoltageLevels()) {
            if (vl.getTopologyKind().equals(TopologyKind.NODE_BREAKER)) {
                writeNodes(vl, new VoltageLevelAdjacency(vl, context), mapNodeKey2NodeId, cimNamespace, writer, context);
            } else {
                writeBuses(vl, mapNodeKey2NodeId, cimNamespace, writer, context);
            }
            writeSwitchesConnectivity(vl, mapNodeKey2NodeId, cimNamespace, writer, context);
        }
        writeBusbarSectionsConnectivity(network, mapNodeKey2NodeId, cimNamespace, writer, context);
    }

    private static void writeSwitchesConnectivity(VoltageLevel vl, Map <String, String> mapNodeKey2NodeId, String cimNamespace, XMLStreamWriter writer, CgmesExportContext context) {
        String[] nodeKeys = new String[2];
        for (Switch sw : vl.getSwitches()) {
            fillSwitchNodeKeys(vl, sw, nodeKeys);
            // We have to go through all switches, even if they are not exported as equipment,
            // to be sure that all required mappings between IIDM node number and CGMES Connectivity Node are created
            writeSwitchConnectivity(nodeKeys[0], vl, mapNodeKey2NodeId, cimNamespace, writer, context);
            writeSwitchConnectivity(nodeKeys[1], vl, mapNodeKey2NodeId, cimNamespace, writer, context);
        }
    }

    private static void writeSwitchConnectivity(String nodeKey, VoltageLevel vl, Map <String, String> mapNodeKey2NodeId, String cimNamespace, XMLStreamWriter writer, CgmesExportContext context) {
        mapNodeKey2NodeId.computeIfAbsent(nodeKey, k -> {
            try {
                String node = CgmesExportUtil.getUniqueId();
                ConnectivityNodeEq.write(node, nodeKey, context.getNamingStrategy().getCgmesId(vl), cimNamespace, writer, context);
                return node;
            } catch (XMLStreamException e) {
                throw new UncheckedXmlStreamException(e);
            }
        });
    }

    private static String buildNodeKey(VoltageLevel vl, int node) {
        return vl.getId() + "_" + node + "_" + CONNECTIVITY_NODE_SUFFIX;
    }

    private static String buildNodeKey(Bus bus) {
        return bus.getId() + "_" + CONNECTIVITY_NODE_SUFFIX;
    }

    private static void writeBusbarSectionsConnectivity(Network network, Map <String, String> mapNodeKey2NodeId, String cimNamespace,
                                                        XMLStreamWriter writer, CgmesExportContext context) throws XMLStreamException {
        for (BusbarSection bus : network.getBusbarSections()) {
            String connectivityNodeId = connectivityNodeId(mapNodeKey2NodeId, bus.getTerminal());
            if (connectivityNodeId == null) {
                VoltageLevel vl = bus.getTerminal().getVoltageLevel();
                String node = CgmesExportUtil.getUniqueId();
                ConnectivityNodeEq.write(node, bus.getNameOrId(), context.getNamingStrategy().getCgmesId(vl), cimNamespace, writer, context);
                String key = buildNodeKey(vl, bus.getTerminal().getNodeBreakerView().getNode());
                mapNodeKey2NodeId.put(key, node);
            }
        }
    }

    private static void writeNodes(VoltageLevel vl, VoltageLevelAdjacency vlAdjacencies, Map <String, String> mapNodeKey2NodeId, String cimNamespace,
                                   XMLStreamWriter writer, CgmesExportContext context) throws XMLStreamException {
        for (List<Integer> nodes : vlAdjacencies.getNodes()) {
            String cgmesNodeId = CgmesExportUtil.getUniqueId();
            ConnectivityNodeEq.write(cgmesNodeId, CgmesExportUtil.format(nodes.get(0)), context.getNamingStrategy().getCgmesId(vl), cimNamespace, writer, context);
            for (Integer nodeNumber : nodes) {
                mapNodeKey2NodeId.put(buildNodeKey(vl, nodeNumber), cgmesNodeId);
            }
        }
    }

    private static void writeBuses(VoltageLevel vl, Map <String, String> mapNodeKey2NodeId, String cimNamespace, XMLStreamWriter writer, CgmesExportContext context) throws XMLStreamException {
        for (Bus bus : vl.getBusBreakerView().getBuses()) {
            String cgmesNodeId = context.getNamingStrategy().getCgmesId(bus, CONNECTIVITY_NODE_SUFFIX);
            ConnectivityNodeEq.write(cgmesNodeId, bus.getNameOrId(), context.getNamingStrategy().getCgmesId(vl), cimNamespace, writer, context);
            mapNodeKey2NodeId.put(buildNodeKey(bus), cgmesNodeId);
        }
    }

    private static void writeSwitches(Network network, String cimNamespace, XMLStreamWriter writer, CgmesExportContext context) throws XMLStreamException {
        for (Switch sw : network.getSwitches()) {
            if (context.isExportedEquipment(sw)) {
                VoltageLevel vl = sw.getVoltageLevel();
                SwitchEq.write(context.getNamingStrategy().getCgmesId(sw), sw.getNameOrId(), sw.getKind(), context.getNamingStrategy().getCgmesId(vl), sw.isOpen(), sw.isRetained(), cimNamespace, writer, context);
            }
        }
    }

    private static void fillSwitchNodeKeys(VoltageLevel vl, Switch sw, String[] nodeKeys) {
        if (vl.getTopologyKind().equals(TopologyKind.NODE_BREAKER)) {
            nodeKeys[0] = buildNodeKey(vl, vl.getNodeBreakerView().getNode1(sw.getId()));
            nodeKeys[1] = buildNodeKey(vl, vl.getNodeBreakerView().getNode2(sw.getId()));
        } else {
            nodeKeys[0] = buildNodeKey(vl.getBusBreakerView().getBus1(sw.getId()));
            nodeKeys[1] = buildNodeKey(vl.getBusBreakerView().getBus2(sw.getId()));
        }
    }

    private static void writeSubstations(Network network, String cimNamespace, XMLStreamWriter writer, CgmesExportContext context) throws XMLStreamException {
        for (String geographicalRegionId : context.getRegionsIds()) {
            // To ensure we always export valid mRIDs, even if input CGMES used invalid ones
            String cgmesRegionId = context.getNamingStrategy().getCgmesId(geographicalRegionId);
            writeGeographicalRegion(cgmesRegionId, context.getRegionName(geographicalRegionId), cimNamespace, writer, context);
        }
        List<String> writtenSubRegions = new ArrayList<>();
        for (Substation substation : network.getSubstations()) {
            String subGeographicalRegionId = context.getNamingStrategy().getCgmesIdFromProperty(substation, Conversion.CGMES_PREFIX_ALIAS_PROPERTIES + "subRegionId");
            String geographicalRegionId = context.getNamingStrategy().getCgmesIdFromProperty(substation, Conversion.CGMES_PREFIX_ALIAS_PROPERTIES + "regionId");
            if (!writtenSubRegions.contains(subGeographicalRegionId)) {
                writeSubGeographicalRegion(subGeographicalRegionId,
                        Optional.ofNullable(context.getSubRegionName(subGeographicalRegionId)).orElse("N/A"), // FIXME sub-regions can be non-unique (same name for different IDs)
                        geographicalRegionId, cimNamespace, writer, context);
                writtenSubRegions.add(subGeographicalRegionId);
            }
            SubstationEq.write(context.getNamingStrategy().getCgmesId(substation), substation.getNameOrId(), subGeographicalRegionId, cimNamespace, writer, context);
        }
    }

    private static void writeGeographicalRegion(String geographicalRegionId, String geoName, String cimNamespace, XMLStreamWriter writer, CgmesExportContext context) {
        try {
            GeographicalRegionEq.write(geographicalRegionId, geoName, cimNamespace, writer, context);
        } catch (XMLStreamException e) {
            throw new UncheckedXmlStreamException(e);
        }
    }

    private static void writeSubGeographicalRegion(String subGeographicalRegionId, String subGeographicalRegionName, String geographicalRegionId, String cimNamespace, XMLStreamWriter writer, CgmesExportContext context) {
        try {
            SubGeographicalRegionEq.write(subGeographicalRegionId, subGeographicalRegionName, geographicalRegionId, cimNamespace, writer, context);
        } catch (XMLStreamException e) {
            throw new UncheckedXmlStreamException(e);
        }
    }

    private static void writeVoltageLevels(Network network, String cimNamespace, XMLStreamWriter writer, CgmesExportContext context, Set<Double> exportedBaseVoltagesByNominalV) throws XMLStreamException {
        String fictSubstationId = null;
        for (VoltageLevel voltageLevel : network.getVoltageLevels()) {
            double nominalV = voltageLevel.getNominalV();
            BaseVoltageMapping.BaseVoltageSource baseVoltage = context.getBaseVoltageByNominalVoltage(nominalV);
            if (!exportedBaseVoltagesByNominalV.contains(nominalV) && baseVoltage.getSource().equals(Source.IGM)) {
                BaseVoltageEq.write(baseVoltage.getId(), nominalV, cimNamespace, writer, context);
                exportedBaseVoltagesByNominalV.add(nominalV);
            }
            Optional<String> substationId = voltageLevel.getSubstation().map(s -> context.getNamingStrategy().getCgmesId(s));
            if (substationId.isEmpty() && fictSubstationId == null) { // create a fictitious substation
                fictSubstationId = writeFictitiousSubstationFor("FICTITIOUS", cimNamespace, writer, context);
            }
            VoltageLevelEq.write(context.getNamingStrategy().getCgmesId(voltageLevel), voltageLevel.getNameOrId(), voltageLevel.getLowVoltageLimit(), voltageLevel.getHighVoltageLimit(),
                    substationId.orElse(fictSubstationId), baseVoltage.getId(), cimNamespace, writer, context);
        }
    }

    private static void writeBusbarSections(Network network, String cimNamespace, XMLStreamWriter writer, CgmesExportContext context) throws XMLStreamException {
        for (BusbarSection bbs : network.getBusbarSections()) {
            BusbarSectionEq.write(context.getNamingStrategy().getCgmesId(bbs), bbs.getNameOrId(),
                    context.getNamingStrategy().getCgmesId(bbs.getTerminal().getVoltageLevel()),
                    context.getBaseVoltageByNominalVoltage(bbs.getTerminal().getVoltageLevel().getNominalV()).getId(), cimNamespace, writer, context);
        }
    }

    // We may receive a warning if we define an empty load group,
    // So we will output only the load groups that have been found during export of loads
    // one load area and one sub load area is created in any case
    private static String writeLoadGroups(String networkId, Collection<LoadGroup> foundLoadGroups, String cimNamespace, XMLStreamWriter writer, CgmesExportContext context) throws XMLStreamException {
        // Write one load area and one sub load area for the whole network
        String loadAreaId = CgmesExportUtil.getUniqueId();
        LoadAreaEq.write(loadAreaId, networkId, cimNamespace, writer, context);
        String subLoadAreaId = CgmesExportUtil.getUniqueId();
        LoadAreaEq.writeSubArea(subLoadAreaId, loadAreaId, networkId, cimNamespace, writer, context);
        for (LoadGroup loadGroup : foundLoadGroups) {
            CgmesExportUtil.writeStartIdName(loadGroup.className, loadGroup.id, loadGroup.name, cimNamespace, writer, context);
            CgmesExportUtil.writeReference("LoadGroup.SubLoadArea", subLoadAreaId, cimNamespace, writer, context);
            writer.writeEndElement();
        }
        return loadAreaId;
    }

    private static void writeLoads(Network network, LoadGroups loadGroups, String cimNamespace, XMLStreamWriter writer, CgmesExportContext context) throws XMLStreamException {
        for (Load load : network.getLoads()) {
            if (context.isExportedEquipment(load)) {
                LoadDetail loadDetail = load.getExtension(LoadDetail.class);
                String className = CgmesExportUtil.loadClassName(loadDetail);
                String loadId = context.getNamingStrategy().getCgmesId(load);
                if (load.getP0() < 0) {
                    // As negative loads are not allowed, they are modeled as energy source.
                    // Note that negative loads can be the result of network reduction and could be modeled
                    // as equivalent injections.
                    writeEnergySource(loadId, load.getNameOrId(), cimNamespace, writer, context);
                } else {
                    String loadGroup = loadGroups.groupFor(className);
                    EnergyConsumerEq.write(className, loadId, load.getNameOrId(), loadGroup, context.getNamingStrategy().getCgmesId(load.getTerminal().getVoltageLevel()), cimNamespace, writer, context);
                }
            }
        }
    }

    public static void writeEnergySource(String id, String name, String cimNamespace, XMLStreamWriter writer, CgmesExportContext context) throws XMLStreamException {
        CgmesExportUtil.writeStartIdName("EnergySource", id, name, cimNamespace, writer, context);
        writer.writeEndElement();
    }

    private static void writeGenerators(Network network, Map<Terminal, String> mapTerminal2Id, Set<String> regulatingControlsWritten, String cimNamespace, boolean writeInitialP,
                                        XMLStreamWriter writer, CgmesExportContext context) throws XMLStreamException {
        // Multiple synchronous machines may be grouped in the same generating unit
        // We have to write each generating unit only once
        Set<String> generatingUnitsWritten = new HashSet<>();
        for (Generator generator : network.getGenerators()) {
            String regulatingControlId = RegulatingControlEq.writeKindVoltage(generator, exportedTerminalId(mapTerminal2Id, generator.getRegulatingTerminal()), regulatingControlsWritten, cimNamespace, writer, context);
            writeSynchronousMachine(generator, cimNamespace, writeInitialP,
                    generator.getMinP(), generator.getMaxP(), generator.getTargetP(), generator.getRatedS(), generator.getEnergySource(),
                    regulatingControlId, writer, context, generatingUnitsWritten);
        }
    }

    private static void writeBatteries(Network network, String cimNamespace, boolean writeInitialP,
                                        XMLStreamWriter writer, CgmesExportContext context) throws XMLStreamException {
        // Multiple synchronous machines may be grouped in the same generating unit
        // We have to write each generating unit only once
        Set<String> generatingUnitsWritten = new HashSet<>();
        for (Battery battery : network.getBatteries()) {
            writeSynchronousMachine(battery, cimNamespace, writeInitialP,
                    battery.getMinP(), battery.getMaxP(), battery.getTargetP(), Double.NaN, EnergySource.HYDRO, null,
                    writer, context, generatingUnitsWritten);
        }
    }

    private static <I extends ReactiveLimitsHolder & Injection<I>> void writeSynchronousMachine(I i, String cimNamespace, boolean writeInitialP,
                                                double minP, double maxP, double targetP, double ratedS, EnergySource energySource, String regulatingControlId,
                                                XMLStreamWriter writer, CgmesExportContext context, Set<String> generatingUnitsWritten) throws XMLStreamException {
        String generatingUnit = context.getNamingStrategy().getCgmesIdFromProperty(i, Conversion.CGMES_PREFIX_ALIAS_PROPERTIES + "GeneratingUnit");
        String reactiveLimitsId = null;
        double minQ;
        double maxQ;
        String kind = CgmesNames.GENERATOR_OR_MOTOR;
        switch (i.getReactiveLimits().getKind()) {
            case CURVE:
                ReactiveCapabilityCurve curve = i.getReactiveLimits(ReactiveCapabilityCurve.class);

                minQ = Double.min(curve.getMinQ(curve.getMinP()), curve.getMinQ(curve.getMaxP()));
                maxQ = Double.max(curve.getMaxQ(curve.getMinP()), curve.getMaxQ(curve.getMaxP()));

                if (curve.getMinP() >= 0 && curve.getMaxP() >= 0) {
                    kind = "generator";
                } else if (curve.getMinP() <= 0 && curve.getMaxP() <= 0) {
                    kind = "motor";
                } // other case not possible
                if (minQ == maxQ) {
                    break;
                }

                reactiveLimitsId = CgmesExportUtil.getUniqueId();
                for (ReactiveCapabilityCurve.Point point : curve.getPoints()) {
                    CurveDataEq.write(CgmesExportUtil.getUniqueId(), point.getP(), point.getMinQ(), point.getMaxQ(), reactiveLimitsId, cimNamespace, writer, context);
                }
                String reactiveCapabilityCurveName = "RCC_" + i.getNameOrId();
                ReactiveCapabilityCurveEq.write(reactiveLimitsId, reactiveCapabilityCurveName, i, cimNamespace, writer, context);
                break;

            case MIN_MAX:
                minQ = i.getReactiveLimits(MinMaxReactiveLimits.class).getMinQ();
                maxQ = i.getReactiveLimits(MinMaxReactiveLimits.class).getMaxQ();

                // We can use the P limits from the equipment if we do not have a curve
                if (minP >= 0 && maxP >= 0) {
                    kind = "generator";
                } else if (minP <= 0 && maxP <= 0) {
                    kind = "motor";
                } // other case not possible

                break;

            default:
                throw new PowsyblException("Unexpected type of ReactiveLimits on the generator " + i.getNameOrId());
        }
        double defaultRatedS = computeDefaultRatedS(i, minP, maxP);
        SynchronousMachineEq.write(context.getNamingStrategy().getCgmesId(i), i.getNameOrId(),
                context.getNamingStrategy().getCgmesId(i.getTerminal().getVoltageLevel()),
                generatingUnit, regulatingControlId, reactiveLimitsId, minQ, maxQ, ratedS, defaultRatedS, kind, cimNamespace, writer, context);
        if (!generatingUnitsWritten.contains(generatingUnit)) {
            // We have not preserved the names of generating units
            // We name generating units based on the first machine found
            String generatingUnitName = "GU_" + i.getNameOrId();
            GeneratingUnitEq.write(generatingUnit, generatingUnitName, energySource, minP, maxP, targetP, cimNamespace, writeInitialP,
                    i.getTerminal().getVoltageLevel().getSubstation().map(s -> context.getNamingStrategy().getCgmesId(s)).orElse(null), writer, context);
            generatingUnitsWritten.add(generatingUnit);
        }
    }

    private static <I extends ReactiveLimitsHolder & Injection<I>> double computeDefaultRatedS(I i, double minP, double maxP) {
        List<Double> values = new ArrayList<>();
        values.add(Math.abs(minP));
        values.add(Math.abs(maxP));
        ReactiveLimits limits = i.getReactiveLimits();
        if (limits.getKind() == ReactiveLimitsKind.MIN_MAX) {
            values.add(Math.abs(i.getReactiveLimits(MinMaxReactiveLimits.class).getMinQ()));
            values.add(Math.abs(i.getReactiveLimits(MinMaxReactiveLimits.class).getMaxQ()));
        } else { // reactive capability curve
            ReactiveCapabilityCurve curve = i.getReactiveLimits(ReactiveCapabilityCurve.class);
            for (ReactiveCapabilityCurve.Point p : curve.getPoints()) {
                values.add(Math.abs(p.getP()));
                values.add(Math.abs(p.getMinQ()));
                values.add(Math.abs(p.getMaxQ()));
                values.add(Math.sqrt(p.getP() * p.getP() + p.getMinQ() * p.getMinQ()));
                values.add(Math.sqrt(p.getP() * p.getP() + p.getMaxQ() * p.getMaxQ()));
            }
        }
        values.sort(Double::compareTo);
        return values.get(values.size() - 1);
    }

    private static void writeShuntCompensators(Network network, Map<Terminal, String> mapTerminal2Id, Set<String> regulatingControlsWritten, String cimNamespace, XMLStreamWriter writer, CgmesExportContext context) throws XMLStreamException {
        for (ShuntCompensator s : network.getShuntCompensators()) {
            if ("true".equals(s.getProperty(Conversion.PROPERTY_IS_EQUIVALENT_SHUNT))) {
                // Must have been mapped to a linear shunt compensator with 1 section
                EquivalentShuntEq.write(context.getNamingStrategy().getCgmesId(s), s.getNameOrId(),
                        s.getG(s.getMaximumSectionCount()), s.getB(s.getMaximumSectionCount()),
                        context.getNamingStrategy().getCgmesId(s.getTerminal().getVoltageLevel()),
                        cimNamespace, writer, context);
            } else {
                double bPerSection = 0.0;
                double gPerSection = Double.NaN;
                if (s.getModelType().equals(ShuntCompensatorModelType.LINEAR)) {
                    bPerSection = ((ShuntCompensatorLinearModel) s.getModel()).getBPerSection();
                    gPerSection = ((ShuntCompensatorLinearModel) s.getModel()).getGPerSection();
                }
                String regulatingControlId = RegulatingControlEq.writeKindVoltage(s, exportedTerminalId(mapTerminal2Id, s.getRegulatingTerminal()), regulatingControlsWritten, cimNamespace, writer, context);
                ShuntCompensatorEq.write(context.getNamingStrategy().getCgmesId(s), s.getNameOrId(), s.getSectionCount(), s.getMaximumSectionCount(), s.getTerminal().getVoltageLevel().getNominalV(), s.getModelType(), bPerSection, gPerSection, regulatingControlId,
                        context.getNamingStrategy().getCgmesId(s.getTerminal().getVoltageLevel()), cimNamespace, writer, context);
                if (s.getModelType().equals(ShuntCompensatorModelType.NON_LINEAR)) {
                    double b = 0.0;
                    double g = 0.0;
                    for (int section = 1; section <= s.getMaximumSectionCount(); section++) {
                        ShuntCompensatorEq.writePoint(CgmesExportUtil.getUniqueId(), context.getNamingStrategy().getCgmesId(s), section, s.getB(section) - b, s.getG(section) - g, cimNamespace, writer, context);
                        b = s.getB(section);
                        g = s.getG(section);
                    }
                }
            }
        }
    }

    private static void writeStaticVarCompensators(Network network, Map<Terminal, String> mapTerminal2Id, Set<String> regulatingControlsWritten, String cimNamespace,
                                                   XMLStreamWriter writer, CgmesExportContext context) throws XMLStreamException {
        for (StaticVarCompensator svc : network.getStaticVarCompensators()) {
            String regulatingControlId = RegulatingControlEq.writeKindVoltage(svc, exportedTerminalId(mapTerminal2Id, svc.getRegulatingTerminal()), regulatingControlsWritten, cimNamespace, writer, context);
            StaticVarCompensatorEq.write(context.getNamingStrategy().getCgmesId(svc), svc.getNameOrId(), context.getNamingStrategy().getCgmesId(svc.getTerminal().getVoltageLevel()), regulatingControlId, 1 / svc.getBmin(), 1 / svc.getBmax(), svc.getExtension(VoltagePerReactivePowerControl.class), svc.getRegulationMode(), svc.getVoltageSetpoint(), cimNamespace, writer, context);
        }
    }

    private static void writeLines(Network network, Map<Terminal, String> mapTerminal2Id, String cimNamespace, String euNamespace, String valueAttributeName, String limitTypeAttributeName, String limitKindClassName, boolean writeInfiniteDuration, XMLStreamWriter writer, CgmesExportContext context) throws XMLStreamException {
        for (Line line : network.getLines()) { // TODO Export TieLines from CGMES as two AC Line Segments
            String baseVoltage = null;
            if (line.getTerminal1().getVoltageLevel().getNominalV() == line.getTerminal2().getVoltageLevel().getNominalV()) {
                baseVoltage = context.getBaseVoltageByNominalVoltage(line.getTerminal1().getVoltageLevel().getNominalV()).getId();
            }
            AcLineSegmentEq.write(context.getNamingStrategy().getCgmesId(line), line.getNameOrId(), baseVoltage, line.getR(), line.getX(), line.getG1() + line.getG2(), line.getB1() + line.getB2(), cimNamespace, writer, context);
            writeBranchLimits(line, exportedTerminalId(mapTerminal2Id, line.getTerminal1()), exportedTerminalId(mapTerminal2Id, line.getTerminal2()), cimNamespace, euNamespace, valueAttributeName, limitTypeAttributeName, limitKindClassName, writeInfiniteDuration, writer, context);
        }
    }

    private static void writeTieLines(Network network, Map<Terminal, String> mapTerminal2Id, String cimNamespace, String euNamespace, String valueAttributeName, String limitTypeAttributeName, String limitKindClassName, boolean writeInfiniteDuration, XMLStreamWriter writer, CgmesExportContext context) throws XMLStreamException {
        for (TieLine line : network.getTieLines()) { // TODO Export TieLines from CGMES as two AC Line Segments
            String baseVoltage = null;
            if (line.getDanglingLine1().getTerminal().getVoltageLevel().getNominalV() == line.getDanglingLine2().getTerminal().getVoltageLevel().getNominalV()) {
                baseVoltage = context.getBaseVoltageByNominalVoltage(line.getDanglingLine1().getTerminal().getVoltageLevel().getNominalV()).getId();
            }
            AcLineSegmentEq.write(context.getNamingStrategy().getCgmesId(line), line.getNameOrId(), baseVoltage, line.getR(), line.getX(), line.getG1() + line.getG2(), line.getB1() + line.getB2(), cimNamespace, writer, context);
            writeBranchLimits(line, exportedTerminalId(mapTerminal2Id, line.getDanglingLine1().getTerminal()), exportedTerminalId(mapTerminal2Id, line.getDanglingLine2().getTerminal()), cimNamespace, euNamespace, valueAttributeName, limitTypeAttributeName, limitKindClassName, writeInfiniteDuration, writer, context);
        }
    }

    private static void writeTwoWindingsTransformers(Network network, Map<Terminal, String> mapTerminal2Id, Set<String> regulatingControlsWritten, String cimNamespace,
                                                    String euNamespace, String valueAttributeName, String limitTypeAttributeName, String limitKindClassName, boolean writeInfiniteDuration, XMLStreamWriter writer, CgmesExportContext context) throws XMLStreamException {
        for (TwoWindingsTransformer twt : network.getTwoWindingsTransformers()) {
            PowerTransformerEq.write(context.getNamingStrategy().getCgmesId(twt), twt.getNameOrId(), twt.getSubstation().map(s -> context.getNamingStrategy().getCgmesId(s)).orElse(null), cimNamespace, writer, context);
            String end1Id = context.getNamingStrategy().getCgmesIdFromAlias(twt, Conversion.CGMES_PREFIX_ALIAS_PROPERTIES + CgmesNames.TRANSFORMER_END + 1);

            // High voltage could be assigned to endNumber = 1 if parameterized.
            EndNumberAssignerForTwoWindingsTransformer endNumberAssigner = new EndNumberAssignerForTwoWindingsTransformer(twt, context.exportTransformersWithHighestVoltageAtEnd1());
            PowerTransformerEndsParameters p = new PowerTransformerEndsParameters(twt, endNumberAssigner.getEndNumberForSide1());

            BaseVoltageMapping.BaseVoltageSource baseVoltage1 = context.getBaseVoltageByNominalVoltage(twt.getTerminal1().getVoltageLevel().getNominalV());
            PowerTransformerEq.writeEnd(end1Id, twt.getNameOrId() + "_1", context.getNamingStrategy().getCgmesId(twt), endNumberAssigner.getEndNumberForSide1(), p.getEnd1R(), p.getEnd1X(), p.getEnd1G(), p.getEnd1B(),
                    twt.getRatedS(), twt.getRatedU1(), exportedTerminalId(mapTerminal2Id, twt.getTerminal1()), baseVoltage1.getId(), cimNamespace, writer, context);
            String end2Id = context.getNamingStrategy().getCgmesIdFromAlias(twt, Conversion.CGMES_PREFIX_ALIAS_PROPERTIES + CgmesNames.TRANSFORMER_END + 2);
            BaseVoltageMapping.BaseVoltageSource baseVoltage2 = context.getBaseVoltageByNominalVoltage(twt.getTerminal2().getVoltageLevel().getNominalV());
            PowerTransformerEq.writeEnd(end2Id, twt.getNameOrId() + "_2", context.getNamingStrategy().getCgmesId(twt), endNumberAssigner.getEndNumberForSide2(), p.getEnd2R(), p.getEnd2X(), p.getEnd2G(), p.getEnd2B(),
                    twt.getRatedS(), twt.getRatedU2(), exportedTerminalId(mapTerminal2Id, twt.getTerminal2()), baseVoltage2.getId(), cimNamespace, writer, context);

            // Export tap changers:
            // We are exporting the tap changer as it is modelled in IIDM, always at end 1
            int endNumber = 1;
            // IIDM model always has tap changers (ratio and/or phase) at end 1, and only at end 1.
            // We have to adjust the aliases for potential original tap changers coming from end 1 or end 2.
            // Potential tc2 is always converted to a tc at end 1.
            // If both tc1 and tc2 were present, tc2 was combined during import (fixed at current step) with tc1. Steps from tc1 were kept.
            // If we only had tc2, it mas moved to end 1.
            //
            // When we had only tc2, the alias for tc1 if we do EQ export should contain the identifier of original tc2.
            // In the rest of situations, we keep the same id under alias for tc1.
            adjustTapChangerAliases2wt(twt, twt.getPhaseTapChanger(), CgmesNames.PHASE_TAP_CHANGER);
            adjustTapChangerAliases2wt(twt, twt.getRatioTapChanger(), CgmesNames.RATIO_TAP_CHANGER);
            writePhaseTapChanger(twt, twt.getPhaseTapChanger(), twt.getNameOrId(), endNumber, end1Id, twt.getRatedU1(), regulatingControlsWritten, cimNamespace, writer, context);
            writeRatioTapChanger(twt, twt.getRatioTapChanger(), twt.getNameOrId(), endNumber, end1Id, twt.getRatedU1(), regulatingControlsWritten, cimNamespace, writer, context);
            writeBranchLimits(twt, exportedTerminalId(mapTerminal2Id, twt.getTerminal1()), exportedTerminalId(mapTerminal2Id, twt.getTerminal2()), cimNamespace, euNamespace, valueAttributeName, limitTypeAttributeName, limitKindClassName, writeInfiniteDuration, writer, context);
        }
    }

    private static void adjustTapChangerAliases2wt(TwoWindingsTransformer transformer, TapChanger<?, ?> tc, String tapChangerKind) {
        // If we had alias only for tc1, is ok, we will export only tc1 at end 1
        // If we had alias for tc1 and tc2, is ok, tc2 has been moved to end 1 and combined with tc1, but we preserve id for tc1
        // Only if we had tc at end 2 has been moved to end 1 and its identifier must be preserved
        if (tc != null) {
            String aliasType1 = Conversion.CGMES_PREFIX_ALIAS_PROPERTIES + tapChangerKind + 1;
            if (transformer.getAliasFromType(aliasType1).isEmpty()) {
                // At this point, if we have a tap changer,
                // the alias for type 2 should be non-empty, but we check it anyway
                String aliasType2 = Conversion.CGMES_PREFIX_ALIAS_PROPERTIES + tapChangerKind + 2;
                Optional<String> tc2id = transformer.getAliasFromType(aliasType2);
                if (tc2id.isPresent()) {
                    transformer.removeAlias(tc2id.get());
                    transformer.addAlias(tc2id.get(), aliasType1);
                }
            }
        }
    }

    private static void writeThreeWindingsTransformers(Network network, Map<Terminal, String> mapTerminal2Id, Set<String> regulatingControlsWritten, String cimNamespace,
                                                      String euNamespace, String valueAttributeName, String limitTypeAttributeName, String limitKindClassName, boolean writeInfiniteDuration, XMLStreamWriter writer, CgmesExportContext context) throws XMLStreamException {
        for (ThreeWindingsTransformer twt : network.getThreeWindingsTransformers()) {
            PowerTransformerEq.write(context.getNamingStrategy().getCgmesId(twt), twt.getNameOrId(), twt.getSubstation().map(s -> context.getNamingStrategy().getCgmesId(s)).orElse(null), cimNamespace, writer, context);
            double ratedU0 = twt.getRatedU0();

            EndNumberAssignerForThreeWindingsTransformer endNumberAssigner = new EndNumberAssignerForThreeWindingsTransformer(twt, context.exportTransformersWithHighestVoltageAtEnd1());

            String end1Id = context.getNamingStrategy().getCgmesIdFromAlias(twt, Conversion.CGMES_PREFIX_ALIAS_PROPERTIES + CgmesNames.TRANSFORMER_END + 1);
            writeThreeWindingsTransformerEnd(twt, context.getNamingStrategy().getCgmesId(twt), twt.getNameOrId() + "_1", end1Id, endNumberAssigner.getEndNumberForLeg1(), 1, twt.getLeg1(), ratedU0, exportedTerminalId(mapTerminal2Id, twt.getLeg1().getTerminal()), regulatingControlsWritten, cimNamespace, euNamespace, valueAttributeName, limitTypeAttributeName, limitKindClassName, writeInfiniteDuration, writer, context);
            String end2Id = context.getNamingStrategy().getCgmesIdFromAlias(twt, Conversion.CGMES_PREFIX_ALIAS_PROPERTIES + CgmesNames.TRANSFORMER_END + 2);
            writeThreeWindingsTransformerEnd(twt, context.getNamingStrategy().getCgmesId(twt), twt.getNameOrId() + "_2", end2Id, endNumberAssigner.getEndNumberForLeg2(), 2, twt.getLeg2(), ratedU0, exportedTerminalId(mapTerminal2Id, twt.getLeg2().getTerminal()), regulatingControlsWritten, cimNamespace, euNamespace, valueAttributeName, limitTypeAttributeName, limitKindClassName, writeInfiniteDuration, writer, context);
            String end3Id = context.getNamingStrategy().getCgmesIdFromAlias(twt, Conversion.CGMES_PREFIX_ALIAS_PROPERTIES + CgmesNames.TRANSFORMER_END + 3);
            writeThreeWindingsTransformerEnd(twt, context.getNamingStrategy().getCgmesId(twt), twt.getNameOrId() + "_3", end3Id, endNumberAssigner.getEndNumberForLeg3(), 3, twt.getLeg3(), ratedU0, exportedTerminalId(mapTerminal2Id, twt.getLeg3().getTerminal()), regulatingControlsWritten, cimNamespace, euNamespace, valueAttributeName, limitTypeAttributeName, limitKindClassName, writeInfiniteDuration, writer, context);
        }
    }

    private static class EndNumberAssigner {
        private final List<Pair<Double, Integer>> sortedNominalVoltagesSide;

        EndNumberAssigner(double... nominalVoltagesSortedBySide) {
            sortedNominalVoltagesSide = new ArrayList<>();
            for (int k = 0; k < nominalVoltagesSortedBySide.length; k++) {
                sortedNominalVoltagesSide.add(Pair.of(nominalVoltagesSortedBySide[k], k + 1));
            }
            sortedNominalVoltagesSide.sort((Pair<Double, Integer> o1, Pair<Double, Integer> o2) -> {
                if (o1.getLeft() > o2.getLeft()) {
                    return -1;
                } else if (o1.getLeft().equals(o2.getLeft())) {
                    // If nominal values are equal, keep the original side order
                    return Integer.compare(o1.getRight(), o2.getRight());
                } else {
                    return 1;
                }
            });
        }

        int get(double nominalV, int side) {
            return sortedNominalVoltagesSide.indexOf(Pair.of(nominalV, side)) + 1;
        }
    }

    private static class EndNumberAssignerForTwoWindingsTransformer extends EndNumberAssigner {
        private final TwoWindingsTransformer twt;

        private final boolean sorted;

        EndNumberAssignerForTwoWindingsTransformer(TwoWindingsTransformer twt, boolean sorted) {
            super(twt.getTerminal1().getVoltageLevel().getNominalV(), twt.getTerminal2().getVoltageLevel().getNominalV());
            this.twt = twt;
            this.sorted = sorted;
        }

        private int getEndNumberForSide1() {
            return sorted ? get(twt.getTerminal1().getVoltageLevel().getNominalV(), 1) : 1;
        }

        private int getEndNumberForSide2() {
            return sorted ? get(twt.getTerminal2().getVoltageLevel().getNominalV(), 2) : 2;
        }
    }

    private static class EndNumberAssignerForThreeWindingsTransformer extends EndNumberAssigner {
        private final ThreeWindingsTransformer twt;

        private final boolean sorted;

        EndNumberAssignerForThreeWindingsTransformer(ThreeWindingsTransformer twt, boolean sorted) {
            super(twt.getLeg1().getTerminal().getVoltageLevel().getNominalV(),
                    twt.getLeg2().getTerminal().getVoltageLevel().getNominalV(),
                    twt.getLeg3().getTerminal().getVoltageLevel().getNominalV());
            this.twt = twt;
            this.sorted = sorted;
        }

        private int getEndNumberForLeg1() {
            return sorted ? get(twt.getLeg1().getTerminal().getVoltageLevel().getNominalV(), 1) : 1;
        }

        private int getEndNumberForLeg2() {
            return sorted ? get(twt.getLeg2().getTerminal().getVoltageLevel().getNominalV(), 2) : 2;
        }

        private int getEndNumberForLeg3() {
            return sorted ? get(twt.getLeg3().getTerminal().getVoltageLevel().getNominalV(), 3) : 3;
        }
    }

    private static final class PowerTransformerEndsParameters {

        private PowerTransformerEndsParameters(TwoWindingsTransformer twt, int endNumberForSide1) {
            this.twt = twt;
            this.endNumberForSide1 = endNumberForSide1;
            double a0 = twt.getRatedU1() / twt.getRatedU2();
            a02 = a0 * a0;
        }

        private double getEnd1R() {
            return endNumberForSide1 == 1 ? twt.getR() * a02 : 0;
        }

        private double getEnd1X() {
            return endNumberForSide1 == 1 ? twt.getX() * a02 : 0;
        }

        private double getEnd1G() {
            return endNumberForSide1 == 1 ? twt.getG() / a02 : 0;
        }

        private double getEnd1B() {
            return endNumberForSide1 == 1 ? twt.getB() / a02 : 0;
        }

        private double getEnd2R() {
            return endNumberForSide1 == 1 ? 0 : twt.getR();
        }

        private double getEnd2X() {
            return endNumberForSide1 == 1 ? 0 : twt.getX();
        }

        private double getEnd2G() {
            return endNumberForSide1 == 1 ? 0 : twt.getG();
        }

        private double getEnd2B() {
            return endNumberForSide1 == 1 ? 0 : twt.getB();
        }

        private final int endNumberForSide1;
        private final TwoWindingsTransformer twt;
        private final double a02;
    }

    private static void writeThreeWindingsTransformerEnd(ThreeWindingsTransformer twt, String twtId, String twtName, String endId, int endNumber, int legNumber, ThreeWindingsTransformer.Leg leg, double ratedU0, String terminalId, Set<String> regulatingControlsWritten, String cimNamespace, String euNamespace, String valueAttributeName, String limitTypeAttributeName, String limitKindClassName, boolean writeInfiniteDuration, XMLStreamWriter writer, CgmesExportContext context) throws XMLStreamException {
        // structural ratio at end1
        double a0 = leg.getRatedU() / ratedU0;
        // move structural ratio from end1 to end2
        double a02 = a0 * a0;
        double r = leg.getR() * a02;
        double x = leg.getX() * a02;
        double g = leg.getG() / a02;
        double b = leg.getB() / a02;
        BaseVoltageMapping.BaseVoltageSource baseVoltage = context.getBaseVoltageByNominalVoltage(leg.getTerminal().getVoltageLevel().getNominalV());
        PowerTransformerEq.writeEnd(endId, twtName, twtId, endNumber, r, x, g, b, leg.getRatedS(), leg.getRatedU(), terminalId, baseVoltage.getId(), cimNamespace, writer, context);
        writePhaseTapChanger(twt, leg.getPhaseTapChanger(), twtName, legNumber, endId, leg.getRatedU(), regulatingControlsWritten, cimNamespace, writer, context);
        writeRatioTapChanger(twt, leg.getRatioTapChanger(), twtName, legNumber, endId, leg.getRatedU(), regulatingControlsWritten, cimNamespace, writer, context);
        writeFlowsLimits(leg, terminalId, cimNamespace, euNamespace, valueAttributeName, limitTypeAttributeName, limitKindClassName, writeInfiniteDuration, writer, context);
    }

    private static <C extends Connectable<C>> void writePhaseTapChanger(C eq, PhaseTapChanger ptc, String twtName, int endNumber, String endId, double neutralU, Set<String> regulatingControlsWritten, String cimNamespace, XMLStreamWriter writer, CgmesExportContext context) throws XMLStreamException {
        if (ptc != null) {
            String aliasType = Conversion.CGMES_PREFIX_ALIAS_PROPERTIES + CgmesNames.PHASE_TAP_CHANGER + endNumber;
            String tapChangerId = eq.getAliasFromType(aliasType).orElseThrow();
            String cgmesTapChangerId = context.getNamingStrategy().getCgmesIdFromAlias(eq, aliasType);

            int neutralStep = getPhaseTapChangerNeutralStep(ptc);
            Optional<String> regulatingControlId = getTapChangerControlId(eq, tapChangerId);
            String cgmesRegulatingControlId = null;
            if (regulatingControlId.isPresent()) {
                String mode = getPhaseTapChangerRegulationMode(ptc);
                // Only export the regulating control if mode is valid
                if (mode != null) {
                    String controlName = twtName + "_PTC_RC";
                    String terminalId = CgmesExportUtil.getTerminalId(ptc.getRegulationTerminal(), context);
                    cgmesRegulatingControlId = context.getNamingStrategy().getCgmesId(regulatingControlId.get());
                    if (!regulatingControlsWritten.contains(cgmesRegulatingControlId)) {
                        TapChangerEq.writeControl(cgmesRegulatingControlId, controlName, mode, terminalId, cimNamespace, writer, context);
                        regulatingControlsWritten.add(cgmesRegulatingControlId);
                    }
                }
            }
            String phaseTapChangerTableId = CgmesExportUtil.getUniqueId();
            // If we write the EQ, we will always write the Tap Changer as tabular
            // We reset the phase tap changer type stored in the extensions
            String typeTabular = CgmesNames.PHASE_TAP_CHANGER_TABULAR;
            CgmesExportUtil.setCgmesTapChangerType(eq, tapChangerId, typeTabular);

            TapChangerEq.writePhase(typeTabular, cgmesTapChangerId, twtName + "_PTC", endId, ptc.getLowTapPosition(), ptc.getHighTapPosition(), neutralStep, ptc.getTapPosition(), neutralU, false, phaseTapChangerTableId, cgmesRegulatingControlId, cimNamespace, writer, context);
            TapChangerEq.writePhaseTable(phaseTapChangerTableId, twtName + "_TABLE", cimNamespace, writer, context);
            for (Map.Entry<Integer, PhaseTapChangerStep> step : ptc.getAllSteps().entrySet()) {
                TapChangerEq.writePhaseTablePoint(CgmesExportUtil.getUniqueId(), phaseTapChangerTableId, step.getValue().getR(), step.getValue().getX(), step.getValue().getG(), step.getValue().getB(), 1 / step.getValue().getRho(), -step.getValue().getAlpha(), step.getKey(), cimNamespace, writer, context);
            }
        }
    }

    private static <C extends Connectable<C>> Optional<String> getTapChangerControlId(C eq, String tcId) {
        CgmesTapChangers<C> cgmesTcs = eq.getExtension(CgmesTapChangers.class);
        if (cgmesTcs != null) {
            CgmesTapChanger cgmesTc = cgmesTcs.getTapChanger(tcId);
            if (cgmesTc != null) {
                return Optional.ofNullable(cgmesTc.getControlId());
            }
        }
        return Optional.empty();
    }

    private static String getPhaseTapChangerRegulationMode(PhaseTapChanger ptc) {
        switch (ptc.getRegulationMode()) {
            case CURRENT_LIMITER:
                return PHASE_TAP_CHANGER_REGULATION_MODE_CURRENT_FLOW;
            case ACTIVE_POWER_CONTROL:
                return PHASE_TAP_CHANGER_REGULATION_MODE_ACTIVE_POWER;
            case FIXED_TAP:
            default:
                return null;
        }
    }

    private static int getPhaseTapChangerNeutralStep(PhaseTapChanger ptc) {
        int neutralStep = ptc.getLowTapPosition();
        while (ptc.getStep(neutralStep).getAlpha() != 0.0) {
            neutralStep++;
            if (neutralStep > ptc.getHighTapPosition()) {
                return ptc.getHighTapPosition();
            }
        }
        return neutralStep;
    }

    private static <C extends Connectable<C>> void writeRatioTapChanger(C eq, RatioTapChanger rtc, String twtName, int endNumber, String endId, double neutralU, Set<String> regulatingControlsWritten, String cimNamespace, XMLStreamWriter writer, CgmesExportContext context) throws XMLStreamException {
        if (rtc != null) {
            String aliasType = Conversion.CGMES_PREFIX_ALIAS_PROPERTIES + CgmesNames.RATIO_TAP_CHANGER + endNumber;
            String tapChangerId = eq.getAliasFromType(aliasType).orElseThrow();
            String cgmesTapChangerId = context.getNamingStrategy().getCgmesIdFromAlias(eq, aliasType);

            int neutralStep = getRatioTapChangerNeutralStep(rtc);
            double stepVoltageIncrement;
            if (rtc.getHighTapPosition() == rtc.getLowTapPosition()) {
                stepVoltageIncrement = 100;
            } else {
                stepVoltageIncrement = 100.0 * (1.0 / rtc.getStep(rtc.getLowTapPosition()).getRho() - 1.0 / rtc.getStep(rtc.getHighTapPosition()).getRho()) / (rtc.getLowTapPosition() - rtc.getHighTapPosition());
            }
            String ratioTapChangerTableId = CgmesExportUtil.getUniqueId();
            Optional<String> regulatingControlId = getTapChangerControlId(eq, tapChangerId);
            String cgmesRegulatingControlId = null;
            String controlMode = rtc.isRegulating() ? "volt" : "reactive";
            if (regulatingControlId.isPresent()) {
                String controlName = twtName + "_RTC_RC";
                String terminalId = CgmesExportUtil.getTerminalId(rtc.getRegulationTerminal(), context);
                cgmesRegulatingControlId = context.getNamingStrategy().getCgmesId(regulatingControlId.get());
                if (!regulatingControlsWritten.contains(cgmesRegulatingControlId)) {
                    // Regulating control mode is always "voltage"
                    TapChangerEq.writeControl(cgmesRegulatingControlId, controlName, RATIO_TAP_CHANGER_REGULATION_MODE_VOLTAGE, terminalId, cimNamespace, writer, context);
                    regulatingControlsWritten.add(cgmesRegulatingControlId);
                }
            }
            TapChangerEq.writeRatio(cgmesTapChangerId, twtName + "_RTC", endId, rtc.getLowTapPosition(), rtc.getHighTapPosition(), neutralStep, rtc.getTapPosition(), neutralU, rtc.hasLoadTapChangingCapabilities(), stepVoltageIncrement,
                    ratioTapChangerTableId, cgmesRegulatingControlId, controlMode, cimNamespace, writer, context);
            TapChangerEq.writeRatioTable(ratioTapChangerTableId, twtName + "_TABLE", cimNamespace, writer, context);
            for (Map.Entry<Integer, RatioTapChangerStep> step : rtc.getAllSteps().entrySet()) {
                TapChangerEq.writeRatioTablePoint(CgmesExportUtil.getUniqueId(), ratioTapChangerTableId, step.getValue().getR(), step.getValue().getX(), step.getValue().getG(), step.getValue().getB(), 1 / step.getValue().getRho(), step.getKey(), cimNamespace, writer, context);
            }

        }
    }

    private static int getRatioTapChangerNeutralStep(RatioTapChanger rtc) {
        int neutralStep = rtc.getLowTapPosition();
        while (rtc.getStep(neutralStep).getRho() != 1.0) {
            neutralStep++;
            if (neutralStep > rtc.getHighTapPosition()) {
                return rtc.getHighTapPosition();
            }
        }
        return neutralStep;
    }

    private static void writeDanglingLines(Network network, Map<Terminal, String> mapTerminal2Id, String cimNamespace, String euNamespace, String valueAttributeName, String limitTypeAttributeName,
                                           String limitKindClassName, boolean writeInfiniteDuration, XMLStreamWriter writer, CgmesExportContext context, Set<Double> exportedBaseVoltagesByNominalV) throws XMLStreamException {
        List<String> exported = new ArrayList<>();
        for (DanglingLine danglingLine : CgmesExportUtil.getUnpairedDanglingLines(network)) {
            // We may create fictitious containers for boundary side of dangling lines,
            // and we consider the situation where the base voltage of a line lying at a boundary has a baseVoltage defined in the IGM,
            String baseVoltageId = writeDanglingLineBaseVoltage(danglingLine, cimNamespace, writer, context, exportedBaseVoltagesByNominalV);
            String connectivityNodeId = writeDanglingLineConnectivity(danglingLine, baseVoltageId, cimNamespace, writer, context);

            // New Equivalent Injection
            double minP = 0.0;
            double maxP = 0.0;
            double minQ = 0.0;
            double maxQ = 0.0;
            if (danglingLine.getGeneration() != null) {
                minP = danglingLine.getGeneration().getMinP();
                maxP = danglingLine.getGeneration().getMaxP();
                if (danglingLine.getGeneration().getReactiveLimits().getKind().equals(ReactiveLimitsKind.MIN_MAX)) {
                    minQ = danglingLine.getGeneration().getReactiveLimits(MinMaxReactiveLimits.class).getMinQ();
                    maxQ = danglingLine.getGeneration().getReactiveLimits(MinMaxReactiveLimits.class).getMaxQ();
                } else {
                    throw new PowsyblException("Unexpected type of ReactiveLimits on the dangling line " + danglingLine.getNameOrId());
                }
            }
            String equivalentInjectionId = context.getNamingStrategy().getCgmesIdFromProperty(danglingLine, Conversion.CGMES_PREFIX_ALIAS_PROPERTIES + "EquivalentInjection");
            if (!exported.contains(equivalentInjectionId)) { // check if the equivalent injection has already been written (if several dangling lines linked to same X-node)
                EquivalentInjectionEq.write(equivalentInjectionId, danglingLine.getNameOrId() + "_EI", danglingLine.getGeneration() != null, minP, maxP, minQ, maxQ, baseVoltageId, cimNamespace, writer, context);
                exported.add(equivalentInjectionId);
            }
            String equivalentInjectionTerminalId = context.getNamingStrategy().getCgmesIdFromProperty(danglingLine, Conversion.CGMES_PREFIX_ALIAS_PROPERTIES + "EquivalentInjectionTerminal");
            if (!exported.contains(equivalentInjectionTerminalId)) { // check if the equivalent injection terminal has already been written (if several dangling lines linked to same X-node)
                TerminalEq.write(equivalentInjectionTerminalId, equivalentInjectionId, connectivityNodeId, 1, cimNamespace, writer, context);
                exported.add(equivalentInjectionTerminalId);
            }

            // Cast the danglingLine to an AcLineSegment
            AcLineSegmentEq.write(context.getNamingStrategy().getCgmesId(danglingLine), danglingLine.getNameOrId() + "_DL",
                    context.getBaseVoltageByNominalVoltage(danglingLine.getTerminal().getVoltageLevel().getNominalV()).getId(),
                    danglingLine.getR(), danglingLine.getX(), danglingLine.getG(), danglingLine.getB(), cimNamespace, writer, context);
            writeFlowsLimits(danglingLine, exportedTerminalId(mapTerminal2Id, danglingLine.getTerminal()), cimNamespace, euNamespace, valueAttributeName, limitTypeAttributeName, limitKindClassName, writeInfiniteDuration, writer, context);
            danglingLine.getAliasFromType("CGMES." + TERMINAL_BOUNDARY).ifPresent(terminalBdId -> {
                try {
                    writeFlowsLimits(danglingLine, terminalBdId, cimNamespace, euNamespace, valueAttributeName, limitTypeAttributeName, limitKindClassName, writeInfiniteDuration, writer, context);
                } catch (XMLStreamException e) {
                    throw new UncheckedXmlStreamException(e);
                }
            });
        }
    }

    private static String writeDanglingLineBaseVoltage(DanglingLine danglingLine, String cimNamespace, XMLStreamWriter writer, CgmesExportContext context, Set<Double> exportedBaseVoltagesByNominalV) throws XMLStreamException {
        double nominalV = danglingLine.getTerminal().getVoltageLevel().getNominalV();
        BaseVoltageMapping.BaseVoltageSource baseVoltage = context.getBaseVoltageByNominalVoltage(nominalV);
        if (!exportedBaseVoltagesByNominalV.contains(nominalV) && baseVoltage.getSource().equals(Source.IGM)) {
            BaseVoltageEq.write(baseVoltage.getId(), nominalV, cimNamespace, writer, context);
            exportedBaseVoltagesByNominalV.add(nominalV);
        }

        return baseVoltage.getId();
    }

    private static String writeDanglingLineConnectivity(DanglingLine danglingLine, String baseVoltageId, String cimNamespace, XMLStreamWriter writer,
                                                        CgmesExportContext context) throws XMLStreamException {
        String connectivityNodeId = null;
        if (context.writeConnectivityNodes()) {
            // We keep the connectivity node from the boundary definition as an alias in the dangling line
            if (danglingLine.hasProperty(Conversion.CGMES_PREFIX_ALIAS_PROPERTIES + CgmesNames.CONNECTIVITY_NODE_BOUNDARY)) {
                connectivityNodeId = context.getNamingStrategy().getCgmesIdFromProperty(danglingLine, Conversion.CGMES_PREFIX_ALIAS_PROPERTIES + CgmesNames.CONNECTIVITY_NODE_BOUNDARY);
            } else {
                // If no information about original boundary has been preserved in the IIDM model,
                // we create a new ConnectivityNode in a fictitious Substation and Voltage Level
                LOG.info("Dangling line {}{} is not connected to a connectivity node in boundaries files: a fictitious substation and voltage level are created",
                        danglingLine.getId(), danglingLine.getUcteXnodeCode() != null ? " linked to X-node " + danglingLine.getUcteXnodeCode() : "");
                connectivityNodeId = CgmesExportUtil.getUniqueId();
                String connectivityNodeContainerId = createFictitiousContainerFor(danglingLine, baseVoltageId, cimNamespace, writer, context);
                ConnectivityNodeEq.write(connectivityNodeId, danglingLine.getNameOrId() + "_NODE", connectivityNodeContainerId, cimNamespace, writer, context);
                danglingLine.setProperty(Conversion.CGMES_PREFIX_ALIAS_PROPERTIES + CgmesNames.CONNECTIVITY_NODE_BOUNDARY, connectivityNodeId);
            }
        } else {
            if (danglingLine.getProperty(Conversion.CGMES_PREFIX_ALIAS_PROPERTIES + CgmesNames.TOPOLOGICAL_NODE_BOUNDARY) == null) {
                // Also create a container if we will have to create a Topological Node for the boundary
                LOG.info("Dangling line {}{} is not connected to a topology node in boundaries files: a fictitious substation and voltage level are created",
                        danglingLine.getId(), danglingLine.getUcteXnodeCode() != null ? " linked to X-node " + danglingLine.getUcteXnodeCode() : "");
                createFictitiousContainerFor(danglingLine, baseVoltageId, cimNamespace, writer, context);
            }
        }
        // New Terminal
        String terminalId = context.getNamingStrategy().getCgmesIdFromAlias(danglingLine, Conversion.CGMES_PREFIX_ALIAS_PROPERTIES + TERMINAL_BOUNDARY);
        TerminalEq.write(terminalId, context.getNamingStrategy().getCgmesId(danglingLine), connectivityNodeId, 2, cimNamespace, writer, context);

        return connectivityNodeId;
    }

    private static String createFictitiousContainerFor(Identifiable<?> identifiable, String baseVoltageId, String cimNamespace, XMLStreamWriter writer, CgmesExportContext context) throws XMLStreamException {
        String substationId = writeFictitiousSubstationFor(identifiable, cimNamespace, writer, context);
        String containerId = writeFictitiousVoltageLevelFor(identifiable, substationId, baseVoltageId, cimNamespace, writer, context);
        context.setFictitiousContainerFor(identifiable, containerId);
        return containerId;
    }

    private static String writeFictitiousSubstationFor(Identifiable<?> identifiable, String cimNamespace, XMLStreamWriter writer, CgmesExportContext context) throws XMLStreamException {
        return writeFictitiousSubstationFor(identifiable.getId(), cimNamespace, writer, context);
    }

    private static String writeFictitiousSubstationFor(String prefix, String cimNamespace, XMLStreamWriter writer, CgmesExportContext context) throws XMLStreamException {
        // New Substation
        // We avoid using the name of the identifiable for the names of fictitious region and subregion
        // Because regions and subregions with the same name are merged
        String geographicalRegionId = CgmesExportUtil.getUniqueId();
        GeographicalRegionEq.write(geographicalRegionId, prefix + "_GR", cimNamespace, writer, context);
        String subGeographicalRegionId = CgmesExportUtil.getUniqueId();
        SubGeographicalRegionEq.write(subGeographicalRegionId, prefix + "_SGR", geographicalRegionId, cimNamespace, writer, context);
        String substationId = CgmesExportUtil.getUniqueId();
        SubstationEq.write(substationId, prefix + "_SUBSTATION", subGeographicalRegionId, cimNamespace, writer, context);
        return substationId;
    }

    private static String writeFictitiousVoltageLevelFor(Identifiable<?> identifiable, String substationId, String baseVoltageId, String cimNamespace, XMLStreamWriter writer, CgmesExportContext context) throws XMLStreamException {
        // New VoltageLevel
        String voltageLevelId = CgmesExportUtil.getUniqueId();
        VoltageLevelEq.write(voltageLevelId, identifiable.getNameOrId() + "_VL", Double.NaN, Double.NaN, substationId, baseVoltageId, cimNamespace, writer, context);
        return voltageLevelId;
    }

    private static void writeBranchLimits(Branch<?> branch, String terminalId1, String terminalId2, String cimNamespace, String euNamespace, String valueAttributeName, String limitTypeAttributeName, String limitKindClassName, boolean writeInfiniteDuration, XMLStreamWriter writer, CgmesExportContext context) throws XMLStreamException {
        Optional<ActivePowerLimits> activePowerLimits1 = branch.getActivePowerLimits1();
        if (activePowerLimits1.isPresent()) {
            writeLoadingLimits(activePowerLimits1.get(), terminalId1, cimNamespace, euNamespace, valueAttributeName, limitTypeAttributeName, limitKindClassName, writeInfiniteDuration, writer, context);
        }
        Optional<ActivePowerLimits> activePowerLimits2 = branch.getActivePowerLimits2();
        if (activePowerLimits2.isPresent()) {
            writeLoadingLimits(activePowerLimits2.get(), terminalId2, cimNamespace, euNamespace, valueAttributeName, limitTypeAttributeName, limitKindClassName, writeInfiniteDuration, writer, context);
        }
        Optional<ApparentPowerLimits> apparentPowerLimits1 = branch.getApparentPowerLimits1();
        if (apparentPowerLimits1.isPresent()) {
            writeLoadingLimits(apparentPowerLimits1.get(), terminalId1, cimNamespace, euNamespace, valueAttributeName, limitTypeAttributeName, limitKindClassName, writeInfiniteDuration, writer, context);
        }
        Optional<ApparentPowerLimits> apparentPowerLimits2 = branch.getApparentPowerLimits2();
        if (apparentPowerLimits2.isPresent()) {
            writeLoadingLimits(apparentPowerLimits2.get(), terminalId2, cimNamespace, euNamespace, valueAttributeName, limitTypeAttributeName, limitKindClassName, writeInfiniteDuration, writer, context);
        }
        Optional<CurrentLimits> currentLimits1 = branch.getCurrentLimits1();
        if (currentLimits1.isPresent()) {
            writeLoadingLimits(currentLimits1.get(), terminalId1, cimNamespace, euNamespace, valueAttributeName, limitTypeAttributeName, limitKindClassName, writeInfiniteDuration, writer, context);
        }
        Optional<CurrentLimits> currentLimits2 = branch.getCurrentLimits2();
        if (currentLimits2.isPresent()) {
            writeLoadingLimits(currentLimits2.get(), terminalId2, cimNamespace, euNamespace, valueAttributeName, limitTypeAttributeName, limitKindClassName, writeInfiniteDuration, writer, context);
        }
    }

    private static void writeBranchLimits(TieLine tl, String terminalId1, String terminalId2, String cimNamespace, String euNamespace, String valueAttributeName, String limitTypeAttributeName, String limitKindClassName, boolean writeInfiniteDuration, XMLStreamWriter writer, CgmesExportContext context) throws XMLStreamException {
        Optional<ActivePowerLimits> activePowerLimits1 = tl.getDanglingLine1().getActivePowerLimits();
        if (activePowerLimits1.isPresent()) {
            writeLoadingLimits(activePowerLimits1.get(), terminalId1, cimNamespace, euNamespace, valueAttributeName, limitTypeAttributeName, limitKindClassName, writeInfiniteDuration, writer, context);
        }
        Optional<ActivePowerLimits> activePowerLimits2 = tl.getDanglingLine2().getActivePowerLimits();
        if (activePowerLimits2.isPresent()) {
            writeLoadingLimits(activePowerLimits2.get(), terminalId2, cimNamespace, euNamespace, valueAttributeName, limitTypeAttributeName, limitKindClassName, writeInfiniteDuration, writer, context);
        }
        Optional<ApparentPowerLimits> apparentPowerLimits1 = tl.getDanglingLine1().getApparentPowerLimits();
        if (apparentPowerLimits1.isPresent()) {
            writeLoadingLimits(apparentPowerLimits1.get(), terminalId1, cimNamespace, euNamespace, valueAttributeName, limitTypeAttributeName, limitKindClassName, writeInfiniteDuration, writer, context);
        }
        Optional<ApparentPowerLimits> apparentPowerLimits2 = tl.getDanglingLine2().getApparentPowerLimits();
        if (apparentPowerLimits2.isPresent()) {
            writeLoadingLimits(apparentPowerLimits2.get(), terminalId2, cimNamespace, euNamespace, valueAttributeName, limitTypeAttributeName, limitKindClassName, writeInfiniteDuration, writer, context);
        }
        Optional<CurrentLimits> currentLimits1 = tl.getDanglingLine1().getCurrentLimits();
        if (currentLimits1.isPresent()) {
            writeLoadingLimits(currentLimits1.get(), terminalId1, cimNamespace, euNamespace, valueAttributeName, limitTypeAttributeName, limitKindClassName, writeInfiniteDuration, writer, context);
        }
        Optional<CurrentLimits> currentLimits2 = tl.getDanglingLine2().getCurrentLimits();
        if (currentLimits2.isPresent()) {
            writeLoadingLimits(currentLimits2.get(), terminalId2, cimNamespace, euNamespace, valueAttributeName, limitTypeAttributeName, limitKindClassName, writeInfiniteDuration, writer, context);
        }
    }

    private static void writeFlowsLimits(FlowsLimitsHolder holder, String terminalId, String cimNamespace, String euNamespace, String valueAttributeName, String limitTypeAttributeName, String limitKindClassName, boolean writeInfiniteDuration, XMLStreamWriter writer, CgmesExportContext context) throws XMLStreamException {
        Optional<ActivePowerLimits> activePowerLimits = holder.getActivePowerLimits();
        if (activePowerLimits.isPresent()) {
            writeLoadingLimits(activePowerLimits.get(), terminalId, cimNamespace, euNamespace, valueAttributeName, limitTypeAttributeName, limitKindClassName, writeInfiniteDuration, writer, context);
        }
        Optional<ApparentPowerLimits> apparentPowerLimits = holder.getApparentPowerLimits();
        if (apparentPowerLimits.isPresent()) {
            writeLoadingLimits(apparentPowerLimits.get(), terminalId, cimNamespace, euNamespace, valueAttributeName, limitTypeAttributeName, limitKindClassName, writeInfiniteDuration, writer, context);
        }
        Optional<CurrentLimits> currentLimits = holder.getCurrentLimits();
        if (currentLimits.isPresent()) {
            writeLoadingLimits(currentLimits.get(), terminalId, cimNamespace, euNamespace, valueAttributeName, limitTypeAttributeName, limitKindClassName, writeInfiniteDuration, writer, context);
        }
    }

    private static void writeLoadingLimits(LoadingLimits limits, String terminalId, String cimNamespace, String euNamespace, String valueAttributeName, String limitTypeAttributeName, String limitKindClassName, boolean writeInfiniteDuration, XMLStreamWriter writer, CgmesExportContext context) throws XMLStreamException {
        if (!Double.isNaN(limits.getPermanentLimit())) {
            String operationalLimitTypeId = CgmesExportUtil.getUniqueId();
            OperationalLimitTypeEq.writePatl(operationalLimitTypeId, cimNamespace, euNamespace, limitTypeAttributeName, limitKindClassName, writeInfiniteDuration, writer, context);
            String operationalLimitSetId = CgmesExportUtil.getUniqueId();
            OperationalLimitSetEq.write(operationalLimitSetId, "operational limit patl", terminalId, cimNamespace, writer, context);
            LoadingLimitEq.write(CgmesExportUtil.getUniqueId(), limits.getClass(), loadingLimitClassName(limits.getClass()) + " PATL", limits.getPermanentLimit(), operationalLimitTypeId, operationalLimitSetId, cimNamespace, valueAttributeName, writer, context);
        }
        if (!limits.getTemporaryLimits().isEmpty()) {
            Iterator<LoadingLimits.TemporaryLimit> iterator = limits.getTemporaryLimits().iterator();
            while (iterator.hasNext()) {
                LoadingLimits.TemporaryLimit temporaryLimit = iterator.next();
                String operationalLimitTypeId = CgmesExportUtil.getUniqueId();
                OperationalLimitTypeEq.writeTatl(operationalLimitTypeId, "TATL " + temporaryLimit.getAcceptableDuration(), temporaryLimit.getAcceptableDuration(), cimNamespace, euNamespace, limitTypeAttributeName, limitKindClassName, writeInfiniteDuration, writer, context);
                String operationalLimitSetId = CgmesExportUtil.getUniqueId();
                OperationalLimitSetEq.write(operationalLimitSetId, "operational limit tatl", terminalId, cimNamespace, writer, context);
                LoadingLimitEq.write(CgmesExportUtil.getUniqueId(), limits.getClass(), temporaryLimit.getName(), temporaryLimit.getValue(), operationalLimitTypeId, operationalLimitSetId, cimNamespace, valueAttributeName, writer, context);
            }
        }
    }

    private static void writeHvdcLines(Network network, Map<Terminal, String> mapTerminal2Id, Map<String, String> mapNodeKey2NodeId, String cimNamespace, XMLStreamWriter writer, CgmesExportContext context) throws XMLStreamException {
        NamingStrategy namingStrategy = context.getNamingStrategy();
        for (HvdcLine line : network.getHvdcLines()) {
            String lineId = context.getNamingStrategy().getCgmesId(line);
            String converter1Id = namingStrategy.getCgmesId(line.getConverterStation1());
            String converter2Id = namingStrategy.getCgmesId(line.getConverterStation2());
            String substation1Id = namingStrategy.getCgmesId(line.getConverterStation1().getTerminal().getVoltageLevel().getNullableSubstation());
            String substation2Id = namingStrategy.getCgmesId(line.getConverterStation2().getTerminal().getVoltageLevel().getNullableSubstation());

            String dcConverterUnit1 = CgmesExportUtil.getUniqueId();
            writeDCConverterUnit(dcConverterUnit1, line.getNameOrId() + "_1", substation1Id, cimNamespace, writer, context);
            String dcNode1 = line.getAliasFromType(Conversion.CGMES_PREFIX_ALIAS_PROPERTIES + "DCNode1").orElseThrow(PowsyblException::new);
            writeDCNode(dcNode1, line.getNameOrId() + "_1", dcConverterUnit1, cimNamespace, writer, context);

            String dcConverterUnit2 = CgmesExportUtil.getUniqueId();
            writeDCConverterUnit(dcConverterUnit2, line.getNameOrId() + "_1", substation2Id, cimNamespace, writer, context);
            String dcNode2 = line.getAliasFromType(Conversion.CGMES_PREFIX_ALIAS_PROPERTIES + "DCNode2").orElseThrow(PowsyblException::new);
            writeDCNode(dcNode2, line.getNameOrId() + "_2", dcConverterUnit2, cimNamespace, writer, context);

            String dcTerminal1 = line.getAliasFromType(Conversion.CGMES_PREFIX_ALIAS_PROPERTIES + "DCTerminal1").orElseThrow(PowsyblException::new);
            writeDCTerminal(dcTerminal1, lineId, dcNode1, 1, cimNamespace, writer, context);

            String dcTerminal2 = line.getAliasFromType(Conversion.CGMES_PREFIX_ALIAS_PROPERTIES + "DCTerminal2").orElseThrow(PowsyblException::new);
            writeDCTerminal(dcTerminal2, lineId, dcNode2, 2, cimNamespace, writer, context);

            HvdcConverterStation<?> converter = line.getConverterStation1();
            writeTerminal(converter.getTerminal(), mapTerminal2Id, CgmesExportUtil.getUniqueId(), converter1Id, connectivityNodeId(mapNodeKey2NodeId, converter.getTerminal()), 1, cimNamespace, writer, context);
            String capabilityCurveId1 = writeVsCapabilityCurve(converter, cimNamespace, writer, context);
            String acdcConverterDcTerminal1 = converter.getAliasFromType(Conversion.CGMES_PREFIX_ALIAS_PROPERTIES + AC_DC_CONVERTER_DC_TERMINAL).orElseThrow(PowsyblException::new);
            writeAcdcConverterDCTerminal(acdcConverterDcTerminal1, converter1Id, dcNode1, 2, cimNamespace, writer, context);

            converter = line.getConverterStation2();
            writeTerminal(converter.getTerminal(), mapTerminal2Id, CgmesExportUtil.getUniqueId(), converter2Id, connectivityNodeId(mapNodeKey2NodeId, converter.getTerminal()), 1, cimNamespace, writer, context);
            String capabilityCurveId2 = writeVsCapabilityCurve(converter, cimNamespace, writer, context);
            String acdcConverterDcTerminal2 = converter.getAliasFromType(Conversion.CGMES_PREFIX_ALIAS_PROPERTIES + AC_DC_CONVERTER_DC_TERMINAL).orElseThrow(PowsyblException::new);
            writeAcdcConverterDCTerminal(acdcConverterDcTerminal2, converter2Id, dcNode2, 2, cimNamespace, writer, context);

            DCLineSegmentEq.write(lineId, line.getNameOrId(), line.getR(), cimNamespace, writer, context);
            writeHvdcConverterStation(line.getConverterStation1(), mapTerminal2Id, line.getNominalV(), dcConverterUnit1, capabilityCurveId1, cimNamespace, writer, context);
            writeHvdcConverterStation(line.getConverterStation2(), mapTerminal2Id, line.getNominalV(), dcConverterUnit2, capabilityCurveId2, cimNamespace, writer, context);
        }
    }

    private static String writeVsCapabilityCurve(HvdcConverterStation<?> converter, String cimNamespace, XMLStreamWriter writer, CgmesExportContext context) throws XMLStreamException {
        if (converter instanceof LccConverterStation) {
            return null;
        }
        VscConverterStation vscConverter = (VscConverterStation) converter;
        if (vscConverter.getReactiveLimits() == null) {
            return null;
        }
        String reactiveLimitsId = CgmesExportUtil.getUniqueId();
        switch (vscConverter.getReactiveLimits().getKind()) {
            case CURVE:
                ReactiveCapabilityCurve curve = vscConverter.getReactiveLimits(ReactiveCapabilityCurve.class);
                for (ReactiveCapabilityCurve.Point point : curve.getPoints()) {
                    CurveDataEq.write(CgmesExportUtil.getUniqueId(), point.getP(), point.getMinQ(), point.getMaxQ(), reactiveLimitsId, cimNamespace, writer, context);
                }
                String reactiveCapabilityCurveName = "RCC_" + vscConverter.getNameOrId();
                ReactiveCapabilityCurveEq.write(reactiveLimitsId, reactiveCapabilityCurveName, vscConverter, cimNamespace, writer, context);
                break;

            case MIN_MAX:
                //Do not have to export anything
                reactiveLimitsId = null;
                break;

            default:
                throw new PowsyblException("Unexpected type of ReactiveLimits on the VsConverter " + converter.getNameOrId());
        }
        return reactiveLimitsId;
    }

    private static void writeDCConverterUnit(String id, String dcConverterUnitName, String substationId, String cimNamespace, XMLStreamWriter writer, CgmesExportContext context) throws XMLStreamException {
        DCConverterUnitEq.write(id, dcConverterUnitName, substationId, cimNamespace, writer, context);
    }

    private static void writeHvdcConverterStation(HvdcConverterStation<?> converterStation, Map<Terminal, String> mapTerminal2Id, double ratedUdc, String dcEquipmentContainerId,
                                                  String capabilityCurveId, String cimNamespace, XMLStreamWriter writer, CgmesExportContext context) throws XMLStreamException {
        String pccTerminal = getConverterStationPccTerminal(converterStation, mapTerminal2Id);
        HvdcConverterStationEq.write(context.getNamingStrategy().getCgmesId(converterStation), converterStation.getNameOrId(), converterStation.getHvdcType(), ratedUdc, dcEquipmentContainerId, pccTerminal, capabilityCurveId, cimNamespace, writer, context);
    }

    private static String getConverterStationPccTerminal(HvdcConverterStation<?> converterStation, Map<Terminal, String> mapTerminal2Id) {
        if (converterStation.getHvdcType().equals(HvdcConverterStation.HvdcType.VSC)) {
            return exportedTerminalId(mapTerminal2Id, ((VscConverterStation) converterStation).getRegulatingTerminal());
        }
        return null;
    }

    private static void writeDCNode(String id, String dcNodeName, String dcEquipmentContainerId, String cimNamespace, XMLStreamWriter writer, CgmesExportContext context) throws XMLStreamException {
        DCNodeEq.write(id, dcNodeName, dcEquipmentContainerId, cimNamespace, writer, context);
    }

    private static void writeDCTerminal(String id, String conductingEquipmentId, String dcNodeId, int sequenceNumber, String cimNamespace, XMLStreamWriter writer, CgmesExportContext context) throws XMLStreamException {
        DCTerminalEq.write("DCTerminal", id, conductingEquipmentId, dcNodeId, sequenceNumber, cimNamespace, writer, context);
    }

    private static void writeAcdcConverterDCTerminal(String id, String conductingEquipmentId, String dcNodeId, int sequenceNumber, String cimNamespace, XMLStreamWriter writer, CgmesExportContext context) throws XMLStreamException {
        DCTerminalEq.write(AC_DC_CONVERTER_DC_TERMINAL, id, conductingEquipmentId, dcNodeId, sequenceNumber, cimNamespace, writer, context);
    }

    private static void writeControlAreas(String energyAreaId, Network network, String cimNamespace, String euNamespace, XMLStreamWriter writer, CgmesExportContext context) throws XMLStreamException {
        CgmesControlAreas cgmesControlAreas = network.getExtension(CgmesControlAreas.class);
        for (CgmesControlArea cgmesControlArea : cgmesControlAreas.getCgmesControlAreas()) {
            writeControlArea(cgmesControlArea, energyAreaId, cimNamespace, euNamespace, writer, context, network);
        }
    }

    private static void writeControlArea(CgmesControlArea cgmesControlArea, String energyAreaId, String cimNamespace, String euNamespace,
                                         XMLStreamWriter writer, CgmesExportContext context, Network network) throws XMLStreamException {
        // Original control area identifiers may not respect mRID rules, so we pass it through naming strategy
        // to obtain always valid mRID identifiers
        String controlAreaCgmesId = context.getNamingStrategy().getCgmesId(cgmesControlArea.getId());
        ControlAreaEq.write(controlAreaCgmesId, cgmesControlArea.getName(), cgmesControlArea.getEnergyIdentificationCodeEIC(), energyAreaId, cimNamespace, euNamespace, writer, context);
        for (Terminal terminal : cgmesControlArea.getTerminals()) {
<<<<<<< HEAD
            if (terminal.getConnectable() instanceof DanglingLine) {
                DanglingLine dl = (DanglingLine) terminal.getConnectable();
                if (CgmesExportUtil.isUnpaired(network, dl)) {
=======
            if (terminal.getConnectable() instanceof DanglingLine dl) {
                if (!dl.isPaired()) {
>>>>>>> 135d3c49
                    TieFlowEq.write(CgmesExportUtil.getUniqueId(), controlAreaCgmesId,
                            context.getNamingStrategy().getCgmesIdFromAlias(dl, Conversion.CGMES_PREFIX_ALIAS_PROPERTIES + TERMINAL_BOUNDARY),
                            cimNamespace, writer, context);
                } else {
                    LOG.error("Unsupported tie flow at TieLine boundary {}", dl.getId());
                }
            } else {
                LOG.warn("Ignored tie flow at {}: should be a dangling line to retrieve boundary terminal", terminal.getConnectable().getId());
            }
        }
        for (Boundary boundary : cgmesControlArea.getBoundaries()) {
            String terminalId = getTieFlowBoundaryTerminal(boundary, context, network);
            if (terminalId != null) {
                TieFlowEq.write(CgmesExportUtil.getUniqueId(), controlAreaCgmesId, terminalId, cimNamespace, writer, context);
            }
        }
    }

    private static String getTieFlowBoundaryTerminal(Boundary boundary, CgmesExportContext context, Network network) {
        DanglingLine dl = boundary.getDanglingLine();
        if (CgmesExportUtil.isUnpaired(network, dl)) {
            return context.getNamingStrategy().getCgmesIdFromAlias(dl, Conversion.CGMES_PREFIX_ALIAS_PROPERTIES + TERMINAL_BOUNDARY);
        } else {
            // This means the boundary corresponds to a TieLine.
            // Because the network should not be a merging view,
            // the only way to have a TieLine in the model is that
            // the original data for the network contained both halves of the TieLine.
            // That is, the initial CGMES data contains the two ACLSs at each side of one boundary point.

            // Currently, we are exporting TieLines in the EQ as a single ACLS,
            // We are not exporting the individual halves of the tie line as separate equipment.
            // So we do not have terminals for the boundary points.

            // This error should be fixed exporting the two halves of the TieLine to the EQ,
            // with their corresponding terminals.
            // Also, the boundary node should not be exported but referenced,
            // as it should be defined in the boundary, not in the instance EQ file.

            LOG.error("Unsupported tie flow at TieLine boundary {}", dl.getId());
            return null;
        }
    }

    private static void writeTerminals(Network network, Map<Terminal, String> mapTerminal2Id, Map<String, String> mapNodeKey2NodeId,
                                       String cimNamespace, XMLStreamWriter writer, CgmesExportContext context) throws XMLStreamException {
        for (Connectable<?> c : network.getConnectables()) { // TODO write boundary terminals for tie lines from CGMES
            if (context.isExportedEquipment(c)) {
                for (Terminal t : c.getTerminals()) {
                    writeTerminal(t, mapTerminal2Id, mapNodeKey2NodeId, cimNamespace, writer, context, network);
                }
            }
        }

        String[] switchNodesKeys = new String[2];
        for (Switch sw : network.getSwitches()) {
            if (context.isExportedEquipment(sw)) {
                VoltageLevel vl = sw.getVoltageLevel();
                fillSwitchNodeKeys(vl, sw, switchNodesKeys);
                String nodeId1 = mapNodeKey2NodeId.get(switchNodesKeys[0]);
                String terminalId1 = context.getNamingStrategy().getCgmesIdFromAlias(sw, Conversion.CGMES_PREFIX_ALIAS_PROPERTIES + CgmesNames.TERMINAL + 1);
                TerminalEq.write(terminalId1, context.getNamingStrategy().getCgmesId(sw), nodeId1, 1, cimNamespace, writer, context);
                String nodeId2 = mapNodeKey2NodeId.get(switchNodesKeys[1]);
                String terminalId2 = context.getNamingStrategy().getCgmesIdFromAlias(sw, Conversion.CGMES_PREFIX_ALIAS_PROPERTIES + CgmesNames.TERMINAL + 2);
                TerminalEq.write(terminalId2, context.getNamingStrategy().getCgmesId(sw), nodeId2, 2, cimNamespace, writer, context);
            }
        }
    }

    private static void writeTerminal(Terminal t, Map<Terminal, String> mapTerminal2Id, Map<String, String> mapNodeKey2NodeId,
                                      String cimNamespace, XMLStreamWriter writer, CgmesExportContext context, Network network) {
        String equipmentId = context.getNamingStrategy().getCgmesId(t.getConnectable());
        // TODO(Luma) Export tie line components instead of a single equipment
        // If this dangling line is part of a tie line we will be exporting the tie line as a single equipment
        // We need to write the proper terminal of the single tie line that will be exported
        // When we change the export and write the two dangling lines as separate equipment,
        // then we should always return 1 and forget about this special case
<<<<<<< HEAD
        if (t.getConnectable() instanceof DanglingLine && !CgmesExportUtil.isUnpaired(network, (DanglingLine) t.getConnectable())) {
            equipmentId = context.getNamingStrategy().getCgmesId(((DanglingLine) t.getConnectable()).getTieLine().orElseThrow(IllegalStateException::new));
=======
        if (t.getConnectable() instanceof DanglingLine dl && dl.isPaired()) {
            equipmentId = context.getNamingStrategy().getCgmesId(dl.getTieLine().orElseThrow(IllegalStateException::new));
>>>>>>> 135d3c49
        }
        writeTerminal(t, mapTerminal2Id, CgmesExportUtil.getTerminalId(t, context), equipmentId, connectivityNodeId(mapNodeKey2NodeId, t),
                CgmesExportUtil.getTerminalSequenceNumber(t, CgmesExportUtil.getUnpairedDanglingLines(network)), cimNamespace, writer, context);
    }

    private static void writeTerminal(Terminal terminal, Map<Terminal, String> mapTerminal2Id, String id, String conductingEquipmentId, String connectivityNodeId, int sequenceNumber, String cimNamespace, XMLStreamWriter writer, CgmesExportContext context) {
        mapTerminal2Id.computeIfAbsent(terminal, k -> {
            try {
                TerminalEq.write(id, conductingEquipmentId, connectivityNodeId, sequenceNumber, cimNamespace, writer, context);
                return id;
            } catch (XMLStreamException e) {
                throw new UncheckedXmlStreamException(e);
            }
        });
    }

    private static String exportedTerminalId(Map<Terminal, String> mapTerminal2Id, Terminal terminal) {
        if (mapTerminal2Id.containsKey(terminal)) {
            return mapTerminal2Id.get(terminal);
        } else {
            throw new PowsyblException("Terminal has not been exported");
        }
    }

    private static String connectivityNodeId(Map<String, String> mapNodeKey2NodeId, Terminal terminal) {
        String key;
        if (terminal.getVoltageLevel().getTopologyKind().equals(TopologyKind.NODE_BREAKER)) {
            key = buildNodeKey(terminal.getVoltageLevel(), terminal.getNodeBreakerView().getNode());
        } else {
            key = buildNodeKey(terminal.getBusBreakerView().getConnectableBus());
        }
        return mapNodeKey2NodeId.get(key);
    }

    private static class VoltageLevelAdjacency {

        private final List<List<Integer>> voltageLevelNodes;

        VoltageLevelAdjacency(VoltageLevel vl, CgmesExportContext context) {
            voltageLevelNodes = new ArrayList<>();

            NodeAdjacency adjacency = new NodeAdjacency(vl, context);
            Set<Integer> visitedNodes = new HashSet<>();
            adjacency.get().keySet().forEach(node -> {
                if (visitedNodes.contains(node)) {
                    return;
                }
                List<Integer> adjacentNodes = computeAdjacentNodes(node, adjacency, visitedNodes);
                voltageLevelNodes.add(adjacentNodes);
            });
        }

        private List<Integer> computeAdjacentNodes(int nodeId, NodeAdjacency adjacency, Set<Integer> visitedNodes) {

            List<Integer> adjacentNodes = new ArrayList<>();
            adjacentNodes.add(nodeId);
            visitedNodes.add(nodeId);

            int k = 0;
            while (k < adjacentNodes.size()) {
                Integer node = adjacentNodes.get(k);
                if (adjacency.get().containsKey(node)) {
                    adjacency.get().get(node).forEach(adjacent -> {
                        if (visitedNodes.contains(adjacent)) {
                            return;
                        }
                        adjacentNodes.add(adjacent);
                        visitedNodes.add(adjacent);
                    });
                }
                k++;
            }
            return adjacentNodes;
        }

        List<List<Integer>> getNodes() {
            return voltageLevelNodes;
        }
    }

    private static class NodeAdjacency {

        private final Map<Integer, List<Integer>> adjacency;

        NodeAdjacency(VoltageLevel vl, CgmesExportContext context) {
            adjacency = new HashMap<>();
            if (vl.getTopologyKind().equals(TopologyKind.NODE_BREAKER)) {
                vl.getNodeBreakerView().getInternalConnections().forEach(this::addAdjacency);
                // When computing the connectivity nodes for the voltage level,
                // switches that are not exported as equipment (they are fictitious)
                // are equivalent to internal connections
                vl.getNodeBreakerView().getSwitchStream()
                        .filter(Objects::nonNull)
                        .filter(sw -> !context.isExportedEquipment(sw))
                        .forEach(this::addAdjacency);
            }
        }

        private void addAdjacency(VoltageLevel.NodeBreakerView.InternalConnection ic) {
            addAdjacency(ic.getNode1(), ic.getNode2());
        }

        private void addAdjacency(Switch sw) {
            addAdjacency(sw.getVoltageLevel().getNodeBreakerView().getNode1(sw.getId()), sw.getVoltageLevel().getNodeBreakerView().getNode2(sw.getId()));
        }

        private void addAdjacency(int node1, int node2) {
            adjacency.computeIfAbsent(node1, k -> new ArrayList<>()).add(node2);
            adjacency.computeIfAbsent(node2, k -> new ArrayList<>()).add(node1);
        }

        Map<Integer, List<Integer>> get() {
            return adjacency;
        }
    }

    private EquipmentExport() {
    }
}<|MERGE_RESOLUTION|>--- conflicted
+++ resolved
@@ -1122,14 +1122,9 @@
         String controlAreaCgmesId = context.getNamingStrategy().getCgmesId(cgmesControlArea.getId());
         ControlAreaEq.write(controlAreaCgmesId, cgmesControlArea.getName(), cgmesControlArea.getEnergyIdentificationCodeEIC(), energyAreaId, cimNamespace, euNamespace, writer, context);
         for (Terminal terminal : cgmesControlArea.getTerminals()) {
-<<<<<<< HEAD
             if (terminal.getConnectable() instanceof DanglingLine) {
                 DanglingLine dl = (DanglingLine) terminal.getConnectable();
                 if (CgmesExportUtil.isUnpaired(network, dl)) {
-=======
-            if (terminal.getConnectable() instanceof DanglingLine dl) {
-                if (!dl.isPaired()) {
->>>>>>> 135d3c49
                     TieFlowEq.write(CgmesExportUtil.getUniqueId(), controlAreaCgmesId,
                             context.getNamingStrategy().getCgmesIdFromAlias(dl, Conversion.CGMES_PREFIX_ALIAS_PROPERTIES + TERMINAL_BOUNDARY),
                             cimNamespace, writer, context);
@@ -1206,13 +1201,8 @@
         // We need to write the proper terminal of the single tie line that will be exported
         // When we change the export and write the two dangling lines as separate equipment,
         // then we should always return 1 and forget about this special case
-<<<<<<< HEAD
         if (t.getConnectable() instanceof DanglingLine && !CgmesExportUtil.isUnpaired(network, (DanglingLine) t.getConnectable())) {
             equipmentId = context.getNamingStrategy().getCgmesId(((DanglingLine) t.getConnectable()).getTieLine().orElseThrow(IllegalStateException::new));
-=======
-        if (t.getConnectable() instanceof DanglingLine dl && dl.isPaired()) {
-            equipmentId = context.getNamingStrategy().getCgmesId(dl.getTieLine().orElseThrow(IllegalStateException::new));
->>>>>>> 135d3c49
         }
         writeTerminal(t, mapTerminal2Id, CgmesExportUtil.getTerminalId(t, context), equipmentId, connectivityNodeId(mapNodeKey2NodeId, t),
                 CgmesExportUtil.getTerminalSequenceNumber(t, CgmesExportUtil.getUnpairedDanglingLines(network)), cimNamespace, writer, context);
