--- conflicted
+++ resolved
@@ -848,34 +848,7 @@
             String connectivityNodeId = writeDanglingLineConnectivity(danglingLine, baseVoltageId, cimNamespace, writer, context);
 
             // New Equivalent Injection
-<<<<<<< HEAD
             writeDanglingLineEquivalentInjection(danglingLine, cimNamespace, baseVoltageId, connectivityNodeId, exported, writer, context);
-=======
-            double minP = 0.0;
-            double maxP = 0.0;
-            double minQ = 0.0;
-            double maxQ = 0.0;
-            if (danglingLine.getGeneration() != null) {
-                minP = danglingLine.getGeneration().getMinP();
-                maxP = danglingLine.getGeneration().getMaxP();
-                if (danglingLine.getGeneration().getReactiveLimits().getKind().equals(ReactiveLimitsKind.MIN_MAX)) {
-                    minQ = danglingLine.getGeneration().getReactiveLimits(MinMaxReactiveLimits.class).getMinQ();
-                    maxQ = danglingLine.getGeneration().getReactiveLimits(MinMaxReactiveLimits.class).getMaxQ();
-                } else {
-                    throw new PowsyblException("Unexpected type of ReactiveLimits on the dangling line " + danglingLine.getNameOrId());
-                }
-            }
-            String equivalentInjectionId = context.getNamingStrategy().getCgmesIdFromProperty(danglingLine, Conversion.CGMES_PREFIX_ALIAS_PROPERTIES + CgmesNames.EQUIVALENT_INJECTION);
-            if (!exported.contains(equivalentInjectionId)) { // check if the equivalent injection has already been written (if several dangling lines linked to same X-node)
-                EquivalentInjectionEq.write(equivalentInjectionId, danglingLine.getNameOrId() + "_EI", danglingLine.getGeneration() != null, minP, maxP, minQ, maxQ, baseVoltageId, cimNamespace, writer, context);
-                exported.add(equivalentInjectionId);
-            }
-            String equivalentInjectionTerminalId = context.getNamingStrategy().getCgmesIdFromProperty(danglingLine, Conversion.CGMES_PREFIX_ALIAS_PROPERTIES + "EquivalentInjectionTerminal");
-            if (!exported.contains(equivalentInjectionTerminalId)) { // check if the equivalent injection terminal has already been written (if several dangling lines linked to same X-node)
-                TerminalEq.write(equivalentInjectionTerminalId, equivalentInjectionId, connectivityNodeId, 1, cimNamespace, writer, context);
-                exported.add(equivalentInjectionTerminalId);
-            }
->>>>>>> 85cacc4e
 
             // Cast the danglingLine to an AcLineSegment
             AcLineSegmentEq.write(context.getNamingStrategy().getCgmesId(danglingLine), danglingLine.getNameOrId() + "_DL",
@@ -910,7 +883,7 @@
                 throw new PowsyblException("Unexpected type of ReactiveLimits on the dangling line " + danglingLine.getNameOrId());
             }
         }
-        String equivalentInjectionId = context.getNamingStrategy().getCgmesIdFromProperty(danglingLine, Conversion.CGMES_PREFIX_ALIAS_PROPERTIES + "EquivalentInjection");
+        String equivalentInjectionId = context.getNamingStrategy().getCgmesIdFromProperty(danglingLine, Conversion.CGMES_PREFIX_ALIAS_PROPERTIES + CgmesNames.EQUIVALENT_INJECTION);
         if (equivalentInjectionId != null && !exported.contains(equivalentInjectionId)) { // check if the equivalent injection has already been written (if several dangling lines linked to same X-node)
             EquivalentInjectionEq.write(equivalentInjectionId, danglingLine.getNameOrId() + "_EI", danglingLine.getGeneration() != null, minP, maxP, minQ, maxQ, baseVoltageId, cimNamespace, writer, context);
             exported.add(equivalentInjectionId);
