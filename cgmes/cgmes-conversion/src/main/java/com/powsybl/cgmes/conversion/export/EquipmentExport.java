--- conflicted
+++ resolved
@@ -46,13 +46,6 @@
 public final class EquipmentExport {
 
     private static final String AC_DC_CONVERTER_DC_TERMINAL = "ACDCConverterDCTerminal";
-<<<<<<< HEAD
-    private static final String PHASE_TAP_CHANGER_REGULATION_MODE_ACTIVE_POWER = "activePower";
-    private static final String PHASE_TAP_CHANGER_REGULATION_MODE_CURRENT_FLOW = "currentFlow";
-    private static final String RATIO_TAP_CHANGER_REGULATION_MODE_VOLTAGE = "voltage";
-=======
-    private static final String TERMINAL_BOUNDARY = "Terminal_Boundary";
->>>>>>> a9160ae0
     private static final Logger LOG = LoggerFactory.getLogger(EquipmentExport.class);
 
     public static void write(Network network, XMLStreamWriter writer) {
