--- conflicted
+++ resolved
@@ -436,27 +436,26 @@
         SynchronousMachineEq.write(context.getNamingStrategy().getCgmesId(i), i.getNameOrId(),
                 context.getNamingStrategy().getCgmesId(i.getTerminal().getVoltageLevel()),
                 generatingUnit, regulatingControlId, reactiveLimitsId, minQ, maxQ, ratedS, defaultRatedS, kind, cimNamespace, writer, context);
-<<<<<<< HEAD
-        String hydroPlantStorageType = i.getProperty(Conversion.PROPERTY_CGMES_SYNCHRONOUS_MACHINE_HYDRO_PLANT_STORAGE_KIND);
-        String hydroPowerPlantId = null;
-        if (hydroPlantStorageType != null && GeneratingUnitEq.generatingUnitClassName(energySource).equals("HydroGeneratingUnit")) {
-            String hydroPowerPlantName = i.getNameOrId();
-            hydroPowerPlantId = context.getNamingStrategy().getCgmesId(refTyped(i), HYDRO_POWER_PLANT);
-            writeHydroPowerPlant(hydroPowerPlantId, hydroPowerPlantName, hydroPlantStorageType, cimNamespace, writer, context);
-        }
-        String fossilFuelType = i.getProperty(Conversion.PROPERTY_CGMES_SYNCHRONOUS_MACHINE_FUEL_TYPE);
-        if (fossilFuelType != null && !fossilFuelType.isEmpty() && GeneratingUnitEq.generatingUnitClassName(energySource).equals("ThermalGeneratingUnit")) {
-            String[] fossilFuelTypeArray = fossilFuelType.split(";");
-            for (int j = 0; j < fossilFuelTypeArray.length; j++) {
-                String fossilFuelName = i.getNameOrId();
-                String fossilFuelId = context.getNamingStrategy().getCgmesId(refTyped(i), ref(j), THERMAL_GENERATING_UNIT, FOSSIL_FUEL);
-                writeFossilFuel(fossilFuelId, fossilFuelName, fossilFuelTypeArray[j], generatingUnit, cimNamespace, writer, context);
-            }
-        }
-        if (!generatingUnitsWritten.contains(generatingUnit)) {
-=======
+
         if (generatingUnit != null && !generatingUnitsWritten.contains(generatingUnit)) {
->>>>>>> b5d43735
+
+            String hydroPlantStorageType = i.getProperty(Conversion.PROPERTY_CGMES_SYNCHRONOUS_MACHINE_HYDRO_PLANT_STORAGE_KIND);
+            String hydroPowerPlantId = null;
+            if (hydroPlantStorageType != null && GeneratingUnitEq.generatingUnitClassName(energySource).equals("HydroGeneratingUnit")) {
+                String hydroPowerPlantName = i.getNameOrId();
+                hydroPowerPlantId = context.getNamingStrategy().getCgmesId(refTyped(i), HYDRO_POWER_PLANT);
+                writeHydroPowerPlant(hydroPowerPlantId, hydroPowerPlantName, hydroPlantStorageType, cimNamespace, writer, context);
+            }
+            String fossilFuelType = i.getProperty(Conversion.PROPERTY_CGMES_SYNCHRONOUS_MACHINE_FUEL_TYPE);
+            if (fossilFuelType != null && !fossilFuelType.isEmpty() && GeneratingUnitEq.generatingUnitClassName(energySource).equals("ThermalGeneratingUnit")) {
+                String[] fossilFuelTypeArray = fossilFuelType.split(";");
+                for (int j = 0; j < fossilFuelTypeArray.length; j++) {
+                    String fossilFuelName = i.getNameOrId();
+                    String fossilFuelId = context.getNamingStrategy().getCgmesId(refTyped(i), ref(j), THERMAL_GENERATING_UNIT, FOSSIL_FUEL);
+                    writeFossilFuel(fossilFuelId, fossilFuelName, fossilFuelTypeArray[j], generatingUnit, cimNamespace, writer, context);
+                }
+            }
+
             // We have not preserved the names of generating units
             // We name generating units based on the first machine found
             String generatingUnitName = "GU_" + i.getNameOrId();
