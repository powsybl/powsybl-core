--- conflicted
+++ resolved
@@ -61,17 +61,6 @@
             writeSubstations(network, cimNamespace, writer, context);
             writeVoltageLevels(network, cimNamespace, writer, context);
             writeBusbarSections(network, cimNamespace, writer, context);
-<<<<<<< HEAD
-            writeLoads(network, cimNamespace, writer);
-            writeGenerators(network, exportedTerminals, cimNamespace, writeInitialP, writer);
-            writeShuntCompensators(network, exportedTerminals, cimNamespace, writer);
-            writeStaticVarCompensators(network, exportedTerminals, cimNamespace, writer);
-            writeLines(network, exportedTerminals, cimNamespace, euNamespace, limitValueAttributeName, limitTypeAttributeName, limitKindClassName, writeInfiniteDuration, writer);
-            writeTwoWindingsTransformers(network, exportedTerminals, cimNamespace, euNamespace, limitValueAttributeName, limitTypeAttributeName, limitKindClassName, writeInfiniteDuration, writer);
-            writeThreeWindingsTransformers(network, exportedTerminals, cimNamespace, euNamespace, limitValueAttributeName, limitTypeAttributeName, limitKindClassName, writeInfiniteDuration, writer);
-            writeDanglingLines(network, exportedTerminals, cimNamespace, euNamespace, limitValueAttributeName, limitTypeAttributeName, limitKindClassName, writeInfiniteDuration, writer, context);
-            writeHvdcLines(network, exportedTerminals, exportedNodes, cimNamespace, writer);
-=======
             writeLoads(network, cimNamespace, writer, context);
             writeGenerators(network, exportedTerminals, cimNamespace, writeInitialP, writer, context);
             writeShuntCompensators(network, exportedTerminals, cimNamespace, writer, context);
@@ -79,10 +68,8 @@
             writeLines(network, exportedTerminals, cimNamespace, euNamespace, limitValueAttributeName, limitTypeAttributeName, limitKindClassName, writeInfiniteDuration, writer, context);
             writeTwoWindingsTransformers(network, exportedTerminals, cimNamespace, euNamespace, limitValueAttributeName, limitTypeAttributeName, limitKindClassName, writeInfiniteDuration, writer, context);
             writeThreeWindingsTransformers(network, exportedTerminals, cimNamespace, euNamespace, limitValueAttributeName, limitTypeAttributeName, limitKindClassName, writeInfiniteDuration, writer, context);
-            Map <Boundary, String> danglingLineBoundaries = new HashMap<>();
-            writeDanglingLines(network, exportedTerminals, danglingLineBoundaries, cimNamespace, euNamespace, limitValueAttributeName, limitTypeAttributeName, limitKindClassName, writeInfiniteDuration, writer, context);
+            writeDanglingLines(network, exportedTerminals, cimNamespace, euNamespace, limitValueAttributeName, limitTypeAttributeName, limitKindClassName, writeInfiniteDuration, writer, context);
             writeHvdcLines(network, exportedTerminals, exportedNodes, cimNamespace, writer, context);
->>>>>>> c183bc1f
 
             writeControlAreas(network, exportedTerminals, cimNamespace, euNamespace, writer);
 
@@ -524,17 +511,14 @@
         return neutralStep;
     }
 
-    private static void writeDanglingLines(Network network, Map<Terminal, String> exportedTerminals, String cimNamespace, String euNamespace, String valueAttributeName, String limitTypeAttributeName, String limitKindClassName, boolean writeInfiniteDuration, XMLStreamWriter writer, CgmesExportContext context) throws XMLStreamException {
+    private static void writeDanglingLines(Network network, Map<Terminal, String> exportedTerminals, String cimNamespace, String euNamespace, String valueAttributeName, String limitTypeAttributeName,
+                                           String limitKindClassName, boolean writeInfiniteDuration, XMLStreamWriter writer, CgmesExportContext context) throws XMLStreamException {
         for (DanglingLine danglingLine : network.getDanglingLines()) {
 
             String substationId = writeDanglingLineSubstation(danglingLine, cimNamespace, writer);
             String baseVoltageId = writeDanglingLineBaseVoltage(danglingLine, cimNamespace, writer, context);
             String voltageLevelId = writeDanglingLineVoltageLevel(danglingLine, substationId, baseVoltageId, cimNamespace, writer);
-<<<<<<< HEAD
-            String connectivityNodeId = writeDanglingLineConnectivity(danglingLine, voltageLevelId, cimNamespace, writer);
-=======
-            String connectivityNodeId = writeDanglingLineConnectivity(danglingLine, voltageLevelId, danglingLineBoundaries, cimNamespace, writer, context);
->>>>>>> c183bc1f
+            String connectivityNodeId = writeDanglingLineConnectivity(danglingLine, voltageLevelId, cimNamespace, writer, context);
 
             // New Load
             String loadId = CgmesExportUtil.getUniqueId();
@@ -597,23 +581,14 @@
         return voltageLevelId;
     }
 
-<<<<<<< HEAD
-    private static String writeDanglingLineConnectivity(DanglingLine danglingLine, String voltageLevelId, String cimNamespace, XMLStreamWriter writer) throws XMLStreamException {
-=======
-    private static String writeDanglingLineConnectivity(DanglingLine danglingLine, String voltageLevelId, Map<Boundary, String> danglingLineBoundaries,
-                                                        String cimNamespace, XMLStreamWriter writer, CgmesExportContext context) throws XMLStreamException {
->>>>>>> c183bc1f
+    private static String writeDanglingLineConnectivity(DanglingLine danglingLine, String voltageLevelId, String cimNamespace, XMLStreamWriter writer,
+                                                        CgmesExportContext context) throws XMLStreamException {
         // New ConnectivityNode
         String connectivityNodeId = CgmesExportUtil.getUniqueId();
         ConnectivityNodeEq.write(connectivityNodeId, danglingLine.getNameOrId() + "_NODE", voltageLevelId, cimNamespace, writer);
         // New Terminal
         String terminalId = danglingLine.getAliasFromType(Conversion.CGMES_PREFIX_ALIAS_PROPERTIES + "Terminal_Boundary").orElseThrow(PowsyblException::new);
-<<<<<<< HEAD
-        TerminalEq.write(terminalId, danglingLine.getId(), connectivityNodeId, 2, cimNamespace, writer);
-=======
         TerminalEq.write(terminalId, context.getNamingStrategy().getCgmesId(danglingLine), connectivityNodeId, 2, cimNamespace, writer);
-        danglingLineBoundaries.put(danglingLine.getBoundary(), terminalId);
->>>>>>> c183bc1f
 
         return connectivityNodeId;
     }
