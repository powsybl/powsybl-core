/**
 * Copyright (c) 2021, RTE (http://www.rte-france.com)
 * This Source Code Form is subject to the terms of the Mozilla Public
 * License, v. 2.0. If a copy of the MPL was not distributed with this
 * file, You can obtain one at http://mozilla.org/MPL/2.0/.
 */
package com.powsybl.cgmes.conversion.export;

import com.powsybl.cgmes.conversion.Conversion;
import com.powsybl.cgmes.conversion.export.elements.*;
import com.powsybl.cgmes.extensions.CgmesControlArea;
import com.powsybl.cgmes.extensions.CgmesControlAreas;
import com.powsybl.cgmes.model.CgmesNames;
import com.powsybl.commons.PowsyblException;
import com.powsybl.commons.exceptions.UncheckedXmlStreamException;
import com.powsybl.iidm.network.*;
import com.powsybl.iidm.network.extensions.LoadDetail;
import com.powsybl.iidm.network.extensions.VoltagePerReactivePowerControl;

import javax.xml.stream.XMLStreamException;
import javax.xml.stream.XMLStreamWriter;

import java.util.*;

/**
 * @author Marcos de Miguel <demiguelm at aia.es>
 */
public final class EquipmentExport {

    public static void write(Network network, XMLStreamWriter writer) {
        write(network, writer, new CgmesExportContext(network));
    }

    public static void write(Network network, XMLStreamWriter writer, CgmesExportContext context) {
        try {
            CgmesExportUtil.writeRdfRoot(context.getCimVersion(), writer);
            String cimNamespace = context.getCimNamespace();

            // TODO fill EQ Model Description
            if (context.getCimVersion() == 16) {
                ModelDescriptionEq.write(writer, context.getEqModelDescription(), context);
            }

            Map <String, String> exportedNodes = new HashMap<>();
            Map <Terminal, String> exportedTerminals = new HashMap<>();
            writeConnectivity(network, exportedNodes, cimNamespace, writer);
            writeTerminals(network, exportedTerminals, exportedNodes, cimNamespace, writer);
            writeSwitches(network, cimNamespace, writer);

            writeSubstations(network, cimNamespace, writer);
            Map<Double, String> baseVoltageIds = writeVoltageLevels(network, cimNamespace, writer);
            writeBusbarSections(network, baseVoltageIds, cimNamespace, writer);
            writeLoads(network, cimNamespace, writer);
            writeGenerators(network, exportedTerminals, cimNamespace, writer);
            writeShuntCompensators(network, cimNamespace, writer);
            writeStaticVarCompensators(network, exportedTerminals, cimNamespace, writer);
            writeLines(network, exportedTerminals, cimNamespace, writer);
            writeTwoWindingsTransformers(network, exportedTerminals, cimNamespace, writer);
            writeThreeWindingsTransformers(network, exportedTerminals, cimNamespace, writer);
            Map <Boundary, String> danglingLineBoundaries = new HashMap<>();
            writeDanglingLines(network, exportedTerminals, danglingLineBoundaries, cimNamespace, writer);
            writeHvdcLines(network, exportedTerminals, exportedNodes, cimNamespace, writer);

            writeControlAreas(network, exportedTerminals, danglingLineBoundaries, cimNamespace, writer);

            writer.writeEndDocument();
        } catch (XMLStreamException e) {
            throw new UncheckedXmlStreamException(e);
        }
    }

    private static void writeConnectivity(Network network, Map <String, String> exportedNodes, String cimNamespace, XMLStreamWriter writer) throws XMLStreamException {
        for (VoltageLevel vl : network.getVoltageLevels()) {
            if (vl.getTopologyKind().equals(TopologyKind.NODE_BREAKER)) {
                writeNodes(vl, new VoltageLevelAdjacency(vl), exportedNodes, cimNamespace, writer);
            } else {
                writeBuses(vl, exportedNodes, cimNamespace, writer);
            }
            writeSwitchesConnectivity(vl, exportedNodes, cimNamespace, writer);
        }
        writeBusbarSectionsConnectivity(network, exportedNodes, cimNamespace, writer);
    }

    private static void writeSwitchesConnectivity(VoltageLevel vl, Map <String, String> exportedNodes, String cimNamespace, XMLStreamWriter writer) {
        for (Switch sw : vl.getSwitches()) {
            String node1Key = getSwitchNode1Id(vl, sw);
            exportedNodes.computeIfAbsent(node1Key, k -> {
                try {
                    String node = CgmesExportUtil.getUniqueId();
                    ConnectivityNodeEq.write(node, node1Key, vl.getId(), cimNamespace, writer);
                    return node;
                } catch (XMLStreamException e) {
                    throw new UncheckedXmlStreamException(e);
                }
            });
            String node2Key = getSwitchNode2Id(vl, sw);
            exportedNodes.computeIfAbsent(node2Key, k -> {
                try {
                    String node = CgmesExportUtil.getUniqueId();
                    ConnectivityNodeEq.write(node, node2Key, vl.getId(), cimNamespace, writer);
                    return node;
                } catch (XMLStreamException e) {
                    throw new UncheckedXmlStreamException(e);
                }
            });
        }
    }

    private static void writeBusbarSectionsConnectivity(Network network, Map <String, String> exportedNodes, String cimNamespace, XMLStreamWriter writer) throws XMLStreamException {
        for (BusbarSection bus : network.getBusbarSections()) {
            String connectivityNodeId = connectivityNodeId(exportedNodes, bus.getTerminal());
            if (connectivityNodeId == null) {
                VoltageLevel vl = bus.getTerminal().getVoltageLevel();
                String node = CgmesExportUtil.getUniqueId();
                ConnectivityNodeEq.write(node, bus.getNameOrId(), vl.getId(), cimNamespace, writer);
                String key;
                if (vl.getTopologyKind().equals(TopologyKind.NODE_BREAKER)) {
                    key = vl.getId() + bus.getTerminal().getNodeBreakerView().getNode();
                } else {
                    key = bus.getTerminal().getBusBreakerView().getBus().getId();
                }
                exportedNodes.put(key, node);
            }
        }
    }

    private static void writeNodes(VoltageLevel vl, VoltageLevelAdjacency vlAdjacencies, Map <String, String> exportedNodes, String cimNamespace, XMLStreamWriter writer)throws XMLStreamException {
        for (List<Integer> nodes : vlAdjacencies.getNodes()) {
            String node = CgmesExportUtil.getUniqueId();
            ConnectivityNodeEq.write(node, CgmesExportUtil.format(nodes.get(0)), vl.getId(), cimNamespace, writer);
            for (Integer nodeId : nodes) {
                exportedNodes.put(vl.getId() + nodeId, node);
            }
        }
    }

    private static void writeBuses(VoltageLevel vl, Map <String, String> exportedNodes, String cimNamespace, XMLStreamWriter writer)throws XMLStreamException {
        for (Bus bus : vl.getBusBreakerView().getBuses()) {
            ConnectivityNodeEq.write(bus.getId(), bus.getNameOrId(), vl.getId(), cimNamespace, writer);
            exportedNodes.put(bus.getId(), bus.getId());
        }
    }

    private static void writeSwitches(Network network, String cimNamespace, XMLStreamWriter writer)throws XMLStreamException {
        for (Switch sw : network.getSwitches()) {
            VoltageLevel vl = sw.getVoltageLevel();
            SwitchEq.write(sw.getId(), sw.getNameOrId(), sw.getKind(), vl.getId(), sw.isRetained(), cimNamespace, writer);
        }
    }

    private static String getSwitchNode1Id(VoltageLevel vl, Switch sw) {
        if (vl.getTopologyKind().equals(TopologyKind.NODE_BREAKER)) {
            return vl.getId() + vl.getNodeBreakerView().getNode1(sw.getId());
        } else {
            return vl.getBusBreakerView().getBus1(sw.getId()).getId();
        }
    }

    private static String getSwitchNode2Id(VoltageLevel vl, Switch sw) {
        if (vl.getTopologyKind().equals(TopologyKind.NODE_BREAKER)) {
            return vl.getId() + vl.getNodeBreakerView().getNode2(sw.getId());
        } else {
            return vl.getBusBreakerView().getBus2(sw.getId()).getId();
        }
    }

    private static void writeSubstations(Network network, String cimNamespace, XMLStreamWriter writer) throws XMLStreamException {
        Map<String, String> geographicalRegionIds = new HashMap<>();
        for (Substation substation : network.getSubstations()) {
            String geoName = network.getNameOrId();
            Optional<Country> country = substation.getCountry();
            if (country.isPresent()) {
                geoName = country.get().toString();
            }
            String finalGeoName = geoName;
            geographicalRegionIds.computeIfAbsent(geoName, k -> {
                try {
                    String subGeographicalRegionId = CgmesExportUtil.getUniqueId();
                    String geographicalRegionId = CgmesExportUtil.getUniqueId();
                    GeographicalRegionEq.write(geographicalRegionId, finalGeoName, cimNamespace, writer);
                    SubGeographicalRegionEq.write(subGeographicalRegionId, finalGeoName, geographicalRegionId, cimNamespace, writer);
                    return subGeographicalRegionId;
                } catch (XMLStreamException e) {
                    throw new UncheckedXmlStreamException(e);
                }
            });
            SubstationEq.write(substation.getId(), substation.getNameOrId(), geographicalRegionIds.get(geoName), cimNamespace, writer);
        }
    }

    private static Map<Double, String> writeVoltageLevels(Network network, String cimNamespace, XMLStreamWriter writer) throws XMLStreamException {
        Map<Double, String> baseVoltageIds = new HashMap<>();
        for (VoltageLevel voltageLevel : network.getVoltageLevels()) {
            double nominalV = voltageLevel.getNominalV();
            baseVoltageIds.computeIfAbsent(nominalV, k -> {
                try {
                    String baseVoltageId = CgmesExportUtil.getUniqueId();
                    BaseVoltageEq.write(baseVoltageId, nominalV, cimNamespace, writer);
                    return baseVoltageId;
                } catch (XMLStreamException e) {
                    throw new UncheckedXmlStreamException(e);
                }
            });
            VoltageLevelEq.write(voltageLevel.getId(), voltageLevel.getNameOrId(), voltageLevel.getNullableSubstation().getId(), baseVoltageIds.get(voltageLevel.getNominalV()), cimNamespace, writer);
        }

        return baseVoltageIds;
    }

    private static void writeBusbarSections(Network network, Map<Double, String> baseVoltageIds, String cimNamespace, XMLStreamWriter writer) throws XMLStreamException {
        for (BusbarSection bus : network.getBusbarSections()) {
            BusbarSectionEq.write(bus.getId(), bus.getNameOrId(), bus.getTerminal().getVoltageLevel().getId(), baseVoltageIds.get(bus.getTerminal().getVoltageLevel().getNominalV()), cimNamespace, writer);
        }
    }

    private static void writeLoads(Network network, String cimNamespace, XMLStreamWriter writer) throws XMLStreamException {
        for (Load load : network.getLoads()) {
            EnergyConsumerEq.write(load.getId(), load.getNameOrId(), load.getExtension(LoadDetail.class), load.getTerminal().getVoltageLevel().getId(), cimNamespace, writer);
        }
    }

    private static void writeGenerators(Network network, Map<Terminal, String> exportedTerminals, String cimNamespace, XMLStreamWriter writer) throws XMLStreamException {
        for (Generator generator : network.getGenerators()) {
            String generatingUnit = generator.getProperty(Conversion.CGMES_PREFIX_ALIAS_PROPERTIES + "GeneratingUnit");
            if (generatingUnit == null) {
                generatingUnit = CgmesExportUtil.getUniqueId();
                generator.setProperty(Conversion.CGMES_PREFIX_ALIAS_PROPERTIES + "GeneratingUnit", generatingUnit);
            }
            String regulatingControlId = generator.getProperty(Conversion.CGMES_PREFIX_ALIAS_PROPERTIES + "RegulatingControl");
            if (regulatingControlId != null || generator.isVoltageRegulatorOn() || !Objects.equals(generator, generator.getRegulatingTerminal().getConnectable())) {
                if (regulatingControlId == null) {
                    regulatingControlId = CgmesExportUtil.getUniqueId();
                    generator.setProperty(Conversion.CGMES_PREFIX_ALIAS_PROPERTIES + "RegulatingControl", regulatingControlId);
                }
                String regulatingControlName = "RC_" + generator.getNameOrId();
                RegulatingControlEq.write(regulatingControlId, regulatingControlName, exportedTerminalId(exportedTerminals, generator.getRegulatingTerminal()), cimNamespace, writer);
            }
            String reactiveLimitsId = null;
            double minQ = 0.0;
            double maxQ = 0.0;
            switch (generator.getReactiveLimits().getKind()) {
                case CURVE:
                    reactiveLimitsId = CgmesExportUtil.getUniqueId();
                    ReactiveCapabilityCurve curve = generator.getReactiveLimits(ReactiveCapabilityCurve.class);
                    for (ReactiveCapabilityCurve.Point point : curve.getPoints()) {
                        CurveDataEq.write(CgmesExportUtil.getUniqueId(), point.getP(), point.getMinQ(), point.getMaxQ(), reactiveLimitsId, cimNamespace, writer);
                    }
                    String reactiveCapabilityCurveName = "RCC_" + generator.getNameOrId();
                    ReactiveCapabilityCurveEq.write(reactiveLimitsId, reactiveCapabilityCurveName, generator, cimNamespace, writer);
                    break;

                case MIN_MAX:
                    minQ = generator.getReactiveLimits(MinMaxReactiveLimits.class).getMinQ();
                    maxQ = generator.getReactiveLimits(MinMaxReactiveLimits.class).getMaxQ();
                    break;

                default:
                    throw new PowsyblException("Unexpected type of ReactiveLimits on the generator " + generator.getNameOrId());
            }
            SynchronousMachineEq.write(generator.getId(), generator.getNameOrId(), generatingUnit, regulatingControlId, reactiveLimitsId, minQ, maxQ, generator.getRatedS(), cimNamespace, writer);
            String generatingUnitName = "GEN_" + generator.getNameOrId();
            GeneratingUnitEq.write(generatingUnit, generatingUnitName, generator.getEnergySource(), generator.getMinP(), generator.getMaxP(), generator.getTargetP(), cimNamespace, writer);
        }
    }

    private static void writeShuntCompensators(Network network, String cimNamespace, XMLStreamWriter writer) throws XMLStreamException {
        for (ShuntCompensator s : network.getShuntCompensators()) {
            double bPerSection = 0.0;
            double gPerSection = Double.NaN;
            if (s.getModelType().equals(ShuntCompensatorModelType.LINEAR)) {
                bPerSection = ((ShuntCompensatorLinearModel) s.getModel()).getBPerSection();
                gPerSection = ((ShuntCompensatorLinearModel) s.getModel()).getGPerSection();
            }
            ShuntCompensatorEq.write(s.getId(), s.getNameOrId(), s.getSectionCount(), s.getMaximumSectionCount(), s.getTerminal().getVoltageLevel().getNominalV(), s.getModelType(), bPerSection, gPerSection, cimNamespace, writer);
            if (s.getModelType().equals(ShuntCompensatorModelType.NON_LINEAR)) {
                double b = 0.0;
                double g = 0.0;
                for (int section = 1; section <= s.getMaximumSectionCount(); section++) {
                    ShuntCompensatorEq.writePoint(CgmesExportUtil.getUniqueId(), s.getId(), section, s.getB(section) - b, s.getG(section) - g, cimNamespace, writer);
                    b = s.getB(section);
                    g = s.getG(section);
                }
            }
        }
    }

    private static void writeStaticVarCompensators(Network network, Map<Terminal, String> exportedTerminals, String cimNamespace, XMLStreamWriter writer) throws XMLStreamException {
        for (StaticVarCompensator svc : network.getStaticVarCompensators()) {
            String regulatingControlId = svc.getProperty(Conversion.CGMES_PREFIX_ALIAS_PROPERTIES + "RegulatingControl");
            if (regulatingControlId != null || StaticVarCompensator.RegulationMode.VOLTAGE.equals(svc.getRegulationMode()) || !Objects.equals(svc, svc.getRegulatingTerminal().getConnectable())) {
                if (regulatingControlId == null) {
                    regulatingControlId = CgmesExportUtil.getUniqueId();
                    svc.setProperty(Conversion.CGMES_PREFIX_ALIAS_PROPERTIES + "RegulatingControl", regulatingControlId);
                }
                String regulatingControlName = "RC_" + svc.getNameOrId();
                RegulatingControlEq.write(regulatingControlId, regulatingControlName, exportedTerminalId(exportedTerminals, svc.getRegulatingTerminal()), cimNamespace, writer);
            }
            StaticVarCompensatorEq.write(svc.getId(), svc.getNameOrId(), regulatingControlId, 1 / svc.getBmin(), 1 / svc.getBmax(), svc.getExtension(VoltagePerReactivePowerControl.class), svc.getRegulationMode(), svc.getVoltageSetpoint(), cimNamespace, writer);
        }
    }

    private static void writeLines(Network network, Map<Terminal, String> exportedTerminals, String cimNamespace, XMLStreamWriter writer) throws XMLStreamException {
        for (Line line : network.getLines()) {
            AcLineSegmentEq.write(line.getId(), line.getNameOrId(), line.getR(), line.getX(), line.getG1() + line.getG2(), line.getB1() + line.getB2(), cimNamespace, writer);
            writeBranchLimits(line, exportedTerminalId(exportedTerminals, line.getTerminal1()), exportedTerminalId(exportedTerminals, line.getTerminal2()), cimNamespace, writer);
        }
    }

    private static void writeTwoWindingsTransformers(Network network, Map<Terminal, String> exportedTerminals, String cimNamespace, XMLStreamWriter writer) throws XMLStreamException {
        for (TwoWindingsTransformer twt : network.getTwoWindingsTransformers()) {
            PowerTransformerEq.write(twt.getId(), twt.getNameOrId(), cimNamespace, writer);
            String end1Id = CgmesExportUtil.getUniqueId();
            // structural ratio at end1
            double a0 = twt.getRatedU1() / twt.getRatedU2();
            // move structural ratio from end1 to end2
            double a02 = a0 * a0;
            double r = twt.getR() * a02;
            double x = twt.getX() * a02;
            double g = twt.getG() / a02;
            double b = twt.getB() / a02;
            PowerTransformerEq.writeEnd(end1Id, twt.getNameOrId() + "_1", twt.getId(), 1, r, x, g, b, twt.getRatedU1(), exportedTerminalId(exportedTerminals, twt.getTerminal1()), cimNamespace, writer);
            PowerTransformerEq.writeEnd(CgmesExportUtil.getUniqueId(), twt.getNameOrId() + "_2", twt.getId(), 2, 0.0, 0.0, 0.0, 0.0, twt.getRatedU2(), exportedTerminalId(exportedTerminals, twt.getTerminal2()), cimNamespace, writer);
            writePhaseTapChanger(twt, twt.getPhaseTapChanger(), twt.getNameOrId(), end1Id, twt.getTerminal1().getVoltageLevel().getNominalV(), cimNamespace, writer);
            writeRatioTapChanger(twt, twt.getRatioTapChanger(), twt.getNameOrId(), end1Id, cimNamespace, writer);
            writeBranchLimits(twt, exportedTerminalId(exportedTerminals, twt.getTerminal1()), exportedTerminalId(exportedTerminals, twt.getTerminal2()), cimNamespace, writer);
        }
    }

    private static void writeThreeWindingsTransformers(Network network, Map<Terminal, String> exportedTerminals, String cimNamespace, XMLStreamWriter writer) throws XMLStreamException {
        for (ThreeWindingsTransformer twt : network.getThreeWindingsTransformers()) {
            PowerTransformerEq.write(twt.getId(), twt.getNameOrId(), cimNamespace, writer);
            double ratedU0 = twt.getLeg1().getRatedU();
            writeThreeWindingsTransformerEnd(twt, twt.getId(), twt.getNameOrId() + "_1", CgmesExportUtil.getUniqueId(), 1, twt.getLeg1(), ratedU0, exportedTerminalId(exportedTerminals, twt.getLeg1().getTerminal()), cimNamespace, writer);
            writeThreeWindingsTransformerEnd(twt, twt.getId(), twt.getNameOrId() + "_2", CgmesExportUtil.getUniqueId(), 2, twt.getLeg2(), ratedU0, exportedTerminalId(exportedTerminals, twt.getLeg2().getTerminal()), cimNamespace, writer);
            writeThreeWindingsTransformerEnd(twt, twt.getId(), twt.getNameOrId() + "_3", CgmesExportUtil.getUniqueId(), 3, twt.getLeg3(), ratedU0, exportedTerminalId(exportedTerminals, twt.getLeg3().getTerminal()), cimNamespace, writer);
        }
    }

    private static void writeThreeWindingsTransformerEnd(ThreeWindingsTransformer twt, String twtId, String twtName, String endId, int endNumber, ThreeWindingsTransformer.Leg leg, double ratedU0, String terminalId, String cimNamespace, XMLStreamWriter writer) throws XMLStreamException {
        // structural ratio at end1
        double a0 = leg.getRatedU() / ratedU0;
        // move structural ratio from end1 to end2
        double a02 = a0 * a0;
        double r = leg.getR() * a02;
        double x = leg.getX() * a02;
        double g = leg.getG() / a02;
        double b = leg.getB() / a02;
        PowerTransformerEq.writeEnd(endId, twtName, twtId, endNumber, r, x, g, b, leg.getRatedU(), terminalId, cimNamespace, writer);
        writePhaseTapChanger(twt, leg.getPhaseTapChanger(), twtName, endId, leg.getTerminal().getVoltageLevel().getNominalV(), cimNamespace, writer);
        writeRatioTapChanger(twt, leg.getRatioTapChanger(), twtName, endId, cimNamespace, writer);
        writeFlowsLimits(leg, terminalId, cimNamespace, writer);
    }

    private static void writePhaseTapChanger(Identifiable<?> eq, PhaseTapChanger ptc, String twtName, String endId, double neutralU, String cimNamespace, XMLStreamWriter writer) throws XMLStreamException {
        if (ptc != null) {
            String tapChangerId = eq.getAliasFromType(Conversion.CGMES_PREFIX_ALIAS_PROPERTIES + CgmesNames.PHASE_TAP_CHANGER + 1)
                    .orElseGet(() -> eq.getAliasFromType(Conversion.CGMES_PREFIX_ALIAS_PROPERTIES + CgmesNames.PHASE_TAP_CHANGER + 2).orElse(null));
            if (tapChangerId == null) {
                tapChangerId = CgmesExportUtil.getUniqueId();
                eq.addAlias(tapChangerId, Conversion.CGMES_PREFIX_ALIAS_PROPERTIES + CgmesNames.PHASE_TAP_CHANGER + 1);
            }

            int neutralStep = getPhaseTapChangerNeutralStep(ptc);
            String phaseTapChangerTableId = CgmesExportUtil.getUniqueId();
            TapChangerEq.writePhase(tapChangerId, twtName + "_PTC", endId, ptc.getLowTapPosition(), ptc.getHighTapPosition(), neutralStep, ptc.getTapPosition(), neutralU, false, phaseTapChangerTableId, cimNamespace, writer);
            TapChangerEq.writePhaseTable(phaseTapChangerTableId, twtName + "_TABLE", cimNamespace, writer);
            for (Map.Entry<Integer, PhaseTapChangerStep> step : ptc.getAllSteps().entrySet()) {
                TapChangerEq.writePhaseTablePoint(CgmesExportUtil.getUniqueId(), phaseTapChangerTableId, step.getValue().getR(), step.getValue().getX(), step.getValue().getG(), step.getValue().getB(), 1 / step.getValue().getRho(), -step.getValue().getAlpha(), step.getKey(), cimNamespace, writer);
            }
        }
    }

    private static int getPhaseTapChangerNeutralStep(PhaseTapChanger ptc) {
        int neutralStep = ptc.getLowTapPosition();
        while (ptc.getStep(neutralStep).getAlpha() != 0.0) {
            neutralStep++;
            if (neutralStep > ptc.getHighTapPosition()) {
                return ptc.getHighTapPosition();
            }
        }
        return neutralStep;
    }

    private static void writeRatioTapChanger(Identifiable<?> eq, RatioTapChanger rtc, String twtName, String endId, String cimNamespace, XMLStreamWriter writer) throws XMLStreamException {
        if (rtc != null) {
            String tapChangerId = eq.getAliasFromType(Conversion.CGMES_PREFIX_ALIAS_PROPERTIES + CgmesNames.RATIO_TAP_CHANGER + 1)
                    .orElseGet(() -> eq.getAliasFromType(Conversion.CGMES_PREFIX_ALIAS_PROPERTIES + CgmesNames.RATIO_TAP_CHANGER + 2).orElse(null));
            if (tapChangerId == null) {
                tapChangerId = CgmesExportUtil.getUniqueId();
                eq.addAlias(tapChangerId, Conversion.CGMES_PREFIX_ALIAS_PROPERTIES + CgmesNames.RATIO_TAP_CHANGER + 1);
            }
            int neutralStep = getRatioTapChangerNeutralStep(rtc);
            double stepVoltageIncrement = 100.0 * (1.0 / rtc.getStep(rtc.getLowTapPosition()).getRho() - 1.0) / (rtc.getLowTapPosition() - neutralStep);
            String ratioTapChangerTableId = CgmesExportUtil.getUniqueId();
            TapChangerEq.writeRatio(tapChangerId, twtName + "_RTC", endId, rtc.getLowTapPosition(), rtc.getHighTapPosition(), neutralStep, rtc.getTapPosition(), rtc.getTargetV(), rtc.hasLoadTapChangingCapabilities(), stepVoltageIncrement, ratioTapChangerTableId, cimNamespace, writer);
            TapChangerEq.writeRatioTable(ratioTapChangerTableId, twtName + "_TABLE", cimNamespace, writer);
            for (Map.Entry<Integer, RatioTapChangerStep> step : rtc.getAllSteps().entrySet()) {
                TapChangerEq.writeRatioTablePoint(CgmesExportUtil.getUniqueId(), ratioTapChangerTableId, step.getValue().getR(), step.getValue().getX(), step.getValue().getG(), step.getValue().getB(), 1 / step.getValue().getRho(), step.getKey(), cimNamespace, writer);
            }
        }
    }

    private static int getRatioTapChangerNeutralStep(RatioTapChanger rtc) {
        int neutralStep = rtc.getLowTapPosition();
        while (rtc.getStep(neutralStep).getRho() != 1.0) {
            neutralStep++;
            if (neutralStep > rtc.getHighTapPosition()) {
                return rtc.getHighTapPosition();
            }
        }
        return neutralStep;
    }

    private static void writeDanglingLines(Network network, Map<Terminal, String> exportedTerminals, Map<Boundary, String> danglingLineBoundaries, String cimNamespace, XMLStreamWriter writer) throws XMLStreamException {
        for (DanglingLine danglingLine : network.getDanglingLines()) {

            String substationId = writeDanglingLineSubstation(danglingLine, cimNamespace, writer);
            String baseVoltageId = writeDanglingLineBaseVoltage(danglingLine, cimNamespace, writer);
            String voltageLevelId = writeDanglingLineVoltageLevel(danglingLine, substationId, baseVoltageId, cimNamespace, writer);
            String connectivityNodeId = writeDanglingLineConnectivity(danglingLine, voltageLevelId, danglingLineBoundaries, cimNamespace, writer);

            // New Load
            String loadId = CgmesExportUtil.getUniqueId();
            EnergyConsumerEq.write(loadId, danglingLine.getNameOrId() + "_LOAD", null, voltageLevelId, cimNamespace, writer);
            TerminalEq.write(CgmesExportUtil.getUniqueId(), loadId, connectivityNodeId, 1, cimNamespace, writer);

            // New Equivalent Injection
            double minP = 0.0;
            double maxP = 0.0;
            double minQ = 0.0;
            double maxQ = 0.0;
            if (danglingLine.getGeneration() != null) {
                minP = danglingLine.getGeneration().getMinP();
                maxP = danglingLine.getGeneration().getMaxP();
                if (danglingLine.getGeneration().getReactiveLimits().getKind().equals(ReactiveLimitsKind.MIN_MAX)) {
                    minQ = danglingLine.getGeneration().getReactiveLimits(MinMaxReactiveLimits.class).getMinQ();
                    maxQ = danglingLine.getGeneration().getReactiveLimits(MinMaxReactiveLimits.class).getMaxQ();
                } else {
                    throw new PowsyblException("Unexpected type of ReactiveLimits on the dangling line " + danglingLine.getNameOrId());
                }
            }
            String equivalentInjectionId = danglingLine.getAliasFromType(Conversion.CGMES_PREFIX_ALIAS_PROPERTIES + "EquivalentInjection").orElse(null);
            if (equivalentInjectionId == null) {
                equivalentInjectionId = CgmesExportUtil.getUniqueId();
                danglingLine.addAlias(equivalentInjectionId, Conversion.CGMES_PREFIX_ALIAS_PROPERTIES + "EquivalentInjection");
            }
            EquivalentInjectionEq.write(equivalentInjectionId, danglingLine.getNameOrId() + "_EI", danglingLine.getGeneration() != null, danglingLine.getGeneration() != null, minP, maxP, minQ, maxQ, baseVoltageId, cimNamespace, writer);
            TerminalEq.write(CgmesExportUtil.getUniqueId(), equivalentInjectionId, connectivityNodeId, 1, cimNamespace, writer);

            // Cast the danglingLine to an AcLineSegment
            AcLineSegmentEq.write(danglingLine.getId(), danglingLine.getNameOrId() + "_DL", danglingLine.getR(), danglingLine.getX(), danglingLine.getG(), danglingLine.getB(), cimNamespace, writer);
            writeFlowsLimits(danglingLine, exportedTerminalId(exportedTerminals, danglingLine.getTerminal()), cimNamespace, writer);
        }
    }

    private static String writeDanglingLineSubstation(DanglingLine danglingLine, String cimNamespace, XMLStreamWriter writer) throws XMLStreamException {
        // New Substation
        String geographicalRegionId = CgmesExportUtil.getUniqueId();
        GeographicalRegionEq.write(geographicalRegionId, danglingLine.getNameOrId() + "_GR", cimNamespace, writer);
        String subGeographicalRegionId = CgmesExportUtil.getUniqueId();
        SubGeographicalRegionEq.write(subGeographicalRegionId, danglingLine.getNameOrId() + "_SGR", geographicalRegionId, cimNamespace, writer);
        String substationId = CgmesExportUtil.getUniqueId();
        SubstationEq.write(substationId, danglingLine.getNameOrId() + "_SUBSTATION", subGeographicalRegionId, cimNamespace, writer);

        return substationId;
    }

    private static String writeDanglingLineBaseVoltage(DanglingLine danglingLine, String cimNamespace, XMLStreamWriter writer) throws XMLStreamException {
        // New VoltageLevel
        String baseVoltageId = CgmesExportUtil.getUniqueId();
        BaseVoltageEq.write(baseVoltageId, danglingLine.getTerminal().getVoltageLevel().getNominalV(), cimNamespace, writer);

        return baseVoltageId;
    }

    private static String writeDanglingLineVoltageLevel(DanglingLine danglingLine, String substationId, String baseVoltageId, String cimNamespace, XMLStreamWriter writer) throws XMLStreamException {
        // New VoltageLevel
        String voltageLevelId = CgmesExportUtil.getUniqueId();
        VoltageLevelEq.write(voltageLevelId, danglingLine.getNameOrId() + "_VL", substationId, baseVoltageId, cimNamespace, writer);

        return voltageLevelId;
    }

    private static String writeDanglingLineConnectivity(DanglingLine danglingLine, String voltageLevelId, Map<Boundary, String> danglingLineBoundaries, String cimNamespace, XMLStreamWriter writer) throws XMLStreamException {
        // New ConnectivityNode
        String connectivityNodeId = CgmesExportUtil.getUniqueId();
        ConnectivityNodeEq.write(connectivityNodeId, danglingLine.getNameOrId() + "_NODE", voltageLevelId, cimNamespace, writer);
        // New Terminal
        String terminalId = danglingLine.getAliasFromType(Conversion.CGMES_PREFIX_ALIAS_PROPERTIES + "Terminal_Boundary").orElse(null);
        if (terminalId == null) {
            terminalId = CgmesExportUtil.getUniqueId();
        }
        TerminalEq.write(terminalId, danglingLine.getId(), connectivityNodeId, 2, cimNamespace, writer);
        danglingLineBoundaries.put(danglingLine.getBoundary(), terminalId);

        return connectivityNodeId;
    }

    private static void writeBranchLimits(Branch<?> branch, String terminalId1, String terminalId2, String cimNamespace, XMLStreamWriter writer) throws XMLStreamException {
        if (branch.getActivePowerLimits1() != null) {
            writeLoadingLimits(branch.getActivePowerLimits1(), terminalId1, cimNamespace, writer);
        }
        if (branch.getActivePowerLimits2() != null) {
            writeLoadingLimits(branch.getActivePowerLimits2(), terminalId2, cimNamespace, writer);
        }
        if (branch.getApparentPowerLimits1() != null) {
            writeLoadingLimits(branch.getApparentPowerLimits1(), terminalId1, cimNamespace, writer);
        }
        if (branch.getApparentPowerLimits2() != null) {
            writeLoadingLimits(branch.getApparentPowerLimits2(), terminalId2, cimNamespace, writer);
        }
        if (branch.getCurrentLimits1() != null) {
            writeLoadingLimits(branch.getCurrentLimits1(), terminalId1, cimNamespace, writer);
        }
        if (branch.getCurrentLimits2() != null) {
            writeLoadingLimits(branch.getCurrentLimits2(), terminalId2, cimNamespace, writer);
        }
    }

    private static void writeFlowsLimits(FlowsLimitsHolder holder, String terminalId, String cimNamespace, XMLStreamWriter writer) throws XMLStreamException {
        if (holder.getActivePowerLimits() != null) {
            writeLoadingLimits(holder.getActivePowerLimits(), terminalId, cimNamespace, writer);
        }
        if (holder.getApparentPowerLimits() != null) {
            writeLoadingLimits(holder.getApparentPowerLimits(), terminalId, cimNamespace, writer);
        }
        if (holder.getCurrentLimits() != null) {
            writeLoadingLimits(holder.getCurrentLimits(), terminalId, cimNamespace, writer);
        }
    }

    private static void writeLoadingLimits(LoadingLimits limits, String terminalId, String cimNamespace, XMLStreamWriter writer) throws XMLStreamException {
        if (!Double.isNaN(limits.getPermanentLimit())) {
            String operationalLimitTypeId = CgmesExportUtil.getUniqueId();
            OperationalLimitTypeEq.writePatl(operationalLimitTypeId, cimNamespace, writer);
            String operationalLimitSetId = CgmesExportUtil.getUniqueId();
            OperationalLimitSetEq.write(operationalLimitSetId, "operational limit patl", terminalId, cimNamespace, writer);
            LoadingLimitEq.write(CgmesExportUtil.getUniqueId(), limits.getClass(), "CurrentLimit", limits.getPermanentLimit(), operationalLimitTypeId, operationalLimitSetId, cimNamespace, writer);
        }
        if (!limits.getTemporaryLimits().isEmpty()) {
            Iterator<LoadingLimits.TemporaryLimit> iterator = limits.getTemporaryLimits().iterator();
            while (iterator.hasNext()) {
                LoadingLimits.TemporaryLimit temporaryLimit = iterator.next();
                String operationalLimitTypeId = CgmesExportUtil.getUniqueId();
                OperationalLimitTypeEq.writeTatl(operationalLimitTypeId, temporaryLimit.getName(), temporaryLimit.getAcceptableDuration(), cimNamespace, writer);
                String operationalLimitSetId = CgmesExportUtil.getUniqueId();
                OperationalLimitSetEq.write(operationalLimitSetId, "operational limit tatl", terminalId, cimNamespace, writer);
                LoadingLimitEq.write(CgmesExportUtil.getUniqueId(), limits.getClass(), "CurrentLimit", temporaryLimit.getValue(), operationalLimitTypeId, operationalLimitSetId, cimNamespace, writer);
            }
        }
    }

    private static void writeHvdcLines(Network network, Map<Terminal, String> exportedTerminals, Map<String, String> exportedNodes, String cimNamespace, XMLStreamWriter writer) throws XMLStreamException {
        for (HvdcLine line : network.getHvdcLines()) {
            String dcConverterUnit1 = CgmesExportUtil.getUniqueId();
            writeDCConverterUnit(dcConverterUnit1, line.getNameOrId() + "_1", line.getConverterStation1().getTerminal().getVoltageLevel().getNullableSubstation().getId(), cimNamespace, writer);
            String dcNode1 = CgmesExportUtil.getUniqueId();
            writeDCNode(dcNode1, line.getNameOrId() + "_1", dcConverterUnit1, cimNamespace, writer);
            String dcConverterUnit2 = CgmesExportUtil.getUniqueId();
            writeDCConverterUnit(dcConverterUnit2, line.getNameOrId() + "_1", line.getConverterStation2().getTerminal().getVoltageLevel().getNullableSubstation().getId(), cimNamespace, writer);
            String dcNode2 = CgmesExportUtil.getUniqueId();
            writeDCNode(dcNode2, line.getNameOrId() + "_2", dcConverterUnit2, cimNamespace, writer);
            writeDCTerminal(CgmesExportUtil.getUniqueId(), line.getId(), dcNode1, 1, cimNamespace, writer);
            writeDCTerminal(CgmesExportUtil.getUniqueId(), line.getId(), dcNode2, 2, cimNamespace, writer);
            HvdcConverterStation<?> converter = line.getConverterStation1();
            writeTerminal(converter.getTerminal(), exportedTerminals, CgmesExportUtil.getUniqueId(), converter.getId(), connectivityNodeId(exportedNodes, converter.getTerminal()), 1, cimNamespace, writer);
            String capabilityCurveId1 = writeVsCapabilityCurve(converter, cimNamespace, writer);
            writeAcdcConverterDCTerminal(CgmesExportUtil.getUniqueId(), converter.getId(), dcNode1, 2, cimNamespace, writer);
            converter = line.getConverterStation2();
            writeTerminal(converter.getTerminal(), exportedTerminals, CgmesExportUtil.getUniqueId(), converter.getId(), connectivityNodeId(exportedNodes, converter.getTerminal()), 1, cimNamespace, writer);
            String capabilityCurveId2 = writeVsCapabilityCurve(converter, cimNamespace, writer);
            writeAcdcConverterDCTerminal(CgmesExportUtil.getUniqueId(), converter.getId(), dcNode2, 2, cimNamespace, writer);
            DCLineSegmentEq.write(line.getId(), line.getNameOrId(), line.getR(), cimNamespace, writer);
<<<<<<< HEAD
            writeHvdcConverterStation(line.getConverterStation1(), exportedTerminals, line.getNominalV(), dcConverterUnit1, cimNamespace, writer);
            writeHvdcConverterStation(line.getConverterStation2(), exportedTerminals, line.getNominalV(), dcConverterUnit2, cimNamespace, writer);
=======
            writeHvdcConverterStation(line.getConverterStation1(), line.getNominalV(), dcConverterUnit1, capabilityCurveId1, cimNamespace, writer);
            writeHvdcConverterStation(line.getConverterStation2(), line.getNominalV(), dcConverterUnit2, capabilityCurveId2, cimNamespace, writer);
>>>>>>> 14a9e06c
        }
    }

    private static String writeVsCapabilityCurve(HvdcConverterStation<?> converter, String cimNamespace, XMLStreamWriter writer) throws XMLStreamException {
        if (converter instanceof LccConverterStation) {
            return null;
        }
        VscConverterStation vscConverter = (VscConverterStation) converter;
        if (vscConverter.getReactiveLimits() == null) {
            return null;
        }
        String reactiveLimitsId = CgmesExportUtil.getUniqueId();
        switch (vscConverter.getReactiveLimits().getKind()) {
            case CURVE:
                ReactiveCapabilityCurve curve = vscConverter.getReactiveLimits(ReactiveCapabilityCurve.class);
                for (ReactiveCapabilityCurve.Point point : curve.getPoints()) {
                    CurveDataEq.write(CgmesExportUtil.getUniqueId(), point.getP(), point.getMinQ(), point.getMaxQ(), reactiveLimitsId, cimNamespace, writer);
                }
                String reactiveCapabilityCurveName = "RCC_" + vscConverter.getNameOrId();
                ReactiveCapabilityCurveEq.write(reactiveLimitsId, reactiveCapabilityCurveName, vscConverter, cimNamespace, writer);
                break;

            case MIN_MAX:
                //Do not have to export anything
                reactiveLimitsId = null;
                break;

            default:
                throw new PowsyblException("Unexpected type of ReactiveLimits on the VsConverter " + converter.getNameOrId());
        }
        return reactiveLimitsId;
    }

    private static void writeDCConverterUnit(String id, String dcConverterUnitName, String substationId, String cimNamespace, XMLStreamWriter writer) throws XMLStreamException {
        DCConverterUnitEq.write(id, dcConverterUnitName, substationId, cimNamespace, writer);
    }

<<<<<<< HEAD
    private static void writeHvdcConverterStation(HvdcConverterStation<?> converterStation, Map<Terminal, String> exportedTerminals, double ratedUdc, String dcEquipmentContainerId, String cimNamespace, XMLStreamWriter writer) throws XMLStreamException {
        String pccTerminal = getConverterStationPccTerminal(converterStation, exportedTerminals);
        HvdcConverterStationEq.write(converterStation.getId(), converterStation.getNameOrId(), converterStation.getHvdcType(), ratedUdc, dcEquipmentContainerId, pccTerminal, cimNamespace, writer);
    }

    private static String getConverterStationPccTerminal(HvdcConverterStation<?> converterStation, Map<Terminal, String> exportedTerminals) {
        if (converterStation.getHvdcType().equals(HvdcConverterStation.HvdcType.VSC)) {
            return exportedTerminalId(exportedTerminals, ((VscConverterStation) converterStation).getRegulatingTerminal());
        }
        return null;
=======
    private static void writeHvdcConverterStation(HvdcConverterStation<?> converterStation, double ratedUdc, String dcEquipmentContainerId, String capabilityCurveId, String cimNamespace, XMLStreamWriter writer) throws XMLStreamException {
        HvdcConverterStationEq.write(converterStation.getId(), converterStation.getNameOrId(), converterStation.getHvdcType(), ratedUdc, dcEquipmentContainerId, capabilityCurveId, cimNamespace, writer);
>>>>>>> 14a9e06c
    }

    private static void writeDCNode(String id, String dcNodeName, String dcEquipmentContainerId, String cimNamespace, XMLStreamWriter writer) throws XMLStreamException {
        DCNodeEq.write(id, dcNodeName, dcEquipmentContainerId, cimNamespace, writer);
    }

    private static void writeDCTerminal(String id, String conductingEquipmentId, String dcNodeId, int sequenceNumber, String cimNamespace, XMLStreamWriter writer) throws XMLStreamException {
        DCTerminalEq.write("DCTerminal", id, conductingEquipmentId, dcNodeId, sequenceNumber, cimNamespace, writer);
    }

    private static void writeAcdcConverterDCTerminal(String id, String conductingEquipmentId, String dcNodeId, int sequenceNumber, String cimNamespace, XMLStreamWriter writer) throws XMLStreamException {
        DCTerminalEq.write("ACDCConverterDCTerminal", id, conductingEquipmentId, dcNodeId, sequenceNumber, cimNamespace, writer);
    }

    private static void writeControlAreas(Network network, Map<Terminal, String> exportedTerminals, Map<Boundary, String> danglingLineBoundaries, String cimNamespace, XMLStreamWriter writer) throws XMLStreamException {
        CgmesControlAreas cgmesControlAreas = network.getExtension(CgmesControlAreas.class);
        if (cgmesControlAreas != null) {
            for (CgmesControlArea cgmesControlArea : cgmesControlAreas.getCgmesControlAreas()) {
                writeControlArea(cgmesControlArea, exportedTerminals, danglingLineBoundaries, cimNamespace, writer);
            }
        } else {
            String cgmesControlAreaId = CgmesExportUtil.getUniqueId();
            ControlAreaEq.write(cgmesControlAreaId, "Network", "Network--1", cimNamespace, writer);
            for (DanglingLine danglingLine : network.getDanglingLines()) {
                TieFlowEq.write(CgmesExportUtil.getUniqueId(), cgmesControlAreaId, exportedTerminalId(exportedTerminals, danglingLine.getTerminal()), cimNamespace, writer);
            }
        }
    }

    private static void writeControlArea(CgmesControlArea cgmesControlArea, Map<Terminal, String> exportedTerminals, Map<Boundary, String> danglingLineBoundaries, String cimNamespace, XMLStreamWriter writer) throws XMLStreamException {
        ControlAreaEq.write(cgmesControlArea.getId(), cgmesControlArea.getName(), cgmesControlArea.getEnergyIdentificationCodeEIC(), cimNamespace, writer);
        for (Terminal terminal : cgmesControlArea.getTerminals()) {
            TieFlowEq.write(CgmesExportUtil.getUniqueId(), cgmesControlArea.getId(), exportedTerminalId(exportedTerminals, terminal), cimNamespace, writer);
        }
        for (Boundary boundary : cgmesControlArea.getBoundaries()) {
            if (cgmesControlArea.getBoundaries().contains(boundary)) {
                TieFlowEq.write(CgmesExportUtil.getUniqueId(), cgmesControlArea.getId(), danglingLineBoundaries.get(boundary), cimNamespace, writer);
            }
        }
    }

    private static void writeTerminals(Network network, Map<Terminal, String> exportedTerminals, Map<String, String> exportedNodes, String cimNamespace, XMLStreamWriter writer) throws XMLStreamException {
        for (Connectable<?> c : network.getConnectables()) {
            for (Terminal t : c.getTerminals()) {
                writeTerminal(t, c, exportedTerminals, exportedNodes, cimNamespace, writer);
            }
        }

        for (Switch sw : network.getSwitches()) {
            VoltageLevel vl = sw.getVoltageLevel();
            String node1 = exportedNodes.get(getSwitchNode1Id(vl, sw));
            TerminalEq.write(CgmesExportUtil.getUniqueId(), sw.getId(), node1, 1, cimNamespace, writer);
            String node2 = exportedNodes.get(getSwitchNode2Id(vl, sw));
            TerminalEq.write(CgmesExportUtil.getUniqueId(), sw.getId(), node2, 2, cimNamespace, writer);
        }
    }

    private static void writeTerminal(Terminal t, Connectable<?> c, Map<Terminal, String> exportedTerminals, Map<String, String> exportedNodes, String cimNamespace, XMLStreamWriter writer) {
        String terminalId = null;
        int sequenceNumber = 1;
        if (c instanceof DanglingLine) {
            terminalId = c.getAliasFromType(Conversion.CGMES_PREFIX_ALIAS_PROPERTIES + "Terminal_Network").orElse(null);
            if (terminalId == null) {
                terminalId = CgmesExportUtil.getUniqueId();
                c.addAlias(terminalId, Conversion.CGMES_PREFIX_ALIAS_PROPERTIES + "Terminal_Network");
            }
        } else {
            sequenceNumber = CgmesExportUtil.getTerminalSide(t, c);
            terminalId = c.getAliasFromType(Conversion.CGMES_PREFIX_ALIAS_PROPERTIES + CgmesNames.TERMINAL + sequenceNumber).orElse(null);
            if (terminalId == null) {
                terminalId = CgmesExportUtil.getUniqueId();
                c.addAlias(terminalId, Conversion.CGMES_PREFIX_ALIAS_PROPERTIES + CgmesNames.TERMINAL + sequenceNumber);
            }
        }
        writeTerminal(t, exportedTerminals, terminalId, c.getId(), connectivityNodeId(exportedNodes, t), sequenceNumber, cimNamespace, writer);
    }

    private static void writeTerminal(Terminal terminal, Map<Terminal, String> exportedTerminals, String id, String conductingEquipmentId, String connectivityNodeId, int sequenceNumber, String cimNamespace, XMLStreamWriter writer) {
        exportedTerminals.computeIfAbsent(terminal, k -> {
            try {
                TerminalEq.write(id, conductingEquipmentId, connectivityNodeId, sequenceNumber, cimNamespace, writer);
                return id;
            } catch (XMLStreamException e) {
                throw new UncheckedXmlStreamException(e);
            }
        });
    }

    private static String exportedTerminalId(Map<Terminal, String> exportedTerminals, Terminal terminal) {
        if (exportedTerminals.containsKey(terminal)) {
            return exportedTerminals.get(terminal);
        } else {
            throw new PowsyblException("Terminal has not been exported");
        }
    }

    private static String connectivityNodeId(Map<String, String> exportedNodes, Terminal terminal) {
        String key;
        if (terminal.getVoltageLevel().getTopologyKind().equals(TopologyKind.NODE_BREAKER)) {
            key = terminal.getVoltageLevel().getId() + terminal.getNodeBreakerView().getNode();
        } else {
            key = terminal.getBusBreakerView().getBus().getId();
        }
        return exportedNodes.get(key);
    }

    private static class VoltageLevelAdjacency {

        private final List<List<Integer>> voltageLevelNodes;

        VoltageLevelAdjacency(VoltageLevel vl) {
            voltageLevelNodes = new ArrayList<>();

            NodeAdjacency adjacency = new NodeAdjacency(vl);
            Set<Integer> visitedNodes = new HashSet<>();
            adjacency.get().keySet().forEach(node -> {
                if (visitedNodes.contains(node)) {
                    return;
                }
                List<Integer> adjacentNodes = computeAdjacentNodes(node, adjacency, visitedNodes);
                voltageLevelNodes.add(adjacentNodes);
            });
        }

        private List<Integer> computeAdjacentNodes(int nodeId, NodeAdjacency adjacency, Set<Integer> visitedNodes) {

            List<Integer> adjacentNodes = new ArrayList<>();
            adjacentNodes.add(nodeId);
            visitedNodes.add(nodeId);

            int k = 0;
            while (k < adjacentNodes.size()) {
                Integer node = adjacentNodes.get(k);
                if (adjacency.get().containsKey(node)) {
                    adjacency.get().get(node).forEach(adjacent -> {
                        if (visitedNodes.contains(adjacent)) {
                            return;
                        }
                        adjacentNodes.add(adjacent);
                        visitedNodes.add(adjacent);
                    });
                }
                k++;
            }
            return adjacentNodes;
        }

        List<List<Integer>> getNodes() {
            return voltageLevelNodes;
        }
    }

    private static class NodeAdjacency {

        private final Map<Integer, List<Integer>> adjacency;

        NodeAdjacency(VoltageLevel vl) {
            adjacency = new HashMap<>();
            if (vl.getTopologyKind().equals(TopologyKind.NODE_BREAKER)) {
                vl.getNodeBreakerView().getInternalConnections().forEach(this::computeInternalConnectionAdjacency);
            }
        }

        private void computeInternalConnectionAdjacency(VoltageLevel.NodeBreakerView.InternalConnection ic) {
            addAdjacency(ic.getNode1(), ic.getNode2());
        }

        private void addAdjacency(int node1, int node2) {
            adjacency.computeIfAbsent(node1, k -> new ArrayList<>()).add(node2);
            adjacency.computeIfAbsent(node2, k -> new ArrayList<>()).add(node1);
        }

        Map<Integer, List<Integer>> get() {
            return adjacency;
        }
    }

    private EquipmentExport() {
    }
}<|MERGE_RESOLUTION|>--- conflicted
+++ resolved
@@ -571,13 +571,8 @@
             String capabilityCurveId2 = writeVsCapabilityCurve(converter, cimNamespace, writer);
             writeAcdcConverterDCTerminal(CgmesExportUtil.getUniqueId(), converter.getId(), dcNode2, 2, cimNamespace, writer);
             DCLineSegmentEq.write(line.getId(), line.getNameOrId(), line.getR(), cimNamespace, writer);
-<<<<<<< HEAD
-            writeHvdcConverterStation(line.getConverterStation1(), exportedTerminals, line.getNominalV(), dcConverterUnit1, cimNamespace, writer);
-            writeHvdcConverterStation(line.getConverterStation2(), exportedTerminals, line.getNominalV(), dcConverterUnit2, cimNamespace, writer);
-=======
-            writeHvdcConverterStation(line.getConverterStation1(), line.getNominalV(), dcConverterUnit1, capabilityCurveId1, cimNamespace, writer);
-            writeHvdcConverterStation(line.getConverterStation2(), line.getNominalV(), dcConverterUnit2, capabilityCurveId2, cimNamespace, writer);
->>>>>>> 14a9e06c
+            writeHvdcConverterStation(line.getConverterStation1(), exportedTerminals, line.getNominalV(), dcConverterUnit1, capabilityCurveId1, cimNamespace, writer);
+            writeHvdcConverterStation(line.getConverterStation2(), exportedTerminals, line.getNominalV(), dcConverterUnit2, capabilityCurveId2, cimNamespace, writer);
         }
     }
 
@@ -615,10 +610,9 @@
         DCConverterUnitEq.write(id, dcConverterUnitName, substationId, cimNamespace, writer);
     }
 
-<<<<<<< HEAD
-    private static void writeHvdcConverterStation(HvdcConverterStation<?> converterStation, Map<Terminal, String> exportedTerminals, double ratedUdc, String dcEquipmentContainerId, String cimNamespace, XMLStreamWriter writer) throws XMLStreamException {
+    private static void writeHvdcConverterStation(HvdcConverterStation<?> converterStation, Map<Terminal, String> exportedTerminals, double ratedUdc, String dcEquipmentContainerId, String capabilityCurveId, String cimNamespace, XMLStreamWriter writer) throws XMLStreamException {
         String pccTerminal = getConverterStationPccTerminal(converterStation, exportedTerminals);
-        HvdcConverterStationEq.write(converterStation.getId(), converterStation.getNameOrId(), converterStation.getHvdcType(), ratedUdc, dcEquipmentContainerId, pccTerminal, cimNamespace, writer);
+        HvdcConverterStationEq.write(converterStation.getId(), converterStation.getNameOrId(), converterStation.getHvdcType(), ratedUdc, dcEquipmentContainerId, pccTerminal, capabilityCurveId, cimNamespace, writer);
     }
 
     private static String getConverterStationPccTerminal(HvdcConverterStation<?> converterStation, Map<Terminal, String> exportedTerminals) {
@@ -626,10 +620,6 @@
             return exportedTerminalId(exportedTerminals, ((VscConverterStation) converterStation).getRegulatingTerminal());
         }
         return null;
-=======
-    private static void writeHvdcConverterStation(HvdcConverterStation<?> converterStation, double ratedUdc, String dcEquipmentContainerId, String capabilityCurveId, String cimNamespace, XMLStreamWriter writer) throws XMLStreamException {
-        HvdcConverterStationEq.write(converterStation.getId(), converterStation.getNameOrId(), converterStation.getHvdcType(), ratedUdc, dcEquipmentContainerId, capabilityCurveId, cimNamespace, writer);
->>>>>>> 14a9e06c
     }
 
     private static void writeDCNode(String id, String dcNodeName, String dcEquipmentContainerId, String cimNamespace, XMLStreamWriter writer) throws XMLStreamException {
