/**
 * Copyright (c) 2021, RTE (http://www.rte-france.com)
 * This Source Code Form is subject to the terms of the Mozilla Public
 * License, v. 2.0. If a copy of the MPL was not distributed with this
 * file, You can obtain one at http://mozilla.org/MPL/2.0/.
 */
package com.powsybl.cgmes.conversion.export;

import com.powsybl.cgmes.conversion.Conversion;
import com.powsybl.cgmes.conversion.NamingStrategy;
import com.powsybl.cgmes.conversion.export.elements.*;
import com.powsybl.cgmes.extensions.*;
import com.powsybl.cgmes.model.CgmesNames;
import com.powsybl.commons.PowsyblException;
import com.powsybl.commons.exceptions.UncheckedXmlStreamException;
import com.powsybl.iidm.network.*;
import com.powsybl.iidm.network.extensions.LoadDetail;
import com.powsybl.iidm.network.extensions.VoltagePerReactivePowerControl;
import org.slf4j.Logger;
import org.slf4j.LoggerFactory;

import javax.xml.stream.XMLStreamException;
import javax.xml.stream.XMLStreamWriter;
import java.util.*;

/**
 * @author Marcos de Miguel <demiguelm at aia.es>
 */
public final class EquipmentExport {

    private static final String AC_DC_CONVERTER_DC_TERMINAL = "ACDCConverterDCTerminal";
    private static final String CONNECTIVITY_NODE_SUFFIX = "CN";
    private static final String PHASE_TAP_CHANGER_REGULATION_MODE_ACTIVE_POWER = "activePower";
    private static final String PHASE_TAP_CHANGER_REGULATION_MODE_CURRENT_FLOW = "currentFlow";
    private static final String RATIO_TAP_CHANGER_REGULATION_MODE_VOLTAGE = "voltage";
    private static final Logger LOG = LoggerFactory.getLogger(EquipmentExport.class);

    public static void write(Network network, XMLStreamWriter writer) {
        write(network, writer, new CgmesExportContext(network));
    }

    public static void write(Network network, XMLStreamWriter writer, CgmesExportContext context) {
        context.setExportEquipment(true);
        try {
            boolean writeConnectivityNodes = context.isWriteConnectivityNodes();

            String cimNamespace = context.getCim().getNamespace();
            String euNamespace = context.getCim().getEuNamespace();
            String limitValueAttributeName = context.getCim().getLimitValueAttributeName();
            String limitTypeAttributeName = context.getCim().getLimitTypeAttributeName();
            String limitKindClassName = context.getCim().getLimitKindClassName();
            boolean writeInfiniteDuration = context.getCim().writeLimitInfiniteDuration();
            boolean writeInitialP = context.getCim().writeGeneratingUnitInitialP();
            CgmesExportUtil.writeRdfRoot(cimNamespace, context.getCim().getEuPrefix(), euNamespace, writer);

            // TODO fill EQ Model Description
            if (context.getCimVersion() >= 16) {
                ModelDescriptionEq.write(writer, context.getEqModelDescription(), context);
            }

            Map<String, String> mapNodeKey2NodeId = new HashMap<>();
            Map<Terminal, String> mapTerminal2Id = new HashMap<>();
            Set<String> regulatingControlsWritten = new HashSet<>();
            Set<Double> exportedBaseVoltagesByNominalV = new HashSet<>();
            LoadGroups loadGroups = new LoadGroups();

            if (writeConnectivityNodes) {
                writeConnectivityNodes(network, mapNodeKey2NodeId, cimNamespace, writer, context);
            }
            writeTerminals(network, mapTerminal2Id, mapNodeKey2NodeId, cimNamespace, writer, context);
            writeSwitches(network, cimNamespace, writer, context);

            writeSubstations(network, cimNamespace, writer, context);
            writeVoltageLevels(network, cimNamespace, writer, context, exportedBaseVoltagesByNominalV);
            writeBusbarSections(network, cimNamespace, writer, context);
            writeLoads(network, loadGroups, cimNamespace, writer, context);
            writeLoadGroups(loadGroups.found(), cimNamespace, writer);
            writeGenerators(network, mapTerminal2Id, regulatingControlsWritten, cimNamespace, writeInitialP, writer, context);
            writeShuntCompensators(network, mapTerminal2Id, regulatingControlsWritten, cimNamespace, writer, context);
            writeStaticVarCompensators(network, mapTerminal2Id, regulatingControlsWritten, cimNamespace, writer, context);
            writeLines(network, mapTerminal2Id, cimNamespace, euNamespace, limitValueAttributeName, limitTypeAttributeName, limitKindClassName, writeInfiniteDuration, writer, context);
            writeTwoWindingsTransformers(network, mapTerminal2Id, regulatingControlsWritten, cimNamespace, euNamespace, limitValueAttributeName, limitTypeAttributeName, limitKindClassName, writeInfiniteDuration, writer, context);
            writeThreeWindingsTransformers(network, mapTerminal2Id, regulatingControlsWritten, cimNamespace, euNamespace, limitValueAttributeName, limitTypeAttributeName, limitKindClassName, writeInfiniteDuration, writer, context);

            writeDanglingLines(network, mapTerminal2Id, cimNamespace, euNamespace, limitValueAttributeName, limitTypeAttributeName, limitKindClassName, writeInfiniteDuration, writer, context, exportedBaseVoltagesByNominalV);
            writeHvdcLines(network, mapTerminal2Id, mapNodeKey2NodeId, cimNamespace, writer, context);

            writeControlAreas(network, mapTerminal2Id, cimNamespace, euNamespace, writer, context);

            writer.writeEndDocument();
        } catch (XMLStreamException e) {
            throw new UncheckedXmlStreamException(e);
        }
    }

    private static void writeConnectivityNodes(Network network, Map <String, String> mapNodeKey2NodeId, String cimNamespace, XMLStreamWriter writer, CgmesExportContext context) throws XMLStreamException {
        for (VoltageLevel vl : network.getVoltageLevels()) {
            if (vl.getTopologyKind().equals(TopologyKind.NODE_BREAKER)) {
                writeNodes(vl, new VoltageLevelAdjacency(vl, context), mapNodeKey2NodeId, cimNamespace, writer, context);
            } else {
                writeBuses(vl, mapNodeKey2NodeId, cimNamespace, writer, context);
            }
            writeSwitchesConnectivity(vl, mapNodeKey2NodeId, cimNamespace, writer, context);
        }
        writeBusbarSectionsConnectivity(network, mapNodeKey2NodeId, cimNamespace, writer, context);
    }

    private static void writeSwitchesConnectivity(VoltageLevel vl, Map <String, String> mapNodeKey2NodeId, String cimNamespace, XMLStreamWriter writer, CgmesExportContext context) {
        String[] nodeKeys = new String[2];
        for (Switch sw : vl.getSwitches()) {
            fillSwitchNodeKeys(vl, sw, nodeKeys);
            // We have to go through all switches, even if they are not exported as equipment,
            // to be sure that all required mappings between IIDM node number and CGMES Connectivity Node are created
            writeSwitchConnectivity(nodeKeys[0], vl, mapNodeKey2NodeId, cimNamespace, writer, context);
            writeSwitchConnectivity(nodeKeys[1], vl, mapNodeKey2NodeId, cimNamespace, writer, context);
        }
    }

    private static void writeSwitchConnectivity(String nodeKey, VoltageLevel vl, Map <String, String> mapNodeKey2NodeId, String cimNamespace, XMLStreamWriter writer, CgmesExportContext context) {
        mapNodeKey2NodeId.computeIfAbsent(nodeKey, k -> {
            try {
                String node = CgmesExportUtil.getUniqueId();
                ConnectivityNodeEq.write(node, nodeKey, context.getNamingStrategy().getCgmesId(vl), cimNamespace, writer);
                return node;
            } catch (XMLStreamException e) {
                throw new UncheckedXmlStreamException(e);
            }
        });
    }

    private static String buildNodeKey(VoltageLevel vl, int node) {
        return vl.getId() + "_" + node + "_" + CONNECTIVITY_NODE_SUFFIX;
    }

    private static String buildNodeKey(Bus bus) {
        return bus.getId() + "_" + CONNECTIVITY_NODE_SUFFIX;
    }

    private static void writeBusbarSectionsConnectivity(Network network, Map <String, String> mapNodeKey2NodeId, String cimNamespace,
                                                        XMLStreamWriter writer, CgmesExportContext context) throws XMLStreamException {
        for (BusbarSection bus : network.getBusbarSections()) {
            String connectivityNodeId = connectivityNodeId(mapNodeKey2NodeId, bus.getTerminal());
            if (connectivityNodeId == null) {
                VoltageLevel vl = bus.getTerminal().getVoltageLevel();
                String node = CgmesExportUtil.getUniqueId();
                ConnectivityNodeEq.write(node, bus.getNameOrId(), context.getNamingStrategy().getCgmesId(vl), cimNamespace, writer);
                String key = buildNodeKey(vl, bus.getTerminal().getNodeBreakerView().getNode());
                mapNodeKey2NodeId.put(key, node);
            }
        }
    }

    private static void writeNodes(VoltageLevel vl, VoltageLevelAdjacency vlAdjacencies, Map <String, String> mapNodeKey2NodeId, String cimNamespace,
                                   XMLStreamWriter writer, CgmesExportContext context) throws XMLStreamException {
        for (List<Integer> nodes : vlAdjacencies.getNodes()) {
            String cgmesNodeId = CgmesExportUtil.getUniqueId();
            ConnectivityNodeEq.write(cgmesNodeId, CgmesExportUtil.format(nodes.get(0)), context.getNamingStrategy().getCgmesId(vl), cimNamespace, writer);
            for (Integer nodeNumber : nodes) {
                mapNodeKey2NodeId.put(buildNodeKey(vl, nodeNumber), cgmesNodeId);
            }
        }
    }

    private static void writeBuses(VoltageLevel vl, Map <String, String> mapNodeKey2NodeId, String cimNamespace, XMLStreamWriter writer, CgmesExportContext context)throws XMLStreamException {
        for (Bus bus : vl.getBusBreakerView().getBuses()) {
            String cgmesNodeId = context.getNamingStrategy().getCgmesId(bus, CONNECTIVITY_NODE_SUFFIX);
            ConnectivityNodeEq.write(cgmesNodeId, bus.getNameOrId(), context.getNamingStrategy().getCgmesId(vl), cimNamespace, writer);
            mapNodeKey2NodeId.put(buildNodeKey(bus), cgmesNodeId);
        }
    }

    private static void writeSwitches(Network network, String cimNamespace, XMLStreamWriter writer, CgmesExportContext context)throws XMLStreamException {
        for (Switch sw : network.getSwitches()) {
            if (context.isExportedEquipment(sw)) {
                VoltageLevel vl = sw.getVoltageLevel();
                SwitchEq.write(context.getNamingStrategy().getCgmesId(sw), sw.getNameOrId(), sw.getKind(), context.getNamingStrategy().getCgmesId(vl), sw.isOpen(), sw.isRetained(), cimNamespace, writer);
            }
        }
    }

    private static void fillSwitchNodeKeys(VoltageLevel vl, Switch sw, String[] nodeKeys) {
        if (vl.getTopologyKind().equals(TopologyKind.NODE_BREAKER)) {
            nodeKeys[0] = buildNodeKey(vl, vl.getNodeBreakerView().getNode1(sw.getId()));
            nodeKeys[1] = buildNodeKey(vl, vl.getNodeBreakerView().getNode2(sw.getId()));
        } else {
            nodeKeys[0] = buildNodeKey(vl.getBusBreakerView().getBus1(sw.getId()));
            nodeKeys[1] = buildNodeKey(vl.getBusBreakerView().getBus2(sw.getId()));
        }
    }

    private static void writeSubstations(Network network, String cimNamespace, XMLStreamWriter writer, CgmesExportContext context) throws XMLStreamException {
        for (String geographicalRegionId : context.getRegionsIds()) {
            // To ensure we always export valid mRIDs, even if input CGMES used invalid ones
            String cgmesRegionId = context.getNamingStrategy().getCgmesId(geographicalRegionId);
            writeGeographicalRegion(cgmesRegionId, context.getRegionName(geographicalRegionId), cimNamespace, writer);
        }
        List<String> writtenSubRegions = new ArrayList<>();
        for (Substation substation : network.getSubstations()) {
            String subGeographicalRegionId = context.getNamingStrategy().getCgmesIdFromProperty(substation, Conversion.CGMES_PREFIX_ALIAS_PROPERTIES + "subRegionId");
            String geographicalRegionId = context.getNamingStrategy().getCgmesIdFromProperty(substation, Conversion.CGMES_PREFIX_ALIAS_PROPERTIES + "regionId");
            if (!writtenSubRegions.contains(subGeographicalRegionId)) {
                writeSubGeographicalRegion(subGeographicalRegionId, context.getSubRegionName(subGeographicalRegionId), geographicalRegionId, cimNamespace, writer);
                writtenSubRegions.add(subGeographicalRegionId);
            }
            SubstationEq.write(context.getNamingStrategy().getCgmesId(substation), substation.getNameOrId(), subGeographicalRegionId, cimNamespace, writer);
        }
    }

    private static void writeGeographicalRegion(String geographicalRegionId, String geoName, String cimNamespace, XMLStreamWriter writer) {
        try {
            GeographicalRegionEq.write(geographicalRegionId, geoName, cimNamespace, writer);
        } catch (XMLStreamException e) {
            throw new UncheckedXmlStreamException(e);
        }
    }

    private static void writeSubGeographicalRegion(String subGeographicalRegionId, String subGeographicalRegionName, String geographicalRegionId, String cimNamespace, XMLStreamWriter writer) {
        try {
            SubGeographicalRegionEq.write(subGeographicalRegionId, subGeographicalRegionName, geographicalRegionId, cimNamespace, writer);
        } catch (XMLStreamException e) {
            throw new UncheckedXmlStreamException(e);
        }
    }

    private static void writeVoltageLevels(Network network, String cimNamespace, XMLStreamWriter writer, CgmesExportContext context, Set<Double> exportedBaseVoltagesByNominalV) throws XMLStreamException {
        for (VoltageLevel voltageLevel : network.getVoltageLevels()) {
            double nominalV = voltageLevel.getNominalV();
            BaseVoltageMapping.BaseVoltageSource baseVoltage = context.getBaseVoltageByNominalVoltage(nominalV);
            if (!exportedBaseVoltagesByNominalV.contains(nominalV) && baseVoltage.getSource().equals(Source.IGM)) {
                BaseVoltageEq.write(baseVoltage.getId(), nominalV, cimNamespace, writer);
                exportedBaseVoltagesByNominalV.add(nominalV);
            }
            VoltageLevelEq.write(context.getNamingStrategy().getCgmesId(voltageLevel), voltageLevel.getNameOrId(), voltageLevel.getLowVoltageLimit(), voltageLevel.getHighVoltageLimit(),
                    context.getNamingStrategy().getCgmesId(voltageLevel.getNullableSubstation()), baseVoltage.getId(), cimNamespace, writer);
        }
    }

    private static void writeBusbarSections(Network network, String cimNamespace, XMLStreamWriter writer, CgmesExportContext context) throws XMLStreamException {
        for (BusbarSection bbs : network.getBusbarSections()) {
            BusbarSectionEq.write(context.getNamingStrategy().getCgmesId(bbs), bbs.getNameOrId(),
                    context.getNamingStrategy().getCgmesId(bbs.getTerminal().getVoltageLevel()),
                    context.getBaseVoltageByNominalVoltage(bbs.getTerminal().getVoltageLevel().getNominalV()).getId(), cimNamespace, writer);
        }
    }

    // We may receive a warning if we define an empty load group,
    // So we will output only the load groups that have been found during export of loads
    private static void writeLoadGroups(Collection<LoadGroup> foundLoadGroups, String cimNamespace, XMLStreamWriter writer) throws XMLStreamException {
        for (LoadGroup loadGroup : foundLoadGroups) {
            CgmesExportUtil.writeStartIdName(loadGroup.className, loadGroup.id, loadGroup.name, cimNamespace, writer);
            // LoadArea and SubLoadArea are inside the Operation profile
            // In principle they are not required, but we may have to add them
            // and write here a reference to "LoadGroup.SubLoadArea"
            writer.writeEndElement();
        }
    }

    private static void writeLoads(Network network, LoadGroups loadGroups, String cimNamespace, XMLStreamWriter writer, CgmesExportContext context) throws XMLStreamException {
        for (Load load : network.getLoads()) {
            if (context.isExportedEquipment(load)) {
                LoadDetail loadDetail = load.getExtension(LoadDetail.class);
                String className = CgmesExportUtil.loadClassName(loadDetail);
                String loadGroup = loadGroups.groupFor(className);
                EnergyConsumerEq.write(className,
                        context.getNamingStrategy().getCgmesId(load),
                        load.getNameOrId(), loadGroup,
                        context.getNamingStrategy().getCgmesId(load.getTerminal().getVoltageLevel()),
                        cimNamespace, writer);
            }
        }
    }

    private static void writeGenerators(Network network, Map<Terminal, String> mapTerminal2Id, Set<String> regulatingControlsWritten, String cimNamespace, boolean writeInitialP,
                                        XMLStreamWriter writer, CgmesExportContext context) throws XMLStreamException {
        // Multiple synchronous machines may be grouped in the same generating unit
        // We have to write each generating unit only once
        Set<String> generatingUnitsWritten = new HashSet<>();
        for (Generator generator : network.getGenerators()) {
            String generatingUnit = context.getNamingStrategy().getCgmesIdFromProperty(generator, Conversion.CGMES_PREFIX_ALIAS_PROPERTIES + "GeneratingUnit");
            String regulatingControlId = RegulatingControlEq.writeKindVoltage(generator, exportedTerminalId(mapTerminal2Id, generator.getRegulatingTerminal()), regulatingControlsWritten, cimNamespace, writer, context);
            String reactiveLimitsId = null;
            double minQ = 0.0;
            double maxQ = 0.0;
            switch (generator.getReactiveLimits().getKind()) {
                case CURVE:
                    reactiveLimitsId = CgmesExportUtil.getUniqueId();
                    ReactiveCapabilityCurve curve = generator.getReactiveLimits(ReactiveCapabilityCurve.class);
                    for (ReactiveCapabilityCurve.Point point : curve.getPoints()) {
                        CurveDataEq.write(CgmesExportUtil.getUniqueId(), point.getP(), point.getMinQ(), point.getMaxQ(), reactiveLimitsId, cimNamespace, writer);
                    }
                    String reactiveCapabilityCurveName = "RCC_" + generator.getNameOrId();
                    ReactiveCapabilityCurveEq.write(reactiveLimitsId, reactiveCapabilityCurveName, generator, cimNamespace, writer);
                    break;

                case MIN_MAX:
                    minQ = generator.getReactiveLimits(MinMaxReactiveLimits.class).getMinQ();
                    maxQ = generator.getReactiveLimits(MinMaxReactiveLimits.class).getMaxQ();
                    break;

                default:
                    throw new PowsyblException("Unexpected type of ReactiveLimits on the generator " + generator.getNameOrId());
            }
            SynchronousMachineEq.write(context.getNamingStrategy().getCgmesId(generator), generator.getNameOrId(),
                    context.getNamingStrategy().getCgmesId(generator.getTerminal().getVoltageLevel()),
                    generatingUnit, regulatingControlId, reactiveLimitsId, minQ, maxQ, generator.getRatedS(), cimNamespace, writer);
            if (!generatingUnitsWritten.contains(generatingUnit)) {
                // We have not preserved the names of generating units
                // We name generating units based on the first machine found
                String generatingUnitName = "GU_" + generator.getNameOrId();
                GeneratingUnitEq.write(generatingUnit, generatingUnitName, generator.getEnergySource(), generator.getMinP(), generator.getMaxP(), generator.getTargetP(), cimNamespace, writeInitialP,
                        generator.getTerminal().getVoltageLevel().getSubstation().map(s -> context.getNamingStrategy().getCgmesId(s)).orElse(null), writer);
                generatingUnitsWritten.add(generatingUnit);
            }
        }
    }

    private static void writeShuntCompensators(Network network, Map<Terminal, String> mapTerminal2Id, Set<String> regulatingControlsWritten, String cimNamespace, XMLStreamWriter writer, CgmesExportContext context) throws XMLStreamException {
        for (ShuntCompensator s : network.getShuntCompensators()) {
            double bPerSection = 0.0;
            double gPerSection = Double.NaN;
            if (s.getModelType().equals(ShuntCompensatorModelType.LINEAR)) {
                bPerSection = ((ShuntCompensatorLinearModel) s.getModel()).getBPerSection();
                gPerSection = ((ShuntCompensatorLinearModel) s.getModel()).getGPerSection();
            }
            String regulatingControlId = RegulatingControlEq.writeKindVoltage(s, exportedTerminalId(mapTerminal2Id, s.getRegulatingTerminal()), regulatingControlsWritten, cimNamespace, writer, context);
            ShuntCompensatorEq.write(context.getNamingStrategy().getCgmesId(s), s.getNameOrId(), s.getSectionCount(), s.getMaximumSectionCount(), s.getTerminal().getVoltageLevel().getNominalV(), s.getModelType(), bPerSection, gPerSection, regulatingControlId,
                    context.getNamingStrategy().getCgmesId(s.getTerminal().getVoltageLevel()), cimNamespace, writer);
            if (s.getModelType().equals(ShuntCompensatorModelType.NON_LINEAR)) {
                double b = 0.0;
                double g = 0.0;
                for (int section = 1; section <= s.getMaximumSectionCount(); section++) {
                    ShuntCompensatorEq.writePoint(CgmesExportUtil.getUniqueId(), context.getNamingStrategy().getCgmesId(s), section, s.getB(section) - b, s.getG(section) - g, cimNamespace, writer);
                    b = s.getB(section);
                    g = s.getG(section);
                }
            }
        }
    }

    private static void writeStaticVarCompensators(Network network, Map<Terminal, String> mapTerminal2Id, Set<String> regulatingControlsWritten, String cimNamespace,
                                                   XMLStreamWriter writer, CgmesExportContext context) throws XMLStreamException {
        for (StaticVarCompensator svc : network.getStaticVarCompensators()) {
            String regulatingControlId = RegulatingControlEq.writeKindVoltage(svc, exportedTerminalId(mapTerminal2Id, svc.getRegulatingTerminal()), regulatingControlsWritten, cimNamespace, writer, context);
            StaticVarCompensatorEq.write(context.getNamingStrategy().getCgmesId(svc), svc.getNameOrId(), context.getNamingStrategy().getCgmesId(svc.getTerminal().getVoltageLevel()), regulatingControlId, 1 / svc.getBmin(), 1 / svc.getBmax(), svc.getExtension(VoltagePerReactivePowerControl.class), svc.getRegulationMode(), svc.getVoltageSetpoint(), cimNamespace, writer);
        }
    }

    private static void writeLines(Network network, Map<Terminal, String> mapTerminal2Id, String cimNamespace, String euNamespace, String valueAttributeName, String limitTypeAttributeName, String limitKindClassName, boolean writeInfiniteDuration, XMLStreamWriter writer, CgmesExportContext context) throws XMLStreamException {
        for (Line line : network.getLines()) {
            String baseVoltage = null;
            if (line.getTerminal1().getVoltageLevel().getNominalV() == line.getTerminal2().getVoltageLevel().getNominalV()) {
                baseVoltage = context.getBaseVoltageByNominalVoltage(line.getTerminal1().getVoltageLevel().getNominalV()).getId();
            }
            AcLineSegmentEq.write(context.getNamingStrategy().getCgmesId(line), line.getNameOrId(), baseVoltage, line.getR(), line.getX(), line.getG1() + line.getG2(), line.getB1() + line.getB2(), cimNamespace, writer);
            writeBranchLimits(line, exportedTerminalId(mapTerminal2Id, line.getTerminal1()), exportedTerminalId(mapTerminal2Id, line.getTerminal2()), cimNamespace, euNamespace, valueAttributeName, limitTypeAttributeName, limitKindClassName, writeInfiniteDuration, writer);
        }
    }

    private static void writeTwoWindingsTransformers(Network network, Map<Terminal, String> mapTerminal2Id, Set<String> regulatingControlsWritten, String cimNamespace,
                                                    String euNamespace, String valueAttributeName, String limitTypeAttributeName, String limitKindClassName, boolean writeInfiniteDuration, XMLStreamWriter writer, CgmesExportContext context) throws XMLStreamException {
        for (TwoWindingsTransformer twt : network.getTwoWindingsTransformers()) {
            PowerTransformerEq.write(context.getNamingStrategy().getCgmesId(twt), twt.getNameOrId(), twt.getSubstation().map(s -> context.getNamingStrategy().getCgmesId(s)).orElse(null), cimNamespace, writer);
            String end1Id = context.getNamingStrategy().getCgmesIdFromAlias(twt, Conversion.CGMES_PREFIX_ALIAS_PROPERTIES + CgmesNames.TRANSFORMER_END + 1);
            // structural ratio at end1
            double a0 = twt.getRatedU1() / twt.getRatedU2();
            // move structural ratio from end1 to end2
            double a02 = a0 * a0;
            double r = twt.getR() * a02;
            double x = twt.getX() * a02;
            double g = twt.getG() / a02;
            double b = twt.getB() / a02;
            BaseVoltageMapping.BaseVoltageSource baseVoltage1 = context.getBaseVoltageByNominalVoltage(twt.getTerminal1().getVoltageLevel().getNominalV());
            PowerTransformerEq.writeEnd(end1Id, twt.getNameOrId() + "_1", context.getNamingStrategy().getCgmesId(twt), 1, r, x, g, b,
                    twt.getRatedS(), twt.getRatedU1(), exportedTerminalId(mapTerminal2Id, twt.getTerminal1()), baseVoltage1.getId(), cimNamespace, writer);
            String end2Id = context.getNamingStrategy().getCgmesIdFromAlias(twt, Conversion.CGMES_PREFIX_ALIAS_PROPERTIES + CgmesNames.TRANSFORMER_END + 2);
            BaseVoltageMapping.BaseVoltageSource baseVoltage2 = context.getBaseVoltageByNominalVoltage(twt.getTerminal2().getVoltageLevel().getNominalV());
            PowerTransformerEq.writeEnd(end2Id, twt.getNameOrId() + "_2", context.getNamingStrategy().getCgmesId(twt), 2, 0.0, 0.0, 0.0, 0.0,
                    twt.getRatedS(), twt.getRatedU2(), exportedTerminalId(mapTerminal2Id, twt.getTerminal2()), baseVoltage2.getId(), cimNamespace, writer);

            // Export tap changers:
            // We are exporting the tap changer as it is modelled in IIDM, always at end 1
            int endNumber = 1;
            // IIDM model always has tap changers (ratio and/or phase) at end 1, and only at end 1.
            // We have to adjust the aliases for potential original tap changers coming from end 1 or end 2.
            // Potential tc2 is always converted to a tc at end 1.
            // If both tc1 and tc2 were present, tc2 was combined during import (fixed at current step) with tc1. Steps from tc1 were kept.
            // If we only had tc2, it mas moved to end 1.
            //
            // When we had only tc2, the alias for tc1 if we do EQ export should contain the identifier of original tc2.
            // In the rest of situations, we keep the same id under alias for tc1.
            adjustTapChangerAliases2wt(twt, twt.getPhaseTapChanger(), CgmesNames.PHASE_TAP_CHANGER);
            adjustTapChangerAliases2wt(twt, twt.getRatioTapChanger(), CgmesNames.RATIO_TAP_CHANGER);
            writePhaseTapChanger(twt, twt.getPhaseTapChanger(), twt.getNameOrId(), endNumber, end1Id, twt.getTerminal1().getVoltageLevel().getNominalV(), regulatingControlsWritten, cimNamespace, writer, context);
            writeRatioTapChanger(twt, twt.getRatioTapChanger(), twt.getNameOrId(), endNumber, end1Id, regulatingControlsWritten, cimNamespace, writer, context);
            writeBranchLimits(twt, exportedTerminalId(mapTerminal2Id, twt.getTerminal1()), exportedTerminalId(mapTerminal2Id, twt.getTerminal2()), cimNamespace, euNamespace, valueAttributeName, limitTypeAttributeName, limitKindClassName, writeInfiniteDuration, writer);
        }
    }

    private static void adjustTapChangerAliases2wt(TwoWindingsTransformer transformer, TapChanger<?, ?> tc, String tapChangerKind) {
        // If we had alias only for tc1, is ok, we will export only tc1 at end 1
        // If we had alias for tc1 and tc2, is ok, tc2 has been moved to end 1 and combined with tc1, but we preserve id for tc1
        // Only if we had tc at end 2 has been moved to end 1 and its identifier must be preserved
        if (tc != null) {
            String aliasType1 = Conversion.CGMES_PREFIX_ALIAS_PROPERTIES + tapChangerKind + 1;
            if (transformer.getAliasFromType(aliasType1).isEmpty()) {
                // At this point, if we have a tap changer,
                // the alias for type 2 should be non-empty, but we check it anyway
                String aliasType2 = Conversion.CGMES_PREFIX_ALIAS_PROPERTIES + tapChangerKind + 2;
                Optional<String> tc2id = transformer.getAliasFromType(aliasType2);
                if (tc2id.isPresent()) {
                    transformer.removeAlias(tc2id.get());
                    transformer.addAlias(tc2id.get(), aliasType1);
                }
            }
        }
    }

    private static void writeThreeWindingsTransformers(Network network, Map<Terminal, String> mapTerminal2Id, Set<String> regulatingControlsWritten, String cimNamespace,
                                                      String euNamespace, String valueAttributeName, String limitTypeAttributeName, String limitKindClassName, boolean writeInfiniteDuration, XMLStreamWriter writer, CgmesExportContext context) throws XMLStreamException {
        for (ThreeWindingsTransformer twt : network.getThreeWindingsTransformers()) {
            PowerTransformerEq.write(context.getNamingStrategy().getCgmesId(twt), twt.getNameOrId(), twt.getSubstation().map(s -> context.getNamingStrategy().getCgmesId(s)).orElse(null), cimNamespace, writer);
            double ratedU0 = twt.getLeg1().getRatedU();
            String end1Id = context.getNamingStrategy().getCgmesIdFromAlias(twt, Conversion.CGMES_PREFIX_ALIAS_PROPERTIES + CgmesNames.TRANSFORMER_END + 1);
            writeThreeWindingsTransformerEnd(twt, context.getNamingStrategy().getCgmesId(twt), twt.getNameOrId() + "_1", end1Id, 1, twt.getLeg1(), ratedU0, exportedTerminalId(mapTerminal2Id, twt.getLeg1().getTerminal()), regulatingControlsWritten, cimNamespace, euNamespace, valueAttributeName, limitTypeAttributeName, limitKindClassName, writeInfiniteDuration, writer, context);
            String end2Id = context.getNamingStrategy().getCgmesIdFromAlias(twt, Conversion.CGMES_PREFIX_ALIAS_PROPERTIES + CgmesNames.TRANSFORMER_END + 2);
            writeThreeWindingsTransformerEnd(twt, context.getNamingStrategy().getCgmesId(twt), twt.getNameOrId() + "_2", end2Id, 2, twt.getLeg2(), ratedU0, exportedTerminalId(mapTerminal2Id, twt.getLeg2().getTerminal()), regulatingControlsWritten, cimNamespace, euNamespace, valueAttributeName, limitTypeAttributeName, limitKindClassName, writeInfiniteDuration, writer, context);
            String end3Id = context.getNamingStrategy().getCgmesIdFromAlias(twt, Conversion.CGMES_PREFIX_ALIAS_PROPERTIES + CgmesNames.TRANSFORMER_END + 3);
            writeThreeWindingsTransformerEnd(twt, context.getNamingStrategy().getCgmesId(twt), twt.getNameOrId() + "_3", end3Id, 3, twt.getLeg3(), ratedU0, exportedTerminalId(mapTerminal2Id, twt.getLeg3().getTerminal()), regulatingControlsWritten, cimNamespace, euNamespace, valueAttributeName, limitTypeAttributeName, limitKindClassName, writeInfiniteDuration, writer, context);
        }
    }

    private static void writeThreeWindingsTransformerEnd(ThreeWindingsTransformer twt, String twtId, String twtName, String endId, int endNumber, ThreeWindingsTransformer.Leg leg, double ratedU0, String terminalId, Set<String> regulatingControlsWritten, String cimNamespace, String euNamespace, String valueAttributeName, String limitTypeAttributeName, String limitKindClassName, boolean writeInfiniteDuration, XMLStreamWriter writer, CgmesExportContext context) throws XMLStreamException {
        // structural ratio at end1
        double a0 = leg.getRatedU() / ratedU0;
        // move structural ratio from end1 to end2
        double a02 = a0 * a0;
        double r = leg.getR() * a02;
        double x = leg.getX() * a02;
        double g = leg.getG() / a02;
        double b = leg.getB() / a02;
        BaseVoltageMapping.BaseVoltageSource baseVoltage = context.getBaseVoltageByNominalVoltage(leg.getTerminal().getVoltageLevel().getNominalV());
        PowerTransformerEq.writeEnd(endId, twtName, twtId, endNumber, r, x, g, b, leg.getRatedS(), leg.getRatedU(), terminalId, baseVoltage.getId(), cimNamespace, writer);
        writePhaseTapChanger(twt, leg.getPhaseTapChanger(), twtName, endNumber, endId, leg.getTerminal().getVoltageLevel().getNominalV(), regulatingControlsWritten, cimNamespace, writer, context);
        writeRatioTapChanger(twt, leg.getRatioTapChanger(), twtName, endNumber, endId, regulatingControlsWritten, cimNamespace, writer, context);
        writeFlowsLimits(leg, terminalId, cimNamespace, euNamespace, valueAttributeName, limitTypeAttributeName, limitKindClassName, writeInfiniteDuration, writer);
    }

    private static <C extends Connectable<C>> void writePhaseTapChanger(C eq, PhaseTapChanger ptc, String twtName, int endNumber, String endId, double neutralU, Set<String> regulatingControlsWritten, String cimNamespace, XMLStreamWriter writer, CgmesExportContext context) throws XMLStreamException {
        if (ptc != null) {
            String aliasType = Conversion.CGMES_PREFIX_ALIAS_PROPERTIES + CgmesNames.PHASE_TAP_CHANGER + endNumber;
            String tapChangerId = eq.getAliasFromType(aliasType).orElseThrow();
            String cgmesTapChangerId = context.getNamingStrategy().getCgmesIdFromAlias(eq, aliasType);

            int neutralStep = getPhaseTapChangerNeutralStep(ptc);
            Optional<String> regulatingControlId = getTapChangerControlId(eq, tapChangerId);
            String cgmesRegulatingControlId = null;
            if (regulatingControlId.isPresent()) {
                String mode = getPhaseTapChangerRegulationMode(ptc);
                // Only export the regulating control if mode is valid
                if (mode != null) {
                    String controlName = twtName + "_PTC_RC";
                    String terminalId = CgmesExportUtil.getTerminalId(ptc.getRegulationTerminal(), context);
                    cgmesRegulatingControlId = context.getNamingStrategy().getCgmesId(regulatingControlId.get());
                    if (!regulatingControlsWritten.contains(cgmesRegulatingControlId)) {
                        TapChangerEq.writeControl(cgmesRegulatingControlId, controlName, mode, terminalId, cimNamespace, writer);
                        regulatingControlsWritten.add(cgmesRegulatingControlId);
                    }
                }
            }
            String phaseTapChangerTableId = CgmesExportUtil.getUniqueId();
            // If we write the EQ, we will always write the Tap Changer as tabular
            // We reset the phase tap changer type stored in the extensions
            String typeTabular = CgmesNames.PHASE_TAP_CHANGER_TABULAR;
            CgmesExportUtil.setCgmesTapChangerType(eq, tapChangerId, typeTabular);

            TapChangerEq.writePhase(typeTabular, cgmesTapChangerId, twtName + "_PTC", endId, ptc.getLowTapPosition(), ptc.getHighTapPosition(), neutralStep, ptc.getTapPosition(), neutralU, false, phaseTapChangerTableId, cgmesRegulatingControlId, cimNamespace, writer);
            TapChangerEq.writePhaseTable(phaseTapChangerTableId, twtName + "_TABLE", cimNamespace, writer);
            for (Map.Entry<Integer, PhaseTapChangerStep> step : ptc.getAllSteps().entrySet()) {
                TapChangerEq.writePhaseTablePoint(CgmesExportUtil.getUniqueId(), phaseTapChangerTableId, step.getValue().getR(), step.getValue().getX(), step.getValue().getG(), step.getValue().getB(), 1 / step.getValue().getRho(), -step.getValue().getAlpha(), step.getKey(), cimNamespace, writer);
            }
        }
    }

    private static <C extends Connectable<C>> Optional<String> getTapChangerControlId(C eq, String tcId) {
        CgmesTapChangers<C> cgmesTcs = eq.getExtension(CgmesTapChangers.class);
        if (cgmesTcs != null) {
            CgmesTapChanger cgmesTc = cgmesTcs.getTapChanger(tcId);
            if (cgmesTc != null) {
                return Optional.ofNullable(cgmesTc.getControlId());
            }
        }
        return Optional.empty();
    }

    private static String getPhaseTapChangerRegulationMode(PhaseTapChanger ptc) {
        switch (ptc.getRegulationMode()) {
            case CURRENT_LIMITER:
                return PHASE_TAP_CHANGER_REGULATION_MODE_CURRENT_FLOW;
            case ACTIVE_POWER_CONTROL:
                return PHASE_TAP_CHANGER_REGULATION_MODE_ACTIVE_POWER;
            case FIXED_TAP:
            default:
                return null;
        }
    }

    private static int getPhaseTapChangerNeutralStep(PhaseTapChanger ptc) {
        int neutralStep = ptc.getLowTapPosition();
        while (ptc.getStep(neutralStep).getAlpha() != 0.0) {
            neutralStep++;
            if (neutralStep > ptc.getHighTapPosition()) {
                return ptc.getHighTapPosition();
            }
        }
        return neutralStep;
    }

    private static <C extends Connectable<C>> void writeRatioTapChanger(C eq, RatioTapChanger rtc, String twtName, int endNumber, String endId, Set<String> regulatingControlsWritten, String cimNamespace, XMLStreamWriter writer, CgmesExportContext context) throws XMLStreamException {
        if (rtc != null) {
            String aliasType = Conversion.CGMES_PREFIX_ALIAS_PROPERTIES + CgmesNames.RATIO_TAP_CHANGER + endNumber;
            String tapChangerId = eq.getAliasFromType(aliasType).orElseThrow();
            String cgmesTapChangerId = context.getNamingStrategy().getCgmesIdFromAlias(eq, aliasType);

            int neutralStep = getRatioTapChangerNeutralStep(rtc);
            double stepVoltageIncrement = 100.0 * (1.0 / rtc.getStep(rtc.getLowTapPosition()).getRho() - 1.0) / (rtc.getLowTapPosition() - neutralStep);
            String ratioTapChangerTableId = CgmesExportUtil.getUniqueId();
            Optional<String> regulatingControlId = getTapChangerControlId(eq, tapChangerId);
            String cgmesRegulatingControlId = null;
            String controlMode = rtc.isRegulating() ? "volt" : "reactive";
            if (regulatingControlId.isPresent()) {
                String controlName = twtName + "_RTC_RC";
                String terminalId = CgmesExportUtil.getTerminalId(rtc.getRegulationTerminal(), context);
                cgmesRegulatingControlId = context.getNamingStrategy().getCgmesId(regulatingControlId.get());
                if (!regulatingControlsWritten.contains(cgmesRegulatingControlId)) {
                    // Regulating control mode is always "voltage"
                    TapChangerEq.writeControl(cgmesRegulatingControlId, controlName, RATIO_TAP_CHANGER_REGULATION_MODE_VOLTAGE, terminalId, cimNamespace, writer);
                    regulatingControlsWritten.add(cgmesRegulatingControlId);
                }
            }
            TapChangerEq.writeRatio(cgmesTapChangerId, twtName + "_RTC", endId, rtc.getLowTapPosition(), rtc.getHighTapPosition(), neutralStep, rtc.getTapPosition(), rtc.getTargetV(), rtc.hasLoadTapChangingCapabilities(), stepVoltageIncrement,
                    ratioTapChangerTableId, cgmesRegulatingControlId, controlMode, cimNamespace, writer);
            TapChangerEq.writeRatioTable(ratioTapChangerTableId, twtName + "_TABLE", cimNamespace, writer);
            for (Map.Entry<Integer, RatioTapChangerStep> step : rtc.getAllSteps().entrySet()) {
                TapChangerEq.writeRatioTablePoint(CgmesExportUtil.getUniqueId(), ratioTapChangerTableId, step.getValue().getR(), step.getValue().getX(), step.getValue().getG(), step.getValue().getB(), 1 / step.getValue().getRho(), step.getKey(), cimNamespace, writer);
            }

        }
    }

    private static int getRatioTapChangerNeutralStep(RatioTapChanger rtc) {
        int neutralStep = rtc.getLowTapPosition();
        while (rtc.getStep(neutralStep).getRho() != 1.0) {
            neutralStep++;
            if (neutralStep > rtc.getHighTapPosition()) {
                return rtc.getHighTapPosition();
            }
        }
        return neutralStep;
    }

    private static void writeDanglingLines(Network network, Map<Terminal, String> mapTerminal2Id, String cimNamespace, String euNamespace, String valueAttributeName, String limitTypeAttributeName,
                                           String limitKindClassName, boolean writeInfiniteDuration, XMLStreamWriter writer, CgmesExportContext context, Set<Double> exportedBaseVoltagesByNominalV) throws XMLStreamException {
        for (DanglingLine danglingLine : network.getDanglingLines()) {

            // We do not need to create fictitious containers for boundary side of dangling lines,
            // The boundary instance files contain the definition of dangling line boundary node container
            // We just consider the situation where the base voltage of a line lying at a boundary may have a baseVoltage defined in the IGM
            String baseVoltageId = writeDanglingLineBaseVoltage(danglingLine, cimNamespace, writer, context, exportedBaseVoltagesByNominalV);
<<<<<<< HEAD
            String connectivityNodeId = writeDanglingLineConnectivity(danglingLine, cimNamespace, writer, context);
=======
            String voltageLevelId = writeDanglingLineVoltageLevel(danglingLine, substationId, baseVoltageId, cimNamespace, writer);
            String connectivityNodeId = writeDanglingLineConnectivity(danglingLine, voltageLevelId, cimNamespace, writer, context);

            // New Load
            String loadId = CgmesExportUtil.getUniqueId();
            EnergyConsumerEq.write(CgmesNames.ENERGY_CONSUMER, loadId, danglingLine.getNameOrId() + "_LOAD", null, voltageLevelId, cimNamespace, writer);
            TerminalEq.write(CgmesExportUtil.getUniqueId(), loadId, connectivityNodeId, 1, cimNamespace, writer);
>>>>>>> 8582f3fa

            // New Equivalent Injection
            double minP = 0.0;
            double maxP = 0.0;
            double minQ = 0.0;
            double maxQ = 0.0;
            if (danglingLine.getGeneration() != null) {
                minP = danglingLine.getGeneration().getMinP();
                maxP = danglingLine.getGeneration().getMaxP();
                if (danglingLine.getGeneration().getReactiveLimits().getKind().equals(ReactiveLimitsKind.MIN_MAX)) {
                    minQ = danglingLine.getGeneration().getReactiveLimits(MinMaxReactiveLimits.class).getMinQ();
                    maxQ = danglingLine.getGeneration().getReactiveLimits(MinMaxReactiveLimits.class).getMaxQ();
                } else {
                    throw new PowsyblException("Unexpected type of ReactiveLimits on the dangling line " + danglingLine.getNameOrId());
                }
            }
            String equivalentInjectionId = context.getNamingStrategy().getCgmesIdFromAlias(danglingLine, Conversion.CGMES_PREFIX_ALIAS_PROPERTIES + "EquivalentInjection");
            EquivalentInjectionEq.write(equivalentInjectionId, danglingLine.getNameOrId() + "_EI", danglingLine.getGeneration() != null, danglingLine.getGeneration() != null, minP, maxP, minQ, maxQ, baseVoltageId, cimNamespace, writer);
            String equivalentInjectionTerminalId = context.getNamingStrategy().getCgmesIdFromAlias(danglingLine, Conversion.CGMES_PREFIX_ALIAS_PROPERTIES + "EquivalentInjectionTerminal");
            TerminalEq.write(equivalentInjectionTerminalId, equivalentInjectionId, connectivityNodeId, 1, cimNamespace, writer);

            // Cast the danglingLine to an AcLineSegment
            AcLineSegmentEq.write(context.getNamingStrategy().getCgmesId(danglingLine), danglingLine.getNameOrId() + "_DL",
                    context.getBaseVoltageByNominalVoltage(danglingLine.getTerminal().getVoltageLevel().getNominalV()).getId(),
                    danglingLine.getR(), danglingLine.getX(), danglingLine.getG(), danglingLine.getB(), cimNamespace, writer);
            writeFlowsLimits(danglingLine, exportedTerminalId(mapTerminal2Id, danglingLine.getTerminal()), cimNamespace, euNamespace, valueAttributeName, limitTypeAttributeName, limitKindClassName, writeInfiniteDuration, writer);
        }
    }

    private static String writeDanglingLineBaseVoltage(DanglingLine danglingLine, String cimNamespace, XMLStreamWriter writer, CgmesExportContext context, Set<Double> exportedBaseVoltagesByNominalV) throws XMLStreamException {
        double nominalV = danglingLine.getTerminal().getVoltageLevel().getNominalV();
        BaseVoltageMapping.BaseVoltageSource baseVoltage = context.getBaseVoltageByNominalVoltage(nominalV);
        if (!exportedBaseVoltagesByNominalV.contains(nominalV) && baseVoltage.getSource().equals(Source.IGM)) {
            BaseVoltageEq.write(baseVoltage.getId(), nominalV, cimNamespace, writer);
            exportedBaseVoltagesByNominalV.add(nominalV);
        }

        return baseVoltage.getId();
    }

    private static String writeDanglingLineConnectivity(DanglingLine danglingLine, String cimNamespace, XMLStreamWriter writer,
                                                        CgmesExportContext context) throws XMLStreamException {
        String connectivityNodeId = null;
        if (danglingLine.getTerminal().getVoltageLevel().getTopologyKind().equals(TopologyKind.NODE_BREAKER)) {
            // We keep the connectivity node from the boundary definition as an alias in the dangling line
            if (danglingLine.getAliasFromType(Conversion.CGMES_PREFIX_ALIAS_PROPERTIES + CgmesNames.CONNECTIVITY_NODE).isPresent()) {
                connectivityNodeId = context.getNamingStrategy().getCgmesIdFromAlias(danglingLine, Conversion.CGMES_PREFIX_ALIAS_PROPERTIES + CgmesNames.CONNECTIVITY_NODE);
            } else {
                // If no information about original boundary has been preserved in the IIDM model,
                // we will create a new ConnectivityNode inside the voltage level of the dangling line network side
                connectivityNodeId = CgmesExportUtil.getUniqueId();
                String connectivityNodeContainerId = context.getNamingStrategy().getCgmesId(danglingLine.getTerminal().getVoltageLevel());
                ConnectivityNodeEq.write(connectivityNodeId, danglingLine.getNameOrId() + "_NODE", connectivityNodeContainerId, cimNamespace, writer);
            }
        }
        // New Terminal
        String terminalId = context.getNamingStrategy().getCgmesIdFromAlias(danglingLine, Conversion.CGMES_PREFIX_ALIAS_PROPERTIES + "Terminal_Boundary");
        TerminalEq.write(terminalId, context.getNamingStrategy().getCgmesId(danglingLine), connectivityNodeId, 2, cimNamespace, writer);

        return connectivityNodeId;
    }

    private static void writeBranchLimits(Branch<?> branch, String terminalId1, String terminalId2, String cimNamespace, String euNamespace, String valueAttributeName, String limitTypeAttributeName, String limitKindClassName, boolean writeInfiniteDuration, XMLStreamWriter writer) throws XMLStreamException {
        Optional<ActivePowerLimits> activePowerLimits1 = branch.getActivePowerLimits1();
        if (activePowerLimits1.isPresent()) {
            writeLoadingLimits(activePowerLimits1.get(), terminalId1, cimNamespace, euNamespace, valueAttributeName, limitTypeAttributeName, limitKindClassName, writeInfiniteDuration, writer);
        }
        Optional<ActivePowerLimits> activePowerLimits2 = branch.getActivePowerLimits2();
        if (activePowerLimits2.isPresent()) {
            writeLoadingLimits(activePowerLimits2.get(), terminalId2, cimNamespace, euNamespace, valueAttributeName, limitTypeAttributeName, limitKindClassName, writeInfiniteDuration, writer);
        }
        Optional<ApparentPowerLimits> apparentPowerLimits1 = branch.getApparentPowerLimits1();
        if (apparentPowerLimits1.isPresent()) {
            writeLoadingLimits(apparentPowerLimits1.get(), terminalId1, cimNamespace, euNamespace, valueAttributeName, limitTypeAttributeName, limitKindClassName, writeInfiniteDuration, writer);
        }
        Optional<ApparentPowerLimits> apparentPowerLimits2 = branch.getApparentPowerLimits2();
        if (apparentPowerLimits2.isPresent()) {
            writeLoadingLimits(apparentPowerLimits2.get(), terminalId2, cimNamespace, euNamespace, valueAttributeName, limitTypeAttributeName, limitKindClassName, writeInfiniteDuration, writer);
        }
        Optional<CurrentLimits> currentLimits1 = branch.getCurrentLimits1();
        if (currentLimits1.isPresent()) {
            writeLoadingLimits(currentLimits1.get(), terminalId1, cimNamespace, euNamespace, valueAttributeName, limitTypeAttributeName, limitKindClassName, writeInfiniteDuration, writer);
        }
        Optional<CurrentLimits> currentLimits2 = branch.getCurrentLimits2();
        if (currentLimits2.isPresent()) {
            writeLoadingLimits(currentLimits2.get(), terminalId2, cimNamespace, euNamespace, valueAttributeName, limitTypeAttributeName, limitKindClassName, writeInfiniteDuration, writer);
        }
    }

    private static void writeFlowsLimits(FlowsLimitsHolder holder, String terminalId, String cimNamespace, String euNamespace, String valueAttributeName, String limitTypeAttributeName, String limitKindClassName, boolean writeInfiniteDuration, XMLStreamWriter writer) throws XMLStreamException {
        Optional<ActivePowerLimits> activePowerLimits = holder.getActivePowerLimits();
        if (activePowerLimits.isPresent()) {
            writeLoadingLimits(activePowerLimits.get(), terminalId, cimNamespace, euNamespace, valueAttributeName, limitTypeAttributeName, limitKindClassName, writeInfiniteDuration, writer);
        }
        Optional<ApparentPowerLimits> apparentPowerLimits = holder.getApparentPowerLimits();
        if (apparentPowerLimits.isPresent()) {
            writeLoadingLimits(apparentPowerLimits.get(), terminalId, cimNamespace, euNamespace, valueAttributeName, limitTypeAttributeName, limitKindClassName, writeInfiniteDuration, writer);
        }
        Optional<CurrentLimits> currentLimits = holder.getCurrentLimits();
        if (currentLimits.isPresent()) {
            writeLoadingLimits(currentLimits.get(), terminalId, cimNamespace, euNamespace, valueAttributeName, limitTypeAttributeName, limitKindClassName, writeInfiniteDuration, writer);
        }
    }

    private static void writeLoadingLimits(LoadingLimits limits, String terminalId, String cimNamespace, String euNamespace, String valueAttributeName, String limitTypeAttributeName, String limitKindClassName, boolean writeInfiniteDuration, XMLStreamWriter writer) throws XMLStreamException {
        if (!Double.isNaN(limits.getPermanentLimit())) {
            String operationalLimitTypeId = CgmesExportUtil.getUniqueId();
            OperationalLimitTypeEq.writePatl(operationalLimitTypeId, cimNamespace, euNamespace, limitTypeAttributeName, limitKindClassName, writeInfiniteDuration, writer);
            String operationalLimitSetId = CgmesExportUtil.getUniqueId();
            OperationalLimitSetEq.write(operationalLimitSetId, "operational limit patl", terminalId, cimNamespace, writer);
            LoadingLimitEq.write(CgmesExportUtil.getUniqueId(), limits.getClass(), "CurrentLimit", limits.getPermanentLimit(), operationalLimitTypeId, operationalLimitSetId, cimNamespace, valueAttributeName, writer);
        }
        if (!limits.getTemporaryLimits().isEmpty()) {
            Iterator<LoadingLimits.TemporaryLimit> iterator = limits.getTemporaryLimits().iterator();
            while (iterator.hasNext()) {
                LoadingLimits.TemporaryLimit temporaryLimit = iterator.next();
                String operationalLimitTypeId = CgmesExportUtil.getUniqueId();
                OperationalLimitTypeEq.writeTatl(operationalLimitTypeId, temporaryLimit.getName(), temporaryLimit.getAcceptableDuration(), cimNamespace, euNamespace, limitTypeAttributeName, limitKindClassName, writeInfiniteDuration, writer);
                String operationalLimitSetId = CgmesExportUtil.getUniqueId();
                OperationalLimitSetEq.write(operationalLimitSetId, "operational limit tatl", terminalId, cimNamespace, writer);
                LoadingLimitEq.write(CgmesExportUtil.getUniqueId(), limits.getClass(), "CurrentLimit", temporaryLimit.getValue(), operationalLimitTypeId, operationalLimitSetId, cimNamespace, valueAttributeName, writer);
            }
        }
    }

    private static void writeHvdcLines(Network network, Map<Terminal, String> mapTerminal2Id, Map<String, String> mapNodeKey2NodeId, String cimNamespace, XMLStreamWriter writer, CgmesExportContext context) throws XMLStreamException {
        NamingStrategy namingStrategy = context.getNamingStrategy();
        for (HvdcLine line : network.getHvdcLines()) {
            String lineId = context.getNamingStrategy().getCgmesId(line);
            String converter1Id = namingStrategy.getCgmesId(line.getConverterStation1());
            String converter2Id = namingStrategy.getCgmesId(line.getConverterStation2());
            String substation1Id = namingStrategy.getCgmesId(line.getConverterStation1().getTerminal().getVoltageLevel().getNullableSubstation());
            String substation2Id = namingStrategy.getCgmesId(line.getConverterStation2().getTerminal().getVoltageLevel().getNullableSubstation());

            String dcConverterUnit1 = CgmesExportUtil.getUniqueId();
            writeDCConverterUnit(dcConverterUnit1, line.getNameOrId() + "_1", substation1Id, cimNamespace, writer);
            String dcNode1 = line.getAliasFromType(Conversion.CGMES_PREFIX_ALIAS_PROPERTIES + "DCNode1").orElseThrow(PowsyblException::new);
            writeDCNode(dcNode1, line.getNameOrId() + "_1", dcConverterUnit1, cimNamespace, writer);

            String dcConverterUnit2 = CgmesExportUtil.getUniqueId();
            writeDCConverterUnit(dcConverterUnit2, line.getNameOrId() + "_1", substation2Id, cimNamespace, writer);
            String dcNode2 = line.getAliasFromType(Conversion.CGMES_PREFIX_ALIAS_PROPERTIES + "DCNode2").orElseThrow(PowsyblException::new);
            writeDCNode(dcNode2, line.getNameOrId() + "_2", dcConverterUnit2, cimNamespace, writer);

            String dcTerminal1 = line.getAliasFromType(Conversion.CGMES_PREFIX_ALIAS_PROPERTIES + "DCTerminal1").orElseThrow(PowsyblException::new);
            writeDCTerminal(dcTerminal1, lineId, dcNode1, 1, cimNamespace, writer);

            String dcTerminal2 = line.getAliasFromType(Conversion.CGMES_PREFIX_ALIAS_PROPERTIES + "DCTerminal2").orElseThrow(PowsyblException::new);
            writeDCTerminal(dcTerminal2, lineId, dcNode2, 2, cimNamespace, writer);

            HvdcConverterStation<?> converter = line.getConverterStation1();
            writeTerminal(converter.getTerminal(), mapTerminal2Id, CgmesExportUtil.getUniqueId(), converter1Id, connectivityNodeId(mapNodeKey2NodeId, converter.getTerminal()), 1, cimNamespace, writer);
            String capabilityCurveId1 = writeVsCapabilityCurve(converter, cimNamespace, writer);
            String acdcConverterDcTerminal1 = converter.getAliasFromType(Conversion.CGMES_PREFIX_ALIAS_PROPERTIES + AC_DC_CONVERTER_DC_TERMINAL).orElseThrow(PowsyblException::new);
            writeAcdcConverterDCTerminal(acdcConverterDcTerminal1, converter1Id, dcNode1, 2, cimNamespace, writer);

            converter = line.getConverterStation2();
            writeTerminal(converter.getTerminal(), mapTerminal2Id, CgmesExportUtil.getUniqueId(), converter2Id, connectivityNodeId(mapNodeKey2NodeId, converter.getTerminal()), 1, cimNamespace, writer);
            String capabilityCurveId2 = writeVsCapabilityCurve(converter, cimNamespace, writer);
            String acdcConverterDcTerminal2 = converter.getAliasFromType(Conversion.CGMES_PREFIX_ALIAS_PROPERTIES + AC_DC_CONVERTER_DC_TERMINAL).orElseThrow(PowsyblException::new);
            writeAcdcConverterDCTerminal(acdcConverterDcTerminal2, converter2Id, dcNode2, 2, cimNamespace, writer);

            DCLineSegmentEq.write(lineId, line.getNameOrId(), line.getR(), cimNamespace, writer);
            writeHvdcConverterStation(line.getConverterStation1(), mapTerminal2Id, line.getNominalV(), dcConverterUnit1, capabilityCurveId1, cimNamespace, writer, context);
            writeHvdcConverterStation(line.getConverterStation2(), mapTerminal2Id, line.getNominalV(), dcConverterUnit2, capabilityCurveId2, cimNamespace, writer, context);
        }
    }

    private static String writeVsCapabilityCurve(HvdcConverterStation<?> converter, String cimNamespace, XMLStreamWriter writer) throws XMLStreamException {
        if (converter instanceof LccConverterStation) {
            return null;
        }
        VscConverterStation vscConverter = (VscConverterStation) converter;
        if (vscConverter.getReactiveLimits() == null) {
            return null;
        }
        String reactiveLimitsId = CgmesExportUtil.getUniqueId();
        switch (vscConverter.getReactiveLimits().getKind()) {
            case CURVE:
                ReactiveCapabilityCurve curve = vscConverter.getReactiveLimits(ReactiveCapabilityCurve.class);
                for (ReactiveCapabilityCurve.Point point : curve.getPoints()) {
                    CurveDataEq.write(CgmesExportUtil.getUniqueId(), point.getP(), point.getMinQ(), point.getMaxQ(), reactiveLimitsId, cimNamespace, writer);
                }
                String reactiveCapabilityCurveName = "RCC_" + vscConverter.getNameOrId();
                ReactiveCapabilityCurveEq.write(reactiveLimitsId, reactiveCapabilityCurveName, vscConverter, cimNamespace, writer);
                break;

            case MIN_MAX:
                //Do not have to export anything
                reactiveLimitsId = null;
                break;

            default:
                throw new PowsyblException("Unexpected type of ReactiveLimits on the VsConverter " + converter.getNameOrId());
        }
        return reactiveLimitsId;
    }

    private static void writeDCConverterUnit(String id, String dcConverterUnitName, String substationId, String cimNamespace, XMLStreamWriter writer) throws XMLStreamException {
        DCConverterUnitEq.write(id, dcConverterUnitName, substationId, cimNamespace, writer);
    }

    private static void writeHvdcConverterStation(HvdcConverterStation<?> converterStation, Map<Terminal, String> mapTerminal2Id, double ratedUdc, String dcEquipmentContainerId,
                                                  String capabilityCurveId, String cimNamespace, XMLStreamWriter writer, CgmesExportContext context) throws XMLStreamException {
        String pccTerminal = getConverterStationPccTerminal(converterStation, mapTerminal2Id);
        HvdcConverterStationEq.write(context.getNamingStrategy().getCgmesId(converterStation), converterStation.getNameOrId(), converterStation.getHvdcType(), ratedUdc, dcEquipmentContainerId, pccTerminal, capabilityCurveId, cimNamespace, writer);
    }

    private static String getConverterStationPccTerminal(HvdcConverterStation<?> converterStation, Map<Terminal, String> mapTerminal2Id) {
        if (converterStation.getHvdcType().equals(HvdcConverterStation.HvdcType.VSC)) {
            return exportedTerminalId(mapTerminal2Id, ((VscConverterStation) converterStation).getRegulatingTerminal());
        }
        return null;
    }

    private static void writeDCNode(String id, String dcNodeName, String dcEquipmentContainerId, String cimNamespace, XMLStreamWriter writer) throws XMLStreamException {
        DCNodeEq.write(id, dcNodeName, dcEquipmentContainerId, cimNamespace, writer);
    }

    private static void writeDCTerminal(String id, String conductingEquipmentId, String dcNodeId, int sequenceNumber, String cimNamespace, XMLStreamWriter writer) throws XMLStreamException {
        DCTerminalEq.write("DCTerminal", id, conductingEquipmentId, dcNodeId, sequenceNumber, cimNamespace, writer);
    }

    private static void writeAcdcConverterDCTerminal(String id, String conductingEquipmentId, String dcNodeId, int sequenceNumber, String cimNamespace, XMLStreamWriter writer) throws XMLStreamException {
        DCTerminalEq.write(AC_DC_CONVERTER_DC_TERMINAL, id, conductingEquipmentId, dcNodeId, sequenceNumber, cimNamespace, writer);
    }

    private static void writeControlAreas(Network network, Map<Terminal, String> mapTerminal2Id, String cimNamespace, String euNamespace, XMLStreamWriter writer, CgmesExportContext context) throws XMLStreamException {
        CgmesControlAreas cgmesControlAreas = network.getExtension(CgmesControlAreas.class);
        for (CgmesControlArea cgmesControlArea : cgmesControlAreas.getCgmesControlAreas()) {
            writeControlArea(cgmesControlArea, mapTerminal2Id, cimNamespace, euNamespace, writer, context);
        }
    }

    private static void writeControlArea(CgmesControlArea cgmesControlArea, Map<Terminal, String> mapTerminal2Id, String cimNamespace, String euNamespace, XMLStreamWriter writer, CgmesExportContext context) throws XMLStreamException {
        // Original control area identifiers may not respect mRID rules, so we pass it through naming strategy
        // to obtain always valid mRID identifiers
        String controlAreaCgmesId = context.getNamingStrategy().getCgmesId(cgmesControlArea.getId());
        ControlAreaEq.write(controlAreaCgmesId, cgmesControlArea.getName(), cgmesControlArea.getEnergyIdentificationCodeEIC(), cimNamespace, euNamespace, writer);
        for (Terminal terminal : cgmesControlArea.getTerminals()) {
            TieFlowEq.write(CgmesExportUtil.getUniqueId(), controlAreaCgmesId, exportedTerminalId(mapTerminal2Id, terminal), cimNamespace, writer);
        }
        for (Boundary boundary : cgmesControlArea.getBoundaries()) {
            String terminalId = getTieFlowBoundaryTerminal(boundary, context);
            if (terminalId != null) {
                TieFlowEq.write(CgmesExportUtil.getUniqueId(), controlAreaCgmesId, terminalId, cimNamespace, writer);
            }
        }
    }

    private static String getTieFlowBoundaryTerminal(Boundary boundary, CgmesExportContext context) {
        Connectable<?> c = boundary.getConnectable();
        if (c instanceof DanglingLine) {
            return context.getNamingStrategy().getCgmesIdFromAlias(c, Conversion.CGMES_PREFIX_ALIAS_PROPERTIES + "Terminal_Boundary");
        } else {
            // This means the boundary corresponds to a TieLine.
            // Because the network should not be a merging view,
            // the only way to have a TieLine in the model is that
            // the original data for the network contained both halves of the TieLine.
            // That is, the initial CGMES data contains the two ACLSs at each side of one boundary point.

            // Currently, we are exporting TieLines in the EQ as a single ACLS,
            // We are not exporting the individual halves of the tie line as separate equipment.
            // So we do not have terminals for the boundary points.

            // This error should be fixed exporting the two halves of the TieLine to the EQ,
            // with their corresponding terminals.
            // Also, the boundary node should not be exported but referenced,
            // as it should be defined in the boundary, not in the instance EQ file.

            LOG.error("Unsupported tie flow at TieLine boundary {}", c.getId());
            return null;
        }
    }

    private static void writeTerminals(Network network, Map<Terminal, String> mapTerminal2Id, Map<String, String> mapNodeKey2NodeId,
                                       String cimNamespace, XMLStreamWriter writer, CgmesExportContext context) throws XMLStreamException {
        for (Connectable<?> c : network.getConnectables()) {
            if (context.isExportedEquipment(c)) {
                for (Terminal t : c.getTerminals()) {
                    writeTerminal(t, mapTerminal2Id, mapNodeKey2NodeId, cimNamespace, writer, context);
                }
            }
        }

        String[] switchNodesKeys = new String[2];
        for (Switch sw : network.getSwitches()) {
            if (context.isExportedEquipment(sw)) {
                VoltageLevel vl = sw.getVoltageLevel();
                fillSwitchNodeKeys(vl, sw, switchNodesKeys);
                String nodeId1 = mapNodeKey2NodeId.get(switchNodesKeys[0]);
                String terminalId1 = context.getNamingStrategy().getCgmesIdFromAlias(sw, Conversion.CGMES_PREFIX_ALIAS_PROPERTIES + CgmesNames.TERMINAL + 1);
                TerminalEq.write(terminalId1, context.getNamingStrategy().getCgmesId(sw), nodeId1, 1, cimNamespace, writer);
                String nodeId2 = mapNodeKey2NodeId.get(switchNodesKeys[1]);
                String terminalId2 = context.getNamingStrategy().getCgmesIdFromAlias(sw, Conversion.CGMES_PREFIX_ALIAS_PROPERTIES + CgmesNames.TERMINAL + 2);
                TerminalEq.write(terminalId2, context.getNamingStrategy().getCgmesId(sw), nodeId2, 2, cimNamespace, writer);
            }
        }
    }

    private static void writeTerminal(Terminal t, Map<Terminal, String> mapTerminal2Id, Map<String, String> mapNodeKey2NodeId,
                                      String cimNamespace, XMLStreamWriter writer, CgmesExportContext context) {
        String equipmentId = context.getNamingStrategy().getCgmesId(t.getConnectable());
        writeTerminal(t, mapTerminal2Id, CgmesExportUtil.getTerminalId(t, context), equipmentId, connectivityNodeId(mapNodeKey2NodeId, t), CgmesExportUtil.getTerminalSequenceNumber(t), cimNamespace, writer);
    }

    private static void writeTerminal(Terminal terminal, Map<Terminal, String> mapTerminal2Id, String id, String conductingEquipmentId, String connectivityNodeId, int sequenceNumber, String cimNamespace, XMLStreamWriter writer) {
        mapTerminal2Id.computeIfAbsent(terminal, k -> {
            try {
                TerminalEq.write(id, conductingEquipmentId, connectivityNodeId, sequenceNumber, cimNamespace, writer);
                return id;
            } catch (XMLStreamException e) {
                throw new UncheckedXmlStreamException(e);
            }
        });
    }

    private static String exportedTerminalId(Map<Terminal, String> mapTerminal2Id, Terminal terminal) {
        if (mapTerminal2Id.containsKey(terminal)) {
            return mapTerminal2Id.get(terminal);
        } else {
            throw new PowsyblException("Terminal has not been exported");
        }
    }

    private static String connectivityNodeId(Map<String, String> mapNodeKey2NodeId, Terminal terminal) {
        String key;
        if (terminal.getVoltageLevel().getTopologyKind().equals(TopologyKind.NODE_BREAKER)) {
            key = buildNodeKey(terminal.getVoltageLevel(), terminal.getNodeBreakerView().getNode());
        } else {
            key = buildNodeKey(terminal.getBusBreakerView().getConnectableBus());
        }
        return mapNodeKey2NodeId.get(key);
    }

    private static class VoltageLevelAdjacency {

        private final List<List<Integer>> voltageLevelNodes;

        VoltageLevelAdjacency(VoltageLevel vl, CgmesExportContext context) {
            voltageLevelNodes = new ArrayList<>();

            NodeAdjacency adjacency = new NodeAdjacency(vl, context);
            Set<Integer> visitedNodes = new HashSet<>();
            adjacency.get().keySet().forEach(node -> {
                if (visitedNodes.contains(node)) {
                    return;
                }
                List<Integer> adjacentNodes = computeAdjacentNodes(node, adjacency, visitedNodes);
                voltageLevelNodes.add(adjacentNodes);
            });
        }

        private List<Integer> computeAdjacentNodes(int nodeId, NodeAdjacency adjacency, Set<Integer> visitedNodes) {

            List<Integer> adjacentNodes = new ArrayList<>();
            adjacentNodes.add(nodeId);
            visitedNodes.add(nodeId);

            int k = 0;
            while (k < adjacentNodes.size()) {
                Integer node = adjacentNodes.get(k);
                if (adjacency.get().containsKey(node)) {
                    adjacency.get().get(node).forEach(adjacent -> {
                        if (visitedNodes.contains(adjacent)) {
                            return;
                        }
                        adjacentNodes.add(adjacent);
                        visitedNodes.add(adjacent);
                    });
                }
                k++;
            }
            return adjacentNodes;
        }

        List<List<Integer>> getNodes() {
            return voltageLevelNodes;
        }
    }

    private static class NodeAdjacency {

        private final Map<Integer, List<Integer>> adjacency;

        NodeAdjacency(VoltageLevel vl, CgmesExportContext context) {
            adjacency = new HashMap<>();
            if (vl.getTopologyKind().equals(TopologyKind.NODE_BREAKER)) {
                vl.getNodeBreakerView().getInternalConnections().forEach(this::addAdjacency);
                // When computing the connectivity nodes for the voltage level,
                // switches that are not exported as equipment (they are fictitious)
                // are equivalent to internal connections
                vl.getNodeBreakerView().getSwitchStream()
                        .filter(Objects::nonNull)
                        .filter(sw -> !context.isExportedEquipment(sw))
                        .forEach(this::addAdjacency);
            }
        }

        private void addAdjacency(VoltageLevel.NodeBreakerView.InternalConnection ic) {
            addAdjacency(ic.getNode1(), ic.getNode2());
        }

        private void addAdjacency(Switch sw) {
            addAdjacency(sw.getVoltageLevel().getNodeBreakerView().getNode1(sw.getId()), sw.getVoltageLevel().getNodeBreakerView().getNode2(sw.getId()));
        }

        private void addAdjacency(int node1, int node2) {
            adjacency.computeIfAbsent(node1, k -> new ArrayList<>()).add(node2);
            adjacency.computeIfAbsent(node2, k -> new ArrayList<>()).add(node1);
        }

        Map<Integer, List<Integer>> get() {
            return adjacency;
        }
    }

    private EquipmentExport() {
    }
}<|MERGE_RESOLUTION|>--- conflicted
+++ resolved
@@ -566,17 +566,7 @@
             // The boundary instance files contain the definition of dangling line boundary node container
             // We just consider the situation where the base voltage of a line lying at a boundary may have a baseVoltage defined in the IGM
             String baseVoltageId = writeDanglingLineBaseVoltage(danglingLine, cimNamespace, writer, context, exportedBaseVoltagesByNominalV);
-<<<<<<< HEAD
             String connectivityNodeId = writeDanglingLineConnectivity(danglingLine, cimNamespace, writer, context);
-=======
-            String voltageLevelId = writeDanglingLineVoltageLevel(danglingLine, substationId, baseVoltageId, cimNamespace, writer);
-            String connectivityNodeId = writeDanglingLineConnectivity(danglingLine, voltageLevelId, cimNamespace, writer, context);
-
-            // New Load
-            String loadId = CgmesExportUtil.getUniqueId();
-            EnergyConsumerEq.write(CgmesNames.ENERGY_CONSUMER, loadId, danglingLine.getNameOrId() + "_LOAD", null, voltageLevelId, cimNamespace, writer);
-            TerminalEq.write(CgmesExportUtil.getUniqueId(), loadId, connectivityNodeId, 1, cimNamespace, writer);
->>>>>>> 8582f3fa
 
             // New Equivalent Injection
             double minP = 0.0;
