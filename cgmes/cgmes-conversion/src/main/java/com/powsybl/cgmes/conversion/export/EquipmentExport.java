--- conflicted
+++ resolved
@@ -59,28 +59,16 @@
     public void export() {
         context.setExportEquipment(true);
         try {
-<<<<<<< HEAD
             CgmesExportUtil.writeRdfRoot(cimNamespace, context.getCim().getEuPrefix(), euNamespace, xmlWriter);
-=======
-            boolean writeConnectivityNodes = context.isWriteConnectivityNodes();
-
-            String cimNamespace = context.getCim().getNamespace();
-            String euNamespace = context.getCim().getEuNamespace();
-            String limitValueAttributeName = context.getCim().getLimitValueAttributeName();
-            String limitTypeAttributeName = context.getCim().getLimitTypeAttributeName();
-            String limitKindClassName = context.getCim().getLimitKindClassName();
-            boolean writeInfiniteDuration = context.getCim().writeLimitInfiniteDuration();
-            boolean writeInitialP = context.getCim().writeGeneratingUnitInitialP();
-            CgmesExportUtil.writeRdfRoot(cimNamespace, context.getCim().getEuPrefix(), euNamespace, writer);
->>>>>>> 5475db07
 
             // TODO fill EQ Model Description
             if (context.getCimVersion() >= 16) {
                 ModelDescriptionEq.write(xmlWriter, context.getEqModelDescription(), context);
             }
 
-<<<<<<< HEAD
-            writeConnectivity();
+            if (context.isWriteConnectivityNodes()) {
+                writeConnectivityNodes();
+            }
             writeTerminals();
             writeSwitches();
 
@@ -88,62 +76,27 @@
             writeVoltageLevels();
             writeBusbarSections();
             writeLoads();
+            writeLoadGroups();
             writeGenerators();
             writeShuntCompensators();
             writeStaticVarCompensators();
             writeLines();
             writeTwoWindingsTransformers();
             writeThreeWindingsTransformers();
+
             writeDanglingLines();
             writeHvdcLines();
 
             writeControlAreas();
 
             xmlWriter.writeEndDocument();
-=======
-            Map<String, String> mapNodeKey2NodeId = new HashMap<>();
-            Map<Terminal, String> mapTerminal2Id = new HashMap<>();
-            Set<String> regulatingControlsWritten = new HashSet<>();
-            Set<Double> exportedBaseVoltagesByNominalV = new HashSet<>();
-            LoadGroups loadGroups = new LoadGroups();
-
-            if (writeConnectivityNodes) {
-                writeConnectivityNodes(network, mapNodeKey2NodeId, cimNamespace, writer, context);
-            }
-            writeTerminals(network, mapTerminal2Id, mapNodeKey2NodeId, cimNamespace, writer, context);
-            writeSwitches(network, cimNamespace, writer, context);
-
-            writeSubstations(network, cimNamespace, writer, context);
-            writeVoltageLevels(network, cimNamespace, writer, context, exportedBaseVoltagesByNominalV);
-            writeBusbarSections(network, cimNamespace, writer, context);
-            writeLoads(network, loadGroups, cimNamespace, writer, context);
-            writeLoadGroups(loadGroups.found(), cimNamespace, writer);
-            writeGenerators(network, mapTerminal2Id, regulatingControlsWritten, cimNamespace, writeInitialP, writer, context);
-            writeShuntCompensators(network, mapTerminal2Id, regulatingControlsWritten, cimNamespace, writer, context);
-            writeStaticVarCompensators(network, mapTerminal2Id, regulatingControlsWritten, cimNamespace, writer, context);
-            writeLines(network, mapTerminal2Id, cimNamespace, euNamespace, limitValueAttributeName, limitTypeAttributeName, limitKindClassName, writeInfiniteDuration, writer, context);
-            writeTwoWindingsTransformers(network, mapTerminal2Id, regulatingControlsWritten, cimNamespace, euNamespace, limitValueAttributeName, limitTypeAttributeName, limitKindClassName, writeInfiniteDuration, writer, context);
-            writeThreeWindingsTransformers(network, mapTerminal2Id, regulatingControlsWritten, cimNamespace, euNamespace, limitValueAttributeName, limitTypeAttributeName, limitKindClassName, writeInfiniteDuration, writer, context);
-
-            writeDanglingLines(network, mapTerminal2Id, cimNamespace, euNamespace, limitValueAttributeName, limitTypeAttributeName, limitKindClassName, writeInfiniteDuration, writer, context, exportedBaseVoltagesByNominalV);
-            writeHvdcLines(network, mapTerminal2Id, mapNodeKey2NodeId, cimNamespace, writer, context);
-
-            writeControlAreas(network, mapTerminal2Id, cimNamespace, euNamespace, writer, context);
-
-            writer.writeEndDocument();
->>>>>>> 5475db07
         } catch (XMLStreamException e) {
             throw new UncheckedXmlStreamException(e);
         }
     }
 
-<<<<<<< HEAD
-    private void writeConnectivity() throws XMLStreamException {
+    private void writeConnectivityNodes() throws XMLStreamException {
         for (VoltageLevel vl : context.getNetwork().getVoltageLevels()) {
-=======
-    private static void writeConnectivityNodes(Network network, Map <String, String> mapNodeKey2NodeId, String cimNamespace, XMLStreamWriter writer, CgmesExportContext context) throws XMLStreamException {
-        for (VoltageLevel vl : network.getVoltageLevels()) {
->>>>>>> 5475db07
             if (vl.getTopologyKind().equals(TopologyKind.NODE_BREAKER)) {
                 writeNodes(vl, new VoltageLevelAdjacency(vl, context));
             } else {
@@ -226,11 +179,7 @@
         for (Switch sw : context.getNetwork().getSwitches()) {
             if (context.isExportedEquipment(sw)) {
                 VoltageLevel vl = sw.getVoltageLevel();
-<<<<<<< HEAD
-                SwitchEq.write(context.getNamingStrategy().getCgmesId(sw), sw.getNameOrId(), sw.getKind(), context.getNamingStrategy().getCgmesId(vl), sw.isRetained(), cimNamespace, xmlWriter);
-=======
-                SwitchEq.write(context.getNamingStrategy().getCgmesId(sw), sw.getNameOrId(), sw.getKind(), context.getNamingStrategy().getCgmesId(vl), sw.isOpen(), sw.isRetained(), cimNamespace, writer);
->>>>>>> 5475db07
+                SwitchEq.write(context.getNamingStrategy().getCgmesId(sw), sw.getNameOrId(), sw.getKind(), context.getNamingStrategy().getCgmesId(vl), sw.isOpen(), sw.isRetained(), cimNamespace, xmlWriter);
             }
         }
     }
@@ -247,23 +196,14 @@
 
     private void writeSubstations() throws XMLStreamException {
         for (String geographicalRegionId : context.getRegionsIds()) {
-<<<<<<< HEAD
-            writeGeographicalRegion(geographicalRegionId, context.getRegionName(geographicalRegionId));
+            // To ensure we always export valid mRIDs, even if input CGMES used invalid ones
+            String cgmesRegionId = context.getNamingStrategy().getCgmesId(geographicalRegionId);
+            writeGeographicalRegion(cgmesRegionId, context.getRegionName(geographicalRegionId));
         }
         List<String> writtenSubRegions = new ArrayList<>();
         for (Substation substation : context.getNetwork().getSubstations()) {
-            String subGeographicalRegionId = substation.getProperty(Conversion.CGMES_PREFIX_ALIAS_PROPERTIES + "subRegionId");
-            String geographicalRegionId = substation.getProperty(Conversion.CGMES_PREFIX_ALIAS_PROPERTIES + "regionId");
-=======
-            // To ensure we always export valid mRIDs, even if input CGMES used invalid ones
-            String cgmesRegionId = context.getNamingStrategy().getCgmesId(geographicalRegionId);
-            writeGeographicalRegion(cgmesRegionId, context.getRegionName(geographicalRegionId), cimNamespace, writer);
-        }
-        List<String> writtenSubRegions = new ArrayList<>();
-        for (Substation substation : network.getSubstations()) {
             String subGeographicalRegionId = context.getNamingStrategy().getCgmesIdFromProperty(substation, Conversion.CGMES_PREFIX_ALIAS_PROPERTIES + "subRegionId");
             String geographicalRegionId = context.getNamingStrategy().getCgmesIdFromProperty(substation, Conversion.CGMES_PREFIX_ALIAS_PROPERTIES + "regionId");
->>>>>>> 5475db07
             if (!writtenSubRegions.contains(subGeographicalRegionId)) {
                 writeSubGeographicalRegion(subGeographicalRegionId, context.getSubRegionName(subGeographicalRegionId), geographicalRegionId);
                 writtenSubRegions.add(subGeographicalRegionId);
@@ -288,19 +228,13 @@
         }
     }
 
-<<<<<<< HEAD
     private void writeVoltageLevels() throws XMLStreamException {
-        Set<Double> exportedBaseVoltagesByNominalV = new HashSet<>();
         for (VoltageLevel voltageLevel : context.getNetwork().getVoltageLevels()) {
-=======
-    private static void writeVoltageLevels(Network network, String cimNamespace, XMLStreamWriter writer, CgmesExportContext context, Set<Double> exportedBaseVoltagesByNominalV) throws XMLStreamException {
-        for (VoltageLevel voltageLevel : network.getVoltageLevels()) {
->>>>>>> 5475db07
             double nominalV = voltageLevel.getNominalV();
             BaseVoltageMapping.BaseVoltageSource baseVoltage = context.getBaseVoltageByNominalVoltage(nominalV);
-            if (!exportedBaseVoltagesByNominalV.contains(nominalV) && baseVoltage.getSource().equals(Source.IGM)) {
+            if (!context.exportedBaseVoltagesByNominalV.contains(nominalV) && baseVoltage.getSource().equals(Source.IGM)) {
                 BaseVoltageEq.write(baseVoltage.getId(), nominalV, cimNamespace, xmlWriter);
-                exportedBaseVoltagesByNominalV.add(nominalV);
+                context.exportedBaseVoltagesByNominalV.add(nominalV);
             }
             VoltageLevelEq.write(context.getNamingStrategy().getCgmesId(voltageLevel), voltageLevel.getNameOrId(), voltageLevel.getLowVoltageLimit(), voltageLevel.getHighVoltageLimit(),
                     context.getNamingStrategy().getCgmesId(voltageLevel.getNullableSubstation()), baseVoltage.getId(), cimNamespace, xmlWriter);
@@ -315,39 +249,29 @@
         }
     }
 
-<<<<<<< HEAD
+    // We may receive a warning if we define an empty load group,
+    // So we will output only the load groups that have been found during export of loads
+    private void writeLoadGroups() throws XMLStreamException {
+        for (LoadGroup loadGroup : context.loadGroups.found()) {
+            CgmesExportUtil.writeStartIdName(loadGroup.className, loadGroup.id, loadGroup.name, cimNamespace, xmlWriter);
+            // LoadArea and SubLoadArea are inside the Operation profile
+            // In principle they are not required, but we may have to add them
+            // and write here a reference to "LoadGroup.SubLoadArea"
+            xmlWriter.writeEndElement();
+        }
+    }
+
     private void writeLoads() throws XMLStreamException {
         for (Load load : context.getNetwork().getLoads()) {
             if (context.isExportedEquipment(load)) {
-                EnergyConsumerEq.write(context.getNamingStrategy().getCgmesId(load),
-                    load.getNameOrId(), load.getExtension(LoadDetail.class),
-                    context.getNamingStrategy().getCgmesId(load.getTerminal().getVoltageLevel()),
-                    cimNamespace, xmlWriter);
-=======
-    // We may receive a warning if we define an empty load group,
-    // So we will output only the load groups that have been found during export of loads
-    private static void writeLoadGroups(Collection<LoadGroup> foundLoadGroups, String cimNamespace, XMLStreamWriter writer) throws XMLStreamException {
-        for (LoadGroup loadGroup : foundLoadGroups) {
-            CgmesExportUtil.writeStartIdName(loadGroup.className, loadGroup.id, loadGroup.name, cimNamespace, writer);
-            // LoadArea and SubLoadArea are inside the Operation profile
-            // In principle they are not required, but we may have to add them
-            // and write here a reference to "LoadGroup.SubLoadArea"
-            writer.writeEndElement();
-        }
-    }
-
-    private static void writeLoads(Network network, LoadGroups loadGroups, String cimNamespace, XMLStreamWriter writer, CgmesExportContext context) throws XMLStreamException {
-        for (Load load : network.getLoads()) {
-            if (context.isExportedEquipment(load)) {
                 LoadDetail loadDetail = load.getExtension(LoadDetail.class);
                 String className = CgmesExportUtil.loadClassName(loadDetail);
-                String loadGroup = loadGroups.groupFor(className);
+                String loadGroup = context.loadGroups.groupFor(className);
                 EnergyConsumerEq.write(className,
                         context.getNamingStrategy().getCgmesId(load),
                         load.getNameOrId(), loadGroup,
                         context.getNamingStrategy().getCgmesId(load.getTerminal().getVoltageLevel()),
-                        cimNamespace, writer);
->>>>>>> 5475db07
+                        cimNamespace, xmlWriter);
             }
         }
     }
@@ -357,15 +281,9 @@
         // We have to write each generating unit only once
         // FIXME(Luma) move this to a class field, maybe other objects (asynchronous machines could also be part of a generating unit?)
         Set<String> generatingUnitsWritten = new HashSet<>();
-<<<<<<< HEAD
         for (Generator generator : context.getNetwork().getGenerators()) {
-            String generatingUnit = generator.getProperty(Conversion.CGMES_PREFIX_ALIAS_PROPERTIES + "GeneratingUnit");
-            String regulatingControlId = RegulatingControlEq.writeKindVoltage(generator, exportedTerminalId(generator.getRegulatingTerminal()), regulatingControlsWritten, cimNamespace, xmlWriter);
-=======
-        for (Generator generator : network.getGenerators()) {
             String generatingUnit = context.getNamingStrategy().getCgmesIdFromProperty(generator, Conversion.CGMES_PREFIX_ALIAS_PROPERTIES + "GeneratingUnit");
-            String regulatingControlId = RegulatingControlEq.writeKindVoltage(generator, exportedTerminalId(mapTerminal2Id, generator.getRegulatingTerminal()), regulatingControlsWritten, cimNamespace, writer, context);
->>>>>>> 5475db07
+            String regulatingControlId = RegulatingControlEq.writeKindVoltage(generator, exportedTerminalId(generator.getRegulatingTerminal()), regulatingControlsWritten, cimNamespace, xmlWriter, context);
             String reactiveLimitsId = null;
             double minQ = 0.0;
             double maxQ = 0.0;
@@ -388,23 +306,15 @@
                 default:
                     throw new PowsyblException("Unexpected type of ReactiveLimits on the generator " + generator.getNameOrId());
             }
-<<<<<<< HEAD
-            SynchronousMachineEq.write(context.getNamingStrategy().getCgmesId(generator), generator.getNameOrId(), generatingUnit, regulatingControlId, reactiveLimitsId, minQ, maxQ, generator.getRatedS(), cimNamespace, xmlWriter);
-=======
             SynchronousMachineEq.write(context.getNamingStrategy().getCgmesId(generator), generator.getNameOrId(),
                     context.getNamingStrategy().getCgmesId(generator.getTerminal().getVoltageLevel()),
-                    generatingUnit, regulatingControlId, reactiveLimitsId, minQ, maxQ, generator.getRatedS(), cimNamespace, writer);
->>>>>>> 5475db07
+                    generatingUnit, regulatingControlId, reactiveLimitsId, minQ, maxQ, generator.getRatedS(), cimNamespace, xmlWriter);
             if (!generatingUnitsWritten.contains(generatingUnit)) {
                 // We have not preserved the names of generating units
                 // We name generating units based on the first machine found
                 String generatingUnitName = "GU_" + generator.getNameOrId();
-<<<<<<< HEAD
-                GeneratingUnitEq.write(generatingUnit, generatingUnitName, generator.getEnergySource(), generator.getMinP(), generator.getMaxP(), generator.getTargetP(), cimNamespace, writeInitialP, xmlWriter);
-=======
                 GeneratingUnitEq.write(generatingUnit, generatingUnitName, generator.getEnergySource(), generator.getMinP(), generator.getMaxP(), generator.getTargetP(), cimNamespace, writeInitialP,
-                        generator.getTerminal().getVoltageLevel().getSubstation().map(s -> context.getNamingStrategy().getCgmesId(s)).orElse(null), writer);
->>>>>>> 5475db07
+                        generator.getTerminal().getVoltageLevel().getSubstation().map(s -> context.getNamingStrategy().getCgmesId(s)).orElse(null), xmlWriter);
                 generatingUnitsWritten.add(generatingUnit);
             }
         }
@@ -418,14 +328,9 @@
                 bPerSection = ((ShuntCompensatorLinearModel) s.getModel()).getBPerSection();
                 gPerSection = ((ShuntCompensatorLinearModel) s.getModel()).getGPerSection();
             }
-<<<<<<< HEAD
-            String regulatingControlId = RegulatingControlEq.writeKindVoltage(s, exportedTerminalId(s.getRegulatingTerminal()), regulatingControlsWritten, cimNamespace, xmlWriter);
-            ShuntCompensatorEq.write(context.getNamingStrategy().getCgmesId(s), s.getNameOrId(), s.getSectionCount(), s.getMaximumSectionCount(), s.getTerminal().getVoltageLevel().getNominalV(), s.getModelType(), bPerSection, gPerSection, regulatingControlId, cimNamespace, xmlWriter);
-=======
-            String regulatingControlId = RegulatingControlEq.writeKindVoltage(s, exportedTerminalId(mapTerminal2Id, s.getRegulatingTerminal()), regulatingControlsWritten, cimNamespace, writer, context);
+            String regulatingControlId = RegulatingControlEq.writeKindVoltage(s, exportedTerminalId(s.getRegulatingTerminal()), regulatingControlsWritten, cimNamespace, xmlWriter, context);
             ShuntCompensatorEq.write(context.getNamingStrategy().getCgmesId(s), s.getNameOrId(), s.getSectionCount(), s.getMaximumSectionCount(), s.getTerminal().getVoltageLevel().getNominalV(), s.getModelType(), bPerSection, gPerSection, regulatingControlId,
-                    context.getNamingStrategy().getCgmesId(s.getTerminal().getVoltageLevel()), cimNamespace, writer);
->>>>>>> 5475db07
+                    context.getNamingStrategy().getCgmesId(s.getTerminal().getVoltageLevel()), cimNamespace, xmlWriter);
             if (s.getModelType().equals(ShuntCompensatorModelType.NON_LINEAR)) {
                 double b = 0.0;
                 double g = 0.0;
@@ -438,51 +343,28 @@
         }
     }
 
-<<<<<<< HEAD
     private void writeStaticVarCompensators() throws XMLStreamException {
         for (StaticVarCompensator svc : context.getNetwork().getStaticVarCompensators()) {
-            String regulatingControlId = RegulatingControlEq.writeKindVoltage(svc, exportedTerminalId(svc.getRegulatingTerminal()), regulatingControlsWritten, cimNamespace, xmlWriter);
-            StaticVarCompensatorEq.write(context.getNamingStrategy().getCgmesId(svc), svc.getNameOrId(), regulatingControlId, 1 / svc.getBmin(), 1 / svc.getBmax(), svc.getExtension(VoltagePerReactivePowerControl.class), svc.getRegulationMode(), svc.getVoltageSetpoint(), cimNamespace, xmlWriter);
+            String regulatingControlId = RegulatingControlEq.writeKindVoltage(svc, exportedTerminalId(svc.getRegulatingTerminal()), regulatingControlsWritten, cimNamespace, xmlWriter, context);
+            StaticVarCompensatorEq.write(context.getNamingStrategy().getCgmesId(svc), svc.getNameOrId(), context.getNamingStrategy().getCgmesId(svc.getTerminal().getVoltageLevel()), regulatingControlId, 1 / svc.getBmin(), 1 / svc.getBmax(), svc.getExtension(VoltagePerReactivePowerControl.class), svc.getRegulationMode(), svc.getVoltageSetpoint(), cimNamespace, xmlWriter);
         }
     }
 
     private void writeLines() throws XMLStreamException {
         for (Line line : context.getNetwork().getLines()) {
-            AcLineSegmentEq.write(context.getNamingStrategy().getCgmesId(line), line.getNameOrId(), line.getR(), line.getX(), line.getG1() + line.getG2(), line.getB1() + line.getB2(), cimNamespace, xmlWriter);
-            writeBranchLimits(line, exportedTerminalId(line.getTerminal1()), exportedTerminalId(line.getTerminal2()));
-        }
-    }
-
-    private void writeTwoWindingsTransformers() throws XMLStreamException {
-        for (TwoWindingsTransformer twt : context.getNetwork().getTwoWindingsTransformers()) {
-            PowerTransformerEq.write(context.getNamingStrategy().getCgmesId(twt), twt.getNameOrId(), cimNamespace, xmlWriter);
-            String end1Id = twt.getAliasFromType(Conversion.CGMES_PREFIX_ALIAS_PROPERTIES + CgmesNames.TRANSFORMER_END + 1).orElseThrow(PowsyblException::new);
-=======
-    private static void writeStaticVarCompensators(Network network, Map<Terminal, String> mapTerminal2Id, Set<String> regulatingControlsWritten, String cimNamespace,
-                                                   XMLStreamWriter writer, CgmesExportContext context) throws XMLStreamException {
-        for (StaticVarCompensator svc : network.getStaticVarCompensators()) {
-            String regulatingControlId = RegulatingControlEq.writeKindVoltage(svc, exportedTerminalId(mapTerminal2Id, svc.getRegulatingTerminal()), regulatingControlsWritten, cimNamespace, writer, context);
-            StaticVarCompensatorEq.write(context.getNamingStrategy().getCgmesId(svc), svc.getNameOrId(), context.getNamingStrategy().getCgmesId(svc.getTerminal().getVoltageLevel()), regulatingControlId, 1 / svc.getBmin(), 1 / svc.getBmax(), svc.getExtension(VoltagePerReactivePowerControl.class), svc.getRegulationMode(), svc.getVoltageSetpoint(), cimNamespace, writer);
-        }
-    }
-
-    private static void writeLines(Network network, Map<Terminal, String> mapTerminal2Id, String cimNamespace, String euNamespace, String valueAttributeName, String limitTypeAttributeName, String limitKindClassName, boolean writeInfiniteDuration, XMLStreamWriter writer, CgmesExportContext context) throws XMLStreamException {
-        for (Line line : network.getLines()) {
             String baseVoltage = null;
             if (line.getTerminal1().getVoltageLevel().getNominalV() == line.getTerminal2().getVoltageLevel().getNominalV()) {
                 baseVoltage = context.getBaseVoltageByNominalVoltage(line.getTerminal1().getVoltageLevel().getNominalV()).getId();
             }
-            AcLineSegmentEq.write(context.getNamingStrategy().getCgmesId(line), line.getNameOrId(), baseVoltage, line.getR(), line.getX(), line.getG1() + line.getG2(), line.getB1() + line.getB2(), cimNamespace, writer);
-            writeBranchLimits(line, exportedTerminalId(mapTerminal2Id, line.getTerminal1()), exportedTerminalId(mapTerminal2Id, line.getTerminal2()), cimNamespace, euNamespace, valueAttributeName, limitTypeAttributeName, limitKindClassName, writeInfiniteDuration, writer);
-        }
-    }
-
-    private static void writeTwoWindingsTransformers(Network network, Map<Terminal, String> mapTerminal2Id, Set<String> regulatingControlsWritten, String cimNamespace,
-                                                    String euNamespace, String valueAttributeName, String limitTypeAttributeName, String limitKindClassName, boolean writeInfiniteDuration, XMLStreamWriter writer, CgmesExportContext context) throws XMLStreamException {
-        for (TwoWindingsTransformer twt : network.getTwoWindingsTransformers()) {
-            PowerTransformerEq.write(context.getNamingStrategy().getCgmesId(twt), twt.getNameOrId(), twt.getSubstation().map(s -> context.getNamingStrategy().getCgmesId(s)).orElse(null), cimNamespace, writer);
+            AcLineSegmentEq.write(context.getNamingStrategy().getCgmesId(line), line.getNameOrId(), baseVoltage, line.getR(), line.getX(), line.getG1() + line.getG2(), line.getB1() + line.getB2(), cimNamespace, xmlWriter);
+            writeBranchLimits(line, exportedTerminalId(line.getTerminal1()), exportedTerminalId(line.getTerminal2()));
+        }
+    }
+
+    private void writeTwoWindingsTransformers() throws XMLStreamException {
+        for (TwoWindingsTransformer twt : context.getNetwork().getTwoWindingsTransformers()) {
+            PowerTransformerEq.write(context.getNamingStrategy().getCgmesId(twt), twt.getNameOrId(), twt.getSubstation().map(s -> context.getNamingStrategy().getCgmesId(s)).orElse(null), cimNamespace, xmlWriter);
             String end1Id = context.getNamingStrategy().getCgmesIdFromAlias(twt, Conversion.CGMES_PREFIX_ALIAS_PROPERTIES + CgmesNames.TRANSFORMER_END + 1);
->>>>>>> 5475db07
             // structural ratio at end1
             double a0 = twt.getRatedU1() / twt.getRatedU2();
             // move structural ratio from end1 to end2
@@ -491,25 +373,19 @@
             double x = twt.getX() * a02;
             double g = twt.getG() / a02;
             double b = twt.getB() / a02;
-<<<<<<< HEAD
-            PowerTransformerEq.writeEnd(end1Id, twt.getNameOrId() + "_1", context.getNamingStrategy().getCgmesId(twt), 1, r, x, g, b, twt.getRatedU1(), exportedTerminalId(twt.getTerminal1()), cimNamespace, xmlWriter);
-            String end2Id = twt.getAliasFromType(Conversion.CGMES_PREFIX_ALIAS_PROPERTIES + CgmesNames.TRANSFORMER_END + 2).orElseThrow(PowsyblException::new);
-            PowerTransformerEq.writeEnd(end2Id, twt.getNameOrId() + "_2", context.getNamingStrategy().getCgmesId(twt), 2, 0.0, 0.0, 0.0, 0.0, twt.getRatedU2(), exportedTerminalId(twt.getTerminal2()), cimNamespace, xmlWriter);
-=======
             BaseVoltageMapping.BaseVoltageSource baseVoltage1 = context.getBaseVoltageByNominalVoltage(twt.getTerminal1().getVoltageLevel().getNominalV());
             PowerTransformerEq.writeEnd(end1Id, twt.getNameOrId() + "_1", context.getNamingStrategy().getCgmesId(twt), 1, r, x, g, b,
-                    twt.getRatedS(), twt.getRatedU1(), exportedTerminalId(mapTerminal2Id, twt.getTerminal1()), baseVoltage1.getId(), cimNamespace, writer);
+                    twt.getRatedS(), twt.getRatedU1(), exportedTerminalId(twt.getTerminal1()), baseVoltage1.getId(), cimNamespace, xmlWriter);
             String end2Id = context.getNamingStrategy().getCgmesIdFromAlias(twt, Conversion.CGMES_PREFIX_ALIAS_PROPERTIES + CgmesNames.TRANSFORMER_END + 2);
             BaseVoltageMapping.BaseVoltageSource baseVoltage2 = context.getBaseVoltageByNominalVoltage(twt.getTerminal2().getVoltageLevel().getNominalV());
             PowerTransformerEq.writeEnd(end2Id, twt.getNameOrId() + "_2", context.getNamingStrategy().getCgmesId(twt), 2, 0.0, 0.0, 0.0, 0.0,
-                    twt.getRatedS(), twt.getRatedU2(), exportedTerminalId(mapTerminal2Id, twt.getTerminal2()), baseVoltage2.getId(), cimNamespace, writer);
->>>>>>> 5475db07
+                    twt.getRatedS(), twt.getRatedU2(), exportedTerminalId(twt.getTerminal2()), baseVoltage2.getId(), cimNamespace, xmlWriter);
 
             // Export tap changers:
             // We are exporting the tap changer as it is modelled in IIDM, always at end 1
             int endNumber = 1;
             // IIDM model always has tap changers (ratio and/or phase) at end 1, and only at end 1.
-            // We have to adjust the aliases for (potential) original tap changers coming from end 1, end 2.
+            // We have to adjust the aliases for potential original tap changers coming from end 1, end 2.
             // Potential tc2 is always converted to a tc at end 1.
             // If both tc1 and tc2 were present, tc2 was combined during import (fixed at current step) with tc1. Steps from tc1 were kept.
             // If we only had tc2, it mas moved to end 1.
@@ -518,15 +394,9 @@
             // In the rest of situations, we keep the same id under alias for tc1.
             adjustTapChangerAliases2wt(twt, twt.getPhaseTapChanger(), CgmesNames.PHASE_TAP_CHANGER);
             adjustTapChangerAliases2wt(twt, twt.getRatioTapChanger(), CgmesNames.RATIO_TAP_CHANGER);
-<<<<<<< HEAD
             writePhaseTapChanger(twt, twt.getPhaseTapChanger(), twt.getNameOrId(), endNumber, end1Id, twt.getTerminal1().getVoltageLevel().getNominalV());
             writeRatioTapChanger(twt, twt.getRatioTapChanger(), twt.getNameOrId(), endNumber, end1Id);
             writeBranchLimits(twt, exportedTerminalId(twt.getTerminal1()), exportedTerminalId(twt.getTerminal2()));
-=======
-            writePhaseTapChanger(twt, twt.getPhaseTapChanger(), twt.getNameOrId(), endNumber, end1Id, twt.getTerminal1().getVoltageLevel().getNominalV(), regulatingControlsWritten, cimNamespace, writer, context);
-            writeRatioTapChanger(twt, twt.getRatioTapChanger(), twt.getNameOrId(), endNumber, end1Id, regulatingControlsWritten, cimNamespace, writer, context);
-            writeBranchLimits(twt, exportedTerminalId(mapTerminal2Id, twt.getTerminal1()), exportedTerminalId(mapTerminal2Id, twt.getTerminal2()), cimNamespace, euNamespace, valueAttributeName, limitTypeAttributeName, limitKindClassName, writeInfiniteDuration, writer);
->>>>>>> 5475db07
         }
     }
 
@@ -549,38 +419,20 @@
         }
     }
 
-<<<<<<< HEAD
     private void writeThreeWindingsTransformers() throws XMLStreamException {
         for (ThreeWindingsTransformer twt : context.getNetwork().getThreeWindingsTransformers()) {
-            PowerTransformerEq.write(context.getNamingStrategy().getCgmesId(twt), twt.getNameOrId(), cimNamespace, xmlWriter);
-            double ratedU0 = twt.getLeg1().getRatedU();
-            String end1Id = twt.getAliasFromType(Conversion.CGMES_PREFIX_ALIAS_PROPERTIES + CgmesNames.TRANSFORMER_END + 1).orElseThrow(PowsyblException::new);
-            writeThreeWindingsTransformerEnd(twt, context.getNamingStrategy().getCgmesId(twt), twt.getNameOrId() + "_1", end1Id, 1, twt.getLeg1(), ratedU0, exportedTerminalId(twt.getLeg1().getTerminal()));
-            String end2Id = twt.getAliasFromType(Conversion.CGMES_PREFIX_ALIAS_PROPERTIES + CgmesNames.TRANSFORMER_END + 2).orElseThrow(PowsyblException::new);
-            writeThreeWindingsTransformerEnd(twt, context.getNamingStrategy().getCgmesId(twt), twt.getNameOrId() + "_2", end2Id, 2, twt.getLeg2(), ratedU0, exportedTerminalId(twt.getLeg2().getTerminal()));
-            String end3Id = twt.getAliasFromType(Conversion.CGMES_PREFIX_ALIAS_PROPERTIES + CgmesNames.TRANSFORMER_END + 3).orElseThrow(PowsyblException::new);
-            writeThreeWindingsTransformerEnd(twt, context.getNamingStrategy().getCgmesId(twt), twt.getNameOrId() + "_3", end3Id, 3, twt.getLeg3(), ratedU0, exportedTerminalId(twt.getLeg3().getTerminal()));
-        }
-    }
-
-    private void writeThreeWindingsTransformerEnd(ThreeWindingsTransformer twt, String twtId, String twtName, String endId, int endNumber, ThreeWindingsTransformer.Leg leg, double ratedU0, String terminalId) throws XMLStreamException {
-=======
-    private static void writeThreeWindingsTransformers(Network network, Map<Terminal, String> mapTerminal2Id, Set<String> regulatingControlsWritten, String cimNamespace,
-                                                      String euNamespace, String valueAttributeName, String limitTypeAttributeName, String limitKindClassName, boolean writeInfiniteDuration, XMLStreamWriter writer, CgmesExportContext context) throws XMLStreamException {
-        for (ThreeWindingsTransformer twt : network.getThreeWindingsTransformers()) {
-            PowerTransformerEq.write(context.getNamingStrategy().getCgmesId(twt), twt.getNameOrId(), twt.getSubstation().map(s -> context.getNamingStrategy().getCgmesId(s)).orElse(null), cimNamespace, writer);
+            PowerTransformerEq.write(context.getNamingStrategy().getCgmesId(twt), twt.getNameOrId(), twt.getSubstation().map(s -> context.getNamingStrategy().getCgmesId(s)).orElse(null), cimNamespace, xmlWriter);
             double ratedU0 = twt.getLeg1().getRatedU();
             String end1Id = context.getNamingStrategy().getCgmesIdFromAlias(twt, Conversion.CGMES_PREFIX_ALIAS_PROPERTIES + CgmesNames.TRANSFORMER_END + 1);
-            writeThreeWindingsTransformerEnd(twt, context.getNamingStrategy().getCgmesId(twt), twt.getNameOrId() + "_1", end1Id, 1, twt.getLeg1(), ratedU0, exportedTerminalId(mapTerminal2Id, twt.getLeg1().getTerminal()), regulatingControlsWritten, cimNamespace, euNamespace, valueAttributeName, limitTypeAttributeName, limitKindClassName, writeInfiniteDuration, writer, context);
+            writeThreeWindingsTransformerEnd(twt, context.getNamingStrategy().getCgmesId(twt), twt.getNameOrId() + "_1", end1Id, 1, twt.getLeg1(), ratedU0, exportedTerminalId(twt.getLeg1().getTerminal()));
             String end2Id = context.getNamingStrategy().getCgmesIdFromAlias(twt, Conversion.CGMES_PREFIX_ALIAS_PROPERTIES + CgmesNames.TRANSFORMER_END + 2);
-            writeThreeWindingsTransformerEnd(twt, context.getNamingStrategy().getCgmesId(twt), twt.getNameOrId() + "_2", end2Id, 2, twt.getLeg2(), ratedU0, exportedTerminalId(mapTerminal2Id, twt.getLeg2().getTerminal()), regulatingControlsWritten, cimNamespace, euNamespace, valueAttributeName, limitTypeAttributeName, limitKindClassName, writeInfiniteDuration, writer, context);
+            writeThreeWindingsTransformerEnd(twt, context.getNamingStrategy().getCgmesId(twt), twt.getNameOrId() + "_2", end2Id, 2, twt.getLeg2(), ratedU0, exportedTerminalId(twt.getLeg2().getTerminal()));
             String end3Id = context.getNamingStrategy().getCgmesIdFromAlias(twt, Conversion.CGMES_PREFIX_ALIAS_PROPERTIES + CgmesNames.TRANSFORMER_END + 3);
-            writeThreeWindingsTransformerEnd(twt, context.getNamingStrategy().getCgmesId(twt), twt.getNameOrId() + "_3", end3Id, 3, twt.getLeg3(), ratedU0, exportedTerminalId(mapTerminal2Id, twt.getLeg3().getTerminal()), regulatingControlsWritten, cimNamespace, euNamespace, valueAttributeName, limitTypeAttributeName, limitKindClassName, writeInfiniteDuration, writer, context);
-        }
-    }
-
-    private static void writeThreeWindingsTransformerEnd(ThreeWindingsTransformer twt, String twtId, String twtName, String endId, int endNumber, ThreeWindingsTransformer.Leg leg, double ratedU0, String terminalId, Set<String> regulatingControlsWritten, String cimNamespace, String euNamespace, String valueAttributeName, String limitTypeAttributeName, String limitKindClassName, boolean writeInfiniteDuration, XMLStreamWriter writer, CgmesExportContext context) throws XMLStreamException {
->>>>>>> 5475db07
+            writeThreeWindingsTransformerEnd(twt, context.getNamingStrategy().getCgmesId(twt), twt.getNameOrId() + "_3", end3Id, 3, twt.getLeg3(), ratedU0, exportedTerminalId(twt.getLeg3().getTerminal()));
+        }
+    }
+
+    private void writeThreeWindingsTransformerEnd(ThreeWindingsTransformer twt, String twtId, String twtName, String endId, int endNumber, ThreeWindingsTransformer.Leg leg, double ratedU0, String terminalId) throws XMLStreamException {
         // structural ratio at end1
         double a0 = leg.getRatedU() / ratedU0;
         // move structural ratio from end1 to end2
@@ -589,24 +441,14 @@
         double x = leg.getX() * a02;
         double g = leg.getG() / a02;
         double b = leg.getB() / a02;
-<<<<<<< HEAD
-        PowerTransformerEq.writeEnd(endId, twtName, twtId, endNumber, r, x, g, b, leg.getRatedU(), terminalId, cimNamespace, xmlWriter);
+        BaseVoltageMapping.BaseVoltageSource baseVoltage = context.getBaseVoltageByNominalVoltage(leg.getTerminal().getVoltageLevel().getNominalV());
+        PowerTransformerEq.writeEnd(endId, twtName, twtId, endNumber, r, x, g, b, leg.getRatedS(), leg.getRatedU(), terminalId, baseVoltage.getId(), cimNamespace, xmlWriter);
         writePhaseTapChanger(twt, leg.getPhaseTapChanger(), twtName, endNumber, endId, leg.getTerminal().getVoltageLevel().getNominalV());
         writeRatioTapChanger(twt, leg.getRatioTapChanger(), twtName, endNumber, endId);
         writeFlowsLimits(leg, terminalId);
     }
 
     private <C extends Connectable<C>> void writePhaseTapChanger(C eq, PhaseTapChanger ptc, String twtName, int endNumber, String endId, double neutralU) throws XMLStreamException {
-=======
-        BaseVoltageMapping.BaseVoltageSource baseVoltage = context.getBaseVoltageByNominalVoltage(leg.getTerminal().getVoltageLevel().getNominalV());
-        PowerTransformerEq.writeEnd(endId, twtName, twtId, endNumber, r, x, g, b, leg.getRatedS(), leg.getRatedU(), terminalId, baseVoltage.getId(), cimNamespace, writer);
-        writePhaseTapChanger(twt, leg.getPhaseTapChanger(), twtName, endNumber, endId, leg.getTerminal().getVoltageLevel().getNominalV(), regulatingControlsWritten, cimNamespace, writer, context);
-        writeRatioTapChanger(twt, leg.getRatioTapChanger(), twtName, endNumber, endId, regulatingControlsWritten, cimNamespace, writer, context);
-        writeFlowsLimits(leg, terminalId, cimNamespace, euNamespace, valueAttributeName, limitTypeAttributeName, limitKindClassName, writeInfiniteDuration, writer);
-    }
-
-    private static <C extends Connectable<C>> void writePhaseTapChanger(C eq, PhaseTapChanger ptc, String twtName, int endNumber, String endId, double neutralU, Set<String> regulatingControlsWritten, String cimNamespace, XMLStreamWriter writer, CgmesExportContext context) throws XMLStreamException {
->>>>>>> 5475db07
         if (ptc != null) {
             String aliasType = Conversion.CGMES_PREFIX_ALIAS_PROPERTIES + CgmesNames.PHASE_TAP_CHANGER + endNumber;
             String tapChangerId = eq.getAliasFromType(aliasType).orElseThrow();
@@ -623,7 +465,7 @@
                     String terminalId = CgmesExportUtil.getTerminalId(ptc.getRegulationTerminal(), context);
                     cgmesRegulatingControlId = context.getNamingStrategy().getCgmesId(regulatingControlId.get());
                     if (!regulatingControlsWritten.contains(cgmesRegulatingControlId)) {
-                        TapChangerEq.writeControl(cgmesRegulatingControlId, controlName, mode, terminalId, cimNamespace, writer);
+                        TapChangerEq.writeControl(cgmesRegulatingControlId, controlName, mode, terminalId, cimNamespace, xmlWriter);
                         regulatingControlsWritten.add(cgmesRegulatingControlId);
                     }
                 }
@@ -634,30 +476,11 @@
             String typeTabular = CgmesNames.PHASE_TAP_CHANGER_TABULAR;
             CgmesExportUtil.setCgmesTapChangerType(eq, tapChangerId, typeTabular);
 
-<<<<<<< HEAD
-            TapChangerEq.writePhase(typeTabular, tapChangerId, twtName + "_PTC", endId, ptc.getLowTapPosition(), ptc.getHighTapPosition(), neutralStep, ptc.getTapPosition(), neutralU, false, phaseTapChangerTableId, regulatingControlId, cimNamespace, xmlWriter);
+            TapChangerEq.writePhase(typeTabular, cgmesTapChangerId, twtName + "_PTC", endId, ptc.getLowTapPosition(), ptc.getHighTapPosition(), neutralStep, ptc.getTapPosition(), neutralU, false, phaseTapChangerTableId, cgmesRegulatingControlId, cimNamespace, xmlWriter);
             TapChangerEq.writePhaseTable(phaseTapChangerTableId, twtName + "_TABLE", cimNamespace, xmlWriter);
-=======
-            TapChangerEq.writePhase(typeTabular, cgmesTapChangerId, twtName + "_PTC", endId, ptc.getLowTapPosition(), ptc.getHighTapPosition(), neutralStep, ptc.getTapPosition(), neutralU, false, phaseTapChangerTableId, cgmesRegulatingControlId, cimNamespace, writer);
-            TapChangerEq.writePhaseTable(phaseTapChangerTableId, twtName + "_TABLE", cimNamespace, writer);
->>>>>>> 5475db07
             for (Map.Entry<Integer, PhaseTapChangerStep> step : ptc.getAllSteps().entrySet()) {
                 TapChangerEq.writePhaseTablePoint(CgmesExportUtil.getUniqueId(), phaseTapChangerTableId, step.getValue().getR(), step.getValue().getX(), step.getValue().getG(), step.getValue().getB(), 1 / step.getValue().getRho(), -step.getValue().getAlpha(), step.getKey(), cimNamespace, xmlWriter);
             }
-<<<<<<< HEAD
-
-            if (regulatingControlId.isPresent() && !regulatingControlsWritten.contains(regulatingControlId.get())) {
-                String mode = getPhaseTapChangerRegulationMode(ptc);
-                // Only export the regulating control if mode is valid
-                if (mode != null) {
-                    String controlName = twtName + "_PTC_RC";
-                    String terminalId = CgmesExportUtil.getTerminalId(ptc.getRegulationTerminal());
-                    TapChangerEq.writeControl(regulatingControlId.get(), controlName, mode, terminalId, cimNamespace, xmlWriter);
-                    regulatingControlsWritten.add(regulatingControlId.get());
-                }
-            }
-=======
->>>>>>> 5475db07
         }
     }
 
@@ -695,11 +518,7 @@
         return neutralStep;
     }
 
-<<<<<<< HEAD
     private <C extends Connectable<C>> void writeRatioTapChanger(C eq, RatioTapChanger rtc, String twtName, int endNumber, String endId) throws XMLStreamException {
-=======
-    private static <C extends Connectable<C>> void writeRatioTapChanger(C eq, RatioTapChanger rtc, String twtName, int endNumber, String endId, Set<String> regulatingControlsWritten, String cimNamespace, XMLStreamWriter writer, CgmesExportContext context) throws XMLStreamException {
->>>>>>> 5475db07
         if (rtc != null) {
             String aliasType = Conversion.CGMES_PREFIX_ALIAS_PROPERTIES + CgmesNames.RATIO_TAP_CHANGER + endNumber;
             String tapChangerId = eq.getAliasFromType(aliasType).orElseThrow();
@@ -708,11 +527,6 @@
             int neutralStep = getRatioTapChangerNeutralStep(rtc);
             double stepVoltageIncrement = 100.0 * (1.0 / rtc.getStep(rtc.getLowTapPosition()).getRho() - 1.0) / (rtc.getLowTapPosition() - neutralStep);
             String ratioTapChangerTableId = CgmesExportUtil.getUniqueId();
-<<<<<<< HEAD
-
-            TapChangerEq.writeRatio(tapChangerId, twtName + "_RTC", endId, rtc.getLowTapPosition(), rtc.getHighTapPosition(), neutralStep, rtc.getTapPosition(), rtc.getTargetV(), rtc.hasLoadTapChangingCapabilities(), stepVoltageIncrement, ratioTapChangerTableId, regulatingControlId, cimNamespace, xmlWriter);
-            TapChangerEq.writeRatioTable(ratioTapChangerTableId, twtName + "_TABLE", cimNamespace, xmlWriter);
-=======
             Optional<String> regulatingControlId = getTapChangerControlId(eq, tapChangerId);
             String cgmesRegulatingControlId = null;
             String controlMode = rtc.isRegulating() ? "volt" : "reactive";
@@ -722,28 +536,17 @@
                 cgmesRegulatingControlId = context.getNamingStrategy().getCgmesId(regulatingControlId.get());
                 if (!regulatingControlsWritten.contains(cgmesRegulatingControlId)) {
                     // Regulating control mode is always "voltage"
-                    TapChangerEq.writeControl(cgmesRegulatingControlId, controlName, RATIO_TAP_CHANGER_REGULATION_MODE_VOLTAGE, terminalId, cimNamespace, writer);
+                    TapChangerEq.writeControl(cgmesRegulatingControlId, controlName, RATIO_TAP_CHANGER_REGULATION_MODE_VOLTAGE, terminalId, cimNamespace, xmlWriter);
                     regulatingControlsWritten.add(cgmesRegulatingControlId);
                 }
             }
             TapChangerEq.writeRatio(cgmesTapChangerId, twtName + "_RTC", endId, rtc.getLowTapPosition(), rtc.getHighTapPosition(), neutralStep, rtc.getTapPosition(), rtc.getTargetV(), rtc.hasLoadTapChangingCapabilities(), stepVoltageIncrement,
-                    ratioTapChangerTableId, cgmesRegulatingControlId, controlMode, cimNamespace, writer);
-            TapChangerEq.writeRatioTable(ratioTapChangerTableId, twtName + "_TABLE", cimNamespace, writer);
->>>>>>> 5475db07
+                    ratioTapChangerTableId, cgmesRegulatingControlId, controlMode, cimNamespace, xmlWriter);
+            TapChangerEq.writeRatioTable(ratioTapChangerTableId, twtName + "_TABLE", cimNamespace, xmlWriter);
             for (Map.Entry<Integer, RatioTapChangerStep> step : rtc.getAllSteps().entrySet()) {
                 TapChangerEq.writeRatioTablePoint(CgmesExportUtil.getUniqueId(), ratioTapChangerTableId, step.getValue().getR(), step.getValue().getX(), step.getValue().getG(), step.getValue().getB(), 1 / step.getValue().getRho(), step.getKey(), cimNamespace, xmlWriter);
             }
 
-<<<<<<< HEAD
-            if (regulatingControlId.isPresent() && !regulatingControlsWritten.contains(regulatingControlId.get())) {
-                String controlName = twtName + "_RTC_RC";
-                String terminalId = CgmesExportUtil.getTerminalId(rtc.getRegulationTerminal());
-                // Regulating control mode is always "voltage"
-                TapChangerEq.writeControl(regulatingControlId.get(), controlName, RATIO_TAP_CHANGER_REGULATION_MODE_VOLTAGE, terminalId, cimNamespace, xmlWriter);
-                regulatingControlsWritten.add(regulatingControlId.get());
-            }
-=======
->>>>>>> 5475db07
         }
     }
 
@@ -758,7 +561,6 @@
         return neutralStep;
     }
 
-<<<<<<< HEAD
     private void writeDanglingLines() throws XMLStreamException {
         for (DanglingLine danglingLine : context.getNetwork().getDanglingLines()) {
 
@@ -769,23 +571,8 @@
 
             // New Load
             String loadId = CgmesExportUtil.getUniqueId();
-            EnergyConsumerEq.write(loadId, danglingLine.getNameOrId() + "_LOAD", null, voltageLevelId, cimNamespace, xmlWriter);
+            EnergyConsumerEq.write(CgmesNames.ENERGY_CONSUMER, loadId, danglingLine.getNameOrId() + "_LOAD", null, voltageLevelId, cimNamespace, xmlWriter);
             TerminalEq.write(CgmesExportUtil.getUniqueId(), loadId, connectivityNodeId, 1, cimNamespace, xmlWriter);
-=======
-    private static void writeDanglingLines(Network network, Map<Terminal, String> mapTerminal2Id, String cimNamespace, String euNamespace, String valueAttributeName, String limitTypeAttributeName,
-                                           String limitKindClassName, boolean writeInfiniteDuration, XMLStreamWriter writer, CgmesExportContext context, Set<Double> exportedBaseVoltagesByNominalV) throws XMLStreamException {
-        for (DanglingLine danglingLine : network.getDanglingLines()) {
-
-            String substationId = writeDanglingLineSubstation(danglingLine, cimNamespace, writer);
-            String baseVoltageId = writeDanglingLineBaseVoltage(danglingLine, cimNamespace, writer, context, exportedBaseVoltagesByNominalV);
-            String voltageLevelId = writeDanglingLineVoltageLevel(danglingLine, substationId, baseVoltageId, cimNamespace, writer);
-            String connectivityNodeId = writeDanglingLineConnectivity(danglingLine, voltageLevelId, cimNamespace, writer, context);
-
-            // New Load
-            String loadId = CgmesExportUtil.getUniqueId();
-            EnergyConsumerEq.write(CgmesNames.ENERGY_CONSUMER, loadId, danglingLine.getNameOrId() + "_LOAD", null, voltageLevelId, cimNamespace, writer);
-            TerminalEq.write(CgmesExportUtil.getUniqueId(), loadId, connectivityNodeId, 1, cimNamespace, writer);
->>>>>>> 5475db07
 
             // New Equivalent Injection
             double minP = 0.0;
@@ -802,27 +589,16 @@
                     throw new PowsyblException("Unexpected type of ReactiveLimits on the dangling line " + danglingLine.getNameOrId());
                 }
             }
-<<<<<<< HEAD
-            String equivalentInjectionId = danglingLine.getAliasFromType(Conversion.CGMES_PREFIX_ALIAS_PROPERTIES + "EquivalentInjection").orElseThrow(PowsyblException::new);
+            String equivalentInjectionId = context.getNamingStrategy().getCgmesIdFromAlias(danglingLine, Conversion.CGMES_PREFIX_ALIAS_PROPERTIES + "EquivalentInjection");
             EquivalentInjectionEq.write(equivalentInjectionId, danglingLine.getNameOrId() + "_EI", danglingLine.getGeneration() != null, danglingLine.getGeneration() != null, minP, maxP, minQ, maxQ, baseVoltageId, cimNamespace, xmlWriter);
-            String equivalentInjectionTerminalId = danglingLine.getAliasFromType(Conversion.CGMES_PREFIX_ALIAS_PROPERTIES + "EquivalentInjectionTerminal").orElseThrow(PowsyblException::new);
+            String equivalentInjectionTerminalId = context.getNamingStrategy().getCgmesIdFromAlias(danglingLine, Conversion.CGMES_PREFIX_ALIAS_PROPERTIES + "EquivalentInjectionTerminal");
             TerminalEq.write(equivalentInjectionTerminalId, equivalentInjectionId, connectivityNodeId, 1, cimNamespace, xmlWriter);
-
-            // Cast the danglingLine to an AcLineSegment
-            AcLineSegmentEq.write(context.getNamingStrategy().getCgmesId(danglingLine), danglingLine.getNameOrId() + "_DL", danglingLine.getR(), danglingLine.getX(), danglingLine.getG(), danglingLine.getB(), cimNamespace, xmlWriter);
-            writeFlowsLimits(danglingLine, exportedTerminalId(danglingLine.getTerminal()));
-=======
-            String equivalentInjectionId = context.getNamingStrategy().getCgmesIdFromAlias(danglingLine, Conversion.CGMES_PREFIX_ALIAS_PROPERTIES + "EquivalentInjection");
-            EquivalentInjectionEq.write(equivalentInjectionId, danglingLine.getNameOrId() + "_EI", danglingLine.getGeneration() != null, danglingLine.getGeneration() != null, minP, maxP, minQ, maxQ, baseVoltageId, cimNamespace, writer);
-            String equivalentInjectionTerminalId = context.getNamingStrategy().getCgmesIdFromAlias(danglingLine, Conversion.CGMES_PREFIX_ALIAS_PROPERTIES + "EquivalentInjectionTerminal");
-            TerminalEq.write(equivalentInjectionTerminalId, equivalentInjectionId, connectivityNodeId, 1, cimNamespace, writer);
 
             // Cast the danglingLine to an AcLineSegment
             AcLineSegmentEq.write(context.getNamingStrategy().getCgmesId(danglingLine), danglingLine.getNameOrId() + "_DL",
                     context.getBaseVoltageByNominalVoltage(danglingLine.getTerminal().getVoltageLevel().getNominalV()).getId(),
-                    danglingLine.getR(), danglingLine.getX(), danglingLine.getG(), danglingLine.getB(), cimNamespace, writer);
-            writeFlowsLimits(danglingLine, exportedTerminalId(mapTerminal2Id, danglingLine.getTerminal()), cimNamespace, euNamespace, valueAttributeName, limitTypeAttributeName, limitKindClassName, writeInfiniteDuration, writer);
->>>>>>> 5475db07
+                    danglingLine.getR(), danglingLine.getX(), danglingLine.getG(), danglingLine.getB(), cimNamespace, xmlWriter);
+            writeFlowsLimits(danglingLine, exportedTerminalId(danglingLine.getTerminal()));
         }
     }
 
@@ -831,35 +607,21 @@
         // We avoid using the name of the dangling lines for the names of fictitious region and subregion
         // Because regions and subregions with the same name are merged
         String geographicalRegionId = CgmesExportUtil.getUniqueId();
-<<<<<<< HEAD
-        GeographicalRegionEq.write(geographicalRegionId, danglingLine.getNameOrId() + "_GR", cimNamespace, xmlWriter);
+        GeographicalRegionEq.write(geographicalRegionId, danglingLine.getId() + "_GR", cimNamespace, xmlWriter);
         String subGeographicalRegionId = CgmesExportUtil.getUniqueId();
-        SubGeographicalRegionEq.write(subGeographicalRegionId, danglingLine.getNameOrId() + "_SGR", geographicalRegionId, cimNamespace, xmlWriter);
-=======
-        GeographicalRegionEq.write(geographicalRegionId, danglingLine.getId() + "_GR", cimNamespace, writer);
-        String subGeographicalRegionId = CgmesExportUtil.getUniqueId();
-        SubGeographicalRegionEq.write(subGeographicalRegionId, danglingLine.getId() + "_SGR", geographicalRegionId, cimNamespace, writer);
->>>>>>> 5475db07
+        SubGeographicalRegionEq.write(subGeographicalRegionId, danglingLine.getId() + "_SGR", geographicalRegionId, cimNamespace, xmlWriter);
         String substationId = CgmesExportUtil.getUniqueId();
         SubstationEq.write(substationId, danglingLine.getNameOrId() + "_SUBSTATION", subGeographicalRegionId, cimNamespace, xmlWriter);
 
         return substationId;
     }
 
-<<<<<<< HEAD
     private String writeDanglingLineBaseVoltage(DanglingLine danglingLine) throws XMLStreamException {
         double nominalV = danglingLine.getTerminal().getVoltageLevel().getNominalV();
         BaseVoltageMapping.BaseVoltageSource baseVoltage = context.getBaseVoltageByNominalVoltage(nominalV);
-        if (baseVoltage.getSource().equals(Source.IGM)) {
+        if (!context.exportedBaseVoltagesByNominalV.contains(nominalV) && baseVoltage.getSource().equals(Source.IGM)) {
             BaseVoltageEq.write(baseVoltage.getId(), nominalV, cimNamespace, xmlWriter);
-=======
-    private static String writeDanglingLineBaseVoltage(DanglingLine danglingLine, String cimNamespace, XMLStreamWriter writer, CgmesExportContext context, Set<Double> exportedBaseVoltagesByNominalV) throws XMLStreamException {
-        double nominalV = danglingLine.getTerminal().getVoltageLevel().getNominalV();
-        BaseVoltageMapping.BaseVoltageSource baseVoltage = context.getBaseVoltageByNominalVoltage(nominalV);
-        if (!exportedBaseVoltagesByNominalV.contains(nominalV) && baseVoltage.getSource().equals(Source.IGM)) {
-            BaseVoltageEq.write(baseVoltage.getId(), nominalV, cimNamespace, writer);
-            exportedBaseVoltagesByNominalV.add(nominalV);
->>>>>>> 5475db07
+            context.exportedBaseVoltagesByNominalV.add(nominalV);
         }
 
         return baseVoltage.getId();
@@ -873,103 +635,59 @@
         return voltageLevelId;
     }
 
-<<<<<<< HEAD
     private String writeDanglingLineConnectivity(DanglingLine danglingLine, String voltageLevelId) throws XMLStreamException {
-        // New ConnectivityNode
-        String connectivityNodeId = CgmesExportUtil.getUniqueId();
-        exportConnectivityNode(connectivityNodeId, danglingLine.getNameOrId() + "_NODE", voltageLevelId);
-        // New Terminal
-        String terminalId = danglingLine.getAliasFromType(Conversion.CGMES_PREFIX_ALIAS_PROPERTIES + "Terminal_Boundary").orElseThrow(PowsyblException::new);
-        TerminalEq.write(terminalId, context.getNamingStrategy().getCgmesId(danglingLine), connectivityNodeId, 2, cimNamespace, xmlWriter);
-=======
-    private static String writeDanglingLineConnectivity(DanglingLine danglingLine, String voltageLevelId, String cimNamespace, XMLStreamWriter writer,
-                                                        CgmesExportContext context) throws XMLStreamException {
         String connectivityNodeId = null;
         if (danglingLine.getTerminal().getVoltageLevel().getTopologyKind().equals(TopologyKind.NODE_BREAKER)) {
             // New ConnectivityNode
             connectivityNodeId = CgmesExportUtil.getUniqueId();
-            ConnectivityNodeEq.write(connectivityNodeId, danglingLine.getNameOrId() + "_NODE", voltageLevelId, cimNamespace, writer);
+            exportConnectivityNode(connectivityNodeId, danglingLine.getNameOrId() + "_NODE", voltageLevelId);
         }
         // New Terminal
         String terminalId = context.getNamingStrategy().getCgmesIdFromAlias(danglingLine, Conversion.CGMES_PREFIX_ALIAS_PROPERTIES + "Terminal_Boundary");
-        TerminalEq.write(terminalId, context.getNamingStrategy().getCgmesId(danglingLine), connectivityNodeId, 2, cimNamespace, writer);
->>>>>>> 5475db07
+        TerminalEq.write(terminalId, context.getNamingStrategy().getCgmesId(danglingLine), connectivityNodeId, 2, cimNamespace, xmlWriter);
 
         return connectivityNodeId;
     }
 
-<<<<<<< HEAD
     private void writeBranchLimits(Branch<?> branch, String terminalId1, String terminalId2) throws XMLStreamException {
-        if (branch.getActivePowerLimits1() != null) {
-            writeLoadingLimits(branch.getActivePowerLimits1(), terminalId1);
-        }
-        if (branch.getActivePowerLimits2() != null) {
-            writeLoadingLimits(branch.getActivePowerLimits2(), terminalId2);
-        }
-        if (branch.getApparentPowerLimits1() != null) {
-            writeLoadingLimits(branch.getApparentPowerLimits1(), terminalId1);
-        }
-        if (branch.getApparentPowerLimits2() != null) {
-            writeLoadingLimits(branch.getApparentPowerLimits2(), terminalId2);
-        }
-        if (branch.getCurrentLimits1() != null) {
-            writeLoadingLimits(branch.getCurrentLimits1(), terminalId1);
-        }
-        if (branch.getCurrentLimits2() != null) {
-            writeLoadingLimits(branch.getCurrentLimits2(), terminalId2);
-        }
-    }
-
-    private void writeFlowsLimits(FlowsLimitsHolder holder, String terminalId) throws XMLStreamException {
-        if (holder.getActivePowerLimits() != null) {
-            writeLoadingLimits(holder.getActivePowerLimits(), terminalId);
-        }
-        if (holder.getApparentPowerLimits() != null) {
-            writeLoadingLimits(holder.getApparentPowerLimits(), terminalId);
-        }
-        if (holder.getCurrentLimits() != null) {
-            writeLoadingLimits(holder.getCurrentLimits(), terminalId);
-=======
-    private static void writeBranchLimits(Branch<?> branch, String terminalId1, String terminalId2, String cimNamespace, String euNamespace, String valueAttributeName, String limitTypeAttributeName, String limitKindClassName, boolean writeInfiniteDuration, XMLStreamWriter writer) throws XMLStreamException {
         Optional<ActivePowerLimits> activePowerLimits1 = branch.getActivePowerLimits1();
         if (activePowerLimits1.isPresent()) {
-            writeLoadingLimits(activePowerLimits1.get(), terminalId1, cimNamespace, euNamespace, valueAttributeName, limitTypeAttributeName, limitKindClassName, writeInfiniteDuration, writer);
+            writeLoadingLimits(activePowerLimits1.get(), terminalId1);
         }
         Optional<ActivePowerLimits> activePowerLimits2 = branch.getActivePowerLimits2();
         if (activePowerLimits2.isPresent()) {
-            writeLoadingLimits(activePowerLimits2.get(), terminalId2, cimNamespace, euNamespace, valueAttributeName, limitTypeAttributeName, limitKindClassName, writeInfiniteDuration, writer);
+            writeLoadingLimits(activePowerLimits2.get(), terminalId2);
         }
         Optional<ApparentPowerLimits> apparentPowerLimits1 = branch.getApparentPowerLimits1();
         if (apparentPowerLimits1.isPresent()) {
-            writeLoadingLimits(apparentPowerLimits1.get(), terminalId1, cimNamespace, euNamespace, valueAttributeName, limitTypeAttributeName, limitKindClassName, writeInfiniteDuration, writer);
+            writeLoadingLimits(apparentPowerLimits1.get(), terminalId1);
         }
         Optional<ApparentPowerLimits> apparentPowerLimits2 = branch.getApparentPowerLimits2();
         if (apparentPowerLimits2.isPresent()) {
-            writeLoadingLimits(apparentPowerLimits2.get(), terminalId2, cimNamespace, euNamespace, valueAttributeName, limitTypeAttributeName, limitKindClassName, writeInfiniteDuration, writer);
+            writeLoadingLimits(apparentPowerLimits2.get(), terminalId2);
         }
         Optional<CurrentLimits> currentLimits1 = branch.getCurrentLimits1();
         if (currentLimits1.isPresent()) {
-            writeLoadingLimits(currentLimits1.get(), terminalId1, cimNamespace, euNamespace, valueAttributeName, limitTypeAttributeName, limitKindClassName, writeInfiniteDuration, writer);
+            writeLoadingLimits(currentLimits1.get(), terminalId1);
         }
         Optional<CurrentLimits> currentLimits2 = branch.getCurrentLimits2();
         if (currentLimits2.isPresent()) {
-            writeLoadingLimits(currentLimits2.get(), terminalId2, cimNamespace, euNamespace, valueAttributeName, limitTypeAttributeName, limitKindClassName, writeInfiniteDuration, writer);
-        }
-    }
-
-    private static void writeFlowsLimits(FlowsLimitsHolder holder, String terminalId, String cimNamespace, String euNamespace, String valueAttributeName, String limitTypeAttributeName, String limitKindClassName, boolean writeInfiniteDuration, XMLStreamWriter writer) throws XMLStreamException {
+            writeLoadingLimits(currentLimits2.get(), terminalId2);
+        }
+    }
+
+    private void writeFlowsLimits(FlowsLimitsHolder holder, String terminalId) throws XMLStreamException {
         Optional<ActivePowerLimits> activePowerLimits = holder.getActivePowerLimits();
         if (activePowerLimits.isPresent()) {
-            writeLoadingLimits(activePowerLimits.get(), terminalId, cimNamespace, euNamespace, valueAttributeName, limitTypeAttributeName, limitKindClassName, writeInfiniteDuration, writer);
+            writeLoadingLimits(activePowerLimits.get(), terminalId);
         }
         Optional<ApparentPowerLimits> apparentPowerLimits = holder.getApparentPowerLimits();
         if (apparentPowerLimits.isPresent()) {
-            writeLoadingLimits(apparentPowerLimits.get(), terminalId, cimNamespace, euNamespace, valueAttributeName, limitTypeAttributeName, limitKindClassName, writeInfiniteDuration, writer);
+            writeLoadingLimits(apparentPowerLimits.get(), terminalId);
         }
         Optional<CurrentLimits> currentLimits = holder.getCurrentLimits();
         if (currentLimits.isPresent()) {
-            writeLoadingLimits(currentLimits.get(), terminalId, cimNamespace, euNamespace, valueAttributeName, limitTypeAttributeName, limitKindClassName, writeInfiniteDuration, writer);
->>>>>>> 5475db07
+            writeLoadingLimits(currentLimits.get(), terminalId);
         }
     }
 
@@ -1095,7 +813,6 @@
         DCTerminalEq.write(AC_DC_CONVERTER_DC_TERMINAL, id, conductingEquipmentId, dcNodeId, sequenceNumber, cimNamespace, xmlWriter);
     }
 
-<<<<<<< HEAD
     private void writeControlAreas() throws XMLStreamException {
         CgmesControlAreas cgmesControlAreas = context.getNetwork().getExtension(CgmesControlAreas.class);
         for (CgmesControlArea cgmesControlArea : cgmesControlAreas.getCgmesControlAreas()) {
@@ -1104,34 +821,17 @@
     }
 
     private void writeControlArea(CgmesControlArea cgmesControlArea) throws XMLStreamException {
-        ControlAreaEq.write(cgmesControlArea.getId(), cgmesControlArea.getName(), cgmesControlArea.getEnergyIdentificationCodeEIC(), cimNamespace, euNamespace, xmlWriter);
-        for (Terminal terminal : cgmesControlArea.getTerminals()) {
-            TieFlowEq.write(CgmesExportUtil.getUniqueId(), cgmesControlArea.getId(), exportedTerminalId(terminal), cimNamespace, xmlWriter);
-=======
-    private static void writeControlAreas(Network network, Map<Terminal, String> mapTerminal2Id, String cimNamespace, String euNamespace, XMLStreamWriter writer, CgmesExportContext context) throws XMLStreamException {
-        CgmesControlAreas cgmesControlAreas = network.getExtension(CgmesControlAreas.class);
-        for (CgmesControlArea cgmesControlArea : cgmesControlAreas.getCgmesControlAreas()) {
-            writeControlArea(cgmesControlArea, mapTerminal2Id, cimNamespace, euNamespace, writer, context);
-        }
-    }
-
-    private static void writeControlArea(CgmesControlArea cgmesControlArea, Map<Terminal, String> mapTerminal2Id, String cimNamespace, String euNamespace, XMLStreamWriter writer, CgmesExportContext context) throws XMLStreamException {
         // Original control area identifiers may not respect mRID rules, so we pass it through naming strategy
         // to obtain always valid mRID identifiers
         String controlAreaCgmesId = context.getNamingStrategy().getCgmesId(cgmesControlArea.getId());
-        ControlAreaEq.write(controlAreaCgmesId, cgmesControlArea.getName(), cgmesControlArea.getEnergyIdentificationCodeEIC(), cimNamespace, euNamespace, writer);
+        ControlAreaEq.write(controlAreaCgmesId, cgmesControlArea.getName(), cgmesControlArea.getEnergyIdentificationCodeEIC(), cimNamespace, euNamespace, xmlWriter);
         for (Terminal terminal : cgmesControlArea.getTerminals()) {
-            TieFlowEq.write(CgmesExportUtil.getUniqueId(), controlAreaCgmesId, exportedTerminalId(mapTerminal2Id, terminal), cimNamespace, writer);
->>>>>>> 5475db07
+            TieFlowEq.write(CgmesExportUtil.getUniqueId(), controlAreaCgmesId, exportedTerminalId(terminal), cimNamespace, xmlWriter);
         }
         for (Boundary boundary : cgmesControlArea.getBoundaries()) {
             String terminalId = getTieFlowBoundaryTerminal(boundary, context);
             if (terminalId != null) {
-<<<<<<< HEAD
-                TieFlowEq.write(CgmesExportUtil.getUniqueId(), cgmesControlArea.getId(), terminalId, cimNamespace, xmlWriter);
-=======
-                TieFlowEq.write(CgmesExportUtil.getUniqueId(), controlAreaCgmesId, terminalId, cimNamespace, writer);
->>>>>>> 5475db07
+                TieFlowEq.write(CgmesExportUtil.getUniqueId(), controlAreaCgmesId, terminalId, cimNamespace, xmlWriter);
             }
         }
     }
@@ -1171,39 +871,23 @@
         }
 
         String[] switchNodesKeys = new String[2];
-<<<<<<< HEAD
         for (Switch sw : context.getNetwork().getSwitches()) {
-            VoltageLevel vl = sw.getVoltageLevel();
-            fillSwitchNodeKeys(vl, sw, switchNodesKeys);
-            String nodeId1 = mapNodeKey2NodeId.get(switchNodesKeys[0]);
-            String terminalId1 = sw.getAliasFromType(Conversion.CGMES_PREFIX_ALIAS_PROPERTIES + CgmesNames.TERMINAL + 1).orElseThrow(PowsyblException::new);
-            TerminalEq.write(terminalId1, context.getNamingStrategy().getCgmesId(sw), nodeId1, 1, cimNamespace, xmlWriter);
-            String nodeId2 = mapNodeKey2NodeId.get(switchNodesKeys[1]);
-            String terminalId2 = sw.getAliasFromType(Conversion.CGMES_PREFIX_ALIAS_PROPERTIES + CgmesNames.TERMINAL + 2).orElseThrow(PowsyblException::new);
-            TerminalEq.write(terminalId2, context.getNamingStrategy().getCgmesId(sw), nodeId2, 2, cimNamespace, xmlWriter);
-=======
-        for (Switch sw : network.getSwitches()) {
             if (context.isExportedEquipment(sw)) {
                 VoltageLevel vl = sw.getVoltageLevel();
                 fillSwitchNodeKeys(vl, sw, switchNodesKeys);
                 String nodeId1 = mapNodeKey2NodeId.get(switchNodesKeys[0]);
                 String terminalId1 = context.getNamingStrategy().getCgmesIdFromAlias(sw, Conversion.CGMES_PREFIX_ALIAS_PROPERTIES + CgmesNames.TERMINAL + 1);
-                TerminalEq.write(terminalId1, context.getNamingStrategy().getCgmesId(sw), nodeId1, 1, cimNamespace, writer);
+                TerminalEq.write(terminalId1, context.getNamingStrategy().getCgmesId(sw), nodeId1, 1, cimNamespace, xmlWriter);
                 String nodeId2 = mapNodeKey2NodeId.get(switchNodesKeys[1]);
                 String terminalId2 = context.getNamingStrategy().getCgmesIdFromAlias(sw, Conversion.CGMES_PREFIX_ALIAS_PROPERTIES + CgmesNames.TERMINAL + 2);
-                TerminalEq.write(terminalId2, context.getNamingStrategy().getCgmesId(sw), nodeId2, 2, cimNamespace, writer);
-            }
->>>>>>> 5475db07
+                TerminalEq.write(terminalId2, context.getNamingStrategy().getCgmesId(sw), nodeId2, 2, cimNamespace, xmlWriter);
+            }
         }
     }
 
     private void writeTerminal(Terminal t) {
         String equipmentId = context.getNamingStrategy().getCgmesId(t.getConnectable());
-<<<<<<< HEAD
-        writeTerminal(t, CgmesExportUtil.getTerminalId(t), equipmentId, connectivityNodeId(t), CgmesExportUtil.getTerminalSequenceNumber(t));
-=======
-        writeTerminal(t, mapTerminal2Id, CgmesExportUtil.getTerminalId(t, context), equipmentId, connectivityNodeId(mapNodeKey2NodeId, t), CgmesExportUtil.getTerminalSequenceNumber(t), cimNamespace, writer);
->>>>>>> 5475db07
+        writeTerminal(t, CgmesExportUtil.getTerminalId(t, context), equipmentId, connectivityNodeId(t), CgmesExportUtil.getTerminalSequenceNumber(t));
     }
 
     private void writeTerminal(Terminal terminal, String id, String conductingEquipmentId, String connectivityNodeId, int sequenceNumber) {
