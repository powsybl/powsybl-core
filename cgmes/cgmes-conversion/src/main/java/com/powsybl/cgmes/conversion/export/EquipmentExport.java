--- conflicted
+++ resolved
@@ -35,17 +35,21 @@
 
     public static void write(Network network, XMLStreamWriter writer, CgmesExportContext context) {
         try {
+            boolean writeConnectivityNodes = context.isWriteConnectivityNodes();
+
             CgmesExportUtil.writeRdfRoot(context.getCimVersion(), writer);
             String cimNamespace = context.getCimNamespace();
 
             // TODO fill EQ Model Description
             if (context.getCimVersion() >= 16) {
-                ModelDescriptionEq.write(writer, context.getEqModelDescription(), context, isNodeBreaker(network));
+                ModelDescriptionEq.write(writer, context.getEqModelDescription(), context);
             }
 
             Map <String, String> exportedNodes = new HashMap<>();
             Map <Terminal, String> exportedTerminals = new HashMap<>();
-            writeConnectivity(network, exportedNodes, cimNamespace, writer);
+            if (writeConnectivityNodes) {
+                writeConnectivityNodes(network, exportedNodes, cimNamespace, writer);
+            }
             writeTerminals(network, exportedTerminals, exportedNodes, cimNamespace, writer);
             writeSwitches(network, cimNamespace, writer);
 
@@ -71,21 +75,14 @@
         }
     }
 
-    private static boolean isNodeBreaker(Network network) {
-        for (VoltageLevel vl : network.getVoltageLevels()) {
-            if (!vl.getTopologyKind().equals(TopologyKind.NODE_BREAKER)) {
-                return false;
-            }
-        }
-        return true;
-    }
-
-    private static void writeConnectivity(Network network, Map <String, String> exportedNodes, String cimNamespace, XMLStreamWriter writer) throws XMLStreamException {
+    private static void writeConnectivityNodes(Network network, Map <String, String> exportedNodes, String cimNamespace, XMLStreamWriter writer) throws XMLStreamException {
         for (VoltageLevel vl : network.getVoltageLevels()) {
             if (vl.getTopologyKind().equals(TopologyKind.NODE_BREAKER)) {
                 writeNodes(vl, new VoltageLevelAdjacency(vl), exportedNodes, cimNamespace, writer);
-                writeSwitchesConnectivity(vl, exportedNodes, cimNamespace, writer);
-            }
+            } else {
+                writeBuses(vl, exportedNodes, cimNamespace, writer);
+            }
+            writeSwitchesConnectivity(vl, exportedNodes, cimNamespace, writer);
         }
         writeBusbarSectionsConnectivity(network, exportedNodes, cimNamespace, writer);
     }
@@ -122,16 +119,8 @@
                 VoltageLevel vl = bus.getTerminal().getVoltageLevel();
                 String node = CgmesExportUtil.getUniqueId();
                 ConnectivityNodeEq.write(node, bus.getNameOrId(), vl.getId(), cimNamespace, writer);
-<<<<<<< HEAD
-                String key;
-                if (vl.getTopologyKind().equals(TopologyKind.NODE_BREAKER)) {
-                    key = vl.getId() + bus.getTerminal().getNodeBreakerView().getNode();
-                    exportedNodes.put(key, node);
-                }
-=======
                 String key = vl.getId() + bus.getTerminal().getNodeBreakerView().getNode() + CONNECTIVITY_NODE_SUFFIX; // We are already in NODE-BREAKER
                 exportedNodes.put(key, node);
->>>>>>> a19289f4
             }
         }
     }
@@ -146,8 +135,6 @@
         }
     }
 
-<<<<<<< HEAD
-=======
     private static void writeBuses(VoltageLevel vl, Map <String, String> exportedNodes, String cimNamespace, XMLStreamWriter writer)throws XMLStreamException {
         for (Bus bus : vl.getBusBreakerView().getBuses()) {
             ConnectivityNodeEq.write(bus.getId() + CONNECTIVITY_NODE_SUFFIX, bus.getNameOrId(), vl.getId(), cimNamespace, writer);
@@ -155,7 +142,6 @@
         }
     }
 
->>>>>>> a19289f4
     private static void writeSwitches(Network network, String cimNamespace, XMLStreamWriter writer)throws XMLStreamException {
         for (Switch sw : network.getSwitches()) {
             VoltageLevel vl = sw.getVoltageLevel();
@@ -679,24 +665,17 @@
 
         for (Switch sw : network.getSwitches()) {
             VoltageLevel vl = sw.getVoltageLevel();
-<<<<<<< HEAD
+
+            String node1 = null;
+            String node2 = null;
             if (vl.getTopologyKind().equals(TopologyKind.NODE_BREAKER)) {
-                String node1 = exportedNodes.get(getSwitchNode1Id(vl, sw));
-                String node2 = exportedNodes.get(getSwitchNode2Id(vl, sw));
-                TerminalEq.write(CgmesExportUtil.getUniqueId(), sw.getId(), node1, 1, cimNamespace, writer);
-                TerminalEq.write(CgmesExportUtil.getUniqueId(), sw.getId(), node2, 2, cimNamespace, writer);
-            } else {
-                TerminalEq.write(CgmesExportUtil.getUniqueId(), sw.getId(), null, 1, cimNamespace, writer);
-                TerminalEq.write(CgmesExportUtil.getUniqueId(), sw.getId(), null, 2, cimNamespace, writer);
-            }
-=======
-            String node1 = exportedNodes.get(getSwitchNode1Id(vl, sw));
+                node1 = exportedNodes.get(getSwitchNode1Id(vl, sw));
+                node2 = exportedNodes.get(getSwitchNode2Id(vl, sw));
+            }
             String terminalId1 = sw.getAliasFromType(Conversion.CGMES_PREFIX_ALIAS_PROPERTIES + CgmesNames.TERMINAL + 1).orElseThrow(PowsyblException::new);
             TerminalEq.write(terminalId1, sw.getId(), node1, 1, cimNamespace, writer);
-            String node2 = exportedNodes.get(getSwitchNode2Id(vl, sw));
             String terminalId2 = sw.getAliasFromType(Conversion.CGMES_PREFIX_ALIAS_PROPERTIES + CgmesNames.TERMINAL + 2).orElseThrow(PowsyblException::new);
             TerminalEq.write(terminalId2, sw.getId(), node2, 2, cimNamespace, writer);
->>>>>>> a19289f4
         }
     }
 
@@ -715,11 +694,7 @@
     private static void writeTerminal(Terminal terminal, Map<Terminal, String> exportedTerminals, String id, String conductingEquipmentId, String connectivityNodeId, int sequenceNumber, String cimNamespace, XMLStreamWriter writer) {
         exportedTerminals.computeIfAbsent(terminal, k -> {
             try {
-                if (terminal.getVoltageLevel().getTopologyKind().equals(TopologyKind.NODE_BREAKER)) {
-                    TerminalEq.write(id, conductingEquipmentId, connectivityNodeId, sequenceNumber, cimNamespace, writer);
-                } else {
-                    TerminalEq.write(id, conductingEquipmentId, null, sequenceNumber, cimNamespace, writer);
-                }
+                TerminalEq.write(id, conductingEquipmentId, connectivityNodeId, sequenceNumber, cimNamespace, writer);
                 return id;
             } catch (XMLStreamException e) {
                 throw new UncheckedXmlStreamException(e);
@@ -736,16 +711,13 @@
     }
 
     private static String connectivityNodeId(Map<String, String> exportedNodes, Terminal terminal) {
+        String key;
         if (terminal.getVoltageLevel().getTopologyKind().equals(TopologyKind.NODE_BREAKER)) {
-<<<<<<< HEAD
-            return exportedNodes.get(terminal.getVoltageLevel().getId() + terminal.getNodeBreakerView().getNode());
-=======
             key = terminal.getVoltageLevel().getId() + terminal.getNodeBreakerView().getNode() + CONNECTIVITY_NODE_SUFFIX;
         } else {
             key = terminal.getBusBreakerView().getConnectableBus().getId() + CONNECTIVITY_NODE_SUFFIX;
->>>>>>> a19289f4
-        }
-        return null;
+        }
+        return exportedNodes.get(key);
     }
 
     private static class VoltageLevelAdjacency {
