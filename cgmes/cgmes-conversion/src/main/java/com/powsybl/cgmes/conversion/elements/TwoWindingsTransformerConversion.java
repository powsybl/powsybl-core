/**
 * Copyright (c) 2017-2018, RTE (http://www.rte-france.com)
 * This Source Code Form is subject to the terms of the Mozilla Public
 * License, v. 2.0. If a copy of the MPL was not distributed with this
 * file, You can obtain one at http://mozilla.org/MPL/2.0/.
 */

package com.powsybl.cgmes.conversion.elements;

import java.util.Map;

import com.powsybl.cgmes.conversion.Context;
import com.powsybl.cgmes.conversion.RegulatingControlMappingForTransformers.RegulatingControlPhase;
import com.powsybl.cgmes.conversion.RegulatingControlMappingForTransformers.RegulatingControlRatio;
import com.powsybl.commons.PowsyblException;
import com.powsybl.iidm.network.TwoWindingsTransformer;
import com.powsybl.iidm.network.TwoWindingsTransformerAdder;
import com.powsybl.triplestore.api.PropertyBag;
import com.powsybl.triplestore.api.PropertyBags;

/**
 * @author Luma Zamarreño <zamarrenolm at aia.es>
 */
public class TwoWindingsTransformerConversion extends AbstractConductingEquipmentConversion {

    public TwoWindingsTransformerConversion(PropertyBags ends, Map<String, PropertyBag> powerTransformerRatioTapChanger,
        Map<String, PropertyBag> powerTransformerPhaseTapChanger, Context context) {
        super("PowerTransformer", ends, context);
        end1 = ends.get(0);
        end2 = ends.get(1);
        this.powerTransformerRatioTapChanger = powerTransformerRatioTapChanger;
        this.powerTransformerPhaseTapChanger = powerTransformerPhaseTapChanger;
    }

    @Override
    public boolean valid() {
        if (!super.valid()) {
            return false;
        }
        if (context.boundary().containsNode(nodeId(1))
                || context.boundary().containsNode(nodeId(2))) {
            invalid("2 windings transformer end point at boundary is not supported");
            return false;
        }
        return true;
    }

    @Override
    public void convert() {

        double r1 = end1.asDouble("r");
        double x1 = end1.asDouble("x");
        double b1 = end1.asDouble("b");
        double g1 = end1.asDouble("g", 0);
        double r2 = end2.asDouble("r");
        double x2 = end2.asDouble("x");
        double b2 = end2.asDouble("b");
        double g2 = end2.asDouble("g", 0);
        double ratedU1 = end1.asDouble("ratedU");
        double ratedU2 = end2.asDouble("ratedU");

        double rho0 = ratedU2 / ratedU1;
        double rho0Square = rho0 * rho0;
        double r0 = r1 * rho0Square + r2;
        double x0 = x1 * rho0Square + x2;
        double g0 = g1 / rho0Square + g2;
        double b0 = b1 / rho0Square + b2;

        TwoWindingsTransformerAdder adder = substation().newTwoWindingsTransformer()
                .setR(r0)
                .setX(x0)
                .setG(g0)
                .setB(b0)
                .setRatedU1(ratedU1)
                .setRatedU2(ratedU2);
        identify(adder);
        connect(adder);
        TwoWindingsTransformer tx = adder.add();
        convertedTerminals(tx.getTerminal1(), tx.getTerminal2());

        addTapChangers(tx);
    }

    private void addTapChangers(TwoWindingsTransformer tx) {
        String rtcPropertyName = "RatioTapChanger";
        String rtc1 = end1.getId(rtcPropertyName);
        String rtc2 = end2.getId(rtcPropertyName);
        String ptcPropertyName = "PhaseTapChanger";
        String ptc1 = end1.getId(ptcPropertyName);
        String ptc2 = end2.getId(ptcPropertyName);

<<<<<<< HEAD
        // unused, will be delete in the full conversion
=======
        // used only for debugging in the current conversion, it will not be needed in the full conversion
>>>>>>> 8cf9ed90
        if (context.config().allowUnsupportedTapChangers()) {
            context.tapChangerTransformers().add(rtc1, tx, "rtc", 1);
            context.tapChangerTransformers().add(rtc2, tx, "rtc", 2);
            context.tapChangerTransformers().add(ptc1, tx, "ptc", 1);
            context.tapChangerTransformers().add(ptc2, tx, "ptc", 2);

            boolean supported = true;
            String rtc = null;
            String ptc = null;
            if (rtc1 != null && rtc2 != null) {
                supported = false;
<<<<<<< HEAD
            } else if (rtc1 != null && rtc2 == null) {
                rtc = rtc1;
            } else if (rtc1 == null && rtc2 != null) {
=======
            } else if (rtc1 != null) {
                rtc = rtc1;
            } else if (rtc2 != null) {
>>>>>>> 8cf9ed90
                rtc = rtc2;
            }
            if (ptc1 != null && ptc2 != null) {
                supported = false;
<<<<<<< HEAD
            } else if (ptc1 != null && ptc2 == null) {
                ptc = ptc1;
            } else if (ptc1 == null && ptc2 != null) {
=======
            } else if (ptc1 != null) {
                ptc = ptc1;
            } else if (ptc2 != null) {
>>>>>>> 8cf9ed90
                ptc = ptc2;
            }
            if (supported) {
                setRegulatingControlContext(tx, rtc, ptc);
            }
            return;
        }

        // Ensure only one tap changer is defined
        String rtc = null;
        int rtcSide = 0;
        if (rtc1 != null) {
            if (rtc2 != null) {
                String reason = "Unsupported modelling: two winding transformer with two ratio tap changers";
                invalid(reason);
                throw new PowsyblException(
                        String.format("TwoWindingTransformer %s %s", id, reason));
            }
            rtc = rtc1;
            rtcSide = 1;
        } else if (rtc2 != null) {
            rtc = rtc2;
            rtcSide = 2;
        }
        if (rtc != null) {
            context.tapChangerTransformers().add(rtc, tx, "rtc", rtcSide);
        }
        String ptc = null;
        int ptcSide = 0;
        if (ptc1 != null) {
            if (ptc2 != null) {
                String reason = "Unsupported modelling: transformer with two phase tap changers";
                invalid(reason);
                throw new PowsyblException(
                        String.format("TwoWindingTransformer %s %s", id, reason));
            }
            ptc = ptc1;
            ptcSide = 1;
        } else if (ptc2 != null) {
            ptc = ptc2;
            ptcSide = 2;
        }
        if (ptc != null) {
            context.tapChangerTransformers().add(ptc, tx, "ptc", ptcSide);
        }
        if (rtcSide > 0 && ptcSide > 0 && rtcSide != ptcSide) {
            String reason = String.format(
                    "Unsupported modelling: transformer with ratio and tap changer not on the same winding, rtc: %s, ptc: %s",
                    rtc,
                    ptc);
            invalid(reason);
        }

        setRegulatingControlContext(tx, rtc, ptc);
    }

    private void setRegulatingControlContext(TwoWindingsTransformer tx, String rtcId, String ptcId) {
<<<<<<< HEAD
        RegulatingControlRatio rcRtc = null;
        if (rtcId != null) {
            PropertyBag tc = powerTransformerRatioTapChanger.get(rtcId);
            rcRtc = context.regulatingControlMapping().forTransformers().buildRegulatingControlRatio(rtcId, tc);
        } else {
            rcRtc = context.regulatingControlMapping().forTransformers().buildEmptyRegulatingControlRatio();
        }

        RegulatingControlPhase rcPtc = null;
        if (ptcId != null) {
            PropertyBag tc = powerTransformerPhaseTapChanger.get(ptcId);
            rcPtc = context.regulatingControlMapping().forTransformers().buildRegulatingControlPhase(tc);
        } else {
            rcPtc = context.regulatingControlMapping().forTransformers().buildEmptyRegulatingControlPhase();
        }

        context.regulatingControlMapping().forTransformers().add(tx.getId(), rcRtc, rcPtc);
=======
        PropertyBag rtc = null;
        if (rtcId != null) {
            rtc = powerTransformerRatioTapChanger.get(rtcId);
        }

        PropertyBag ptc = null;
        if (ptcId != null) {
            ptc = powerTransformerPhaseTapChanger.get(ptcId);
        }
        context.regulatingControlMapping().forTransformers().add(tx.getId(), rtcId, rtc, ptc);
>>>>>>> 8cf9ed90
    }

    private final PropertyBag end1;
    private final PropertyBag end2;
    private final Map<String, PropertyBag> powerTransformerRatioTapChanger;
    private final Map<String, PropertyBag> powerTransformerPhaseTapChanger;
}

<|MERGE_RESOLUTION|>--- conflicted
+++ resolved
@@ -10,8 +10,6 @@
 import java.util.Map;
 
 import com.powsybl.cgmes.conversion.Context;
-import com.powsybl.cgmes.conversion.RegulatingControlMappingForTransformers.RegulatingControlPhase;
-import com.powsybl.cgmes.conversion.RegulatingControlMappingForTransformers.RegulatingControlRatio;
 import com.powsybl.commons.PowsyblException;
 import com.powsybl.iidm.network.TwoWindingsTransformer;
 import com.powsybl.iidm.network.TwoWindingsTransformerAdder;
@@ -89,11 +87,7 @@
         String ptc1 = end1.getId(ptcPropertyName);
         String ptc2 = end2.getId(ptcPropertyName);
 
-<<<<<<< HEAD
-        // unused, will be delete in the full conversion
-=======
         // used only for debugging in the current conversion, it will not be needed in the full conversion
->>>>>>> 8cf9ed90
         if (context.config().allowUnsupportedTapChangers()) {
             context.tapChangerTransformers().add(rtc1, tx, "rtc", 1);
             context.tapChangerTransformers().add(rtc2, tx, "rtc", 2);
@@ -105,28 +99,16 @@
             String ptc = null;
             if (rtc1 != null && rtc2 != null) {
                 supported = false;
-<<<<<<< HEAD
-            } else if (rtc1 != null && rtc2 == null) {
-                rtc = rtc1;
-            } else if (rtc1 == null && rtc2 != null) {
-=======
             } else if (rtc1 != null) {
                 rtc = rtc1;
             } else if (rtc2 != null) {
->>>>>>> 8cf9ed90
                 rtc = rtc2;
             }
             if (ptc1 != null && ptc2 != null) {
                 supported = false;
-<<<<<<< HEAD
-            } else if (ptc1 != null && ptc2 == null) {
-                ptc = ptc1;
-            } else if (ptc1 == null && ptc2 != null) {
-=======
             } else if (ptc1 != null) {
                 ptc = ptc1;
             } else if (ptc2 != null) {
->>>>>>> 8cf9ed90
                 ptc = ptc2;
             }
             if (supported) {
@@ -184,25 +166,6 @@
     }
 
     private void setRegulatingControlContext(TwoWindingsTransformer tx, String rtcId, String ptcId) {
-<<<<<<< HEAD
-        RegulatingControlRatio rcRtc = null;
-        if (rtcId != null) {
-            PropertyBag tc = powerTransformerRatioTapChanger.get(rtcId);
-            rcRtc = context.regulatingControlMapping().forTransformers().buildRegulatingControlRatio(rtcId, tc);
-        } else {
-            rcRtc = context.regulatingControlMapping().forTransformers().buildEmptyRegulatingControlRatio();
-        }
-
-        RegulatingControlPhase rcPtc = null;
-        if (ptcId != null) {
-            PropertyBag tc = powerTransformerPhaseTapChanger.get(ptcId);
-            rcPtc = context.regulatingControlMapping().forTransformers().buildRegulatingControlPhase(tc);
-        } else {
-            rcPtc = context.regulatingControlMapping().forTransformers().buildEmptyRegulatingControlPhase();
-        }
-
-        context.regulatingControlMapping().forTransformers().add(tx.getId(), rcRtc, rcPtc);
-=======
         PropertyBag rtc = null;
         if (rtcId != null) {
             rtc = powerTransformerRatioTapChanger.get(rtcId);
@@ -213,7 +176,6 @@
             ptc = powerTransformerPhaseTapChanger.get(ptcId);
         }
         context.regulatingControlMapping().forTransformers().add(tx.getId(), rtcId, rtc, ptc);
->>>>>>> 8cf9ed90
     }
 
     private final PropertyBag end1;
