/**
 * Copyright (c) 2017-2018, RTE (http://www.rte-france.com)
 * This Source Code Form is subject to the terms of the Mozilla Public
 * License, v. 2.0. If a copy of the MPL was not distributed with this
 * file, You can obtain one at http://mozilla.org/MPL/2.0/.
 */

package com.powsybl.cgmes.conversion.elements;

import com.powsybl.cgmes.conversion.Context;
import com.powsybl.cgmes.conversion.elements.transformers.NewTwoWindingsTransformerConversion;
import com.powsybl.commons.PowsyblException;
import com.powsybl.iidm.network.TwoWindingsTransformer;
import com.powsybl.iidm.network.TwoWindingsTransformerAdder;
import com.powsybl.triplestore.api.PropertyBag;
import com.powsybl.triplestore.api.PropertyBags;

/**
 * @author Luma Zamarreño <zamarrenolm at aia.es>
 *
 * @deprecated Use {@link NewTwoWindingsTransformerConversion} instead.
 */
<<<<<<< HEAD
/**
 * @deprecated Use {@link NewTwoWindingsTransformerConversion} instead.
 */
=======
>>>>>>> 0b810844
@Deprecated
public class TwoWindingsTransformerConversion extends AbstractConductingEquipmentConversion {

    public TwoWindingsTransformerConversion(PropertyBags ends, Context context) {
        super("PowerTransformer", ends, context);
        end1 = ends.get(0);
        end2 = ends.get(1);
    }

    @Override
    public boolean valid() {
        if (!super.valid()) {
            return false;
        }
        if (context.boundary().containsNode(nodeId(1))
                || context.boundary().containsNode(nodeId(2))) {
            invalid("2 windings transformer end point at boundary is not supported");
            return false;
        }
        return true;
    }

    @Override
    public void convert() {

        double r1 = end1.asDouble("r");
        double x1 = end1.asDouble("x");
        double b1 = end1.asDouble("b");
        double g1 = end1.asDouble("g", 0);
        double r2 = end2.asDouble("r");
        double x2 = end2.asDouble("x");
        double b2 = end2.asDouble("b");
        double g2 = end2.asDouble("g", 0);
        double ratedU1 = end1.asDouble("ratedU");
        double ratedU2 = end2.asDouble("ratedU");

        double rho0 = ratedU2 / ratedU1;
        double rho0Square = rho0 * rho0;
        double r0 = r1 * rho0Square + r2;
        double x0 = x1 * rho0Square + x2;
        double g0 = g1 / rho0Square + g2;
        double b0 = b1 / rho0Square + b2;

        TwoWindingsTransformerAdder adder = substation().newTwoWindingsTransformer()
                .setR(r0)
                .setX(x0)
                .setG(g0)
                .setB(b0)
                .setRatedU1(ratedU1)
                .setRatedU2(ratedU2);
        identify(adder);
        connect(adder);
        TwoWindingsTransformer tx = adder.add();
        convertedTerminals(tx.getTerminal1(), tx.getTerminal2());

        addTapChangers(tx);
    }

    private void addTapChangers(TwoWindingsTransformer tx) {
        String rtcPropertyName = "RatioTapChanger";
        String rtc1 = end1.getId(rtcPropertyName);
        String rtc2 = end2.getId(rtcPropertyName);
        String ptcPropertyName = "PhaseTapChanger";
        String ptc1 = end1.getId(ptcPropertyName);
        String ptc2 = end2.getId(ptcPropertyName);

        // used only for debugging in the current conversion, it will not be needed in the full conversion
        if (context.config().allowUnsupportedTapChangers()) {
            context.tapChangerTransformers().add(rtc1, tx, "rtc", 1);
            context.tapChangerTransformers().add(rtc2, tx, "rtc", 2);
            context.tapChangerTransformers().add(ptc1, tx, "ptc", 1);
            context.tapChangerTransformers().add(ptc2, tx, "ptc", 2);

            boolean supported = true;
            String rtc = null;
            String ptc = null;
            if (rtc1 != null && rtc2 != null) {
                supported = false;
            } else if (rtc1 != null) {
                rtc = rtc1;
            } else if (rtc2 != null) {
                rtc = rtc2;
            }
            if (ptc1 != null && ptc2 != null) {
                supported = false;
            } else if (ptc1 != null) {
                ptc = ptc1;
            } else if (ptc2 != null) {
                ptc = ptc2;
            }
            if (supported) {
                setRegulatingControlContext(tx, rtc, ptc);
            }
            return;
        }

        // Ensure only one tap changer is defined
        String rtc = null;
        int rtcSide = 0;
        if (rtc1 != null) {
            if (rtc2 != null) {
                String reason = "Unsupported modelling: two winding transformer with two ratio tap changers";
                invalid(reason);
                throw new PowsyblException(
                        String.format("TwoWindingTransformer %s %s", id, reason));
            }
            rtc = rtc1;
            rtcSide = 1;
        } else if (rtc2 != null) {
            rtc = rtc2;
            rtcSide = 2;
        }
        if (rtc != null) {
            context.tapChangerTransformers().add(rtc, tx, "rtc", rtcSide);
        }
        String ptc = null;
        int ptcSide = 0;
        if (ptc1 != null) {
            if (ptc2 != null) {
                String reason = "Unsupported modelling: transformer with two phase tap changers";
                invalid(reason);
                throw new PowsyblException(
                        String.format("TwoWindingTransformer %s %s", id, reason));
            }
            ptc = ptc1;
            ptcSide = 1;
        } else if (ptc2 != null) {
            ptc = ptc2;
            ptcSide = 2;
        }
        if (ptc != null) {
            context.tapChangerTransformers().add(ptc, tx, "ptc", ptcSide);
        }
        if (rtcSide > 0 && ptcSide > 0 && rtcSide != ptcSide) {
            String reason = String.format(
                    "Unsupported modelling: transformer with ratio and tap changer not on the same winding, rtc: %s, ptc: %s",
                    rtc,
                    ptc);
            invalid(reason);
        }

        setRegulatingControlContext(tx, rtc, ptc);
    }

    private void setRegulatingControlContext(TwoWindingsTransformer tx, String rtcId, String ptcId) {
        PropertyBag rtc = null;
        if (rtcId != null) {
            rtc = context.ratioTapChanger(rtcId);
        }

        PropertyBag ptc = null;
        if (ptcId != null) {
            ptc = context.phaseTapChanger(ptcId);
        }
        context.regulatingControlMapping().forTransformers().add(tx.getId(), rtcId, rtc, ptc);
    }

    private final PropertyBag end1;
    private final PropertyBag end2;
}

<|MERGE_RESOLUTION|>--- conflicted
+++ resolved
@@ -20,12 +20,6 @@
  *
  * @deprecated Use {@link NewTwoWindingsTransformerConversion} instead.
  */
-<<<<<<< HEAD
-/**
- * @deprecated Use {@link NewTwoWindingsTransformerConversion} instead.
- */
-=======
->>>>>>> 0b810844
 @Deprecated
 public class TwoWindingsTransformerConversion extends AbstractConductingEquipmentConversion {
 
