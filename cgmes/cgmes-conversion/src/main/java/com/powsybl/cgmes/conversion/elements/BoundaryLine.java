--- conflicted
+++ resolved
@@ -18,13 +18,9 @@
 
     BoundaryLine(String eqInstance, String id, String name, String modelIidmVoltageLevelId, String modelBus,
         boolean modelTconnected, int modelNode, String modelTerminalId, TwoSides boundarySide,
-<<<<<<< HEAD
         String boundaryTerminalId, String boundaryConnectivityNodeId, String boundaryTopologicalNodeId,
         PowerFlow modelPowerFlow, String equivalentInjectionId, String equivalentInjectionCgmesTerminalId) {
-=======
-        String boundaryTerminalId, PowerFlow modelPowerFlow) {
         this.eqInstance = eqInstance;
->>>>>>> 85cacc4e
         this.id = id;
         this.name = name;
         this.modelIidmVoltageLevelId = modelIidmVoltageLevelId;
@@ -133,7 +129,6 @@
         return modelPowerFlow;
     }
 
-<<<<<<< HEAD
     String getEquivalentInjectionId() {
         return equivalentInjectionId;
     }
@@ -142,9 +137,7 @@
         return equivalentInjectionCgmesTerminalId;
     }
 
-=======
     private final String eqInstance;
->>>>>>> 85cacc4e
     private final String id;
     private final String name;
     private final String modelIidmVoltageLevelId;
