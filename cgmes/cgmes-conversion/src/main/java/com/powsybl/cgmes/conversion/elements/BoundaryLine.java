/**
 * Copyright (c) 2021, RTE (http://www.rte-france.com)
 * This Source Code Form is subject to the terms of the Mozilla Public
 * License, v. 2.0. If a copy of the MPL was not distributed with this
 * file, You can obtain one at http://mozilla.org/MPL/2.0/.
 */

package com.powsybl.cgmes.conversion.elements;

import com.powsybl.cgmes.model.PowerFlow;
import com.powsybl.iidm.network.TwoSides;

/**
 * @author Luma Zamarreño {@literal <zamarrenolm at aia.es>}
 * @author José Antonio Marqués {@literal <marquesja at aia.es>}
 */
public class BoundaryLine {

    BoundaryLine(String id, String name, String modelIidmVoltageLevelId, String modelBus,
<<<<<<< HEAD
        boolean modelTconnected, int modelNode, String modelTerminalId, Branch.Side boundarySide,
        String boundaryTerminalId, String boundaryConnectivityNodeId, String boundaryTopologicalNodeId,
        PowerFlow modelPowerFlow, String equivalentInjectionId, String equivalentInjectionCgmesTerminalId) {
=======
        boolean modelTconnected, int modelNode, String modelTerminalId, TwoSides boundarySide,
        String boundaryTerminalId, PowerFlow modelPowerFlow) {
>>>>>>> 5dfb5352
        this.id = id;
        this.name = name;
        this.modelIidmVoltageLevelId = modelIidmVoltageLevelId;
        this.modelBus = modelBus;
        this.modelTconnected = modelTconnected;
        this.modelNode = modelNode;
        this.modelTerminalId = modelTerminalId;
        this.boundarySide = boundarySide;
        this.boundaryTerminalId = boundaryTerminalId;
        this.boundaryConnectivityNodeId = boundaryConnectivityNodeId;
        this.boundaryTopologicalNodeId = boundaryTopologicalNodeId;
        this.modelPowerFlow = modelPowerFlow;
        this.equivalentInjectionId = equivalentInjectionId;
        this.equivalentInjectionCgmesTerminalId = equivalentInjectionCgmesTerminalId;

        r = 0.0;
        x = 0.0;
        g1 = 0.0;
        b1 = 0.0;
        g2 = 0.0;
        b2 = 0.0;
    }

    public void setParameters(double r, double x, double g1, double b1, double g2, double b2) {
        this.r = r;
        this.x = x;
        this.g1 = g1;
        this.b1 = b1;
        this.g2 = g2;
        this.b2 = b2;
    }

    public String getId() {
        return id;
    }

    String getName() {
        return name;
    }

    public String getModelIidmVoltageLevelId() {
        return modelIidmVoltageLevelId;
    }

    String getModelBus() {
        return modelBus;
    }

    boolean isModelTconnected() {
        return modelTconnected;
    }

    int getModelNode() {
        return modelNode;
    }

    String getModelTerminalId() {
        return modelTerminalId;
    }

    TwoSides getBoundarySide() {
        return boundarySide;
    }

    String getBoundaryConnectivityNodeId() {
        return boundaryConnectivityNodeId;
    }

    String getBoundaryTopologicalNodeId() {
        return boundaryTopologicalNodeId;
    }

    String getBoundaryTerminalId() {
        return boundaryTerminalId;
    }

    double getR() {
        return r;
    }

    double getX() {
        return x;
    }

    double getG1() {
        return g1;
    }

    double getB1() {
        return b1;
    }

    double getG2() {
        return g2;
    }

    double getB2() {
        return b2;
    }

    PowerFlow getModelPowerFlow() {
        return modelPowerFlow;
    }

    String getEquivalentInjectionId() {
        return equivalentInjectionId;
    }

    String getEquivalentInjectionCgmesTerminalId() {
        return equivalentInjectionCgmesTerminalId;
    }

    private final String id;
    private final String name;
    private final String modelIidmVoltageLevelId;
    private final String modelBus;
    private final boolean modelTconnected;
    private final int modelNode;
    private final String modelTerminalId;
    private final TwoSides boundarySide;
    private final String boundaryTerminalId;
    private final String boundaryConnectivityNodeId;
    private final String boundaryTopologicalNodeId;
    private double r;
    private double x;
    private double g1;
    private double b1;
    private double g2;
    private double b2;
    private final PowerFlow modelPowerFlow;
    private final String equivalentInjectionId;
    private final String equivalentInjectionCgmesTerminalId;
}<|MERGE_RESOLUTION|>--- conflicted
+++ resolved
@@ -17,14 +17,9 @@
 public class BoundaryLine {
 
     BoundaryLine(String id, String name, String modelIidmVoltageLevelId, String modelBus,
-<<<<<<< HEAD
-        boolean modelTconnected, int modelNode, String modelTerminalId, Branch.Side boundarySide,
+        boolean modelTconnected, int modelNode, String modelTerminalId, TwoSides boundarySide,
         String boundaryTerminalId, String boundaryConnectivityNodeId, String boundaryTopologicalNodeId,
         PowerFlow modelPowerFlow, String equivalentInjectionId, String equivalentInjectionCgmesTerminalId) {
-=======
-        boolean modelTconnected, int modelNode, String modelTerminalId, TwoSides boundarySide,
-        String boundaryTerminalId, PowerFlow modelPowerFlow) {
->>>>>>> 5dfb5352
         this.id = id;
         this.name = name;
         this.modelIidmVoltageLevelId = modelIidmVoltageLevelId;
