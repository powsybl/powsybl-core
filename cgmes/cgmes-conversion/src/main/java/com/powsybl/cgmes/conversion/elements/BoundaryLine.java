--- conflicted
+++ resolved
@@ -16,13 +16,8 @@
  */
 public class BoundaryLine {
 
-<<<<<<< HEAD
     BoundaryLine(String eqInstance, String id, String name, String modelIidmVoltageLevelId, String modelBus,
-        boolean modelTconnected, int modelNode, String modelTerminalId, Branch.Side boundarySide,
-=======
-    BoundaryLine(String id, String name, String modelIidmVoltageLevelId, String modelBus,
         boolean modelTconnected, int modelNode, String modelTerminalId, TwoSides boundarySide,
->>>>>>> d9945a81
         String boundaryTerminalId, PowerFlow modelPowerFlow) {
         this.eqInstance = eqInstance;
         this.id = id;
