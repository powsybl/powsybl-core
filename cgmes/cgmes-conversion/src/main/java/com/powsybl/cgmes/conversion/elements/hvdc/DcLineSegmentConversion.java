--- conflicted
+++ resolved
@@ -31,18 +31,18 @@
     static final double DEFAULT_ACTIVE_POWER_SET_POINT = 0.0;
 
     DcLineSegmentConversion(PropertyBag l, HvdcLine.ConvertersMode mode, double r, double ratedUdc,
-<<<<<<< HEAD
         String converterId1, String converterId2, boolean isDuplicated, Context context) {
-        super("DCLineSegment", l, context);
-=======
-        DcLineSegmentConverter converter1, DcLineSegmentConverter converter2, Context context) {
-        this(l, mode, r, ratedUdc, converter1, converter2, false, context);
-    }
+        super(CgmesNames.DC_LINE_SEGMENT, l, context);
 
-    DcLineSegmentConversion(PropertyBag l, HvdcLine.ConvertersMode mode, double r, double ratedUdc,
-                            DcLineSegmentConverter converter1, DcLineSegmentConverter converter2, boolean isDuplicated, Context context) {
-        super(CgmesNames.DC_LINE_SEGMENT, l, context);
->>>>>>> 473d382c
+        /*** // TODO JAM
+         DcLineSegmentConverter converter1, DcLineSegmentConverter converter2, Context context) {
+         this(l, mode, r, ratedUdc, converter1, converter2, false, context);
+         }
+
+         DcLineSegmentConversion(PropertyBag l, HvdcLine.ConvertersMode mode, double r, double ratedUdc,
+         DcLineSegmentConverter converter1, DcLineSegmentConverter converter2, boolean isDuplicated, Context context) {
+         super(CgmesNames.DC_LINE_SEGMENT, l, context);
+         ****/
 
         this.mode = mode;
         this.r = r;
