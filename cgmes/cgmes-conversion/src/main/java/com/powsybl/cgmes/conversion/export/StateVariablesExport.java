--- conflicted
+++ resolved
@@ -60,11 +60,7 @@
             writeShuntCompensatorSections(network, cimNamespace, writer, context);
             writeTapSteps(network, cimNamespace, writer);
             writeStatus(network, cimNamespace, writer, context);
-<<<<<<< HEAD
             writeConverters(network, cimNamespace, writer, context);
-=======
-            writeConverters(network, cimNamespace, writer);
->>>>>>> 875c8b42
 
             writer.writeEndDocument();
         } catch (XMLStreamException e) {
@@ -317,11 +313,7 @@
         } else {
             // SvInjection will be assigned to the first of the TNs mapped to the bus
             CgmesIidmMapping.CgmesTopologicalNode topologicalNode = context.getTopologicalNodesByBusViewBus(bus.getId()).iterator().next();
-<<<<<<< HEAD
-            writeSvInjection(svInjection, topologicalNode.getCgmesId(), cimNamespace, writer, context);
-=======
-            writeSvInjection(load, topologicalNode.getCgmesId(), cimNamespace, writer);
->>>>>>> 875c8b42
+            writeSvInjection(load, topologicalNode.getCgmesId(), cimNamespace, writer, context);
         }
     }
 
@@ -408,18 +400,12 @@
     }
 
     private static void writeStatus(Network network, String cimNamespace, XMLStreamWriter writer, CgmesExportContext context) {
-<<<<<<< HEAD
         // create SvStatus, iterate on Connectables, check Terminal status, add to SvStatus
-        network.getConnectableStream().forEach(c -> writeConnectableStatus(c, cimNamespace, writer, context));
-=======
-        // create SvStatus, iterate on Connectables, check Terminal status, add
-        // to SvStatus
         network.getConnectableStream().forEach(c -> {
             if (context.isExportedEquipment(c)) {
-                writeConnectableStatus(c, cimNamespace, writer);
+                writeConnectableStatus(c, cimNamespace, writer, context);
             }
         });
->>>>>>> 875c8b42
 
         // RK: For dangling lines (boundaries), the AC Line Segment is considered in service if and only if it is connected on the network side.
         // If it is disconnected on the boundary side, it might not appear on the SV file.
