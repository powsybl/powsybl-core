--- conflicted
+++ resolved
@@ -22,12 +22,7 @@
 import java.util.function.Supplier;
 import java.util.stream.Stream;
 
-<<<<<<< HEAD
-import static com.powsybl.cgmes.conversion.export.CgmesExportUtil.complexVoltage;
 import static com.powsybl.cgmes.model.CgmesNamespace.RDF_NAMESPACE;
-=======
-import static com.powsybl.cgmes.model.CgmesNamespace.*;
->>>>>>> 8312f5dd
 
 /**
  * @author Miora Ralambotiana <miora.ralambotiana at rte-france.com>
@@ -184,7 +179,6 @@
                 if (dl.hasProperty("v") && dl.hasProperty("angle")) {
                     writeVoltage(topologicalNode.get(), Double.valueOf(dl.getProperty("v", "NaN")), Double.valueOf(dl.getProperty("angle", "NaN")), cimNamespace, writer);
                 } else if (b != null) {
-                    // calculate complex voltage value: abs for VOLTAGE, degrees for ANGLE
                     writeVoltage(topologicalNode.get(), dl.getBoundary().getV(), dl.getBoundary().getAngle(), cimNamespace, writer);
                 } else {
                     writeVoltage(topologicalNode.get(), 0.0, 0.0, cimNamespace, writer);
