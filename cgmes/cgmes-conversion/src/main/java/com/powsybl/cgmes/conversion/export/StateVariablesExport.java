/**
 * Copyright (c) 2020, RTE (http://www.rte-france.com)
 * This Source Code Form is subject to the terms of the Mozilla Public
 * License, v. 2.0. If a copy of the MPL was not distributed with this
 * file, You can obtain one at http://mozilla.org/MPL/2.0/.
 */
package com.powsybl.cgmes.conversion.export;

import com.powsybl.cgmes.conversion.Conversion;
import com.powsybl.cgmes.extensions.CgmesIidmMapping;
import com.powsybl.cgmes.model.CgmesNames;
import com.powsybl.commons.PowsyblException;
import com.powsybl.commons.exceptions.UncheckedXmlStreamException;
import com.powsybl.iidm.network.*;
import com.powsybl.iidm.network.extensions.SlackTerminal;
import com.powsybl.iidm.network.util.SwitchesFlow;
import org.slf4j.Logger;
import org.slf4j.LoggerFactory;

import javax.xml.stream.XMLStreamException;
import javax.xml.stream.XMLStreamWriter;
import java.util.*;
import java.util.function.Function;
import java.util.function.Supplier;
import java.util.stream.Collectors;
import java.util.stream.Stream;

import static com.powsybl.cgmes.model.CgmesNamespace.RDF_NAMESPACE;

/**
 * @author Miora Ralambotiana <miora.ralambotiana at rte-france.com>
 */
public final class StateVariablesExport {

    private static final String SV_VOLTAGE_ANGLE = "SvVoltage.angle";
    private static final String SV_VOLTAGE_V = "SvVoltage.v";
    private static final String SV_VOLTAGE_TOPOLOGICAL_NODE = "SvVoltage.TopologicalNode";

    private static final Logger LOG = LoggerFactory.getLogger(StateVariablesExport.class);

    public static void write(Network network, XMLStreamWriter writer) {
        write(network, writer, new CgmesExportContext(network));
    }

    public static void write(Network network, XMLStreamWriter writer, CgmesExportContext context) {
        try {
            String cimNamespace = context.getCim().getNamespace();
            CgmesExportUtil.writeRdfRoot(cimNamespace, context.getCim().getEuPrefix(), context.getCim().getEuNamespace(), writer);

            if (context.getCimVersion() >= 16) {
                CgmesExportUtil.writeModelDescription(writer, context.getSvModelDescription(), context);
                writeTopologicalIslands(network, cimNamespace, writer, context);
                // Note: unmapped topological nodes (node breaker) & boundary topological nodes are not written in topological islands
            }

            writeVoltagesForTopologicalNodes(network, cimNamespace, writer, context);
            writeVoltagesForBoundaryNodes(network, cimNamespace, writer);
            for (CgmesIidmMapping.CgmesTopologicalNode tn : context.getUnmappedTopologicalNodes()) {
                writeVoltage(tn.getCgmesId(), 0.0, 0.0, cimNamespace, writer);
            }
            writePowerFlows(network, cimNamespace, writer, context);
            writeShuntCompensatorSections(network, cimNamespace, writer, context);
            writeTapSteps(network, cimNamespace, writer);
            writeStatus(network, cimNamespace, writer, context);
            writeConverters(network, cimNamespace, writer, context);

            writer.writeEndDocument();
        } catch (XMLStreamException e) {
            throw new UncheckedXmlStreamException(e);
        }
    }

    private static void writeTopologicalIslands(Network network, String cimNamespace, XMLStreamWriter writer, CgmesExportContext context) throws XMLStreamException {
        Map<String, String> angleRefs = buildAngleRefs(network, context);
        Map<String, List<String>> islands = buildIslands(network, context);
        for (Map.Entry<String, List<String>> island : islands.entrySet()) {
            if (!angleRefs.containsKey(island.getKey())) {
                Supplier<String> log = () -> String.format("Synchronous component  %s does not have a defined slack bus: it is ignored", island.getKey());
                LOG.info(log.get());
                continue;
            }
            String islandId = CgmesExportUtil.getUniqueId();
            writer.writeStartElement(cimNamespace, CgmesNames.TOPOLOGICAL_ISLAND);
            writer.writeAttribute(RDF_NAMESPACE, CgmesNames.ID, islandId);
            writer.writeStartElement(cimNamespace, CgmesNames.NAME);
            writer.writeCharacters(islandId); // Use id as name
            writer.writeEndElement();
            CgmesExportUtil.writeReference("TopologicalIsland.AngleRefTopologicalNode", angleRefs.get(island.getKey()), cimNamespace, writer);
            for (String tn : island.getValue()) {
                CgmesExportUtil.writeReference("TopologicalIsland.TopologicalNodes", tn, cimNamespace, writer);
            }
            writer.writeEndElement();
        }
    }

    private static Map<String, String> buildAngleRefs(Network network, CgmesExportContext context) {
        Map<String, String> angleRefs = new HashMap<>();
        for (VoltageLevel vl : network.getVoltageLevels()) {
            SlackTerminal slackTerminal = vl.getExtension(SlackTerminal.class);
            buildAngleRefs(slackTerminal, angleRefs, context);
        }
        return angleRefs;
    }

    private static void buildAngleRefs(SlackTerminal slackTerminal, Map<String, String> angleRefs, CgmesExportContext context) {
        if (slackTerminal != null && slackTerminal.getTerminal() != null) {
            Bus bus = slackTerminal.getTerminal().getBusView().getBus();
            if (bus != null && bus.getSynchronousComponent() != null) {
                buildAngleRefs(bus.getSynchronousComponent().getNum(), bus.getId(), angleRefs, context);
            } else if (bus != null) {
                buildAngleRefs(bus.getId(), angleRefs, context);
            } else {
                Supplier<String> message = () -> String.format("Slack terminal at equipment %s is not connected and is not exported as slack terminal", slackTerminal.getTerminal().getConnectable().getId());
                LOG.info(message.get());
            }
        }
    }

    private static void buildAngleRefs(int synchronousComponentNum, String busId, Map<String, String> angleRefs, CgmesExportContext context) {
        String componentNum = String.valueOf(synchronousComponentNum);
        if (angleRefs.containsKey(componentNum)) {
            Supplier<String> log = () -> String.format("Several slack buses are defined for synchronous component %s: only first slack bus (%s) is taken into account",
                    componentNum, angleRefs.get(componentNum));
            LOG.info(log.get());
            return;
        }
        CgmesIidmMapping.CgmesTopologicalNode topologicalNode = context.getTopologicalNodesByBusViewBus(busId).iterator().next();
        angleRefs.put(componentNum, topologicalNode.getCgmesId());
    }

    private static void buildAngleRefs(String busId, Map<String, String> angleRefs, CgmesExportContext context) {
        CgmesIidmMapping.CgmesTopologicalNode topologicalNode = context.getTopologicalNodesByBusViewBus(busId).iterator().next();
        angleRefs.put(topologicalNode.getCgmesId(),
                topologicalNode.getCgmesId());
    }

    private static Map<String, List<String>> buildIslands(Network network, CgmesExportContext context) {
        Map<String, List<String>> islands = new HashMap<>();
        for (Bus b : network.getBusView().getBuses()) {
            if (b.getSynchronousComponent() != null) {
                int num = b.getSynchronousComponent().getNum();
                islands.computeIfAbsent(String.valueOf(num), i -> new ArrayList<>());
                islands.get(String.valueOf(num)).addAll(context.getTopologicalNodesByBusViewBus(b.getId()).stream().map(CgmesIidmMapping.CgmesTopologicalNode::getCgmesId).collect(Collectors.toSet()));
            } else {
                islands.put(b.getId(), Collections.singletonList(b.getId()));
            }
        }
        return islands;
    }

    private static void writeVoltagesForTopologicalNodes(Network network, String cimNamespace, XMLStreamWriter writer, CgmesExportContext context) throws XMLStreamException {
        for (Bus b : network.getBusView().getBuses()) {
            for (CgmesIidmMapping.CgmesTopologicalNode topologicalNode : context.getTopologicalNodesByBusViewBus(b.getId())) {
                writeVoltage(topologicalNode.getCgmesId(), b.getV(), b.getAngle(), cimNamespace, writer);
            }
        }
    }

    private static void writeVoltagesForBoundaryNodes(Network network, String cimNamespace, XMLStreamWriter writer) throws XMLStreamException {
        for (DanglingLine dl : network.getDanglingLines()) {
            Bus b = dl.getTerminal().getBusView().getBus();
            Optional<String> topologicalNode = dl.getAliasFromType(Conversion.CGMES_PREFIX_ALIAS_PROPERTIES + CgmesNames.TOPOLOGICAL_NODE);
            if (topologicalNode.isPresent()) {
                if (dl.hasProperty("v") && dl.hasProperty("angle")) {
                    writeVoltage(topologicalNode.get(), Double.valueOf(dl.getProperty("v", "NaN")), Double.valueOf(dl.getProperty("angle", "NaN")), cimNamespace, writer);
                } else if (b != null) {
                    writeVoltage(topologicalNode.get(), dl.getBoundary().getV(), dl.getBoundary().getAngle(), cimNamespace, writer);
                } else {
                    writeVoltage(topologicalNode.get(), 0.0, 0.0, cimNamespace, writer);
                }
            }
        }
        // Voltages at inner nodes of Tie Lines
        // (boundary nodes that have been left inside CGM)
        for (Line l : network.getLines()) {
            if (!l.isTieLine()) {
                continue;
            }
            TieLine tieLine = (TieLine) l;
            String topologicalNode = tieLine.getAliasFromType(Conversion.CGMES_PREFIX_ALIAS_PROPERTIES + CgmesNames.TOPOLOGICAL_NODE)
                    .orElseGet(() -> tieLine.getProperty(Conversion.CGMES_PREFIX_ALIAS_PROPERTIES + tieLine.getHalf1().getId() + "." + CgmesNames.TOPOLOGICAL_NODE));
            if (topologicalNode != null) {
                writeVoltage(topologicalNode, tieLine.getHalf1().getBoundary().getV(), tieLine.getHalf1().getBoundary().getAngle(), cimNamespace, writer);
            }
        }
    }

    private static void writeVoltage(String topologicalNode, double v, double angle, String cimNamespace, XMLStreamWriter writer) throws XMLStreamException {
        writer.writeStartElement(cimNamespace, "SvVoltage");
        writer.writeAttribute(RDF_NAMESPACE, CgmesNames.ID, CgmesExportUtil.getUniqueId());
        writer.writeStartElement(cimNamespace, SV_VOLTAGE_ANGLE);
        writer.writeCharacters(CgmesExportUtil.format(angle));
        writer.writeEndElement();
        writer.writeStartElement(cimNamespace, SV_VOLTAGE_V);
        writer.writeCharacters(CgmesExportUtil.format(v));
        writer.writeEndElement();
        CgmesExportUtil.writeReference(SV_VOLTAGE_TOPOLOGICAL_NODE, topologicalNode, cimNamespace, writer);
        writer.writeEndElement();
    }

    private static void writePowerFlows(Network network, String cimNamespace, XMLStreamWriter writer, CgmesExportContext context) {
        writeInjectionsPowerFlows(network, cimNamespace, writer, context, Network::getLoadStream);
        writeInjectionsPowerFlows(network, cimNamespace, writer, context, Network::getGeneratorStream);
        writeInjectionsPowerFlows(network, cimNamespace, writer, context, Network::getShuntCompensatorStream);
        writeInjectionsPowerFlows(network, cimNamespace, writer, context, Network::getStaticVarCompensatorStream);
        writeInjectionsPowerFlows(network, cimNamespace, writer, context, Network::getBatteryStream);

        network.getDanglingLineStream().forEach(dl -> {
            // FIXME: the values (p0/q0) are wrong: these values are target and never updated, not calculated flows
            // DanglingLine's attributes will be created to store calculated flows on the boundary side
            if (context.exportBoundaryPowerFlows()) {
                dl.getAliasFromType(Conversion.CGMES_PREFIX_ALIAS_PROPERTIES + "Terminal_Boundary")
                        .ifPresent(terminal -> writePowerFlow(terminal, dl.getBoundary().getP(), dl.getBoundary().getQ(), cimNamespace, writer));
            }
            dl.getAliasFromType(Conversion.CGMES_PREFIX_ALIAS_PROPERTIES + "EquivalentInjectionTerminal")
                    .ifPresent(eit -> writePowerFlow(eit, -dl.getBoundary().getP(), -dl.getBoundary().getQ(), cimNamespace, writer));
        });

        network.getBranchStream().forEach(b -> {
            b.getAliasFromType(Conversion.CGMES_PREFIX_ALIAS_PROPERTIES + CgmesNames.TERMINAL1)
                .ifPresent(t -> writePowerFlow((String) t, b.getTerminal1().getP(), b.getTerminal1().getQ(), cimNamespace, writer));
            b.getAliasFromType(Conversion.CGMES_PREFIX_ALIAS_PROPERTIES + CgmesNames.TERMINAL2)
                .ifPresent(t -> writePowerFlow((String) t, b.getTerminal2().getP(), b.getTerminal2().getQ(), cimNamespace, writer));
            if (b instanceof TieLine && context.exportBoundaryPowerFlows()) {
                TieLine tl = (TieLine) b;
                Optional.ofNullable(tl.getProperty(Conversion.CGMES_PREFIX_ALIAS_PROPERTIES + tl.getHalf1().getId() + ".Terminal_Network"))
                        .ifPresent(t -> writePowerFlow(t, tl.getTerminal1().getP(), tl.getTerminal1().getQ(), cimNamespace, writer));
                Optional.ofNullable(tl.getProperty(Conversion.CGMES_PREFIX_ALIAS_PROPERTIES + tl.getHalf2().getId() + ".Terminal_Network"))
                        .ifPresent(t -> writePowerFlow(t, tl.getTerminal2().getP(), tl.getTerminal2().getQ(), cimNamespace, writer));
                tl.getAliasFromType(Conversion.CGMES_PREFIX_ALIAS_PROPERTIES + "HALF1." + CgmesNames.TERMINAL + "_Boundary")
                        .ifPresent(t -> writePowerFlow(t, tl.getHalf1().getBoundary().getP(), tl.getHalf1().getBoundary().getQ(), cimNamespace, writer));
                tl.getAliasFromType(Conversion.CGMES_PREFIX_ALIAS_PROPERTIES + "HALF2." + CgmesNames.TERMINAL + "_Boundary")
                        .ifPresent(t -> writePowerFlow(t, tl.getHalf2().getBoundary().getP(), tl.getHalf2().getBoundary().getQ(), cimNamespace, writer));
                Optional.ofNullable(tl.getProperty(Conversion.CGMES_PREFIX_ALIAS_PROPERTIES + tl.getHalf1().getId() + ".Terminal_Boundary"))
                        .ifPresent(t -> writePowerFlow(t, tl.getHalf1().getBoundary().getP(), tl.getHalf1().getBoundary().getQ(), cimNamespace, writer));
                Optional.ofNullable(tl.getProperty(Conversion.CGMES_PREFIX_ALIAS_PROPERTIES + tl.getHalf2().getId() + ".Terminal_Boundary"))
                        .ifPresent(t -> writePowerFlow(t, tl.getHalf2().getBoundary().getP(), tl.getHalf2().getBoundary().getQ(), cimNamespace, writer));
            }
        });

        network.getThreeWindingsTransformerStream().forEach(twt -> {
            twt.getAliasFromType(Conversion.CGMES_PREFIX_ALIAS_PROPERTIES + CgmesNames.TERMINAL1)
                .ifPresent(t -> writePowerFlow(t, twt.getLeg1().getTerminal().getP(), twt.getLeg1().getTerminal().getQ(), cimNamespace, writer));
            twt.getAliasFromType(Conversion.CGMES_PREFIX_ALIAS_PROPERTIES + CgmesNames.TERMINAL2)
                .ifPresent(t -> writePowerFlow(t, twt.getLeg2().getTerminal().getP(), twt.getLeg2().getTerminal().getQ(), cimNamespace, writer));
            twt.getAliasFromType(Conversion.CGMES_PREFIX_ALIAS_PROPERTIES + CgmesNames.TERMINAL3)
                .ifPresent(t -> writePowerFlow(t, twt.getLeg3().getTerminal().getP(), twt.getLeg3().getTerminal().getQ(), cimNamespace, writer));
        });

        if (context.exportFlowsForSwitches()) {
            network.getVoltageLevelStream().forEach(vl -> {
                SwitchesFlow swflows = new SwitchesFlow(vl);
                vl.getSwitches().forEach(sw -> {
                    if (swflows.hasFlow(sw.getId())) {
                        sw.getAliasFromType(Conversion.CGMES_PREFIX_ALIAS_PROPERTIES + CgmesNames.TERMINAL1)
                            .ifPresent(t -> writePowerFlow(t, swflows.getP1(sw.getId()), swflows.getQ1(sw.getId()), cimNamespace, writer));
                        sw.getAliasFromType(Conversion.CGMES_PREFIX_ALIAS_PROPERTIES + CgmesNames.TERMINAL2)
                            .ifPresent(t -> writePowerFlow(t, swflows.getP2(sw.getId()), swflows.getQ2(sw.getId()), cimNamespace, writer));
                    }
                });
            });
        }
    }

    private static <I extends Injection<I>> void writeInjectionsPowerFlows(Network network, String cimNamespace, XMLStreamWriter writer, CgmesExportContext context, Function<Network, Stream<I>> getInjectionStream) {
        getInjectionStream.apply(network).forEach(i -> writePowerFlow(i.getTerminal(), cimNamespace, writer, context));
    }

    private static void writePowerFlow(Terminal terminal, String cimNamespace, XMLStreamWriter writer, CgmesExportContext context) {
        String cgmesTerminal = ((Connectable<?>) terminal.getConnectable()).getAliasFromType(Conversion.CGMES_PREFIX_ALIAS_PROPERTIES + CgmesNames.TERMINAL1).orElse(null);
        if (cgmesTerminal != null) {
            writePowerFlow(cgmesTerminal, getTerminalP(terminal), terminal.getQ(), cimNamespace, writer);
        } else if (terminal.getConnectable() instanceof Load && terminal.getConnectable().isFictitious()) {
            writeFictitiousLoadPowerFlow(terminal, cimNamespace, writer, context);
        } else {
            LOG.error("No defined CGMES terminal for {}", terminal.getConnectable().getId());
        }
    }

    private static double getTerminalP(Terminal terminal) {
        double p = terminal.getP();
        if (!Double.isNaN(p)) {
            return p;
        }
        // P is NaN
        if (Double.isNaN(terminal.getQ())) {
            return p;
        }
        // P is NaN and Q != NaN
        if (terminal.getConnectable() instanceof StaticVarCompensator) {
            return 0.0;
        }
        if (terminal.getConnectable() instanceof ShuntCompensator) {
            return 0.0;
        }
        return p;
    }

    private static void writeFictitiousLoadPowerFlow(Terminal terminal, String cimNamespace, XMLStreamWriter writer,
        CgmesExportContext context) {
        // Fictitious loads are created in IIDM to keep track of mismatches in the input case,
        // These mismatches are given by SvInjection CGMES objects
        // These loads have been taken into account as inputs for potential power flow analysis
        // TODO(Luma) Not sure that its values should be written back as SvInjection objects
        // Because in our output we should write our current mismatches
        // Original mismatches, if they have been used, should be written as loads
        // But that would mean to introduce a new object in the Equipment profile
        Load svInjection = (Load) terminal.getConnectable();
        Bus bus = svInjection.getTerminal().getBusView().getBus();
        if (bus == null) {
            LOG.warn("Fictitious load does not have a BusView bus. No SvInjection is written");
        } else {
            // SvInjection will be assigned to the first of the TNs mapped to the bus
            CgmesIidmMapping.CgmesTopologicalNode topologicalNode = context.getTopologicalNodesByBusViewBus(bus.getId()).iterator().next();
            writeSvInjection(svInjection, topologicalNode.getCgmesId(), cimNamespace, writer, context);
        }
    }

    private static void writePowerFlow(String terminal, double p, double q, String cimNamespace, XMLStreamWriter writer) {
        // Export only if flow is a number
        if (Double.isNaN(p) && Double.isNaN(q)) {
            return;
        }
        try {
            writer.writeStartElement(cimNamespace, "SvPowerFlow");
            writer.writeAttribute(RDF_NAMESPACE, CgmesNames.ID, CgmesExportUtil.getUniqueId());
            writer.writeStartElement(cimNamespace, "SvPowerFlow.p");
            writer.writeCharacters(CgmesExportUtil.format(p));
            writer.writeEndElement();
            writer.writeStartElement(cimNamespace, "SvPowerFlow.q");
            writer.writeCharacters(CgmesExportUtil.format(q));
            writer.writeEndElement();
            CgmesExportUtil.writeReference("SvPowerFlow.Terminal", terminal, cimNamespace, writer);
            writer.writeEndElement();
        } catch (XMLStreamException e) {
            throw new UncheckedXmlStreamException(e);
        }
    }

    private static void writeSvInjection(Load svInjection, String topologicalNode, String cimNamespace, XMLStreamWriter writer, CgmesExportContext context) {
        try {
            writer.writeStartElement(cimNamespace, "SvInjection");
            writer.writeAttribute(RDF_NAMESPACE, CgmesNames.ID, context.getNamingStrategy().getCgmesId(svInjection));
            writer.writeStartElement(cimNamespace, "SvInjection.pInjection");
            writer.writeCharacters(CgmesExportUtil.format(svInjection.getP0()));
            writer.writeEndElement();
            writer.writeStartElement(cimNamespace, "SvInjection.qInjection");
            writer.writeCharacters(CgmesExportUtil.format(svInjection.getQ0()));
            writer.writeEndElement();
            CgmesExportUtil.writeReference("SvInjection.TopologicalNode", topologicalNode, cimNamespace, writer);
            writer.writeEndElement();
        } catch (XMLStreamException e) {
            throw new UncheckedXmlStreamException(e);
        }
    }

    private static void writeShuntCompensatorSections(Network network, String cimNamespace, XMLStreamWriter writer, CgmesExportContext context) throws XMLStreamException {
        for (ShuntCompensator s : network.getShuntCompensators()) {
            writer.writeStartElement(cimNamespace, "SvShuntCompensatorSections");
            writer.writeAttribute(RDF_NAMESPACE, CgmesNames.ID, CgmesExportUtil.getUniqueId());
<<<<<<< HEAD
            writer.writeEmptyElement(cimNamespace, "SvShuntCompensatorSections.ShuntCompensator");
            writer.writeAttribute(RDF_NAMESPACE, CgmesNames.RESOURCE, "#" + context.getNamingStrategy().getCgmesId(s));
=======
            CgmesExportUtil.writeReference("SvShuntCompensatorSections.ShuntCompensator", s.getId(), cimNamespace, writer);
>>>>>>> f1207845
            writer.writeStartElement(cimNamespace, "SvShuntCompensatorSections.sections");
            writer.writeCharacters(CgmesExportUtil.format(s.getSectionCount()));
            writer.writeEndElement();
            writer.writeEndElement();
        }
    }

    private static void writeTapSteps(Network network, String cimNamespace, XMLStreamWriter writer) throws XMLStreamException {
        for (TwoWindingsTransformer twt : network.getTwoWindingsTransformers()) {
            if (twt.hasPhaseTapChanger()) {
                String ptcId = twt.getAliasFromType(Conversion.CGMES_PREFIX_ALIAS_PROPERTIES + CgmesNames.PHASE_TAP_CHANGER + 1).orElseGet(() -> twt.getAliasFromType(Conversion.CGMES_PREFIX_ALIAS_PROPERTIES + CgmesNames.PHASE_TAP_CHANGER + 2).orElseThrow(PowsyblException::new));
                writeSvTapStep(ptcId, twt.getPhaseTapChanger().getTapPosition(), cimNamespace, writer);
            } else if (twt.hasRatioTapChanger()) {
                String rtcId = twt.getAliasFromType(Conversion.CGMES_PREFIX_ALIAS_PROPERTIES + CgmesNames.RATIO_TAP_CHANGER + 1).orElseGet(() -> twt.getAliasFromType(Conversion.CGMES_PREFIX_ALIAS_PROPERTIES + CgmesNames.RATIO_TAP_CHANGER + 2).orElseThrow(PowsyblException::new));
                writeSvTapStep(rtcId, twt.getRatioTapChanger().getTapPosition(), cimNamespace, writer);
            }
        }

        for (ThreeWindingsTransformer twt : network.getThreeWindingsTransformers()) {
            int i = 1;
            for (ThreeWindingsTransformer.Leg leg : Arrays.asList(twt.getLeg1(), twt.getLeg2(), twt.getLeg3())) {
                if (leg.hasPhaseTapChanger()) {
                    String ptcId = twt.getAliasFromType(Conversion.CGMES_PREFIX_ALIAS_PROPERTIES + CgmesNames.PHASE_TAP_CHANGER + i).orElseThrow(PowsyblException::new);
                    writeSvTapStep(ptcId, leg.getPhaseTapChanger().getTapPosition(), cimNamespace, writer);
                } else if (leg.hasRatioTapChanger()) {
                    String rtcId = twt.getAliasFromType(Conversion.CGMES_PREFIX_ALIAS_PROPERTIES + CgmesNames.RATIO_TAP_CHANGER + i).orElseThrow(PowsyblException::new);
                    writeSvTapStep(rtcId, leg.getRatioTapChanger().getTapPosition(), cimNamespace, writer);
                }
                i++;
            }
        }
    }

    private static void writeSvTapStep(String tapChangerId, int tapPosition, String cimNamespace, XMLStreamWriter writer) throws XMLStreamException {
        writer.writeStartElement(cimNamespace, "SvTapStep");
        writer.writeAttribute(RDF_NAMESPACE, CgmesNames.ID, CgmesExportUtil.getUniqueId());
        writer.writeStartElement(cimNamespace, "SvTapStep.position");
        writer.writeCharacters(CgmesExportUtil.format(tapPosition));
        writer.writeEndElement();
        CgmesExportUtil.writeReference("SvTapStep.TapChanger", tapChangerId, cimNamespace, writer);
        writer.writeEndElement();
    }

    private static void writeStatus(Network network, String cimNamespace, XMLStreamWriter writer, CgmesExportContext context) {
        // create SvStatus, iterate on Connectables, check Terminal status, add
        // to SvStatus
        network.getConnectableStream().forEach(c -> writeConnectableStatus((Connectable<?>) c, cimNamespace, writer, context));

        // RK: For dangling lines (boundaries), the AC Line Segment is considered in service if and only if it is connected on the network side.
        // If it is disconnected on the boundary side, it might not appear on the SV file.
    }

    private static void writeConnectableStatus(Connectable<?> connectable, String cimNamespace, XMLStreamWriter writer, CgmesExportContext context) {
        writeStatus(Boolean.toString(connectable.getTerminals().stream().anyMatch(Terminal::isConnected)), context.getNamingStrategy().getCgmesId(connectable), cimNamespace, writer);
    }

    private static void writeStatus(String inService, String conductingEquipmentId, String cimNamespace, XMLStreamWriter writer) {
        try {
            writer.writeStartElement(cimNamespace, "SvStatus");
            writer.writeAttribute(RDF_NAMESPACE, CgmesNames.ID, CgmesExportUtil.getUniqueId());
            writer.writeStartElement(cimNamespace, "SvStatus.inService");
            writer.writeCharacters(inService);
            writer.writeEndElement();
            CgmesExportUtil.writeReference("SvStatus.ConductingEquipment", conductingEquipmentId, cimNamespace, writer);
            writer.writeEndElement();
        } catch (XMLStreamException e) {
            throw new UncheckedXmlStreamException(e);
        }
    }

    private static void writeConverters(Network network, String cimNamespace, XMLStreamWriter writer, CgmesExportContext context) throws XMLStreamException {
        for (HvdcConverterStation<?> converterStation : network.getHvdcConverterStations()) {
<<<<<<< HEAD
            writer.writeStartElement(cimNamespace, CgmesExportUtil.converterClassName(converterStation));
            writer.writeAttribute(RDF_NAMESPACE, "about", "#" + context.getNamingStrategy().getCgmesId(converterStation));
=======
            CgmesExportUtil.writeStartAbout(CgmesExportUtil.converterClassName(converterStation), converterStation.getId(), cimNamespace, writer);
>>>>>>> f1207845
            writer.writeStartElement(cimNamespace, "ACDCConverter.poleLossP");
            writer.writeCharacters(CgmesExportUtil.format(getPoleLossP(converterStation)));
            writer.writeEndElement();
            writer.writeStartElement(cimNamespace, "ACDCConverter.idc");
            writer.writeCharacters(CgmesExportUtil.format(0));
            writer.writeEndElement();
            writer.writeStartElement(cimNamespace, "ACDCConverter.uc");
            writer.writeCharacters(CgmesExportUtil.format(0));
            writer.writeEndElement();
            writer.writeStartElement(cimNamespace, "ACDCConverter.udc");
            writer.writeCharacters(CgmesExportUtil.format(0));
            writer.writeEndElement();
            if (converterStation instanceof LccConverterStation) {
                writer.writeStartElement(cimNamespace, "CsConverter.alpha");
                writer.writeCharacters(CgmesExportUtil.format(0));
                writer.writeEndElement();
                writer.writeStartElement(cimNamespace, "CsConverter.gamma");
                writer.writeCharacters(CgmesExportUtil.format(0));
                writer.writeEndElement();
            } else if (converterStation instanceof VscConverterStation) {
                writer.writeStartElement(cimNamespace, "VsConverter.delta");
                writer.writeCharacters(CgmesExportUtil.format(0));
                writer.writeEndElement();
                writer.writeStartElement(cimNamespace, "VsConverter.uf");
                writer.writeCharacters(CgmesExportUtil.format(0));
                writer.writeEndElement();
            }
            writer.writeEndElement();
        }
    }

    private static double getPoleLossP(HvdcConverterStation<?> converterStation) {
        double poleLoss;
        if (CgmesExportUtil.isConverterStationRectifier(converterStation)) {
            double p = converterStation.getTerminal().getP();
            if (Double.isNaN(p)) {
                p = converterStation.getHvdcLine().getActivePowerSetpoint();
            }
            poleLoss = p * converterStation.getLossFactor() / 100;
        } else {
            double p = converterStation.getTerminal().getP();
            if (Double.isNaN(p)) {
                p = converterStation.getHvdcLine().getActivePowerSetpoint();
            }
            double otherConverterStationLossFactor = converterStation.getOtherConverterStation().map(HvdcConverterStation::getLossFactor).orElse(0.0f);
            double pDCInverter = Math.abs(p) * (1 - otherConverterStationLossFactor / 100);
            poleLoss = pDCInverter * converterStation.getLossFactor() / 100;
        }
        return poleLoss;
    }

    private StateVariablesExport() {
    }
}<|MERGE_RESOLUTION|>--- conflicted
+++ resolved
@@ -358,12 +358,7 @@
         for (ShuntCompensator s : network.getShuntCompensators()) {
             writer.writeStartElement(cimNamespace, "SvShuntCompensatorSections");
             writer.writeAttribute(RDF_NAMESPACE, CgmesNames.ID, CgmesExportUtil.getUniqueId());
-<<<<<<< HEAD
-            writer.writeEmptyElement(cimNamespace, "SvShuntCompensatorSections.ShuntCompensator");
-            writer.writeAttribute(RDF_NAMESPACE, CgmesNames.RESOURCE, "#" + context.getNamingStrategy().getCgmesId(s));
-=======
-            CgmesExportUtil.writeReference("SvShuntCompensatorSections.ShuntCompensator", s.getId(), cimNamespace, writer);
->>>>>>> f1207845
+            CgmesExportUtil.writeReference("SvShuntCompensatorSections.ShuntCompensator",  context.getNamingStrategy().getCgmesId(s), cimNamespace, writer);
             writer.writeStartElement(cimNamespace, "SvShuntCompensatorSections.sections");
             writer.writeCharacters(CgmesExportUtil.format(s.getSectionCount()));
             writer.writeEndElement();
@@ -436,12 +431,7 @@
 
     private static void writeConverters(Network network, String cimNamespace, XMLStreamWriter writer, CgmesExportContext context) throws XMLStreamException {
         for (HvdcConverterStation<?> converterStation : network.getHvdcConverterStations()) {
-<<<<<<< HEAD
-            writer.writeStartElement(cimNamespace, CgmesExportUtil.converterClassName(converterStation));
-            writer.writeAttribute(RDF_NAMESPACE, "about", "#" + context.getNamingStrategy().getCgmesId(converterStation));
-=======
-            CgmesExportUtil.writeStartAbout(CgmesExportUtil.converterClassName(converterStation), converterStation.getId(), cimNamespace, writer);
->>>>>>> f1207845
+            CgmesExportUtil.writeStartAbout(CgmesExportUtil.converterClassName(converterStation), context.getNamingStrategy().getCgmesId(converterStation), cimNamespace, writer);
             writer.writeStartElement(cimNamespace, "ACDCConverter.poleLossP");
             writer.writeCharacters(CgmesExportUtil.format(getPoleLossP(converterStation)));
             writer.writeEndElement();
