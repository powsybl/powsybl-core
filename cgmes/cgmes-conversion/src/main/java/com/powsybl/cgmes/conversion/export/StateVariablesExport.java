--- conflicted
+++ resolved
@@ -398,21 +398,12 @@
     }
 
     private static void writeConnectableStatus(Connectable<?> connectable, String cimNamespace, XMLStreamWriter writer, CgmesExportContext context) {
-<<<<<<< HEAD
-=======
-        if (connectable instanceof DanglingLine dl && dl.isPaired()) {
-            // TODO(Luma) Export tie line components instead of a single equipment
-            // If this dangling line is part of a tie line we will be exporting the tie line as a single equipment
-            // We ignore dangling lines inside tie lines for now
-            return;
-        }
         if (CgmesExportUtil.isEquivalentShuntWithZeroSectionCount(connectable)) {
             // Equivalent shunts do not have a section count in SSH, SV profiles,
             // To make output consistent with IIDM section count == 0 we declare it out of service
             writeStatus(Boolean.toString(false), context.getNamingStrategy().getCgmesId(connectable), cimNamespace, writer, context);
             return;
         }
->>>>>>> e8ee1329
         writeStatus(Boolean.toString(connectable.getTerminals().stream().anyMatch(Terminal::isConnected)), context.getNamingStrategy().getCgmesId(connectable), cimNamespace, writer, context);
     }
 
