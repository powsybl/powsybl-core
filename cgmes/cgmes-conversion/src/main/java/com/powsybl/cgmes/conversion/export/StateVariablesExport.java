--- conflicted
+++ resolved
@@ -255,28 +255,18 @@
         }
     }
 
-<<<<<<< HEAD
-    private static <I extends Injection<I>> void writeInjectionsPowerFlows(Network network, String cimNamespace, XMLStreamWriter writer, Function<Network, Stream<I>> getInjectionStream) {
-        getInjectionStream.apply(network).forEach(i -> writePowerFlow(i.getTerminal(), cimNamespace, writer));
-=======
     private static <I extends Injection<I>> void writeInjectionsPowerFlows(Network network, String cimNamespace, XMLStreamWriter writer, CgmesExportContext context, Function<Network, Stream<I>> getInjectionStream) {
         getInjectionStream.apply(network).forEach(i -> {
             if (context.isExportedEquipment(i)) {
                 writePowerFlow(i.getTerminal(), cimNamespace, writer);
             }
         });
->>>>>>> 875c8b42
     }
 
     private static void writePowerFlow(Terminal terminal, String cimNamespace, XMLStreamWriter writer) {
         String cgmesTerminal = ((Connectable<?>) terminal.getConnectable()).getAliasFromType(Conversion.CGMES_PREFIX_ALIAS_PROPERTIES + CgmesNames.TERMINAL1).orElse(null);
         if (cgmesTerminal != null) {
             writePowerFlow(cgmesTerminal, getTerminalP(terminal), terminal.getQ(), cimNamespace, writer);
-<<<<<<< HEAD
-        } else if (terminal.getConnectable() instanceof Load && terminal.getConnectable().isFictitious()) {
-            writeFictitiousLoadPowerFlow(terminal, cimNamespace, writer);
-=======
->>>>>>> 875c8b42
         } else {
             LOG.error("No defined CGMES terminal for {}", terminal.getConnectable().getId());
         }
@@ -301,36 +291,18 @@
         return p;
     }
 
-<<<<<<< HEAD
-    private static void writeFictitiousLoadPowerFlow(Terminal terminal, String cimNamespace, XMLStreamWriter writer) {
-        // Fictitious loads are created in IIDM to keep track of mismatches in the input case,
-        // These mismatches are given by SvInjection CGMES objects
-        // These loads have been taken into account as inputs for potential power flow analysis
-        // TODO(Luma) Not sure that its values should be written back as SvInjection objects
-        // Because in our output we should write our current mismatches
-        // Original mismatches, if they have been used, should be written as loads
-        // But that would mean to introduce a new object in the Equipment profile
-        Load svInjection = (Load) terminal.getConnectable();
-        Bus bus = svInjection.getTerminal().getBusBreakerView().getBus();
-=======
     private static void writeSvInjection(Load load, String cimNamespace, XMLStreamWriter writer, CgmesExportContext context) {
         // Fictitious loads are created in IIDM to keep track of mismatches in the input case,
         // These mismatches are given by SvInjection CGMES objects
         // These loads have been taken into account as inputs for potential power flow analysis
         // They will be written back as SvInjection objects in the SV profile
         // We do not want to export them back as new objects in the EQ profile
-        Bus bus = load.getTerminal().getBusView().getBus();
->>>>>>> 875c8b42
+        Bus bus = load.getTerminal().getBusBreakerView().getBus();
         if (bus == null) {
             LOG.warn("Fictitious load does not have a BusView bus. No SvInjection is written");
         } else {
             // SvInjection will be assigned to the first of the TNs mapped to the bus
-<<<<<<< HEAD
-            writeSvInjection(svInjection, bus.getId(), cimNamespace, writer);
-=======
-            CgmesIidmMapping.CgmesTopologicalNode topologicalNode = context.getTopologicalNodesByBusViewBus(bus.getId()).iterator().next();
-            writeSvInjection(load, topologicalNode.getCgmesId(), cimNamespace, writer);
->>>>>>> 875c8b42
+            writeSvInjection(load, bus.getId(), cimNamespace, writer);
         }
     }
 
