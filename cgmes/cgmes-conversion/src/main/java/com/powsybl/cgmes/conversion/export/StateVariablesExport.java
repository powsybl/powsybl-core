/**
 * Copyright (c) 2020, RTE (http://www.rte-france.com)
 * This Source Code Form is subject to the terms of the Mozilla Public
 * License, v. 2.0. If a copy of the MPL was not distributed with this
 * file, You can obtain one at http://mozilla.org/MPL/2.0/.
 */
package com.powsybl.cgmes.conversion.export;

import com.powsybl.cgmes.conversion.Conversion;
import com.powsybl.cgmes.extensions.CgmesTapChanger;
import com.powsybl.cgmes.extensions.CgmesTapChangers;
import com.powsybl.cgmes.model.CgmesNames;
import com.powsybl.commons.PowsyblException;
import com.powsybl.commons.exceptions.UncheckedXmlStreamException;
import com.powsybl.iidm.network.*;
import com.powsybl.iidm.network.extensions.SlackTerminal;
import com.powsybl.iidm.network.util.SwitchesFlow;
import org.slf4j.Logger;
import org.slf4j.LoggerFactory;

import javax.xml.stream.XMLStreamException;
import javax.xml.stream.XMLStreamWriter;
import java.util.*;
import java.util.function.Function;
import java.util.function.Supplier;
import java.util.stream.Stream;

/**
 * @author Miora Ralambotiana <miora.ralambotiana at rte-france.com>
 */
public final class StateVariablesExport extends AbstractCgmesExporter {

    private static final String SV_VOLTAGE_ANGLE = "SvVoltage.angle";
    private static final String SV_VOLTAGE_V = "SvVoltage.v";
    private static final String SV_VOLTAGE_TOPOLOGICAL_NODE = "SvVoltage.TopologicalNode";

    private static final Logger LOG = LoggerFactory.getLogger(StateVariablesExport.class);

    StateVariablesExport(CgmesExportContext context, XMLStreamWriter xmlWriter) {
        super(context, xmlWriter);
    }

    public void export() {
        try {
            CgmesExportUtil.writeRdfRoot(cimNamespace, context.getCim().getEuPrefix(), context.getCim().getEuNamespace(), xmlWriter);

            if (context.getCimVersion() >= 16) {
<<<<<<< HEAD
                CgmesExportUtil.writeModelDescription(xmlWriter, context.getSvModelDescription(), context);
                writeTopologicalIslands();
                // Note: unmapped topological nodes (node breaker) & boundary topological nodes are not written in topological islands
            }

            writeVoltagesForTopologicalNodes();
            writeVoltagesForBoundaryNodes();
            for (CgmesIidmMapping.CgmesTopologicalNode tn : context.getUnmappedTopologicalNodes()) {
                writeVoltage(tn.getCgmesId(), 0.0, 0.0);
            }
            writePowerFlows();
            writeShuntCompensatorSections();
            writeTapSteps();
            writeStatus();
            writeConverters();
=======
                CgmesExportUtil.writeModelDescription(writer, context.getSvModelDescription(), context);
                writeTopologicalIslands(network, cimNamespace, writer);
                // Note: unmapped topological nodes (node breaker) & boundary topological nodes are not written in topological islands
            }

            writeVoltagesForTopologicalNodes(network, cimNamespace, writer);
            writeVoltagesForBoundaryNodes(network, cimNamespace, writer);
            writePowerFlows(network, cimNamespace, writer, context);
            writeShuntCompensatorSections(network, cimNamespace, writer, context);
            writeTapSteps(network, cimNamespace, writer, context);
            writeStatus(network, cimNamespace, writer, context);
            writeConverters(network, cimNamespace, writer, context);
>>>>>>> 5475db07

            xmlWriter.writeEndDocument();
        } catch (XMLStreamException e) {
            throw new UncheckedXmlStreamException(e);
        }
    }

<<<<<<< HEAD
    private void writeTopologicalIslands() throws XMLStreamException {
        Map<String, String> angleRefs = buildAngleRefs();
        Map<String, List<String>> islands = buildIslands();
=======
    private static void writeTopologicalIslands(Network network, String cimNamespace, XMLStreamWriter writer) throws XMLStreamException {
        Map<String, String> angleRefs = buildAngleRefs(network);
        Map<String, List<String>> islands = buildIslands(network);
>>>>>>> 5475db07
        for (Map.Entry<String, List<String>> island : islands.entrySet()) {
            if (!angleRefs.containsKey(island.getKey())) {
                Supplier<String> log = () -> String.format("Synchronous component  %s does not have a defined slack bus: it is ignored", island.getKey());
                LOG.info(log.get());
                continue;
            }
            String islandId = CgmesExportUtil.getUniqueId();
            writeStartId(CgmesNames.TOPOLOGICAL_ISLAND, islandId, false);
            xmlWriter.writeStartElement(cimNamespace, CgmesNames.NAME);
            xmlWriter.writeCharacters(islandId); // Use id as name
            xmlWriter.writeEndElement();
            writeReference("TopologicalIsland.AngleRefTopologicalNode", angleRefs.get(island.getKey()));
            for (String tn : island.getValue()) {
                writeReference("TopologicalIsland.TopologicalNodes", tn);
            }
            xmlWriter.writeEndElement();
        }
    }

<<<<<<< HEAD
    private Map<String, String> buildAngleRefs() {
=======
    private static Map<String, String> buildAngleRefs(Network network) {
>>>>>>> 5475db07
        Map<String, String> angleRefs = new HashMap<>();
        for (VoltageLevel vl : context.getNetwork().getVoltageLevels()) {
            SlackTerminal slackTerminal = vl.getExtension(SlackTerminal.class);
            buildAngleRefs(slackTerminal, angleRefs);
        }
        return angleRefs;
    }

<<<<<<< HEAD
    private void buildAngleRefs(SlackTerminal slackTerminal, Map<String, String> angleRefs) {
=======
    private static void buildAngleRefs(SlackTerminal slackTerminal, Map<String, String> angleRefs) {
>>>>>>> 5475db07
        if (slackTerminal != null && slackTerminal.getTerminal() != null) {
            Bus bus = slackTerminal.getTerminal().getBusBreakerView().getBus();
            if (bus != null && bus.getSynchronousComponent() != null) {
                buildAngleRefs(bus.getSynchronousComponent().getNum(), bus.getId(), angleRefs);
            } else if (bus != null) {
                buildAngleRefs(bus.getId(), angleRefs);
            } else {
                Supplier<String> message = () -> String.format("Slack terminal at equipment %s is not connected and is not exported as slack terminal", slackTerminal.getTerminal().getConnectable().getId());
                LOG.info(message.get());
            }
        }
    }

<<<<<<< HEAD
    private void buildAngleRefs(int synchronousComponentNum, String busId, Map<String, String> angleRefs) {
=======
    private static void buildAngleRefs(int synchronousComponentNum, String topologicalNodeId, Map<String, String> angleRefs) {
>>>>>>> 5475db07
        String componentNum = String.valueOf(synchronousComponentNum);
        if (angleRefs.containsKey(componentNum)) {
            Supplier<String> log = () -> String.format("Several slack buses are defined for synchronous component %s: only first slack bus (%s) is taken into account",
                    componentNum, angleRefs.get(componentNum));
            LOG.info(log.get());
            return;
        }
        angleRefs.put(componentNum, topologicalNodeId);
    }

<<<<<<< HEAD
    private void buildAngleRefs(String busId, Map<String, String> angleRefs) {
        CgmesIidmMapping.CgmesTopologicalNode topologicalNode = context.getTopologicalNodesByBusViewBus(busId).iterator().next();
        angleRefs.put(topologicalNode.getCgmesId(),
                topologicalNode.getCgmesId());
    }

    private Map<String, List<String>> buildIslands() {
        Map<String, List<String>> islands = new HashMap<>();
        for (Bus b : context.getNetwork().getBusView().getBuses()) {
=======
    private static void buildAngleRefs(String topologicalNodeId, Map<String, String> angleRefs) {
        angleRefs.put(topologicalNodeId, topologicalNodeId);
    }

    private static Map<String, List<String>> buildIslands(Network network) {
        Map<String, List<String>> islands = new HashMap<>();
        for (Bus b : network.getBusBreakerView().getBuses()) {
>>>>>>> 5475db07
            if (b.getSynchronousComponent() != null) {
                int num = b.getSynchronousComponent().getNum();
                islands.computeIfAbsent(String.valueOf(num), i -> new ArrayList<>());
                islands.get(String.valueOf(num)).add(b.getId());
            } else {
                islands.put(b.getId(), Collections.singletonList(b.getId()));
            }
        }
        return islands;
    }

<<<<<<< HEAD
    private void writeVoltagesForTopologicalNodes() throws XMLStreamException {
        for (Bus b : context.getNetwork().getBusView().getBuses()) {
            for (CgmesIidmMapping.CgmesTopologicalNode topologicalNode : context.getTopologicalNodesByBusViewBus(b.getId())) {
                writeVoltage(topologicalNode.getCgmesId(), b.getV(), b.getAngle());
            }
=======
    private static void writeVoltagesForTopologicalNodes(Network network, String cimNamespace, XMLStreamWriter writer) throws XMLStreamException {
        for (Bus b : network.getBusBreakerView().getBuses()) {
            writeVoltage(b.getId(), b.getV(), b.getAngle(), cimNamespace, writer);
>>>>>>> 5475db07
        }
    }

    private void writeVoltagesForBoundaryNodes() throws XMLStreamException {
        for (DanglingLine dl : context.getNetwork().getDanglingLines()) {
            Bus b = dl.getTerminal().getBusView().getBus();
            Optional<String> topologicalNode = dl.getAliasFromType(Conversion.CGMES_PREFIX_ALIAS_PROPERTIES + CgmesNames.TOPOLOGICAL_NODE);
            if (topologicalNode.isPresent()) {
                if (dl.hasProperty("v") && dl.hasProperty("angle")) {
                    writeVoltage(topologicalNode.get(), Double.valueOf(dl.getProperty("v", "NaN")), Double.valueOf(dl.getProperty("angle", "NaN")));
                } else if (b != null) {
                    writeVoltage(topologicalNode.get(), dl.getBoundary().getV(), dl.getBoundary().getAngle());
                } else {
                    writeVoltage(topologicalNode.get(), 0.0, 0.0);
                }
            }
        }
        // Voltages at inner nodes of Tie Lines
        // (boundary nodes that have been left inside CGM)
        for (Line l : context.getNetwork().getLines()) {
            if (!l.isTieLine()) {
                continue;
            }
            TieLine tieLine = (TieLine) l;
            String topologicalNode = tieLine.getAliasFromType(Conversion.CGMES_PREFIX_ALIAS_PROPERTIES + CgmesNames.TOPOLOGICAL_NODE)
                    .orElseGet(() -> tieLine.getProperty(Conversion.CGMES_PREFIX_ALIAS_PROPERTIES + tieLine.getHalf1().getId() + "." + CgmesNames.TOPOLOGICAL_NODE));
            if (topologicalNode != null) {
                writeVoltage(topologicalNode, tieLine.getHalf1().getBoundary().getV(), tieLine.getHalf1().getBoundary().getAngle());
            }
        }
    }

    private void writeVoltage(String topologicalNode, double v, double angle) throws XMLStreamException {
        writeStartId("SvVoltage", CgmesExportUtil.getUniqueId(), false);
        xmlWriter.writeStartElement(cimNamespace, SV_VOLTAGE_ANGLE);
        xmlWriter.writeCharacters(CgmesExportUtil.format(angle));
        xmlWriter.writeEndElement();
        xmlWriter.writeStartElement(cimNamespace, SV_VOLTAGE_V);
        xmlWriter.writeCharacters(CgmesExportUtil.format(v));
        xmlWriter.writeEndElement();
        CgmesExportUtil.writeReference(SV_VOLTAGE_TOPOLOGICAL_NODE, topologicalNode, cimNamespace, xmlWriter);
        xmlWriter.writeEndElement();
    }

    private void writePowerFlows() {
        writeInjectionsPowerFlows(Network::getLoadStream);
        writeInjectionsPowerFlows(Network::getGeneratorStream);
        writeInjectionsPowerFlows(Network::getShuntCompensatorStream);
        writeInjectionsPowerFlows(Network::getStaticVarCompensatorStream);
        writeInjectionsPowerFlows(Network::getBatteryStream);

        // Fictitious loads are not exported as Equipment, they are just added to SV as SvInjection
        for (Load load : context.getNetwork().getLoads()) {
            if (load.isFictitious()) {
                writeSvInjection(load);
            }
        }

        context.getNetwork().getDanglingLineStream().forEach(dl -> {
            // FIXME: the values (p0/q0) are wrong: these values are target and never updated, not calculated flows
            // DanglingLine's attributes will be created to store calculated flows on the boundary side
            if (context.exportBoundaryPowerFlows()) {
<<<<<<< HEAD
                dl.getAliasFromType(Conversion.CGMES_PREFIX_ALIAS_PROPERTIES + "Terminal_Boundary")
                        .ifPresent(terminal -> writePowerFlow(terminal, dl.getBoundary().getP(), dl.getBoundary().getQ()));
            }
            dl.getAliasFromType(Conversion.CGMES_PREFIX_ALIAS_PROPERTIES + "Terminal_Network")
                            .ifPresent(terminal -> writePowerFlow(terminal, dl.getTerminal().getP(), dl.getTerminal().getQ()));
            dl.getAliasFromType(Conversion.CGMES_PREFIX_ALIAS_PROPERTIES + "EquivalentInjectionTerminal")
                    .ifPresent(eit -> writePowerFlow(eit, -dl.getBoundary().getP(), -dl.getBoundary().getQ()));
        });

        context.getNetwork().getBranchStream().forEach(b -> {
            b.getAliasFromType(Conversion.CGMES_PREFIX_ALIAS_PROPERTIES + CgmesNames.TERMINAL1)
                .ifPresent(t -> writePowerFlow((String) t, b.getTerminal1().getP(), b.getTerminal1().getQ()));
            b.getAliasFromType(Conversion.CGMES_PREFIX_ALIAS_PROPERTIES + CgmesNames.TERMINAL2)
                .ifPresent(t -> writePowerFlow((String) t, b.getTerminal2().getP(), b.getTerminal2().getQ()));
            if (b instanceof TieLine && context.exportBoundaryPowerFlows()) {
                TieLine tl = (TieLine) b;
                Optional.ofNullable(tl.getProperty(Conversion.CGMES_PREFIX_ALIAS_PROPERTIES + tl.getHalf1().getId() + ".Terminal_Network"))
                        .ifPresent(t -> writePowerFlow(t, tl.getTerminal1().getP(), tl.getTerminal1().getQ()));
                Optional.ofNullable(tl.getProperty(Conversion.CGMES_PREFIX_ALIAS_PROPERTIES + tl.getHalf2().getId() + ".Terminal_Network"))
                        .ifPresent(t -> writePowerFlow(t, tl.getTerminal2().getP(), tl.getTerminal2().getQ()));
                tl.getAliasFromType(Conversion.CGMES_PREFIX_ALIAS_PROPERTIES + "HALF1." + CgmesNames.TERMINAL + "_Boundary")
                        .ifPresent(t -> writePowerFlow(t, tl.getHalf1().getBoundary().getP(), tl.getHalf1().getBoundary().getQ()));
                tl.getAliasFromType(Conversion.CGMES_PREFIX_ALIAS_PROPERTIES + "HALF2." + CgmesNames.TERMINAL + "_Boundary")
                        .ifPresent(t -> writePowerFlow(t, tl.getHalf2().getBoundary().getP(), tl.getHalf2().getBoundary().getQ()));
                Optional.ofNullable(tl.getProperty(Conversion.CGMES_PREFIX_ALIAS_PROPERTIES + tl.getHalf1().getId() + ".Terminal_Boundary"))
                        .ifPresent(t -> writePowerFlow(t, tl.getHalf1().getBoundary().getP(), tl.getHalf1().getBoundary().getQ()));
                Optional.ofNullable(tl.getProperty(Conversion.CGMES_PREFIX_ALIAS_PROPERTIES + tl.getHalf2().getId() + ".Terminal_Boundary"))
                        .ifPresent(t -> writePowerFlow(t, tl.getHalf2().getBoundary().getP(), tl.getHalf2().getBoundary().getQ()));
            }
        });

        context.getNetwork().getThreeWindingsTransformerStream().forEach(twt -> {
            twt.getAliasFromType(Conversion.CGMES_PREFIX_ALIAS_PROPERTIES + CgmesNames.TERMINAL1)
                .ifPresent(t -> writePowerFlow(t, twt.getLeg1().getTerminal().getP(), twt.getLeg1().getTerminal().getQ()));
            twt.getAliasFromType(Conversion.CGMES_PREFIX_ALIAS_PROPERTIES + CgmesNames.TERMINAL2)
                .ifPresent(t -> writePowerFlow(t, twt.getLeg2().getTerminal().getP(), twt.getLeg2().getTerminal().getQ()));
            twt.getAliasFromType(Conversion.CGMES_PREFIX_ALIAS_PROPERTIES + CgmesNames.TERMINAL3)
                .ifPresent(t -> writePowerFlow(t, twt.getLeg3().getTerminal().getP(), twt.getLeg3().getTerminal().getQ()));
=======
                writePowerFlowTerminalFromAlias(dl, Conversion.CGMES_PREFIX_ALIAS_PROPERTIES + "Terminal_Boundary", dl.getBoundary().getP(), dl.getBoundary().getQ(), cimNamespace, writer, context);
            }
            writePowerFlowTerminalFromAlias(dl, Conversion.CGMES_PREFIX_ALIAS_PROPERTIES + "Terminal_Network", dl.getTerminal().getP(), dl.getTerminal().getQ(), cimNamespace, writer, context);
            writePowerFlowTerminalFromAlias(dl, Conversion.CGMES_PREFIX_ALIAS_PROPERTIES + "EquivalentInjectionTerminal", -dl.getBoundary().getP(), -dl.getBoundary().getQ(), cimNamespace, writer, context);
        });

        network.getBranchStream().forEach(b -> {
            writePowerFlowTerminalFromAlias(b, Conversion.CGMES_PREFIX_ALIAS_PROPERTIES + CgmesNames.TERMINAL1, b.getTerminal1().getP(), b.getTerminal1().getQ(), cimNamespace, writer, context);
            writePowerFlowTerminalFromAlias(b, Conversion.CGMES_PREFIX_ALIAS_PROPERTIES + CgmesNames.TERMINAL2, b.getTerminal2().getP(), b.getTerminal2().getQ(), cimNamespace, writer, context);
            if (b instanceof TieLine && context.exportBoundaryPowerFlows()) {
                TieLine tl = (TieLine) b;
                writePowerFlowTerminalFromProperty(tl, Conversion.CGMES_PREFIX_ALIAS_PROPERTIES + tl.getHalf1().getId() + ".Terminal_Network",
                        tl.getTerminal1().getP(), tl.getTerminal1().getQ(), cimNamespace, writer, context);
                writePowerFlowTerminalFromProperty(tl, Conversion.CGMES_PREFIX_ALIAS_PROPERTIES + tl.getHalf2().getId() + ".Terminal_Network",
                        tl.getTerminal2().getP(), tl.getTerminal2().getQ(), cimNamespace, writer, context);
                writePowerFlowTerminalFromAlias(tl, Conversion.CGMES_PREFIX_ALIAS_PROPERTIES + "HALF1." + CgmesNames.TERMINAL + "_Boundary", tl.getHalf1().getBoundary().getP(), tl.getHalf1().getBoundary().getQ(), cimNamespace, writer, context);
                writePowerFlowTerminalFromAlias(tl, Conversion.CGMES_PREFIX_ALIAS_PROPERTIES + "HALF2." + CgmesNames.TERMINAL + "_Boundary", tl.getHalf2().getBoundary().getP(), tl.getHalf2().getBoundary().getQ(), cimNamespace, writer, context);
                if (tl.getProperty(Conversion.CGMES_PREFIX_ALIAS_PROPERTIES + tl.getHalf1().getId() + ".Terminal_Boundary") != null) {
                    throw new PowsyblException("No need for property " + Conversion.CGMES_PREFIX_ALIAS_PROPERTIES + tl.getHalf1().getId() + ".Terminal_Boundary");
                }
                if (tl.getProperty(Conversion.CGMES_PREFIX_ALIAS_PROPERTIES + tl.getHalf2().getId() + ".Terminal_Boundary") != null) {
                    throw new PowsyblException("No need for property " + Conversion.CGMES_PREFIX_ALIAS_PROPERTIES + tl.getHalf2().getId() + ".Terminal_Boundary");
                }
            }
        });

        network.getThreeWindingsTransformerStream().forEach(twt -> {
            writePowerFlowTerminalFromAlias(twt, Conversion.CGMES_PREFIX_ALIAS_PROPERTIES + CgmesNames.TERMINAL1, twt.getLeg1().getTerminal().getP(), twt.getLeg1().getTerminal().getQ(), cimNamespace, writer, context);
            writePowerFlowTerminalFromAlias(twt, Conversion.CGMES_PREFIX_ALIAS_PROPERTIES + CgmesNames.TERMINAL2, twt.getLeg2().getTerminal().getP(), twt.getLeg2().getTerminal().getQ(), cimNamespace, writer, context);
            writePowerFlowTerminalFromAlias(twt, Conversion.CGMES_PREFIX_ALIAS_PROPERTIES + CgmesNames.TERMINAL3, twt.getLeg3().getTerminal().getP(), twt.getLeg3().getTerminal().getQ(), cimNamespace, writer, context);
>>>>>>> 5475db07
        });

        if (context.exportFlowsForSwitches()) {
            context.getNetwork().getVoltageLevelStream().forEach(vl -> {
                SwitchesFlow swflows = new SwitchesFlow(vl);
                vl.getSwitches().forEach(sw -> {
<<<<<<< HEAD
                    if (swflows.hasFlow(sw.getId())) {
                        sw.getAliasFromType(Conversion.CGMES_PREFIX_ALIAS_PROPERTIES + CgmesNames.TERMINAL1)
                            .ifPresent(t -> writePowerFlow(t, swflows.getP1(sw.getId()), swflows.getQ1(sw.getId())));
                        sw.getAliasFromType(Conversion.CGMES_PREFIX_ALIAS_PROPERTIES + CgmesNames.TERMINAL2)
                            .ifPresent(t -> writePowerFlow(t, swflows.getP2(sw.getId()), swflows.getQ2(sw.getId())));
=======
                    if (context.isExportedEquipment(sw) && swflows.hasFlow(sw.getId())) {
                        writePowerFlowTerminalFromAlias(sw, Conversion.CGMES_PREFIX_ALIAS_PROPERTIES + CgmesNames.TERMINAL1, swflows.getP1(sw.getId()), swflows.getQ1(sw.getId()), cimNamespace, writer, context);
                        writePowerFlowTerminalFromAlias(sw, Conversion.CGMES_PREFIX_ALIAS_PROPERTIES + CgmesNames.TERMINAL2, swflows.getP2(sw.getId()), swflows.getQ2(sw.getId()), cimNamespace, writer, context);
>>>>>>> 5475db07
                    }
                });
            });
        }
    }

    private <I extends Injection<I>> void writeInjectionsPowerFlows(Function<Network, Stream<I>> getInjectionStream) {
        getInjectionStream.apply(context.getNetwork()).forEach(i -> {
            if (context.isExportedEquipment(i)) {
<<<<<<< HEAD
                writePowerFlow(i.getTerminal());
            }
        });
    }

    private void writePowerFlow(Terminal terminal) {
        String cgmesTerminal = ((Connectable<?>) terminal.getConnectable()).getAliasFromType(Conversion.CGMES_PREFIX_ALIAS_PROPERTIES + CgmesNames.TERMINAL1).orElse(null);
=======
                writePowerFlow(i.getTerminal(), cimNamespace, writer, context);
            }
        });
    }

    private static void writePowerFlow(Terminal terminal, String cimNamespace, XMLStreamWriter writer, CgmesExportContext context) {
        String cgmesTerminal = CgmesExportUtil.getTerminalId(terminal, context);
>>>>>>> 5475db07
        if (cgmesTerminal != null) {
            writePowerFlow(cgmesTerminal, getTerminalP(terminal), terminal.getQ());
        } else {
            LOG.error("No defined CGMES terminal for {}", terminal.getConnectable().getId());
        }
    }

    private static double getTerminalP(Terminal terminal) {
        double p = terminal.getP();
        if (!Double.isNaN(p)) {
            return p;
        }
        // P is NaN
        if (Double.isNaN(terminal.getQ())) {
            return p;
        }
        // P is NaN and Q != NaN
        if (terminal.getConnectable() instanceof StaticVarCompensator) {
            return 0.0;
        }
        return p;
    }

    private void writeSvInjection(Load load) {
        // Fictitious loads are created in IIDM to keep track of mismatches in the input case,
        // These mismatches are given by SvInjection CGMES objects
        // These loads have been taken into account as inputs for potential power flow analysis
        // They will be written back as SvInjection objects in the SV profile
        // We do not want to export them back as new objects in the EQ profile
        Bus bus = load.getTerminal().getBusBreakerView().getBus();
        if (bus == null) {
            LOG.warn("Fictitious load does not have a BusView bus. No SvInjection is written");
        } else {
            // SvInjection will be assigned to the first of the TNs mapped to the bus
<<<<<<< HEAD
            CgmesIidmMapping.CgmesTopologicalNode topologicalNode = context.getTopologicalNodesByBusViewBus(bus.getId()).iterator().next();
            writeSvInjection(load, topologicalNode.getCgmesId());
        }
    }

    private void writePowerFlow(String terminal, double p, double q) {
=======
            writeSvInjection(load, bus.getId(), cimNamespace, writer, context);
        }
    }

    private static void writePowerFlowTerminalFromAlias(Identifiable<?> c, String aliasTypeForTerminalId, double p, double q, String cimNamespace, XMLStreamWriter writer, CgmesExportContext context) {
        // Export only if we have a terminal identifier
        if (c.getAliasFromType(aliasTypeForTerminalId).isPresent()) {
            String cgmesTerminalId = context.getNamingStrategy().getCgmesIdFromAlias(c, aliasTypeForTerminalId);
            writePowerFlow(cgmesTerminalId, p, q, cimNamespace, writer);
        }
    }

    private static void writePowerFlowTerminalFromProperty(Identifiable<?> c, String propertyNameForTerminalId, double p, double q, String cimNamespace, XMLStreamWriter writer, CgmesExportContext context) {
        // Export only if we have a terminal identifier
        String cgmesTerminalId = context.getNamingStrategy().getCgmesIdFromProperty(c, propertyNameForTerminalId);
        if (cgmesTerminalId != null) {
            writePowerFlow(cgmesTerminalId, p, q, cimNamespace, writer);
        }
    }

    private static void writePowerFlow(String cgmesTerminalId, double p, double q, String cimNamespace, XMLStreamWriter writer) {
>>>>>>> 5475db07
        // Export only if flow is a number
        if (Double.isNaN(p) && Double.isNaN(q)) {
            return;
        }
        try {
<<<<<<< HEAD
            writeStartId("SvPowerFlow", CgmesExportUtil.getUniqueId(), false);
            xmlWriter.writeStartElement(cimNamespace, "SvPowerFlow.p");
            xmlWriter.writeCharacters(CgmesExportUtil.format(p));
            xmlWriter.writeEndElement();
            xmlWriter.writeStartElement(cimNamespace, "SvPowerFlow.q");
            xmlWriter.writeCharacters(CgmesExportUtil.format(q));
            xmlWriter.writeEndElement();
            writeReference("SvPowerFlow.Terminal", terminal);
            xmlWriter.writeEndElement();
=======
            CgmesExportUtil.writeStartId("SvPowerFlow", CgmesExportUtil.getUniqueId(), false, cimNamespace, writer);
            writer.writeStartElement(cimNamespace, "SvPowerFlow.p");
            writer.writeCharacters(CgmesExportUtil.format(p));
            writer.writeEndElement();
            writer.writeStartElement(cimNamespace, "SvPowerFlow.q");
            writer.writeCharacters(CgmesExportUtil.format(q));
            writer.writeEndElement();
            CgmesExportUtil.writeReference("SvPowerFlow.Terminal", cgmesTerminalId, cimNamespace, writer);
            writer.writeEndElement();
>>>>>>> 5475db07
        } catch (XMLStreamException e) {
            throw new UncheckedXmlStreamException(e);
        }
    }

    private void writeSvInjection(Load svInjection, String topologicalNode) {
        try {
            writeStartId("SvInjection", context.getNamingStrategy().getCgmesId(svInjection), false);
            xmlWriter.writeStartElement(cimNamespace, "SvInjection.pInjection");
            xmlWriter.writeCharacters(CgmesExportUtil.format(svInjection.getP0()));
            xmlWriter.writeEndElement();
            xmlWriter.writeStartElement(cimNamespace, "SvInjection.qInjection");
            xmlWriter.writeCharacters(CgmesExportUtil.format(svInjection.getQ0()));
            xmlWriter.writeEndElement();
            writeReference("SvInjection.TopologicalNode", topologicalNode);
            xmlWriter.writeEndElement();
        } catch (XMLStreamException e) {
            throw new UncheckedXmlStreamException(e);
        }
    }

<<<<<<< HEAD
    private void writeShuntCompensatorSections() throws XMLStreamException {
        for (ShuntCompensator s : context.getNetwork().getShuntCompensators()) {
            writeStartId("SvShuntCompensatorSections", CgmesExportUtil.getUniqueId(), false);
            writeReference("SvShuntCompensatorSections.ShuntCompensator",  context.getNamingStrategy().getCgmesId(s));
            xmlWriter.writeStartElement(cimNamespace, "SvShuntCompensatorSections.sections");
            xmlWriter.writeCharacters(CgmesExportUtil.format(s.getSectionCount()));
            xmlWriter.writeEndElement();
            xmlWriter.writeEndElement();
        }
    }

    private void writeTapSteps() throws XMLStreamException {
        for (TwoWindingsTransformer twt : context.getNetwork().getTwoWindingsTransformers()) {
            if (twt.hasPhaseTapChanger()) {
                String ptcId = twt.getAliasFromType(Conversion.CGMES_PREFIX_ALIAS_PROPERTIES + CgmesNames.PHASE_TAP_CHANGER + 1).orElseGet(() -> twt.getAliasFromType(Conversion.CGMES_PREFIX_ALIAS_PROPERTIES + CgmesNames.PHASE_TAP_CHANGER + 2).orElseThrow(PowsyblException::new));
                writeSvTapStep(ptcId, twt.getPhaseTapChanger().getTapPosition());
                writeSvTapStepHidden(twt, ptcId);
            } else if (twt.hasRatioTapChanger()) {
                String rtcId = twt.getAliasFromType(Conversion.CGMES_PREFIX_ALIAS_PROPERTIES + CgmesNames.RATIO_TAP_CHANGER + 1).orElseGet(() -> twt.getAliasFromType(Conversion.CGMES_PREFIX_ALIAS_PROPERTIES + CgmesNames.RATIO_TAP_CHANGER + 2).orElseThrow(PowsyblException::new));
                writeSvTapStep(rtcId, twt.getRatioTapChanger().getTapPosition());
                writeSvTapStepHidden(twt, rtcId);
            }
        }

        for (ThreeWindingsTransformer twt : context.getNetwork().getThreeWindingsTransformers()) {
            int i = 1;
            for (ThreeWindingsTransformer.Leg leg : Arrays.asList(twt.getLeg1(), twt.getLeg2(), twt.getLeg3())) {
                if (leg.hasPhaseTapChanger()) {
                    String ptcId = twt.getAliasFromType(Conversion.CGMES_PREFIX_ALIAS_PROPERTIES + CgmesNames.PHASE_TAP_CHANGER + i).orElseThrow(PowsyblException::new);
                    writeSvTapStep(ptcId, leg.getPhaseTapChanger().getTapPosition());
                    writeSvTapStepHidden(twt, ptcId);
                } else if (leg.hasRatioTapChanger()) {
                    String rtcId = twt.getAliasFromType(Conversion.CGMES_PREFIX_ALIAS_PROPERTIES + CgmesNames.RATIO_TAP_CHANGER + i).orElseThrow(PowsyblException::new);
                    writeSvTapStep(rtcId, leg.getRatioTapChanger().getTapPosition());
                    writeSvTapStepHidden(twt, rtcId);
=======
    private static void writeShuntCompensatorSections(Network network, String cimNamespace, XMLStreamWriter writer, CgmesExportContext context) throws XMLStreamException {
        for (ShuntCompensator s : network.getShuntCompensators()) {
            CgmesExportUtil.writeStartId("SvShuntCompensatorSections", CgmesExportUtil.getUniqueId(), false, cimNamespace, writer);
            CgmesExportUtil.writeReference("SvShuntCompensatorSections.ShuntCompensator", context.getNamingStrategy().getCgmesId(s), cimNamespace, writer);
            writer.writeStartElement(cimNamespace, "SvShuntCompensatorSections.sections");
            writer.writeCharacters(CgmesExportUtil.format(s.getSectionCount()));
            writer.writeEndElement();
            writer.writeEndElement();
        }
    }

    private static void writeTapSteps(Network network, String cimNamespace, XMLStreamWriter writer, CgmesExportContext context) throws XMLStreamException {
        for (TwoWindingsTransformer twt : network.getTwoWindingsTransformers()) {
            // For two-windings transformers tap changer may be at end number 1 or 2
            // If we have exported the EQ the tap changer may have been moved from end 2 to end 1, where IIDM has modelled it.
            // If we are exporting only the SV the tap changer alias to use is the one of the original location
            if (twt.hasPhaseTapChanger()) {
                int endNumber = twt.getAliasFromType(Conversion.CGMES_PREFIX_ALIAS_PROPERTIES + CgmesNames.PHASE_TAP_CHANGER + 1).isPresent() ? 1 : 2;
                String ptcId = context.getNamingStrategy().getCgmesIdFromAlias(twt, Conversion.CGMES_PREFIX_ALIAS_PROPERTIES + CgmesNames.PHASE_TAP_CHANGER + endNumber);
                writeSvTapStep(ptcId, twt.getPhaseTapChanger().getTapPosition(), cimNamespace, writer);
                writeSvTapStepHidden(twt, ptcId, cimNamespace, writer, context);
            } else if (twt.hasRatioTapChanger()) {
                int endNumber = twt.getAliasFromType(Conversion.CGMES_PREFIX_ALIAS_PROPERTIES + CgmesNames.RATIO_TAP_CHANGER + 1).isPresent() ? 1 : 2;
                String rtcId = context.getNamingStrategy().getCgmesIdFromAlias(twt, Conversion.CGMES_PREFIX_ALIAS_PROPERTIES + CgmesNames.RATIO_TAP_CHANGER + endNumber);
                writeSvTapStep(rtcId, twt.getRatioTapChanger().getTapPosition(), cimNamespace, writer);
                writeSvTapStepHidden(twt, rtcId, cimNamespace, writer, context);
            }
        }

        for (ThreeWindingsTransformer twt : network.getThreeWindingsTransformers()) {
            int endNumber = 1;
            for (ThreeWindingsTransformer.Leg leg : Arrays.asList(twt.getLeg1(), twt.getLeg2(), twt.getLeg3())) {
                if (leg.hasPhaseTapChanger()) {
                    String ptcId = context.getNamingStrategy().getCgmesIdFromAlias(twt, Conversion.CGMES_PREFIX_ALIAS_PROPERTIES + CgmesNames.PHASE_TAP_CHANGER + endNumber);
                    writeSvTapStep(ptcId, leg.getPhaseTapChanger().getTapPosition(), cimNamespace, writer);
                    writeSvTapStepHidden(twt, ptcId, cimNamespace, writer, context);
                } else if (leg.hasRatioTapChanger()) {
                    String rtcId = context.getNamingStrategy().getCgmesIdFromAlias(twt, Conversion.CGMES_PREFIX_ALIAS_PROPERTIES + CgmesNames.RATIO_TAP_CHANGER + endNumber);
                    writeSvTapStep(rtcId, leg.getRatioTapChanger().getTapPosition(), cimNamespace, writer);
                    writeSvTapStepHidden(twt, rtcId, cimNamespace, writer, context);
>>>>>>> 5475db07
                }
                endNumber++;
            }
        }
    }

    private <C extends Connectable<C>> void writeSvTapStepHidden(Connectable<C> eq, String tcId) throws XMLStreamException {
        CgmesTapChangers<C> cgmesTcs = eq.getExtension(CgmesTapChangers.class);
        // If we are exporting equipment definitions the hidden tap changer will not be exported
        // because it has been included in the model for the only tap changer left in IIDM
        // If we are exporting only SSH, SV, ... we have to write the step we have saved for it
        if (cgmesTcs != null && !context.isExportEquipment()) {
            for (CgmesTapChanger cgmesTc : cgmesTcs.getTapChangers()) {
                if (cgmesTc.isHidden() && cgmesTc.getCombinedTapChangerId().equals(tcId)) {
                    int step = cgmesTc.getStep().orElseThrow(() -> new PowsyblException("Non null step expected for tap changer " + cgmesTc.getId()));
                    writeSvTapStep(cgmesTc.getId(), step);
                }
            }
        }
    }

    private void writeSvTapStep(String tapChangerId, int tapPosition) throws XMLStreamException {
        writeStartId("SvTapStep", CgmesExportUtil.getUniqueId(), false);
        xmlWriter.writeStartElement(cimNamespace, "SvTapStep.position");
        xmlWriter.writeCharacters(CgmesExportUtil.format(tapPosition));
        xmlWriter.writeEndElement();
        writeReference("SvTapStep.TapChanger", tapChangerId);
        xmlWriter.writeEndElement();
    }

    private void writeStatus() {
        // create SvStatus, iterate on Connectables, check Terminal status, add to SvStatus
        context.getNetwork().getConnectableStream().forEach(c -> {
            if (context.isExportedEquipment(c)) {
                writeConnectableStatus(c);
            }
        });

        // RK: For dangling lines (boundaries), the AC Line Segment is considered in service if and only if it is connected on the network side.
        // If it is disconnected on the boundary side, it might not appear on the SV file.
    }

    private void writeConnectableStatus(Connectable<?> connectable) {
        writeStatus(Boolean.toString(connectable.getTerminals().stream().anyMatch(Terminal::isConnected)), context.getNamingStrategy().getCgmesId(connectable));
    }

    private void writeStatus(String inService, String conductingEquipmentId) {
        try {
            writeStartId("SvStatus", CgmesExportUtil.getUniqueId(), false);
            xmlWriter.writeStartElement(cimNamespace, "SvStatus.inService");
            xmlWriter.writeCharacters(inService);
            xmlWriter.writeEndElement();
            writeReference("SvStatus.ConductingEquipment", conductingEquipmentId);
            xmlWriter.writeEndElement();
        } catch (XMLStreamException e) {
            throw new UncheckedXmlStreamException(e);
        }
    }

    private void writeConverters() throws XMLStreamException {
        for (HvdcConverterStation<?> converterStation : context.getNetwork().getHvdcConverterStations()) {
            writeStartAbout(CgmesExportUtil.converterClassName(converterStation), context.getNamingStrategy().getCgmesId(converterStation));
            xmlWriter.writeStartElement(cimNamespace, "ACDCConverter.poleLossP");
            xmlWriter.writeCharacters(CgmesExportUtil.format(getPoleLossP(converterStation)));
            xmlWriter.writeEndElement();
            xmlWriter.writeStartElement(cimNamespace, "ACDCConverter.idc");
            xmlWriter.writeCharacters(CgmesExportUtil.format(0));
            xmlWriter.writeEndElement();
            xmlWriter.writeStartElement(cimNamespace, "ACDCConverter.uc");
            xmlWriter.writeCharacters(CgmesExportUtil.format(0));
            xmlWriter.writeEndElement();
            xmlWriter.writeStartElement(cimNamespace, "ACDCConverter.udc");
            xmlWriter.writeCharacters(CgmesExportUtil.format(0));
            xmlWriter.writeEndElement();
            if (converterStation instanceof LccConverterStation) {
                xmlWriter.writeStartElement(cimNamespace, "CsConverter.alpha");
                xmlWriter.writeCharacters(CgmesExportUtil.format(0));
                xmlWriter.writeEndElement();
                xmlWriter.writeStartElement(cimNamespace, "CsConverter.gamma");
                xmlWriter.writeCharacters(CgmesExportUtil.format(0));
                xmlWriter.writeEndElement();
            } else if (converterStation instanceof VscConverterStation) {
                xmlWriter.writeStartElement(cimNamespace, "VsConverter.delta");
                xmlWriter.writeCharacters(CgmesExportUtil.format(0));
                xmlWriter.writeEndElement();
                xmlWriter.writeStartElement(cimNamespace, "VsConverter.uf");
                xmlWriter.writeCharacters(CgmesExportUtil.format(0));
                xmlWriter.writeEndElement();
            }
            xmlWriter.writeEndElement();
        }
    }

    private static double getPoleLossP(HvdcConverterStation<?> converterStation) {
        double poleLoss;
        if (CgmesExportUtil.isConverterStationRectifier(converterStation)) {
            double p = converterStation.getTerminal().getP();
            if (Double.isNaN(p)) {
                p = converterStation.getHvdcLine().getActivePowerSetpoint();
            }
            poleLoss = p * converterStation.getLossFactor() / 100;
        } else {
            double p = converterStation.getTerminal().getP();
            if (Double.isNaN(p)) {
                p = converterStation.getHvdcLine().getActivePowerSetpoint();
            }
            double otherConverterStationLossFactor = converterStation.getOtherConverterStation().map(HvdcConverterStation::getLossFactor).orElse(0.0f);
            double pDCInverter = Math.abs(p) * (1 - otherConverterStationLossFactor / 100);
            poleLoss = pDCInverter * converterStation.getLossFactor() / 100;
        }
        return poleLoss;
    }
}<|MERGE_RESOLUTION|>--- conflicted
+++ resolved
@@ -45,7 +45,6 @@
             CgmesExportUtil.writeRdfRoot(cimNamespace, context.getCim().getEuPrefix(), context.getCim().getEuNamespace(), xmlWriter);
 
             if (context.getCimVersion() >= 16) {
-<<<<<<< HEAD
                 CgmesExportUtil.writeModelDescription(xmlWriter, context.getSvModelDescription(), context);
                 writeTopologicalIslands();
                 // Note: unmapped topological nodes (node breaker) & boundary topological nodes are not written in topological islands
@@ -53,28 +52,11 @@
 
             writeVoltagesForTopologicalNodes();
             writeVoltagesForBoundaryNodes();
-            for (CgmesIidmMapping.CgmesTopologicalNode tn : context.getUnmappedTopologicalNodes()) {
-                writeVoltage(tn.getCgmesId(), 0.0, 0.0);
-            }
             writePowerFlows();
             writeShuntCompensatorSections();
             writeTapSteps();
             writeStatus();
             writeConverters();
-=======
-                CgmesExportUtil.writeModelDescription(writer, context.getSvModelDescription(), context);
-                writeTopologicalIslands(network, cimNamespace, writer);
-                // Note: unmapped topological nodes (node breaker) & boundary topological nodes are not written in topological islands
-            }
-
-            writeVoltagesForTopologicalNodes(network, cimNamespace, writer);
-            writeVoltagesForBoundaryNodes(network, cimNamespace, writer);
-            writePowerFlows(network, cimNamespace, writer, context);
-            writeShuntCompensatorSections(network, cimNamespace, writer, context);
-            writeTapSteps(network, cimNamespace, writer, context);
-            writeStatus(network, cimNamespace, writer, context);
-            writeConverters(network, cimNamespace, writer, context);
->>>>>>> 5475db07
 
             xmlWriter.writeEndDocument();
         } catch (XMLStreamException e) {
@@ -82,15 +64,9 @@
         }
     }
 
-<<<<<<< HEAD
     private void writeTopologicalIslands() throws XMLStreamException {
         Map<String, String> angleRefs = buildAngleRefs();
         Map<String, List<String>> islands = buildIslands();
-=======
-    private static void writeTopologicalIslands(Network network, String cimNamespace, XMLStreamWriter writer) throws XMLStreamException {
-        Map<String, String> angleRefs = buildAngleRefs(network);
-        Map<String, List<String>> islands = buildIslands(network);
->>>>>>> 5475db07
         for (Map.Entry<String, List<String>> island : islands.entrySet()) {
             if (!angleRefs.containsKey(island.getKey())) {
                 Supplier<String> log = () -> String.format("Synchronous component  %s does not have a defined slack bus: it is ignored", island.getKey());
@@ -110,11 +86,7 @@
         }
     }
 
-<<<<<<< HEAD
     private Map<String, String> buildAngleRefs() {
-=======
-    private static Map<String, String> buildAngleRefs(Network network) {
->>>>>>> 5475db07
         Map<String, String> angleRefs = new HashMap<>();
         for (VoltageLevel vl : context.getNetwork().getVoltageLevels()) {
             SlackTerminal slackTerminal = vl.getExtension(SlackTerminal.class);
@@ -123,11 +95,7 @@
         return angleRefs;
     }
 
-<<<<<<< HEAD
     private void buildAngleRefs(SlackTerminal slackTerminal, Map<String, String> angleRefs) {
-=======
-    private static void buildAngleRefs(SlackTerminal slackTerminal, Map<String, String> angleRefs) {
->>>>>>> 5475db07
         if (slackTerminal != null && slackTerminal.getTerminal() != null) {
             Bus bus = slackTerminal.getTerminal().getBusBreakerView().getBus();
             if (bus != null && bus.getSynchronousComponent() != null) {
@@ -141,11 +109,7 @@
         }
     }
 
-<<<<<<< HEAD
-    private void buildAngleRefs(int synchronousComponentNum, String busId, Map<String, String> angleRefs) {
-=======
-    private static void buildAngleRefs(int synchronousComponentNum, String topologicalNodeId, Map<String, String> angleRefs) {
->>>>>>> 5475db07
+    private void buildAngleRefs(int synchronousComponentNum, String topologicalNodeId, Map<String, String> angleRefs) {
         String componentNum = String.valueOf(synchronousComponentNum);
         if (angleRefs.containsKey(componentNum)) {
             Supplier<String> log = () -> String.format("Several slack buses are defined for synchronous component %s: only first slack bus (%s) is taken into account",
@@ -156,25 +120,13 @@
         angleRefs.put(componentNum, topologicalNodeId);
     }
 
-<<<<<<< HEAD
-    private void buildAngleRefs(String busId, Map<String, String> angleRefs) {
-        CgmesIidmMapping.CgmesTopologicalNode topologicalNode = context.getTopologicalNodesByBusViewBus(busId).iterator().next();
-        angleRefs.put(topologicalNode.getCgmesId(),
-                topologicalNode.getCgmesId());
+    private static void buildAngleRefs(String topologicalNodeId, Map<String, String> angleRefs) {
+        angleRefs.put(topologicalNodeId, topologicalNodeId);
     }
 
     private Map<String, List<String>> buildIslands() {
         Map<String, List<String>> islands = new HashMap<>();
-        for (Bus b : context.getNetwork().getBusView().getBuses()) {
-=======
-    private static void buildAngleRefs(String topologicalNodeId, Map<String, String> angleRefs) {
-        angleRefs.put(topologicalNodeId, topologicalNodeId);
-    }
-
-    private static Map<String, List<String>> buildIslands(Network network) {
-        Map<String, List<String>> islands = new HashMap<>();
-        for (Bus b : network.getBusBreakerView().getBuses()) {
->>>>>>> 5475db07
+        for (Bus b : context.getNetwork().getBusBreakerView().getBuses()) {
             if (b.getSynchronousComponent() != null) {
                 int num = b.getSynchronousComponent().getNum();
                 islands.computeIfAbsent(String.valueOf(num), i -> new ArrayList<>());
@@ -186,17 +138,9 @@
         return islands;
     }
 
-<<<<<<< HEAD
     private void writeVoltagesForTopologicalNodes() throws XMLStreamException {
-        for (Bus b : context.getNetwork().getBusView().getBuses()) {
-            for (CgmesIidmMapping.CgmesTopologicalNode topologicalNode : context.getTopologicalNodesByBusViewBus(b.getId())) {
-                writeVoltage(topologicalNode.getCgmesId(), b.getV(), b.getAngle());
-            }
-=======
-    private static void writeVoltagesForTopologicalNodes(Network network, String cimNamespace, XMLStreamWriter writer) throws XMLStreamException {
-        for (Bus b : network.getBusBreakerView().getBuses()) {
-            writeVoltage(b.getId(), b.getV(), b.getAngle(), cimNamespace, writer);
->>>>>>> 5475db07
+        for (Bus b : context.getNetwork().getBusBreakerView().getBuses()) {
+            writeVoltage(b.getId(), b.getV(), b.getAngle());
         }
     }
 
@@ -256,66 +200,24 @@
         }
 
         context.getNetwork().getDanglingLineStream().forEach(dl -> {
-            // FIXME: the values (p0/q0) are wrong: these values are target and never updated, not calculated flows
-            // DanglingLine's attributes will be created to store calculated flows on the boundary side
             if (context.exportBoundaryPowerFlows()) {
-<<<<<<< HEAD
-                dl.getAliasFromType(Conversion.CGMES_PREFIX_ALIAS_PROPERTIES + "Terminal_Boundary")
-                        .ifPresent(terminal -> writePowerFlow(terminal, dl.getBoundary().getP(), dl.getBoundary().getQ()));
-            }
-            dl.getAliasFromType(Conversion.CGMES_PREFIX_ALIAS_PROPERTIES + "Terminal_Network")
-                            .ifPresent(terminal -> writePowerFlow(terminal, dl.getTerminal().getP(), dl.getTerminal().getQ()));
-            dl.getAliasFromType(Conversion.CGMES_PREFIX_ALIAS_PROPERTIES + "EquivalentInjectionTerminal")
-                    .ifPresent(eit -> writePowerFlow(eit, -dl.getBoundary().getP(), -dl.getBoundary().getQ()));
+                writePowerFlowTerminalFromAlias(dl, Conversion.CGMES_PREFIX_ALIAS_PROPERTIES + "Terminal_Boundary", dl.getBoundary().getP(), dl.getBoundary().getQ());
+            }
+            writePowerFlowTerminalFromAlias(dl, Conversion.CGMES_PREFIX_ALIAS_PROPERTIES + "Terminal_Network", dl.getTerminal().getP(), dl.getTerminal().getQ());
+            writePowerFlowTerminalFromAlias(dl, Conversion.CGMES_PREFIX_ALIAS_PROPERTIES + "EquivalentInjectionTerminal", -dl.getBoundary().getP(), -dl.getBoundary().getQ());
         });
 
         context.getNetwork().getBranchStream().forEach(b -> {
-            b.getAliasFromType(Conversion.CGMES_PREFIX_ALIAS_PROPERTIES + CgmesNames.TERMINAL1)
-                .ifPresent(t -> writePowerFlow((String) t, b.getTerminal1().getP(), b.getTerminal1().getQ()));
-            b.getAliasFromType(Conversion.CGMES_PREFIX_ALIAS_PROPERTIES + CgmesNames.TERMINAL2)
-                .ifPresent(t -> writePowerFlow((String) t, b.getTerminal2().getP(), b.getTerminal2().getQ()));
-            if (b instanceof TieLine && context.exportBoundaryPowerFlows()) {
-                TieLine tl = (TieLine) b;
-                Optional.ofNullable(tl.getProperty(Conversion.CGMES_PREFIX_ALIAS_PROPERTIES + tl.getHalf1().getId() + ".Terminal_Network"))
-                        .ifPresent(t -> writePowerFlow(t, tl.getTerminal1().getP(), tl.getTerminal1().getQ()));
-                Optional.ofNullable(tl.getProperty(Conversion.CGMES_PREFIX_ALIAS_PROPERTIES + tl.getHalf2().getId() + ".Terminal_Network"))
-                        .ifPresent(t -> writePowerFlow(t, tl.getTerminal2().getP(), tl.getTerminal2().getQ()));
-                tl.getAliasFromType(Conversion.CGMES_PREFIX_ALIAS_PROPERTIES + "HALF1." + CgmesNames.TERMINAL + "_Boundary")
-                        .ifPresent(t -> writePowerFlow(t, tl.getHalf1().getBoundary().getP(), tl.getHalf1().getBoundary().getQ()));
-                tl.getAliasFromType(Conversion.CGMES_PREFIX_ALIAS_PROPERTIES + "HALF2." + CgmesNames.TERMINAL + "_Boundary")
-                        .ifPresent(t -> writePowerFlow(t, tl.getHalf2().getBoundary().getP(), tl.getHalf2().getBoundary().getQ()));
-                Optional.ofNullable(tl.getProperty(Conversion.CGMES_PREFIX_ALIAS_PROPERTIES + tl.getHalf1().getId() + ".Terminal_Boundary"))
-                        .ifPresent(t -> writePowerFlow(t, tl.getHalf1().getBoundary().getP(), tl.getHalf1().getBoundary().getQ()));
-                Optional.ofNullable(tl.getProperty(Conversion.CGMES_PREFIX_ALIAS_PROPERTIES + tl.getHalf2().getId() + ".Terminal_Boundary"))
-                        .ifPresent(t -> writePowerFlow(t, tl.getHalf2().getBoundary().getP(), tl.getHalf2().getBoundary().getQ()));
-            }
-        });
-
-        context.getNetwork().getThreeWindingsTransformerStream().forEach(twt -> {
-            twt.getAliasFromType(Conversion.CGMES_PREFIX_ALIAS_PROPERTIES + CgmesNames.TERMINAL1)
-                .ifPresent(t -> writePowerFlow(t, twt.getLeg1().getTerminal().getP(), twt.getLeg1().getTerminal().getQ()));
-            twt.getAliasFromType(Conversion.CGMES_PREFIX_ALIAS_PROPERTIES + CgmesNames.TERMINAL2)
-                .ifPresent(t -> writePowerFlow(t, twt.getLeg2().getTerminal().getP(), twt.getLeg2().getTerminal().getQ()));
-            twt.getAliasFromType(Conversion.CGMES_PREFIX_ALIAS_PROPERTIES + CgmesNames.TERMINAL3)
-                .ifPresent(t -> writePowerFlow(t, twt.getLeg3().getTerminal().getP(), twt.getLeg3().getTerminal().getQ()));
-=======
-                writePowerFlowTerminalFromAlias(dl, Conversion.CGMES_PREFIX_ALIAS_PROPERTIES + "Terminal_Boundary", dl.getBoundary().getP(), dl.getBoundary().getQ(), cimNamespace, writer, context);
-            }
-            writePowerFlowTerminalFromAlias(dl, Conversion.CGMES_PREFIX_ALIAS_PROPERTIES + "Terminal_Network", dl.getTerminal().getP(), dl.getTerminal().getQ(), cimNamespace, writer, context);
-            writePowerFlowTerminalFromAlias(dl, Conversion.CGMES_PREFIX_ALIAS_PROPERTIES + "EquivalentInjectionTerminal", -dl.getBoundary().getP(), -dl.getBoundary().getQ(), cimNamespace, writer, context);
-        });
-
-        network.getBranchStream().forEach(b -> {
-            writePowerFlowTerminalFromAlias(b, Conversion.CGMES_PREFIX_ALIAS_PROPERTIES + CgmesNames.TERMINAL1, b.getTerminal1().getP(), b.getTerminal1().getQ(), cimNamespace, writer, context);
-            writePowerFlowTerminalFromAlias(b, Conversion.CGMES_PREFIX_ALIAS_PROPERTIES + CgmesNames.TERMINAL2, b.getTerminal2().getP(), b.getTerminal2().getQ(), cimNamespace, writer, context);
+            writePowerFlowTerminalFromAlias(b, Conversion.CGMES_PREFIX_ALIAS_PROPERTIES + CgmesNames.TERMINAL1, b.getTerminal1().getP(), b.getTerminal1().getQ());
+            writePowerFlowTerminalFromAlias(b, Conversion.CGMES_PREFIX_ALIAS_PROPERTIES + CgmesNames.TERMINAL2, b.getTerminal2().getP(), b.getTerminal2().getQ());
             if (b instanceof TieLine && context.exportBoundaryPowerFlows()) {
                 TieLine tl = (TieLine) b;
                 writePowerFlowTerminalFromProperty(tl, Conversion.CGMES_PREFIX_ALIAS_PROPERTIES + tl.getHalf1().getId() + ".Terminal_Network",
-                        tl.getTerminal1().getP(), tl.getTerminal1().getQ(), cimNamespace, writer, context);
+                        tl.getTerminal1().getP(), tl.getTerminal1().getQ());
                 writePowerFlowTerminalFromProperty(tl, Conversion.CGMES_PREFIX_ALIAS_PROPERTIES + tl.getHalf2().getId() + ".Terminal_Network",
-                        tl.getTerminal2().getP(), tl.getTerminal2().getQ(), cimNamespace, writer, context);
-                writePowerFlowTerminalFromAlias(tl, Conversion.CGMES_PREFIX_ALIAS_PROPERTIES + "HALF1." + CgmesNames.TERMINAL + "_Boundary", tl.getHalf1().getBoundary().getP(), tl.getHalf1().getBoundary().getQ(), cimNamespace, writer, context);
-                writePowerFlowTerminalFromAlias(tl, Conversion.CGMES_PREFIX_ALIAS_PROPERTIES + "HALF2." + CgmesNames.TERMINAL + "_Boundary", tl.getHalf2().getBoundary().getP(), tl.getHalf2().getBoundary().getQ(), cimNamespace, writer, context);
+                        tl.getTerminal2().getP(), tl.getTerminal2().getQ());
+                writePowerFlowTerminalFromAlias(tl, Conversion.CGMES_PREFIX_ALIAS_PROPERTIES + "HALF1." + CgmesNames.TERMINAL + "_Boundary", tl.getHalf1().getBoundary().getP(), tl.getHalf1().getBoundary().getQ());
+                writePowerFlowTerminalFromAlias(tl, Conversion.CGMES_PREFIX_ALIAS_PROPERTIES + "HALF2." + CgmesNames.TERMINAL + "_Boundary", tl.getHalf2().getBoundary().getP(), tl.getHalf2().getBoundary().getQ());
                 if (tl.getProperty(Conversion.CGMES_PREFIX_ALIAS_PROPERTIES + tl.getHalf1().getId() + ".Terminal_Boundary") != null) {
                     throw new PowsyblException("No need for property " + Conversion.CGMES_PREFIX_ALIAS_PROPERTIES + tl.getHalf1().getId() + ".Terminal_Boundary");
                 }
@@ -325,28 +227,19 @@
             }
         });
 
-        network.getThreeWindingsTransformerStream().forEach(twt -> {
-            writePowerFlowTerminalFromAlias(twt, Conversion.CGMES_PREFIX_ALIAS_PROPERTIES + CgmesNames.TERMINAL1, twt.getLeg1().getTerminal().getP(), twt.getLeg1().getTerminal().getQ(), cimNamespace, writer, context);
-            writePowerFlowTerminalFromAlias(twt, Conversion.CGMES_PREFIX_ALIAS_PROPERTIES + CgmesNames.TERMINAL2, twt.getLeg2().getTerminal().getP(), twt.getLeg2().getTerminal().getQ(), cimNamespace, writer, context);
-            writePowerFlowTerminalFromAlias(twt, Conversion.CGMES_PREFIX_ALIAS_PROPERTIES + CgmesNames.TERMINAL3, twt.getLeg3().getTerminal().getP(), twt.getLeg3().getTerminal().getQ(), cimNamespace, writer, context);
->>>>>>> 5475db07
+        context.getNetwork().getThreeWindingsTransformerStream().forEach(twt -> {
+            writePowerFlowTerminalFromAlias(twt, Conversion.CGMES_PREFIX_ALIAS_PROPERTIES + CgmesNames.TERMINAL1, twt.getLeg1().getTerminal().getP(), twt.getLeg1().getTerminal().getQ());
+            writePowerFlowTerminalFromAlias(twt, Conversion.CGMES_PREFIX_ALIAS_PROPERTIES + CgmesNames.TERMINAL2, twt.getLeg2().getTerminal().getP(), twt.getLeg2().getTerminal().getQ());
+            writePowerFlowTerminalFromAlias(twt, Conversion.CGMES_PREFIX_ALIAS_PROPERTIES + CgmesNames.TERMINAL3, twt.getLeg3().getTerminal().getP(), twt.getLeg3().getTerminal().getQ());
         });
 
         if (context.exportFlowsForSwitches()) {
             context.getNetwork().getVoltageLevelStream().forEach(vl -> {
                 SwitchesFlow swflows = new SwitchesFlow(vl);
                 vl.getSwitches().forEach(sw -> {
-<<<<<<< HEAD
-                    if (swflows.hasFlow(sw.getId())) {
-                        sw.getAliasFromType(Conversion.CGMES_PREFIX_ALIAS_PROPERTIES + CgmesNames.TERMINAL1)
-                            .ifPresent(t -> writePowerFlow(t, swflows.getP1(sw.getId()), swflows.getQ1(sw.getId())));
-                        sw.getAliasFromType(Conversion.CGMES_PREFIX_ALIAS_PROPERTIES + CgmesNames.TERMINAL2)
-                            .ifPresent(t -> writePowerFlow(t, swflows.getP2(sw.getId()), swflows.getQ2(sw.getId())));
-=======
                     if (context.isExportedEquipment(sw) && swflows.hasFlow(sw.getId())) {
-                        writePowerFlowTerminalFromAlias(sw, Conversion.CGMES_PREFIX_ALIAS_PROPERTIES + CgmesNames.TERMINAL1, swflows.getP1(sw.getId()), swflows.getQ1(sw.getId()), cimNamespace, writer, context);
-                        writePowerFlowTerminalFromAlias(sw, Conversion.CGMES_PREFIX_ALIAS_PROPERTIES + CgmesNames.TERMINAL2, swflows.getP2(sw.getId()), swflows.getQ2(sw.getId()), cimNamespace, writer, context);
->>>>>>> 5475db07
+                        writePowerFlowTerminalFromAlias(sw, Conversion.CGMES_PREFIX_ALIAS_PROPERTIES + CgmesNames.TERMINAL1, swflows.getP1(sw.getId()), swflows.getQ1(sw.getId()));
+                        writePowerFlowTerminalFromAlias(sw, Conversion.CGMES_PREFIX_ALIAS_PROPERTIES + CgmesNames.TERMINAL2, swflows.getP2(sw.getId()), swflows.getQ2(sw.getId()));
                     }
                 });
             });
@@ -356,23 +249,13 @@
     private <I extends Injection<I>> void writeInjectionsPowerFlows(Function<Network, Stream<I>> getInjectionStream) {
         getInjectionStream.apply(context.getNetwork()).forEach(i -> {
             if (context.isExportedEquipment(i)) {
-<<<<<<< HEAD
                 writePowerFlow(i.getTerminal());
             }
         });
     }
 
     private void writePowerFlow(Terminal terminal) {
-        String cgmesTerminal = ((Connectable<?>) terminal.getConnectable()).getAliasFromType(Conversion.CGMES_PREFIX_ALIAS_PROPERTIES + CgmesNames.TERMINAL1).orElse(null);
-=======
-                writePowerFlow(i.getTerminal(), cimNamespace, writer, context);
-            }
-        });
-    }
-
-    private static void writePowerFlow(Terminal terminal, String cimNamespace, XMLStreamWriter writer, CgmesExportContext context) {
         String cgmesTerminal = CgmesExportUtil.getTerminalId(terminal, context);
->>>>>>> 5475db07
         if (cgmesTerminal != null) {
             writePowerFlow(cgmesTerminal, getTerminalP(terminal), terminal.getQ());
         } else {
@@ -407,42 +290,32 @@
             LOG.warn("Fictitious load does not have a BusView bus. No SvInjection is written");
         } else {
             // SvInjection will be assigned to the first of the TNs mapped to the bus
-<<<<<<< HEAD
-            CgmesIidmMapping.CgmesTopologicalNode topologicalNode = context.getTopologicalNodesByBusViewBus(bus.getId()).iterator().next();
-            writeSvInjection(load, topologicalNode.getCgmesId());
-        }
-    }
-
-    private void writePowerFlow(String terminal, double p, double q) {
-=======
-            writeSvInjection(load, bus.getId(), cimNamespace, writer, context);
-        }
-    }
-
-    private static void writePowerFlowTerminalFromAlias(Identifiable<?> c, String aliasTypeForTerminalId, double p, double q, String cimNamespace, XMLStreamWriter writer, CgmesExportContext context) {
+            writeSvInjection(load, bus.getId());
+        }
+    }
+
+    private void writePowerFlowTerminalFromAlias(Identifiable<?> c, String aliasTypeForTerminalId, double p, double q) {
         // Export only if we have a terminal identifier
         if (c.getAliasFromType(aliasTypeForTerminalId).isPresent()) {
             String cgmesTerminalId = context.getNamingStrategy().getCgmesIdFromAlias(c, aliasTypeForTerminalId);
-            writePowerFlow(cgmesTerminalId, p, q, cimNamespace, writer);
-        }
-    }
-
-    private static void writePowerFlowTerminalFromProperty(Identifiable<?> c, String propertyNameForTerminalId, double p, double q, String cimNamespace, XMLStreamWriter writer, CgmesExportContext context) {
+            writePowerFlow(cgmesTerminalId, p, q);
+        }
+    }
+
+    private void writePowerFlowTerminalFromProperty(Identifiable<?> c, String propertyNameForTerminalId, double p, double q) {
         // Export only if we have a terminal identifier
         String cgmesTerminalId = context.getNamingStrategy().getCgmesIdFromProperty(c, propertyNameForTerminalId);
         if (cgmesTerminalId != null) {
-            writePowerFlow(cgmesTerminalId, p, q, cimNamespace, writer);
-        }
-    }
-
-    private static void writePowerFlow(String cgmesTerminalId, double p, double q, String cimNamespace, XMLStreamWriter writer) {
->>>>>>> 5475db07
+            writePowerFlow(cgmesTerminalId, p, q);
+        }
+    }
+
+    private void writePowerFlow(String cgmesTerminalId, double p, double q) {
         // Export only if flow is a number
         if (Double.isNaN(p) && Double.isNaN(q)) {
             return;
         }
         try {
-<<<<<<< HEAD
             writeStartId("SvPowerFlow", CgmesExportUtil.getUniqueId(), false);
             xmlWriter.writeStartElement(cimNamespace, "SvPowerFlow.p");
             xmlWriter.writeCharacters(CgmesExportUtil.format(p));
@@ -450,19 +323,8 @@
             xmlWriter.writeStartElement(cimNamespace, "SvPowerFlow.q");
             xmlWriter.writeCharacters(CgmesExportUtil.format(q));
             xmlWriter.writeEndElement();
-            writeReference("SvPowerFlow.Terminal", terminal);
-            xmlWriter.writeEndElement();
-=======
-            CgmesExportUtil.writeStartId("SvPowerFlow", CgmesExportUtil.getUniqueId(), false, cimNamespace, writer);
-            writer.writeStartElement(cimNamespace, "SvPowerFlow.p");
-            writer.writeCharacters(CgmesExportUtil.format(p));
-            writer.writeEndElement();
-            writer.writeStartElement(cimNamespace, "SvPowerFlow.q");
-            writer.writeCharacters(CgmesExportUtil.format(q));
-            writer.writeEndElement();
-            CgmesExportUtil.writeReference("SvPowerFlow.Terminal", cgmesTerminalId, cimNamespace, writer);
-            writer.writeEndElement();
->>>>>>> 5475db07
+            writeReference("SvPowerFlow.Terminal", cgmesTerminalId);
+            xmlWriter.writeEndElement();
         } catch (XMLStreamException e) {
             throw new UncheckedXmlStreamException(e);
         }
@@ -484,11 +346,10 @@
         }
     }
 
-<<<<<<< HEAD
     private void writeShuntCompensatorSections() throws XMLStreamException {
         for (ShuntCompensator s : context.getNetwork().getShuntCompensators()) {
             writeStartId("SvShuntCompensatorSections", CgmesExportUtil.getUniqueId(), false);
-            writeReference("SvShuntCompensatorSections.ShuntCompensator",  context.getNamingStrategy().getCgmesId(s));
+            writeReference("SvShuntCompensatorSections.ShuntCompensator", context.getNamingStrategy().getCgmesId(s));
             xmlWriter.writeStartElement(cimNamespace, "SvShuntCompensatorSections.sections");
             xmlWriter.writeCharacters(CgmesExportUtil.format(s.getSectionCount()));
             xmlWriter.writeEndElement();
@@ -498,70 +359,33 @@
 
     private void writeTapSteps() throws XMLStreamException {
         for (TwoWindingsTransformer twt : context.getNetwork().getTwoWindingsTransformers()) {
-            if (twt.hasPhaseTapChanger()) {
-                String ptcId = twt.getAliasFromType(Conversion.CGMES_PREFIX_ALIAS_PROPERTIES + CgmesNames.PHASE_TAP_CHANGER + 1).orElseGet(() -> twt.getAliasFromType(Conversion.CGMES_PREFIX_ALIAS_PROPERTIES + CgmesNames.PHASE_TAP_CHANGER + 2).orElseThrow(PowsyblException::new));
-                writeSvTapStep(ptcId, twt.getPhaseTapChanger().getTapPosition());
-                writeSvTapStepHidden(twt, ptcId);
-            } else if (twt.hasRatioTapChanger()) {
-                String rtcId = twt.getAliasFromType(Conversion.CGMES_PREFIX_ALIAS_PROPERTIES + CgmesNames.RATIO_TAP_CHANGER + 1).orElseGet(() -> twt.getAliasFromType(Conversion.CGMES_PREFIX_ALIAS_PROPERTIES + CgmesNames.RATIO_TAP_CHANGER + 2).orElseThrow(PowsyblException::new));
-                writeSvTapStep(rtcId, twt.getRatioTapChanger().getTapPosition());
-                writeSvTapStepHidden(twt, rtcId);
-            }
-        }
-
-        for (ThreeWindingsTransformer twt : context.getNetwork().getThreeWindingsTransformers()) {
-            int i = 1;
-            for (ThreeWindingsTransformer.Leg leg : Arrays.asList(twt.getLeg1(), twt.getLeg2(), twt.getLeg3())) {
-                if (leg.hasPhaseTapChanger()) {
-                    String ptcId = twt.getAliasFromType(Conversion.CGMES_PREFIX_ALIAS_PROPERTIES + CgmesNames.PHASE_TAP_CHANGER + i).orElseThrow(PowsyblException::new);
-                    writeSvTapStep(ptcId, leg.getPhaseTapChanger().getTapPosition());
-                    writeSvTapStepHidden(twt, ptcId);
-                } else if (leg.hasRatioTapChanger()) {
-                    String rtcId = twt.getAliasFromType(Conversion.CGMES_PREFIX_ALIAS_PROPERTIES + CgmesNames.RATIO_TAP_CHANGER + i).orElseThrow(PowsyblException::new);
-                    writeSvTapStep(rtcId, leg.getRatioTapChanger().getTapPosition());
-                    writeSvTapStepHidden(twt, rtcId);
-=======
-    private static void writeShuntCompensatorSections(Network network, String cimNamespace, XMLStreamWriter writer, CgmesExportContext context) throws XMLStreamException {
-        for (ShuntCompensator s : network.getShuntCompensators()) {
-            CgmesExportUtil.writeStartId("SvShuntCompensatorSections", CgmesExportUtil.getUniqueId(), false, cimNamespace, writer);
-            CgmesExportUtil.writeReference("SvShuntCompensatorSections.ShuntCompensator", context.getNamingStrategy().getCgmesId(s), cimNamespace, writer);
-            writer.writeStartElement(cimNamespace, "SvShuntCompensatorSections.sections");
-            writer.writeCharacters(CgmesExportUtil.format(s.getSectionCount()));
-            writer.writeEndElement();
-            writer.writeEndElement();
-        }
-    }
-
-    private static void writeTapSteps(Network network, String cimNamespace, XMLStreamWriter writer, CgmesExportContext context) throws XMLStreamException {
-        for (TwoWindingsTransformer twt : network.getTwoWindingsTransformers()) {
             // For two-windings transformers tap changer may be at end number 1 or 2
             // If we have exported the EQ the tap changer may have been moved from end 2 to end 1, where IIDM has modelled it.
             // If we are exporting only the SV the tap changer alias to use is the one of the original location
             if (twt.hasPhaseTapChanger()) {
                 int endNumber = twt.getAliasFromType(Conversion.CGMES_PREFIX_ALIAS_PROPERTIES + CgmesNames.PHASE_TAP_CHANGER + 1).isPresent() ? 1 : 2;
                 String ptcId = context.getNamingStrategy().getCgmesIdFromAlias(twt, Conversion.CGMES_PREFIX_ALIAS_PROPERTIES + CgmesNames.PHASE_TAP_CHANGER + endNumber);
-                writeSvTapStep(ptcId, twt.getPhaseTapChanger().getTapPosition(), cimNamespace, writer);
-                writeSvTapStepHidden(twt, ptcId, cimNamespace, writer, context);
+                writeSvTapStep(ptcId, twt.getPhaseTapChanger().getTapPosition());
+                writeSvTapStepHidden(twt, ptcId);
             } else if (twt.hasRatioTapChanger()) {
                 int endNumber = twt.getAliasFromType(Conversion.CGMES_PREFIX_ALIAS_PROPERTIES + CgmesNames.RATIO_TAP_CHANGER + 1).isPresent() ? 1 : 2;
                 String rtcId = context.getNamingStrategy().getCgmesIdFromAlias(twt, Conversion.CGMES_PREFIX_ALIAS_PROPERTIES + CgmesNames.RATIO_TAP_CHANGER + endNumber);
-                writeSvTapStep(rtcId, twt.getRatioTapChanger().getTapPosition(), cimNamespace, writer);
-                writeSvTapStepHidden(twt, rtcId, cimNamespace, writer, context);
-            }
-        }
-
-        for (ThreeWindingsTransformer twt : network.getThreeWindingsTransformers()) {
+                writeSvTapStep(rtcId, twt.getRatioTapChanger().getTapPosition());
+                writeSvTapStepHidden(twt, rtcId);
+            }
+        }
+
+        for (ThreeWindingsTransformer twt : context.getNetwork().getThreeWindingsTransformers()) {
             int endNumber = 1;
             for (ThreeWindingsTransformer.Leg leg : Arrays.asList(twt.getLeg1(), twt.getLeg2(), twt.getLeg3())) {
                 if (leg.hasPhaseTapChanger()) {
                     String ptcId = context.getNamingStrategy().getCgmesIdFromAlias(twt, Conversion.CGMES_PREFIX_ALIAS_PROPERTIES + CgmesNames.PHASE_TAP_CHANGER + endNumber);
-                    writeSvTapStep(ptcId, leg.getPhaseTapChanger().getTapPosition(), cimNamespace, writer);
-                    writeSvTapStepHidden(twt, ptcId, cimNamespace, writer, context);
+                    writeSvTapStep(ptcId, leg.getPhaseTapChanger().getTapPosition());
+                    writeSvTapStepHidden(twt, ptcId);
                 } else if (leg.hasRatioTapChanger()) {
                     String rtcId = context.getNamingStrategy().getCgmesIdFromAlias(twt, Conversion.CGMES_PREFIX_ALIAS_PROPERTIES + CgmesNames.RATIO_TAP_CHANGER + endNumber);
-                    writeSvTapStep(rtcId, leg.getRatioTapChanger().getTapPosition(), cimNamespace, writer);
-                    writeSvTapStepHidden(twt, rtcId, cimNamespace, writer, context);
->>>>>>> 5475db07
+                    writeSvTapStep(rtcId, leg.getRatioTapChanger().getTapPosition());
+                    writeSvTapStepHidden(twt, rtcId);
                 }
                 endNumber++;
             }
