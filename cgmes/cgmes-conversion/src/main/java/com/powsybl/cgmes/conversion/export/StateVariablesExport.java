/**
 * Copyright (c) 2020, RTE (http://www.rte-france.com)
 * This Source Code Form is subject to the terms of the Mozilla Public
 * License, v. 2.0. If a copy of the MPL was not distributed with this
 * file, You can obtain one at http://mozilla.org/MPL/2.0/.
 */
package com.powsybl.cgmes.conversion.export;

import com.powsybl.cgmes.conversion.Conversion;
import com.powsybl.cgmes.extensions.CgmesControlAreas;
import com.powsybl.cgmes.extensions.CgmesTapChanger;
import com.powsybl.cgmes.extensions.CgmesTapChangers;
import com.powsybl.cgmes.model.CgmesNames;
import com.powsybl.commons.PowsyblException;
import com.powsybl.commons.exceptions.UncheckedXmlStreamException;
import com.powsybl.iidm.network.*;
import com.powsybl.iidm.network.extensions.SlackTerminal;
import com.powsybl.iidm.network.util.SwitchesFlow;
import org.slf4j.Logger;
import org.slf4j.LoggerFactory;

import javax.xml.stream.XMLStreamException;
import javax.xml.stream.XMLStreamWriter;
import java.util.*;
import java.util.function.Function;
import java.util.function.Supplier;
import java.util.stream.Stream;

/**
 * @author Miora Ralambotiana <miora.ralambotiana at rte-france.com>
 */
public final class StateVariablesExport {

    private static final String SV_VOLTAGE_ANGLE = "SvVoltage.angle";
    private static final String SV_VOLTAGE_V = "SvVoltage.v";
    private static final String SV_VOLTAGE_TOPOLOGICAL_NODE = "SvVoltage.TopologicalNode";

    private static final Logger LOG = LoggerFactory.getLogger(StateVariablesExport.class);

    public static void write(Network network, XMLStreamWriter writer) {
        write(network, writer, new CgmesExportContext(network).setExportEquipment(false));
    }

    public static void write(Network network, XMLStreamWriter writer, CgmesExportContext context) {
        try {
            String cimNamespace = context.getCim().getNamespace();
            CgmesExportUtil.writeRdfRoot(cimNamespace, context.getCim().getEuPrefix(), context.getCim().getEuNamespace(), writer);

            if (context.getCimVersion() >= 16) {
                CgmesExportUtil.writeModelDescription(writer, context.getSvModelDescription(), context);
                writeTopologicalIslands(network, context, writer);
                // Note: unmapped topological nodes (node breaker) & boundary topological nodes are not written in topological islands
            }

            writeVoltagesForTopologicalNodes(network, context, writer);
            writeVoltagesForBoundaryNodes(network, cimNamespace, writer, context);
            writePowerFlows(network, cimNamespace, writer, context);
            writeShuntCompensatorSections(network, cimNamespace, writer, context);
            writeTapSteps(network, cimNamespace, writer, context);
            writeStatus(network, cimNamespace, writer, context);
            writeConverters(network, cimNamespace, writer, context);

            writer.writeEndDocument();
        } catch (XMLStreamException e) {
            throw new UncheckedXmlStreamException(e);
        }
    }

    private static void writeTopologicalIslands(Network network, CgmesExportContext context, XMLStreamWriter writer) throws XMLStreamException {
        Map<String, String> angleRefs = buildAngleRefs(network, context);
        Map<String, List<String>> islands = buildIslands(network, context);
        String cimNamespace = context.getCim().getNamespace();
        for (Map.Entry<String, List<String>> island : islands.entrySet()) {
            if (!angleRefs.containsKey(island.getKey())) {
                Supplier<String> log = () -> String.format("Synchronous component  %s does not have a defined slack bus: it is ignored", island.getKey());
                LOG.info(log.get());
                continue;
            }
            String islandId = CgmesExportUtil.getUniqueId();
            CgmesExportUtil.writeStartId(CgmesNames.TOPOLOGICAL_ISLAND, islandId, false, cimNamespace, writer, context);
            writer.writeStartElement(cimNamespace, CgmesNames.NAME);
            writer.writeCharacters(islandId); // Use id as name
            writer.writeEndElement();
            CgmesExportUtil.writeReference("TopologicalIsland.AngleRefTopologicalNode", angleRefs.get(island.getKey()), cimNamespace, writer, context);
            for (String tn : island.getValue()) {
                CgmesExportUtil.writeReference("TopologicalIsland.TopologicalNodes", tn, cimNamespace, writer, context);
            }
            writer.writeEndElement();
        }
    }

    private static Map<String, String> buildAngleRefs(Network network, CgmesExportContext context) {
        Map<String, String> angleRefs = new HashMap<>();
        for (VoltageLevel vl : network.getVoltageLevels()) {
            SlackTerminal slackTerminal = vl.getExtension(SlackTerminal.class);
            buildAngleRefs(slackTerminal, angleRefs, context);
        }
        return angleRefs;
    }

    private static void buildAngleRefs(SlackTerminal slackTerminal, Map<String, String> angleRefs, CgmesExportContext context) {
        if (slackTerminal != null && slackTerminal.getTerminal() != null) {
            Bus bus = slackTerminal.getTerminal().getBusBreakerView().getBus();
            if (bus != null && bus.getSynchronousComponent() != null) {
                buildAngleRefs(bus.getSynchronousComponent().getNum(), bus, angleRefs, context);
            } else if (bus != null) {
                buildAngleRefs(bus, angleRefs, context);
            } else {
                Supplier<String> message = () -> String.format("Slack terminal at equipment %s is not connected and is not exported as slack terminal", slackTerminal.getTerminal().getConnectable().getId());
                LOG.info(message.get());
            }
        }
    }

    private static void buildAngleRefs(int synchronousComponentNum, Bus bus, Map<String, String> angleRefs, CgmesExportContext context) {
        String componentNum = String.valueOf(synchronousComponentNum);
        if (angleRefs.containsKey(componentNum)) {
            Supplier<String> log = () -> String.format("Several slack buses are defined for synchronous component %s: only first slack bus (%s) is taken into account",
                    componentNum, angleRefs.get(componentNum));
            LOG.info(log.get());
            return;
        }
        String topologicalNodeId = context.getNamingStrategy().getCgmesId(bus);
        angleRefs.put(componentNum, topologicalNodeId);
    }

    private static void buildAngleRefs(Bus bus, Map<String, String> angleRefs, CgmesExportContext context) {
        String topologicalNodeId = context.getNamingStrategy().getCgmesId(bus);
        angleRefs.put(topologicalNodeId, topologicalNodeId);
    }

    private static Map<String, List<String>> buildIslands(Network network, CgmesExportContext context) {
        Map<String, List<String>> islands = new HashMap<>();
        for (Bus b : network.getBusBreakerView().getBuses()) {
            String topologicalNodeId = context.getNamingStrategy().getCgmesId(b);
            if (b.getSynchronousComponent() != null) {
                int num = b.getSynchronousComponent().getNum();
                islands.computeIfAbsent(String.valueOf(num), i -> new ArrayList<>());
                islands.get(String.valueOf(num)).add(topologicalNodeId);
            } else {
                islands.put(topologicalNodeId, Collections.singletonList(topologicalNodeId));
            }
        }
        return islands;
    }

    private static void writeVoltagesForTopologicalNodes(Network network, CgmesExportContext context, XMLStreamWriter writer) throws XMLStreamException {
        String cimNamespace = context.getCim().getNamespace();
        for (Map.Entry<String, Bus> e : context.getTopologicalNodes(network).entrySet()) {
            writeVoltage(e.getKey(), e.getValue() != null ? e.getValue().getV() : 0.0, e.getValue() != null ? e.getValue().getAngle() : 0.0, cimNamespace, writer, context);
        }
    }

    private static void writeVoltagesForBoundaryNodes(Network network, String cimNamespace, XMLStreamWriter writer, CgmesExportContext context) throws XMLStreamException {
        for (DanglingLine dl : network.getDanglingLines()) {
            if (dl.isMerged()) {
                continue;
            }
            Bus b = dl.getTerminal().getBusView().getBus();
            String topologicalNode = dl.getProperty(Conversion.CGMES_PREFIX_ALIAS_PROPERTIES + CgmesNames.TOPOLOGICAL_NODE_BOUNDARY);
            if (topologicalNode != null) {
                if (dl.hasProperty("v") && dl.hasProperty("angle")) {
                    writeVoltage(topologicalNode, Double.parseDouble(dl.getProperty("v", "NaN")), Double.parseDouble(dl.getProperty("angle", "NaN")), cimNamespace, writer, context);
                } else if (b != null) {
                    writeVoltage(topologicalNode, dl.getBoundary().getV(), dl.getBoundary().getAngle(), cimNamespace, writer, context);
                } else {
                    writeVoltage(topologicalNode, 0.0, 0.0, cimNamespace, writer, context);
                }
            }
        }
        // Voltages at inner nodes of Tie Lines
        // (boundary nodes that have been left inside CGM)
        for (TieLine l : network.getTieLines()) {
            String topologicalNode = l.getAliasFromType(Conversion.CGMES_PREFIX_ALIAS_PROPERTIES + CgmesNames.TOPOLOGICAL_NODE_BOUNDARY)
                    .orElseGet(() -> l.getProperty(Conversion.CGMES_PREFIX_ALIAS_PROPERTIES + CgmesNames.TOPOLOGICAL_NODE + "_1"));
            if (topologicalNode != null) {
                writeVoltage(topologicalNode, l.getDanglingLine1().getBoundary().getV(), l.getDanglingLine1().getBoundary().getAngle(), cimNamespace, writer, context);
            }
        }
    }

    private static void writeVoltage(String topologicalNode, double v, double angle, String cimNamespace, XMLStreamWriter writer, CgmesExportContext context) throws XMLStreamException {
        CgmesExportUtil.writeStartId("SvVoltage", CgmesExportUtil.getUniqueId(), false, cimNamespace, writer, context);
        writer.writeStartElement(cimNamespace, SV_VOLTAGE_ANGLE);
        writer.writeCharacters(CgmesExportUtil.format(angle));
        writer.writeEndElement();
        writer.writeStartElement(cimNamespace, SV_VOLTAGE_V);
        writer.writeCharacters(CgmesExportUtil.format(v));
        writer.writeEndElement();
        CgmesExportUtil.writeReference(SV_VOLTAGE_TOPOLOGICAL_NODE, topologicalNode, cimNamespace, writer, context);
        writer.writeEndElement();
    }

    private static void writePowerFlows(Network network, String cimNamespace, XMLStreamWriter writer, CgmesExportContext context) {
        writeInjectionsPowerFlows(network, cimNamespace, writer, context, Network::getLoadStream);
        writeInjectionsPowerFlows(network, cimNamespace, writer, context, Network::getGeneratorStream);
        writeInjectionsPowerFlows(network, cimNamespace, writer, context, Network::getShuntCompensatorStream);
        writeInjectionsPowerFlows(network, cimNamespace, writer, context, Network::getStaticVarCompensatorStream);
        writeInjectionsPowerFlows(network, cimNamespace, writer, context, Network::getBatteryStream);

        // Fictitious loads are not exported as Equipment, they are just added to SV as SvInjection
        for (Load load : network.getLoads()) {
            if (load.isFictitious()) {
                writeSvInjection(load, cimNamespace, writer, context);
            }
        }

        Map<String, Double> equivalentInjectionTerminalP = new HashMap<>();
        Map<String, Double> equivalentInjectionTerminalQ = new HashMap<>();
        network.getDanglingLineStream().filter(dl -> !dl.isMerged()).forEach(dl -> {
            // FIXME: the values (p0/q0) are wrong: these values are target and never updated, not calculated flows
            // DanglingLine's attributes will be created to store calculated flows on the boundary side
            if (context.exportBoundaryPowerFlows()) {
                writePowerFlowTerminalFromAlias(dl, Conversion.CGMES_PREFIX_ALIAS_PROPERTIES + "Terminal_Boundary", dl.getBoundary().getP(), dl.getBoundary().getQ(), cimNamespace, writer, context);
            }
            writePowerFlowTerminalFromAlias(dl, Conversion.CGMES_PREFIX_ALIAS_PROPERTIES + "Terminal", dl.getTerminal().getP(), dl.getTerminal().getQ(), cimNamespace, writer, context);
            equivalentInjectionTerminalP.compute(context.getNamingStrategy().getCgmesIdFromProperty(dl, Conversion.CGMES_PREFIX_ALIAS_PROPERTIES + "EquivalentInjectionTerminal"), (k, v) -> v == null ? -dl.getBoundary().getP() : v - dl.getBoundary().getP());
            equivalentInjectionTerminalQ.compute(context.getNamingStrategy().getCgmesIdFromProperty(dl, Conversion.CGMES_PREFIX_ALIAS_PROPERTIES + "EquivalentInjectionTerminal"), (k, v) -> v == null ? -dl.getBoundary().getQ() : v - dl.getBoundary().getQ());
        });
        equivalentInjectionTerminalP.keySet().forEach(eiId -> writePowerFlow(eiId, equivalentInjectionTerminalP.get(eiId), equivalentInjectionTerminalQ.get(eiId), cimNamespace, writer, context));

        CgmesControlAreas areas = network.getExtension(CgmesControlAreas.class);
        network.getBranchStream().forEach(b -> {
<<<<<<< HEAD
            writePowerFlowTerminalFromAlias(b, Conversion.CGMES_PREFIX_ALIAS_PROPERTIES + CgmesNames.TERMINAL1, b.getTerminal1().getP(), b.getTerminal1().getQ(), cimNamespace, writer, context);
            writePowerFlowTerminalFromAlias(b, Conversion.CGMES_PREFIX_ALIAS_PROPERTIES + CgmesNames.TERMINAL2, b.getTerminal2().getP(), b.getTerminal2().getQ(), cimNamespace, writer, context);
        });
        network.getTieLineStream().forEach(b -> {
            writePowerFlowTerminalFromAlias(b, Conversion.CGMES_PREFIX_ALIAS_PROPERTIES + CgmesNames.TERMINAL1, b.getDanglingLine1().getTerminal().getP(), b.getDanglingLine1().getTerminal().getQ(), cimNamespace, writer, context);
            writePowerFlowTerminalFromAlias(b, Conversion.CGMES_PREFIX_ALIAS_PROPERTIES + CgmesNames.TERMINAL2, b.getDanglingLine2().getTerminal().getP(), b.getDanglingLine2().getTerminal().getQ(), cimNamespace, writer, context);
            if (context.exportBoundaryPowerFlows()) {
                writePowerFlowTerminalFromAlias(b, Conversion.CGMES_PREFIX_ALIAS_PROPERTIES + CgmesNames.TERMINAL + "_Boundary_1", b.getDanglingLine1().getBoundary().getP(), b.getDanglingLine1().getBoundary().getQ(), cimNamespace, writer, context);
                writePowerFlowTerminalFromAlias(b, Conversion.CGMES_PREFIX_ALIAS_PROPERTIES + CgmesNames.TERMINAL + "_Boundary_2", b.getDanglingLine2().getBoundary().getP(), b.getDanglingLine2().getBoundary().getQ(), cimNamespace, writer, context);
=======
            writeOptionalPowerFlowTerminalFromAlias(areas, b, Conversion.CGMES_PREFIX_ALIAS_PROPERTIES + CgmesNames.TERMINAL1, b.getTerminal1(), cimNamespace, writer, context);
            writeOptionalPowerFlowTerminalFromAlias(areas, b, Conversion.CGMES_PREFIX_ALIAS_PROPERTIES + CgmesNames.TERMINAL2, b.getTerminal2(), cimNamespace, writer, context);
            if (b instanceof TieLine) {
                TieLine tl = (TieLine) b;
                if (context.exportBoundaryPowerFlows()) {
                    writePowerFlowTerminalFromAlias(tl, Conversion.CGMES_PREFIX_ALIAS_PROPERTIES + CgmesNames.TERMINAL + "_Boundary_1", tl.getHalf1().getBoundary().getP(), tl.getHalf1().getBoundary().getQ(), cimNamespace, writer, context);
                    writePowerFlowTerminalFromAlias(tl, Conversion.CGMES_PREFIX_ALIAS_PROPERTIES + CgmesNames.TERMINAL + "_Boundary_2", tl.getHalf2().getBoundary().getP(), tl.getHalf2().getBoundary().getQ(), cimNamespace, writer, context);
                }
>>>>>>> fef66d92
            }
        });

        network.getThreeWindingsTransformerStream().forEach(twt -> {
            writeOptionalPowerFlowTerminalFromAlias(areas, twt, Conversion.CGMES_PREFIX_ALIAS_PROPERTIES + CgmesNames.TERMINAL1, twt.getLeg1().getTerminal(), cimNamespace, writer, context);
            writeOptionalPowerFlowTerminalFromAlias(areas, twt, Conversion.CGMES_PREFIX_ALIAS_PROPERTIES + CgmesNames.TERMINAL2, twt.getLeg2().getTerminal(), cimNamespace, writer, context);
            writeOptionalPowerFlowTerminalFromAlias(areas, twt, Conversion.CGMES_PREFIX_ALIAS_PROPERTIES + CgmesNames.TERMINAL3, twt.getLeg3().getTerminal(), cimNamespace, writer, context);
        });

        if (context.exportFlowsForSwitches()) {
            network.getVoltageLevelStream().forEach(vl -> {
                SwitchesFlow swflows = new SwitchesFlow(vl);
                vl.getSwitches().forEach(sw -> {
                    if (context.isExportedEquipment(sw) && swflows.hasFlow(sw.getId())) {
                        writePowerFlowTerminalFromAlias(sw, Conversion.CGMES_PREFIX_ALIAS_PROPERTIES + CgmesNames.TERMINAL1, swflows.getP1(sw.getId()), swflows.getQ1(sw.getId()), cimNamespace, writer, context);
                        writePowerFlowTerminalFromAlias(sw, Conversion.CGMES_PREFIX_ALIAS_PROPERTIES + CgmesNames.TERMINAL2, swflows.getP2(sw.getId()), swflows.getQ2(sw.getId()), cimNamespace, writer, context);
                    }
                });
            });
        }
    }

    private static <I extends Injection<I>> void writeInjectionsPowerFlows(Network network, String cimNamespace, XMLStreamWriter writer, CgmesExportContext context, Function<Network, Stream<I>> getInjectionStream) {
        getInjectionStream.apply(network).forEach(i -> {
            if (context.isExportedEquipment(i)) {
                writePowerFlow(i.getTerminal(), cimNamespace, writer, context);
            }
        });
    }

    private static void writePowerFlow(Terminal terminal, String cimNamespace, XMLStreamWriter writer, CgmesExportContext context) {
        String cgmesTerminal = CgmesExportUtil.getTerminalId(terminal, context);
        if (cgmesTerminal != null) {
            writePowerFlow(cgmesTerminal, terminal.getP(), terminal.getQ(), cimNamespace, writer, context);
        } else {
            LOG.error("No defined CGMES terminal for {}", terminal.getConnectable().getId());
        }
    }

    private static void writeSvInjection(Load load, String cimNamespace, XMLStreamWriter writer, CgmesExportContext context) {
        // Fictitious loads are created in IIDM to keep track of mismatches in the input case,
        // These mismatches are given by SvInjection CGMES objects
        // These loads have been taken into account as inputs for potential power flow analysis
        // They will be written back as SvInjection objects in the SV profile
        // We do not want to export them back as new objects in the EQ profile
        Bus bus = load.getTerminal().getBusBreakerView().getBus();
        if (bus == null) {
            LOG.warn("Fictitious load does not have a BusView bus. No SvInjection is written");
        } else {
            // SvInjection will be assigned to the first of the TNs mapped to the bus
            writeSvInjection(load, bus.getId(), cimNamespace, writer, context);
        }
    }

    private static void writeOptionalPowerFlowTerminalFromAlias(CgmesControlAreas areas, Identifiable<?> c, String aliasTypeForTerminalId, Terminal t, String cimNamespace, XMLStreamWriter writer, CgmesExportContext context) {
        // Export only if we have a terminal identifier
        if (!Double.isNaN(t.getP()) || !Double.isNaN(t.getQ()) || (areas != null && areas.getCgmesControlAreas().stream().anyMatch(area -> area.getTerminals().contains(t)))) {
            writePowerFlowTerminalFromAlias(c, aliasTypeForTerminalId, t.getP(), t.getQ(), cimNamespace, writer, context);
        }
        if (areas != null && c instanceof TieLine) {
            TieLine tl = (TieLine) c;
            if (areas.getCgmesControlAreas().stream().flatMap(area -> area.getBoundaries().stream()).anyMatch(b -> b == tl.getHalf1().getBoundary() || b == tl.getHalf2().getBoundary())) {
                writePowerFlowTerminalFromAlias(c, aliasTypeForTerminalId, t.getP(), t.getQ(), cimNamespace, writer, context);
            }
        }
    }

    private static void writePowerFlowTerminalFromAlias(Identifiable<?> c, String aliasTypeForTerminalId, double p, double q, String cimNamespace, XMLStreamWriter writer, CgmesExportContext context) {
        // Export only if we have a terminal identifier
        if (c.getAliasFromType(aliasTypeForTerminalId).isPresent()) {
            String cgmesTerminalId = context.getNamingStrategy().getCgmesIdFromAlias(c, aliasTypeForTerminalId);
            writePowerFlow(cgmesTerminalId, p, q, cimNamespace, writer, context);
        }
    }

    private static void writePowerFlow(String cgmesTerminalId, double p, double q, String cimNamespace, XMLStreamWriter writer, CgmesExportContext context) {
        try {
            CgmesExportUtil.writeStartId("SvPowerFlow", CgmesExportUtil.getUniqueId(), false, cimNamespace, writer, context);
            writer.writeStartElement(cimNamespace, "SvPowerFlow.p");
            writer.writeCharacters(CgmesExportUtil.format(p));
            writer.writeEndElement();
            writer.writeStartElement(cimNamespace, "SvPowerFlow.q");
            writer.writeCharacters(CgmesExportUtil.format(q));
            writer.writeEndElement();
            CgmesExportUtil.writeReference("SvPowerFlow.Terminal", cgmesTerminalId, cimNamespace, writer, context);
            writer.writeEndElement();
        } catch (XMLStreamException e) {
            throw new UncheckedXmlStreamException(e);
        }
    }

    private static void writeSvInjection(Load svInjection, String topologicalNode, String cimNamespace, XMLStreamWriter writer, CgmesExportContext context) {
        try {
            CgmesExportUtil.writeStartId("SvInjection", context.getNamingStrategy().getCgmesId(svInjection), false, cimNamespace, writer, context);
            writer.writeStartElement(cimNamespace, "SvInjection.pInjection");
            writer.writeCharacters(CgmesExportUtil.format(svInjection.getP0()));
            writer.writeEndElement();
            writer.writeStartElement(cimNamespace, "SvInjection.qInjection");
            writer.writeCharacters(CgmesExportUtil.format(svInjection.getQ0()));
            writer.writeEndElement();
            CgmesExportUtil.writeReference("SvInjection.TopologicalNode", topologicalNode, cimNamespace, writer, context);
            writer.writeEndElement();
        } catch (XMLStreamException e) {
            throw new UncheckedXmlStreamException(e);
        }
    }

    private static void writeShuntCompensatorSections(Network network, String cimNamespace, XMLStreamWriter writer, CgmesExportContext context) throws XMLStreamException {
        for (ShuntCompensator s : network.getShuntCompensators()) {
            CgmesExportUtil.writeStartId("SvShuntCompensatorSections", CgmesExportUtil.getUniqueId(), false, cimNamespace, writer, context);
            CgmesExportUtil.writeReference("SvShuntCompensatorSections.ShuntCompensator", context.getNamingStrategy().getCgmesId(s), cimNamespace, writer, context);
            writer.writeStartElement(cimNamespace, "SvShuntCompensatorSections.sections");
            writer.writeCharacters(CgmesExportUtil.format(s.getSectionCount()));
            writer.writeEndElement();
            writer.writeEndElement();
        }
    }

    private static void writeTapSteps(Network network, String cimNamespace, XMLStreamWriter writer, CgmesExportContext context) throws XMLStreamException {
        for (TwoWindingsTransformer twt : network.getTwoWindingsTransformers()) {
            // For two-windings transformers tap changer may be at end number 1 or 2
            // If we have exported the EQ the tap changer may have been moved from end 2 to end 1, where IIDM has modelled it.
            // If we are exporting only the SV the tap changer alias to use is the one of the original location
            if (twt.hasPhaseTapChanger()) {
                int endNumber = twt.getAliasFromType(Conversion.CGMES_PREFIX_ALIAS_PROPERTIES + CgmesNames.PHASE_TAP_CHANGER + 1).isPresent() ? 1 : 2;
                String ptcId = context.getNamingStrategy().getCgmesIdFromAlias(twt, Conversion.CGMES_PREFIX_ALIAS_PROPERTIES + CgmesNames.PHASE_TAP_CHANGER + endNumber);
                writeSvTapStep(ptcId, twt.getPhaseTapChanger().getTapPosition(), cimNamespace, writer, context);
                writeSvTapStepHidden(twt, ptcId, cimNamespace, writer, context);
            } else if (twt.hasRatioTapChanger()) {
                int endNumber = twt.getAliasFromType(Conversion.CGMES_PREFIX_ALIAS_PROPERTIES + CgmesNames.RATIO_TAP_CHANGER + 1).isPresent() ? 1 : 2;
                String rtcId = context.getNamingStrategy().getCgmesIdFromAlias(twt, Conversion.CGMES_PREFIX_ALIAS_PROPERTIES + CgmesNames.RATIO_TAP_CHANGER + endNumber);
                writeSvTapStep(rtcId, twt.getRatioTapChanger().getTapPosition(), cimNamespace, writer, context);
                writeSvTapStepHidden(twt, rtcId, cimNamespace, writer, context);
            }
        }

        for (ThreeWindingsTransformer twt : network.getThreeWindingsTransformers()) {
            int endNumber = 1;
            for (ThreeWindingsTransformer.Leg leg : Arrays.asList(twt.getLeg1(), twt.getLeg2(), twt.getLeg3())) {
                if (leg.hasPhaseTapChanger()) {
                    String ptcId = context.getNamingStrategy().getCgmesIdFromAlias(twt, Conversion.CGMES_PREFIX_ALIAS_PROPERTIES + CgmesNames.PHASE_TAP_CHANGER + endNumber);
                    writeSvTapStep(ptcId, leg.getPhaseTapChanger().getTapPosition(), cimNamespace, writer, context);
                    writeSvTapStepHidden(twt, ptcId, cimNamespace, writer, context);
                } else if (leg.hasRatioTapChanger()) {
                    String rtcId = context.getNamingStrategy().getCgmesIdFromAlias(twt, Conversion.CGMES_PREFIX_ALIAS_PROPERTIES + CgmesNames.RATIO_TAP_CHANGER + endNumber);
                    writeSvTapStep(rtcId, leg.getRatioTapChanger().getTapPosition(), cimNamespace, writer, context);
                    writeSvTapStepHidden(twt, rtcId, cimNamespace, writer, context);
                }
                endNumber++;
            }
        }
    }

    private static <C extends Connectable<C>> void writeSvTapStepHidden(Connectable<C> eq, String tcId, String cimNamespace, XMLStreamWriter writer, CgmesExportContext context) throws XMLStreamException {
        CgmesTapChangers<C> cgmesTcs = eq.getExtension(CgmesTapChangers.class);
        // If we are exporting equipment definitions the hidden tap changer will not be exported
        // because it has been included in the model for the only tap changer left in IIDM
        // If we are exporting only SSH, SV, ... we have to write the step we have saved for it
        if (cgmesTcs != null && !context.isExportEquipment()) {
            for (CgmesTapChanger cgmesTc : cgmesTcs.getTapChangers()) {
                if (cgmesTc.isHidden() && cgmesTc.getCombinedTapChangerId().equals(tcId)) {
                    int step = cgmesTc.getStep().orElseThrow(() -> new PowsyblException("Non null step expected for tap changer " + cgmesTc.getId()));
                    writeSvTapStep(cgmesTc.getId(), step, cimNamespace, writer, context);
                }
            }
        }
    }

    private static void writeSvTapStep(String tapChangerId, int tapPosition, String cimNamespace, XMLStreamWriter writer, CgmesExportContext context) throws XMLStreamException {
        CgmesExportUtil.writeStartId("SvTapStep", CgmesExportUtil.getUniqueId(), false, cimNamespace, writer, context);
        writer.writeStartElement(cimNamespace, "SvTapStep.position");
        writer.writeCharacters(CgmesExportUtil.format(tapPosition));
        writer.writeEndElement();
        CgmesExportUtil.writeReference("SvTapStep.TapChanger", tapChangerId, cimNamespace, writer, context);
        writer.writeEndElement();
    }

    private static void writeStatus(Network network, String cimNamespace, XMLStreamWriter writer, CgmesExportContext context) {
        // create SvStatus, iterate on Connectables, check Terminal status, add to SvStatus
        network.getConnectableStream().forEach(c -> {
            if (context.isExportedEquipment(c)) {
                writeConnectableStatus(c, cimNamespace, writer, context);
            }
        });

        // RK: For dangling lines (boundaries), the AC Line Segment is considered in service if and only if it is connected on the network side.
        // If it is disconnected on the boundary side, it might not appear on the SV file.
    }

    private static void writeConnectableStatus(Connectable<?> connectable, String cimNamespace, XMLStreamWriter writer, CgmesExportContext context) {
        if (connectable instanceof DanglingLine) {
            TieLine tl = ((DanglingLine) connectable).getTieLine().orElse(null);
            if (tl != null && tl.hasProperty()
                    && tl.hasProperty(Conversion.CGMES_PREFIX_ALIAS_PROPERTIES + CgmesNames.TERMINAL + "_Boundary_1")
                    && tl.hasProperty(Conversion.CGMES_PREFIX_ALIAS_PROPERTIES + CgmesNames.TERMINAL + "_Boundary_2")) {
                // TODO check aliases when merging of aliases is handled
                return; // FIXME ignore tie lines from CGMES for now. Will export as two AC line segments later
            }
        }
        writeStatus(Boolean.toString(connectable.getTerminals().stream().anyMatch(Terminal::isConnected)), context.getNamingStrategy().getCgmesId(connectable), cimNamespace, writer, context);
    }

    private static void writeStatus(String inService, String conductingEquipmentId, String cimNamespace, XMLStreamWriter writer, CgmesExportContext context) {
        try {
            CgmesExportUtil.writeStartId("SvStatus", CgmesExportUtil.getUniqueId(), false, cimNamespace, writer, context);
            writer.writeStartElement(cimNamespace, "SvStatus.inService");
            writer.writeCharacters(inService);
            writer.writeEndElement();
            CgmesExportUtil.writeReference("SvStatus.ConductingEquipment", conductingEquipmentId, cimNamespace, writer, context);
            writer.writeEndElement();
        } catch (XMLStreamException e) {
            throw new UncheckedXmlStreamException(e);
        }
    }

    private static void writeConverters(Network network, String cimNamespace, XMLStreamWriter writer, CgmesExportContext context) throws XMLStreamException {
        for (HvdcConverterStation<?> converterStation : network.getHvdcConverterStations()) {
            CgmesExportUtil.writeStartAbout(CgmesExportUtil.converterClassName(converterStation), context.getNamingStrategy().getCgmesId(converterStation), cimNamespace, writer, context);
            writer.writeStartElement(cimNamespace, "ACDCConverter.poleLossP");
            writer.writeCharacters(CgmesExportUtil.format(getPoleLossP(converterStation)));
            writer.writeEndElement();
            writer.writeStartElement(cimNamespace, "ACDCConverter.idc");
            writer.writeCharacters(CgmesExportUtil.format(0));
            writer.writeEndElement();
            writer.writeStartElement(cimNamespace, "ACDCConverter.uc");
            writer.writeCharacters(CgmesExportUtil.format(0));
            writer.writeEndElement();
            writer.writeStartElement(cimNamespace, "ACDCConverter.udc");
            writer.writeCharacters(CgmesExportUtil.format(0));
            writer.writeEndElement();
            if (converterStation instanceof LccConverterStation) {
                writer.writeStartElement(cimNamespace, "CsConverter.alpha");
                writer.writeCharacters(CgmesExportUtil.format(0));
                writer.writeEndElement();
                writer.writeStartElement(cimNamespace, "CsConverter.gamma");
                writer.writeCharacters(CgmesExportUtil.format(0));
                writer.writeEndElement();
            } else if (converterStation instanceof VscConverterStation) {
                writer.writeStartElement(cimNamespace, "VsConverter.delta");
                writer.writeCharacters(CgmesExportUtil.format(0));
                writer.writeEndElement();
                writer.writeStartElement(cimNamespace, "VsConverter.uf");
                writer.writeCharacters(CgmesExportUtil.format(0));
                writer.writeEndElement();
            }
            writer.writeEndElement();
        }
    }

    private static double getPoleLossP(HvdcConverterStation<?> converterStation) {
        double poleLoss;
        if (CgmesExportUtil.isConverterStationRectifier(converterStation)) {
            double p = converterStation.getTerminal().getP();
            if (Double.isNaN(p)) {
                p = converterStation.getHvdcLine().getActivePowerSetpoint();
            }
            poleLoss = p * converterStation.getLossFactor() / 100;
        } else {
            double p = converterStation.getTerminal().getP();
            if (Double.isNaN(p)) {
                p = converterStation.getHvdcLine().getActivePowerSetpoint();
            }
            double otherConverterStationLossFactor = converterStation.getOtherConverterStation().map(HvdcConverterStation::getLossFactor).orElse(0.0f);
            double pDCInverter = Math.abs(p) * (1 - otherConverterStationLossFactor / 100);
            poleLoss = pDCInverter * converterStation.getLossFactor() / 100;
        }
        return poleLoss;
    }

    private StateVariablesExport() {
    }
}<|MERGE_RESOLUTION|>--- conflicted
+++ resolved
@@ -221,26 +221,15 @@
 
         CgmesControlAreas areas = network.getExtension(CgmesControlAreas.class);
         network.getBranchStream().forEach(b -> {
-<<<<<<< HEAD
-            writePowerFlowTerminalFromAlias(b, Conversion.CGMES_PREFIX_ALIAS_PROPERTIES + CgmesNames.TERMINAL1, b.getTerminal1().getP(), b.getTerminal1().getQ(), cimNamespace, writer, context);
-            writePowerFlowTerminalFromAlias(b, Conversion.CGMES_PREFIX_ALIAS_PROPERTIES + CgmesNames.TERMINAL2, b.getTerminal2().getP(), b.getTerminal2().getQ(), cimNamespace, writer, context);
+            writeOptionalPowerFlowTerminalFromAlias(areas, b, Conversion.CGMES_PREFIX_ALIAS_PROPERTIES + CgmesNames.TERMINAL1, b.getTerminal1(), cimNamespace, writer, context);
+            writeOptionalPowerFlowTerminalFromAlias(areas, b, Conversion.CGMES_PREFIX_ALIAS_PROPERTIES + CgmesNames.TERMINAL2, b.getTerminal2(), cimNamespace, writer, context);
         });
         network.getTieLineStream().forEach(b -> {
-            writePowerFlowTerminalFromAlias(b, Conversion.CGMES_PREFIX_ALIAS_PROPERTIES + CgmesNames.TERMINAL1, b.getDanglingLine1().getTerminal().getP(), b.getDanglingLine1().getTerminal().getQ(), cimNamespace, writer, context);
-            writePowerFlowTerminalFromAlias(b, Conversion.CGMES_PREFIX_ALIAS_PROPERTIES + CgmesNames.TERMINAL2, b.getDanglingLine2().getTerminal().getP(), b.getDanglingLine2().getTerminal().getQ(), cimNamespace, writer, context);
+            writeOptionalPowerFlowTerminalFromAlias(areas, b, Conversion.CGMES_PREFIX_ALIAS_PROPERTIES + CgmesNames.TERMINAL1, b.getDanglingLine1().getTerminal(), cimNamespace, writer, context);
+            writeOptionalPowerFlowTerminalFromAlias(areas, b, Conversion.CGMES_PREFIX_ALIAS_PROPERTIES + CgmesNames.TERMINAL2, b.getDanglingLine2().getTerminal(), cimNamespace, writer, context);
             if (context.exportBoundaryPowerFlows()) {
                 writePowerFlowTerminalFromAlias(b, Conversion.CGMES_PREFIX_ALIAS_PROPERTIES + CgmesNames.TERMINAL + "_Boundary_1", b.getDanglingLine1().getBoundary().getP(), b.getDanglingLine1().getBoundary().getQ(), cimNamespace, writer, context);
                 writePowerFlowTerminalFromAlias(b, Conversion.CGMES_PREFIX_ALIAS_PROPERTIES + CgmesNames.TERMINAL + "_Boundary_2", b.getDanglingLine2().getBoundary().getP(), b.getDanglingLine2().getBoundary().getQ(), cimNamespace, writer, context);
-=======
-            writeOptionalPowerFlowTerminalFromAlias(areas, b, Conversion.CGMES_PREFIX_ALIAS_PROPERTIES + CgmesNames.TERMINAL1, b.getTerminal1(), cimNamespace, writer, context);
-            writeOptionalPowerFlowTerminalFromAlias(areas, b, Conversion.CGMES_PREFIX_ALIAS_PROPERTIES + CgmesNames.TERMINAL2, b.getTerminal2(), cimNamespace, writer, context);
-            if (b instanceof TieLine) {
-                TieLine tl = (TieLine) b;
-                if (context.exportBoundaryPowerFlows()) {
-                    writePowerFlowTerminalFromAlias(tl, Conversion.CGMES_PREFIX_ALIAS_PROPERTIES + CgmesNames.TERMINAL + "_Boundary_1", tl.getHalf1().getBoundary().getP(), tl.getHalf1().getBoundary().getQ(), cimNamespace, writer, context);
-                    writePowerFlowTerminalFromAlias(tl, Conversion.CGMES_PREFIX_ALIAS_PROPERTIES + CgmesNames.TERMINAL + "_Boundary_2", tl.getHalf2().getBoundary().getP(), tl.getHalf2().getBoundary().getQ(), cimNamespace, writer, context);
-                }
->>>>>>> fef66d92
             }
         });
 
@@ -302,7 +291,7 @@
         }
         if (areas != null && c instanceof TieLine) {
             TieLine tl = (TieLine) c;
-            if (areas.getCgmesControlAreas().stream().flatMap(area -> area.getBoundaries().stream()).anyMatch(b -> b == tl.getHalf1().getBoundary() || b == tl.getHalf2().getBoundary())) {
+            if (areas.getCgmesControlAreas().stream().flatMap(area -> area.getBoundaries().stream()).anyMatch(b -> b == tl.getDanglingLine1().getBoundary() || b == tl.getDanglingLine2().getBoundary())) {
                 writePowerFlowTerminalFromAlias(c, aliasTypeForTerminalId, t.getP(), t.getQ(), cimNamespace, writer, context);
             }
         }
