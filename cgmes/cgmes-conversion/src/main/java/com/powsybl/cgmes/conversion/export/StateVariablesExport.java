--- conflicted
+++ resolved
@@ -434,16 +434,12 @@
     }
 
     private static void writeConnectableStatus(Connectable<?> connectable, String cimNamespace, XMLStreamWriter writer, CgmesExportContext context) {
-<<<<<<< HEAD
-        writeStatus(Boolean.toString(connectable.getTerminals().stream().anyMatch(Terminal::isConnected)), context.getNamingStrategy().getCgmesId(connectable), cimNamespace, writer, context);
-=======
         if (connectable instanceof TieLine && connectable.hasProperty()
                 && connectable.hasProperty(Conversion.CGMES_PREFIX_ALIAS_PROPERTIES + CgmesNames.TERMINAL + "_Boundary_1")
                 && connectable.hasProperty(Conversion.CGMES_PREFIX_ALIAS_PROPERTIES + CgmesNames.TERMINAL + "_Boundary_2")) { // TODO check aliases when merging of aliases is handled
             return; // FIXME ignore tie lines from CGMES for now. Will export as two AC line segments later
         }
-        writeStatus(Boolean.toString(connectable.getTerminals().stream().anyMatch(Terminal::isConnected)), context.getNamingStrategy().getCgmesId(connectable), cimNamespace, writer);
->>>>>>> 216a4abf
+        writeStatus(Boolean.toString(connectable.getTerminals().stream().anyMatch(Terminal::isConnected)), context.getNamingStrategy().getCgmesId(connectable), cimNamespace, writer, context);
     }
 
     private static void writeStatus(String inService, String conductingEquipmentId, String cimNamespace, XMLStreamWriter writer, CgmesExportContext context) {
