/**
 * Copyright (c) 2019, RTE (http://www.rte-france.com)
 * This Source Code Form is subject to the terms of the Mozilla Public
 * License, v. 2.0. If a copy of the MPL was not distributed with this
 * file, You can obtain one at http://mozilla.org/MPL/2.0/.
 */

package com.powsybl.cgmes.conversion.elements.transformers;

import com.powsybl.cgmes.conversion.Context;
import com.powsybl.cgmes.conversion.RegulatingControlMapping.RegulatingControl;
import com.powsybl.cgmes.conversion.RegulatingControlMappingForTransformers.CgmesRegulatingControlPhase;
import com.powsybl.cgmes.conversion.RegulatingControlMappingForTransformers.CgmesRegulatingControlRatio;
import com.powsybl.cgmes.conversion.elements.AbstractConductingEquipmentConversion;
import com.powsybl.cgmes.model.CgmesNames;
import com.powsybl.iidm.network.Identifiable;
import com.powsybl.iidm.network.PhaseTapChangerAdder;
import com.powsybl.iidm.network.RatioTapChangerAdder;
import com.powsybl.triplestore.api.PropertyBags;

<<<<<<< HEAD
import java.util.ArrayList;
import java.util.List;
import java.util.Objects;
=======
import java.util.List;
>>>>>>> 6ad15b2b
import java.util.Optional;

/**
 * @author Luma Zamarreño <zamarrenolm at aia.es>
 * @author José Antonio Marqués <marquesja at aia.es>
 */
abstract class AbstractTransformerConversion extends AbstractConductingEquipmentConversion {

    AbstractTransformerConversion(String type, PropertyBags ends, Context context) {
        super(type, ends, context);
    }

    protected static void setToIidmRatioTapChanger(TapChanger rtc, RatioTapChangerAdder rtca) {
        boolean isLtcFlag = rtc.isLtcFlag();
        int lowStep = rtc.getLowTapPosition();
        int position = rtc.getTapPosition();
        rtca.setLoadTapChangingCapabilities(isLtcFlag).setLowTapPosition(lowStep).setTapPosition(position);

        rtc.getSteps().forEach(step -> {
            double ratio = step.getRatio();
            double r = step.getR();
            double x = step.getX();
            double b1 = step.getB1();
            double g1 = step.getG1();
            // double b2 = step.getB2();
            // double g2 = step.getG2();
            // Only b1 and g1 instead of b1 + b2 and g1 + g2
            rtca.beginStep()
                .setRho(1 / ratio)
                .setR(r)
                .setX(x)
                .setB(b1)
                .setG(g1)
                .endStep();
        });
        rtca.add();
    }

    protected static void setToIidmPhaseTapChanger(TapChanger ptc, PhaseTapChangerAdder ptca) {
        int lowStep = ptc.getLowTapPosition();
        int position = ptc.getTapPosition();
        ptca.setLowTapPosition(lowStep).setTapPosition(position);

        ptc.getSteps().forEach(step -> {
            double ratio = step.getRatio();
            double angle = step.getAngle();
            double r = step.getR();
            double x = step.getX();
            double b1 = step.getB1();
            double g1 = step.getG1();
            // double b2 = step.getB2();
            // double g2 = step.getG2();
            // Only b1 and g1 instead of b1 + b2 and g1 + g2
            ptca.beginStep()
                .setRho(1 / ratio)
                .setAlpha(-angle)
                .setR(r)
                .setX(x)
                .setB(b1)
                .setG(g1)
                .endStep();
        });
        ptca.add();
    }

    protected CgmesRegulatingControlRatio setContextRegulatingDataRatio(TapChanger tc) {
        CgmesRegulatingControlRatio rcRtc = null;
        if (tc != null) {
            rcRtc = context.regulatingControlMapping().forTransformers().buildRegulatingControlRatio(tc.getId(),
                tc.getRegulatingControlId(), tc.getTculControlMode(), tc.isTapChangerControlEnabled());
        }
        return rcRtc;
    }

    protected CgmesRegulatingControlPhase setContextRegulatingDataPhase(TapChanger tc) {
        CgmesRegulatingControlPhase rcPtc = null;
        if (tc != null) {
            return context.regulatingControlMapping().forTransformers().buildRegulatingControlPhase(
                tc.getId(), tc.getRegulatingControlId(), tc.isTapChangerControlEnabled(), tc.isLtcFlag());
        }
        return rcPtc;
    }

    @Override
    protected void addAliases(Identifiable<?> identifiable) {
        super.addAliases(identifiable);
        List<String> ptcs = context.cgmes().phaseTapChangerListForPowerTransformer(identifiable.getId());
        if (ptcs != null) {
            for (int  i = 0; i < ptcs.size(); i++) {
                int index = i + 1;
<<<<<<< HEAD
                Optional.ofNullable(ptcs.get(i)).ifPresent(ptc -> identifiable.addAlias(ptc, CgmesNames.PHASE_TAP_CHANGER + index));
=======
                Optional.ofNullable(ptcs.get(i)).ifPresent(ptc -> identifiable.addAlias(ptc, "CGMES." + CgmesNames.PHASE_TAP_CHANGER + index));
>>>>>>> 6ad15b2b
            }
        }
        List<String> rtcs = context.cgmes().ratioTapChangerListForPowerTransformer(identifiable.getId());
        if (rtcs != null) {
            for (int i = 0; i < rtcs.size(); i++) {
                int index = i + 1;
<<<<<<< HEAD
                Optional.ofNullable(rtcs.get(i)).ifPresent(rtc -> identifiable.addAlias(rtc, CgmesNames.RATIO_TAP_CHANGER + index));
            }
        }
    }

    private static RegulatingControl getRegulatingControl(Context context, String regulatingControlId) {
        Objects.requireNonNull(regulatingControlId);
        return context.regulatingControlMapping().cachedRegulatingControls().get(regulatingControlId);
    }

    protected List<Property> defineRatioPhaseTapChangerProperties(Context context, TapChanger rtc, TapChanger ptc) {
        List<Property> properties = new ArrayList<>();

        addRatioTapChangerProperties(context, rtc, properties);
        addPhaseTapChangerProperties(context, ptc, properties);
        return properties;
    }

    private static void  addRatioTapChangerProperties(Context context, TapChanger rtc, List<Property> properties) {
        if (rtc == null || rtc.getId() == null) {
            return;
        }

        if (rtc.getRegulatingControlId() != null) {
            String key = String.format("RatioTapChanger.%s.TapChangerControl", rtc.getId());
            properties.add(new Property(key, rtc.getRegulatingControlId()));
        }

        if (rtc.getHiddenCombinedTapChanger() != null) {
            defineHiddenTapChangerProperties(context, rtc, rtc.getHiddenCombinedTapChanger(), "RatioTapChanger", properties);
        }
    }

    private static void  addPhaseTapChangerProperties(Context context, TapChanger ptc, List<Property> properties) {
        if (ptc == null || ptc.getId() == null) {
            return;
        }

        if (ptc.getRegulatingControlId() != null) {
            String key = String.format("PhaseTapChanger.%s.TapChangerControl", ptc.getId());
            properties.add(new Property(key, ptc.getRegulatingControlId()));
        }
        if (ptc.getType() != null) {
            String key = String.format("PhaseTapChanger.%s.type", ptc.getId());
            properties.add(new Property(key, ptc.getType()));
        }

        if (ptc.getHiddenCombinedTapChanger() != null) {
            defineHiddenTapChangerProperties(context, ptc, ptc.getHiddenCombinedTapChanger(), "PhaseTapChanger", properties);

            String key = String.format("PhaseTapChanger.%s.type", ptc.getHiddenCombinedTapChanger().getId());
            properties.add(new Property(key, ptc.getHiddenCombinedTapChanger().getType()));
        }
    }

    private static void defineHiddenTapChangerProperties(Context context, TapChanger tc, TapChanger hiddenTc, String propertyTag, List<Property> properties) {

        String key = String.format("%s.%s.hiddenTapChangerId", propertyTag, tc.getId());
        properties.add(new Property(key, hiddenTc.getId()));

        key = String.format("%s.%s.controlEnabled", propertyTag, hiddenTc.getId());
        properties.add(new Property(key, String.valueOf(hiddenTc.isTapChangerControlEnabled())));

        key = String.format("%s.%s.step", propertyTag, hiddenTc.getId());
        properties.add(new Property(key, String.valueOf(hiddenTc.getTapPosition())));

        if (hiddenTc.getRegulatingControlId() != null) {
            key = String.format("%s.%s.tapChangerControl", propertyTag, hiddenTc.getId());
            properties.add(new Property(key, hiddenTc.getRegulatingControlId()));

            RegulatingControl rc = getRegulatingControl(context, hiddenTc.getRegulatingControlId());
            if (rc != null) {
                // isRegulating always false in hidden tapChangers
                key = String.format("%s.%s.isRegulating", propertyTag, hiddenTc.getId());
                properties.add(new Property(key, "false"));

                key = String.format("%s.%s.targetValue", propertyTag, hiddenTc.getId());
                properties.add(new Property(key, String.valueOf(rc.getTargetValue())));

                key = String.format("%s.%s.targetDeadBand", propertyTag, hiddenTc.getId());
                properties.add(new Property(key, String.valueOf(rc.getTargetDeadBand())));
            }
        }
    }

    static class Property {
        String key;
        String value;

        Property(String key, String value) {
            this.key = key;
            this.value = value;
        }

        protected String getKey() {
            return key;
        }

        protected String getValue() {
            return value;
        }
    }
=======
                Optional.ofNullable(rtcs.get(i)).ifPresent(rtc -> identifiable.addAlias(rtc, "CGMES." + CgmesNames.RATIO_TAP_CHANGER + index));
            }
        }
    }
>>>>>>> 6ad15b2b
}<|MERGE_RESOLUTION|>--- conflicted
+++ resolved
@@ -18,13 +18,9 @@
 import com.powsybl.iidm.network.RatioTapChangerAdder;
 import com.powsybl.triplestore.api.PropertyBags;
 
-<<<<<<< HEAD
 import java.util.ArrayList;
 import java.util.List;
 import java.util.Objects;
-=======
-import java.util.List;
->>>>>>> 6ad15b2b
 import java.util.Optional;
 
 /**
@@ -115,19 +111,14 @@
         if (ptcs != null) {
             for (int  i = 0; i < ptcs.size(); i++) {
                 int index = i + 1;
-<<<<<<< HEAD
-                Optional.ofNullable(ptcs.get(i)).ifPresent(ptc -> identifiable.addAlias(ptc, CgmesNames.PHASE_TAP_CHANGER + index));
-=======
                 Optional.ofNullable(ptcs.get(i)).ifPresent(ptc -> identifiable.addAlias(ptc, "CGMES." + CgmesNames.PHASE_TAP_CHANGER + index));
->>>>>>> 6ad15b2b
             }
         }
         List<String> rtcs = context.cgmes().ratioTapChangerListForPowerTransformer(identifiable.getId());
         if (rtcs != null) {
             for (int i = 0; i < rtcs.size(); i++) {
                 int index = i + 1;
-<<<<<<< HEAD
-                Optional.ofNullable(rtcs.get(i)).ifPresent(rtc -> identifiable.addAlias(rtc, CgmesNames.RATIO_TAP_CHANGER + index));
+                Optional.ofNullable(rtcs.get(i)).ifPresent(rtc -> identifiable.addAlias(rtc, "CGMES." + CgmesNames.RATIO_TAP_CHANGER + index));
             }
         }
     }
@@ -229,10 +220,4 @@
             return value;
         }
     }
-=======
-                Optional.ofNullable(rtcs.get(i)).ifPresent(rtc -> identifiable.addAlias(rtc, "CGMES." + CgmesNames.RATIO_TAP_CHANGER + index));
-            }
-        }
-    }
->>>>>>> 6ad15b2b
 }