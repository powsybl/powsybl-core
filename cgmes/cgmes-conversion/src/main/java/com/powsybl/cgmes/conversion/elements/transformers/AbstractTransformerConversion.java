/**
 * Copyright (c) 2019, RTE (http://www.rte-france.com)
 * This Source Code Form is subject to the terms of the Mozilla Public
 * License, v. 2.0. If a copy of the MPL was not distributed with this
 * file, You can obtain one at http://mozilla.org/MPL/2.0/.
 * SPDX-License-Identifier: MPL-2.0
 */

package com.powsybl.cgmes.conversion.elements.transformers;

import com.powsybl.cgmes.conversion.Context;
import com.powsybl.cgmes.conversion.Conversion;
import com.powsybl.cgmes.conversion.ConversionException;
import com.powsybl.cgmes.conversion.RegulatingControlMappingForTransformers.CgmesRegulatingControlPhase;
import com.powsybl.cgmes.conversion.RegulatingControlMappingForTransformers.CgmesRegulatingControlRatio;
import com.powsybl.cgmes.conversion.elements.AbstractConductingEquipmentConversion;
import com.powsybl.cgmes.conversion.elements.AbstractObjectConversion;
import com.powsybl.cgmes.extensions.CgmesTapChanger;
import com.powsybl.cgmes.extensions.CgmesTapChangers;
import com.powsybl.cgmes.extensions.CgmesTapChangersAdder;
<<<<<<< HEAD
import com.powsybl.cgmes.model.CgmesNames;
import com.powsybl.cgmes.model.WindingType;
=======
>>>>>>> a9174ebc
import com.powsybl.iidm.network.*;
import com.powsybl.triplestore.api.PropertyBag;
import com.powsybl.triplestore.api.PropertyBags;

import java.util.List;
import java.util.Optional;
import java.util.OptionalInt;

import static com.powsybl.cgmes.conversion.CgmesReports.*;
import static com.powsybl.cgmes.conversion.Conversion.CGMES_PREFIX_ALIAS_PROPERTIES;
import static com.powsybl.cgmes.model.CgmesNames.*;

/**
 * @author Luma Zamarreño {@literal <zamarrenolm at aia.es>}
 * @author José Antonio Marqués {@literal <marquesja at aia.es>}
 */
abstract class AbstractTransformerConversion extends AbstractConductingEquipmentConversion {

    protected static final String END_NUMBER = "endNumber";

    AbstractTransformerConversion(String type, PropertyBags ends, Context context) {
        super(type, ends, context);
    }

    protected static void setToIidmRatioTapChanger(TapChanger rtc, RatioTapChangerAdder rtca) {
        boolean isLtcFlag = rtc.isLtcFlag();
        int lowStep = rtc.getLowTapPosition();
        int position = rtc.getTapPosition();
        rtca.setLoadTapChangingCapabilities(isLtcFlag).setLowTapPosition(lowStep).setTapPosition(position);

        rtc.getSteps().forEach(step -> {
            double ratio = step.getRatio();
            double r = step.getR();
            double x = step.getX();
            double b1 = step.getB1();
            double g1 = step.getG1();
            // double b2 = step.getB2();
            // double g2 = step.getG2();
            // Only b1 and g1 instead of b1 + b2 and g1 + g2
            rtca.beginStep()
                    .setRho(1 / ratio)
                    .setR(r)
                    .setX(x)
                    .setB(b1)
                    .setG(g1)
                    .endStep();
        });
        rtca.add();
    }

    protected static void setToIidmPhaseTapChanger(TapChanger ptc, PhaseTapChangerAdder ptca, Context context) {
        int lowStep = ptc.getLowTapPosition();
        int position = ptc.getTapPosition();
        ptca.setLowTapPosition(lowStep).setTapPosition(position);

        ptc.getSteps().forEach(step -> {
            double ratio = step.getRatio();
            double angle = step.getAngle();
            double r = step.getR();
            double x = step.getX();
            if (Double.isNaN(x)) {
                context.fixed("ptc.step.x", "ptc.step.x is undefined", x, 0.0);
                x = 0.0;
            }
            double b1 = step.getB1();
            double g1 = step.getG1();
            // double b2 = step.getB2();
            // double g2 = step.getG2();
            // Only b1 and g1 instead of b1 + b2 and g1 + g2
            ptca.beginStep()
                    .setRho(1 / ratio)
                    .setAlpha(-angle)
                    .setR(r)
                    .setX(x)
                    .setB(b1)
                    .setG(g1)
                    .endStep();
        });
        ptca.add();
    }

    protected CgmesRegulatingControlRatio setContextRegulatingDataRatio(TapChanger tc) {
        if (tc != null) {
            return context.regulatingControlMapping().forTransformers().buildRegulatingControlRatio(tc.getId(), tc.getRegulatingControlId(), tc.getTculControlMode());
        }
        return null;
    }

    protected CgmesRegulatingControlPhase setContextRegulatingDataPhase(TapChanger tc) {
        if (tc != null) {
            return context.regulatingControlMapping().forTransformers().buildRegulatingControlPhase(tc.getId(), tc.getRegulatingControlId(), tc.isLtcFlag());
        }
        return null;
    }

    @Override
    protected void addAliasesAndProperties(Identifiable<?> identifiable) {
        // Add PowerTransformer aliases
        super.addAliasesAndProperties(identifiable);

        // Add PowerTransformerEnds aliases
        String alias;
        String aliasType;
        for (PropertyBag end : ps) {
            alias = end.getId("TransformerEnd");
            aliasType = CGMES_PREFIX_ALIAS_PROPERTIES + TRANSFORMER_END + end.getLocal(END_NUMBER);
            identifiable.addAlias(alias, aliasType);
        }

        // Add RatioTapChangers aliases
        for (PropertyBag rtc : context.ratioTapChangers(identifiable.getId())) {
            alias = rtc.getId("RatioTapChanger");
            aliasType = CGMES_PREFIX_ALIAS_PROPERTIES + RATIO_TAP_CHANGER + rtc.getLocal(END_NUMBER);
            identifiable.addAlias(alias, aliasType, context.config().isEnsureIdAliasUnicity());
        }

        // Add PhaseTapChangers aliases
        for (PropertyBag ptc : context.phaseTapChangers(identifiable.getId())) {
            alias = ptc.getId("PhaseTapChanger");
            aliasType = CGMES_PREFIX_ALIAS_PROPERTIES + PHASE_TAP_CHANGER + ptc.getLocal(END_NUMBER);
            identifiable.addAlias(alias, aliasType, context.config().isEnsureIdAliasUnicity());
        }
    }

    protected static <C extends Connectable<C>> void addCgmesReferences(C transformer, TapChanger tc) {
        if (tc == null || tc.getId() == null) {
            return;
        }
        TapChanger tch = tc.getHiddenCombinedTapChanger();

        CgmesTapChangers<C> tapChangers = transformer.getExtension(CgmesTapChangers.class);
        if (tapChangers == null) {
            transformer.newExtension(CgmesTapChangersAdder.class).add();
            tapChangers = transformer.getExtension(CgmesTapChangers.class);
        }
        // normalStep is always recorded in the step attribute
        tapChangers.newTapChanger()
                .setId(tc.getId())
                .setType(tc.getType())
                .setStep(tc.getTapPosition())
                .setControlId(tc.getRegulatingControlId())
                .add();
        if (tch != null) {
            tapChangers.newTapChanger()
                    .setId(tch.getId())
                    .setCombinedTapChangerId(tc.getId())
                    .setHiddenStatus(true)
                    .setStep(tch.getTapPosition())
                    .setType(tch.getType())
                    .add();
        }
    }

    static <C extends Connectable<C>> void updateRatioTapChanger(Connectable<C> tw, RatioTapChanger rtc, Context context, boolean isRegulatingAllowed) {
        updateRatioTapChanger(tw, rtc, "", context, isRegulatingAllowed);
    }

    static <C extends Connectable<C>> void updateRatioTapChanger(Connectable<C> tw, RatioTapChanger rtc, ThreeSides side, Context context, boolean isRegulatingAllowed) {
        updateRatioTapChanger(tw, rtc, String.valueOf(side.getNum()), context, isRegulatingAllowed);
    }

    static <C extends Connectable<C>> void updatePhaseTapChanger(Connectable<C> tw, PhaseTapChanger ptc, Context context, boolean isRegulatingAllowed) {
        updatePhaseTapChanger(tw, ptc, "", context, isRegulatingAllowed);
    }

    static <C extends Connectable<C>> void updatePhaseTapChanger(Connectable<C> tw, PhaseTapChanger ptc, ThreeSides side, Context context, boolean isRegulatingAllowed) {
        updatePhaseTapChanger(tw, ptc, String.valueOf(side.getNum()), context, isRegulatingAllowed);
    }

    private static <C extends Connectable<C>> void updateRatioTapChanger(Connectable<C> tw, RatioTapChanger rtc, String end, Context context, boolean isRegulatingAllowed) {
        String ratioTapChangerId = findTapChangerId(tw, Conversion.CGMES_PREFIX_ALIAS_PROPERTIES + CgmesNames.RATIO_TAP_CHANGER + end);

        int defaultTapPosition = getDefaultTapPosition(tw, rtc, ratioTapChangerId, context);
        int tapPosition = findCgmesRatioTapChanger(ratioTapChangerId, context)
                .map(propertyBag -> findTapPosition(propertyBag, defaultTapPosition, context))
                .orElse(defaultTapPosition);
        int validTapPosition = isValidTapPosition(rtc, tapPosition) ? tapPosition : defaultTapPosition;
        rtc.setTapPosition(validTapPosition);

        if (regulatingControlIsDefined(rtc.getRegulationTerminal())) {
            Optional<PropertyBag> cgmesRegulatingControl = findCgmesRegulatingControl(tw, ratioTapChangerId, context);
            double defaultTargetV = getDefaultTargetV(rtc, context);
            double targetV = cgmesRegulatingControl.map(propertyBag -> findTargetV(propertyBag, defaultTargetV, DefaultValueUse.NOT_DEFINED)).orElse(defaultTargetV);

            double defaultTargetDeadband = getDefaultTargetDeadband(rtc, context);
            double targetDeadband = cgmesRegulatingControl.map(propertyBag -> findTargetDeadband(propertyBag, defaultTargetDeadband, DefaultValueUse.NOT_DEFINED)).orElse(defaultTargetDeadband);

            boolean defaultRegulatingOn = getDefaultRegulatingOn(rtc, context);
            boolean regulatingOn = cgmesRegulatingControl.map(propertyBag -> findRegulatingOn(propertyBag, defaultRegulatingOn, DefaultValueUse.NOT_DEFINED)).orElse(defaultRegulatingOn);

            // We always keep the targetValue
            // It targetValue is not valid, emit a warning and deactivate regulating control
            boolean validTargetV = isValidTargetV(targetV);
            if (!validTargetV) {
                context.invalid(ratioTapChangerId, "Regulating control has a bad target voltage " + targetV);
                badVoltageTargetValueRegulatingControlReport(context.getReportNode(), ratioTapChangerId, targetV);
            }
            boolean validTargetDeadband = isValidTargetDeadband(targetDeadband);
            if (!validTargetDeadband) {
                context.invalid(ratioTapChangerId, "Regulating control has a bad target deadband " + targetDeadband);
                badTargetDeadbandRegulatingControlReport(context.getReportNode(), ratioTapChangerId, targetDeadband);
                targetDeadband = Double.NaN; // To avoid an exception from checkTargetDeadband
            }

            setRegulation(rtc, targetV, targetDeadband, regulatingOn && isRegulatingAllowed && validTargetV && validTargetDeadband);
        }
    }

    private static void setRegulation(RatioTapChanger rtc, double targetV, double targetDeadband, boolean regulatingOn) {
        if (regulatingOn) {
            rtc.setTargetV(targetV).setTargetDeadband(targetDeadband).setRegulating(true);
        } else {
            rtc.setRegulating(false).setTargetV(targetV).setTargetDeadband(targetDeadband);
        }
    }

    private static <C extends Connectable<C>> void updatePhaseTapChanger(Connectable<C> tw, PhaseTapChanger ptc, String end, Context context, boolean isRegulatingAllowed) {
        String phaseTapChangerId = findTapChangerId(tw, Conversion.CGMES_PREFIX_ALIAS_PROPERTIES + CgmesNames.PHASE_TAP_CHANGER + end);

        int defaultTapPosition = getDefaultTapPosition(tw, ptc, phaseTapChangerId, context);
        int tapPosition = findCgmesPhaseTapChanger(phaseTapChangerId, context)
                .map(propertyBag -> findTapPosition(propertyBag, defaultTapPosition, context))
                .orElse(defaultTapPosition);
        int validTapPosition = isValidTapPosition(ptc, tapPosition) ? tapPosition : defaultTapPosition;
        ptc.setTapPosition(validTapPosition);

        if (regulatingControlIsDefined(ptc.getRegulationTerminal())) {
            Optional<PropertyBag> cgmesRegulatingControl = findCgmesRegulatingControl(tw, phaseTapChangerId, context);
            double defaultTargetValue = getDefaultTargetValue(ptc, context);
            double targetValue = cgmesRegulatingControl.map(propertyBag -> findTargetValue(propertyBag, findTerminalSign(tw, end), defaultTargetValue, DefaultValueUse.NOT_DEFINED)).orElse(defaultTargetValue);

            double defaultTargetDeadband = getDefaultTargetDeadband(ptc, context);
            double targetDeadband = cgmesRegulatingControl.map(propertyBag -> findTargetDeadband(propertyBag, defaultTargetDeadband, DefaultValueUse.NOT_DEFINED)).orElse(defaultTargetDeadband);

            boolean defaultRegulatingOn = getDefaultRegulatingOn(ptc, context);
            boolean regulatingOn = cgmesRegulatingControl.map(propertyBag -> findRegulatingOn(propertyBag, defaultRegulatingOn, DefaultValueUse.NOT_DEFINED)).orElse(defaultRegulatingOn);

            boolean fixedRegulating = regulatingOn;
            if (regulatingOn && ptc.getRegulationMode() == PhaseTapChanger.RegulationMode.FIXED_TAP) {
                context.fixed(phaseTapChangerId, "RegulationMode: regulating is set to true whereas regulationMode is set to FIXED_TAP: regulating fixed to false");
                fixedRegulating = false;
            }

            boolean validTargetValue = isValidTargetValue(targetValue);
            if (!validTargetValue) {
                context.invalid(phaseTapChangerId, "Regulating control has a bad target value " + targetValue);
                badTargetValueRegulatingControlReport(context.getReportNode(), phaseTapChangerId, targetValue);
            }

            boolean validTargetDeadband = isValidTargetDeadband(targetDeadband);
            if (!validTargetDeadband) {
                context.invalid(phaseTapChangerId, "Regulating control has a bad target deadband " + targetDeadband);
                badTargetDeadbandRegulatingControlReport(context.getReportNode(), phaseTapChangerId, targetDeadband);
                targetDeadband = Double.NaN; // To avoid an exception from checkTargetDeadband
            }

            setRegulation(ptc, targetValue, targetDeadband, fixedRegulating && isRegulatingAllowed && isValidTargetValue(targetValue) && validTargetDeadband);
        }
    }

    private static void setRegulation(PhaseTapChanger ptc, double targetValue, double targetDeadband, boolean regulatingOn) {
        if (regulatingOn) {
            ptc.setRegulationValue(targetValue).setTargetDeadband(targetDeadband).setRegulating(true);
        } else {
            ptc.setRegulating(false).setRegulationValue(targetValue).setTargetDeadband(targetDeadband);
        }
    }

    private static boolean regulatingControlIsDefined(Terminal regulatedTerminal) {
        return regulatedTerminal != null;
    }

    private static Optional<PropertyBag> findCgmesRatioTapChanger(String ratioTapChangerId, Context context) {
        return ratioTapChangerId != null ? Optional.ofNullable(context.ratioTapChanger(ratioTapChangerId)) : Optional.empty();
    }

    private static Optional<PropertyBag> findCgmesPhaseTapChanger(String phaseTapChangerId, Context context) {
        return phaseTapChangerId != null ? Optional.ofNullable(context.phaseTapChanger(phaseTapChangerId)) : Optional.empty();
    }

    private static int findTapPosition(PropertyBag p, int defaultTapPosition, Context context) {
        OptionalInt tapPosition = findTapPosition(p, context);
        return tapPosition.isPresent() ? tapPosition.getAsInt() : defaultTapPosition;
    }

    private static <C extends Connectable<C>> int getDefaultTapPosition(Connectable<C> tw, com.powsybl.iidm.network.TapChanger<?, ?, ?, ?> tapChanger, String tapChangerId, Context context) {
        return getDefaultValue(getNormalStep(tw, tapChangerId),
                tapChanger.getTapPosition(),
                tapChanger.getNeutralPosition().orElse(getNormalStep(tw, tapChangerId)),
                tapChanger.getNeutralPosition().orElse(getNormalStep(tw, tapChangerId)),
                context);
    }

    private static boolean isValidTapPosition(com.powsybl.iidm.network.TapChanger<?, ?, ?, ?> tapChanger, int tapPosition) {
        return tapChanger.getLowTapPosition() <= tapPosition && tapPosition <= tapChanger.getHighTapPosition();
    }

    private static OptionalInt findTapPosition(PropertyBag p, Context context) {
        double tapPosition = findDoubleTapPosition(p, context);
        return Double.isFinite(tapPosition) ? OptionalInt.of(AbstractObjectConversion.fromContinuous(tapPosition)) : OptionalInt.empty();
    }

    private static double findDoubleTapPosition(PropertyBag p, Context context) {
        return switch (context.config().getProfileForInitialValuesShuntSectionsTapPositions()) {
            case SSH -> p.asDouble(CgmesNames.STEP, p.asDouble(CgmesNames.SV_TAP_STEP));
            case SV -> p.asDouble(CgmesNames.SV_TAP_STEP, p.asDouble(CgmesNames.STEP));
        };
    }

    private static <C extends Connectable<C>> int getNormalStep(Connectable<C> tw, String tapChangerId) {
        CgmesTapChangers<C> cgmesTcs = tw.getExtension(CgmesTapChangers.class);
        if (cgmesTcs != null) {
            CgmesTapChanger cgmesTc = cgmesTcs.getTapChanger(tapChangerId);
            if (cgmesTc != null) {
                return cgmesTc.getStep().orElseThrow();
            }
        }
        throw new ConversionException("normalStep must be defined in transformer: " + tw.getId());
    }

    private static <C extends Connectable<C>> String findTapChangerId(Connectable<C> tw, String propertyTag) {
        List<String> tcIds = tw.getAliases().stream().filter(alias -> isValidTapChangerIdAlias(tw, alias, tw.getAliasType(alias).orElse(null), propertyTag)).toList();
        if (tcIds.size() == 1) {
            return tcIds.get(0);
        } else {
            throw new ConversionException("unexpected tapChangerId for transformer " + tw.getId());
        }
    }

    private static boolean isValidTapChangerIdAlias(Connectable<?> connectable, String alias, String aliasType, String propertyTag) {
        return alias != null && aliasType != null && aliasType.contains(propertyTag) && !isHiddenTapChanger(connectable, alias);
    }

    private static <C extends Connectable<C>> boolean isHiddenTapChanger(Connectable<C> tw, String tapChangerId) {
        CgmesTapChangers<C> cgmesTcs = tw.getExtension(CgmesTapChangers.class);
        if (cgmesTcs != null) {
            CgmesTapChanger cgmesTc = cgmesTcs.getTapChanger(tapChangerId);
            if (cgmesTc != null) {
                return cgmesTc.isHidden();
            }
        }
        return false;
    }

    private static double getDefaultTargetV(com.powsybl.iidm.network.RatioTapChanger ratioTapChanger, Context context) {
        return getDefaultValue(null, ratioTapChanger.getTargetV(), Double.NaN, Double.NaN, context);
    }

    private static double getDefaultTargetValue(com.powsybl.iidm.network.PhaseTapChanger phaseTapChanger, Context context) {
        return getDefaultValue(null, phaseTapChanger.getRegulationValue(), Double.NaN, Double.NaN, context);
    }

    // targetDeadBand is optional in Cgmes and mandatory in IIDM then a default value is provided when it is not defined in Cgmes
    private static double getDefaultTargetDeadband(com.powsybl.iidm.network.TapChanger<?, ?, ?, ?> tapChanger, Context context) {
        return getDefaultValue(0.0, tapChanger.getTargetDeadband(), 0.0, 0.0, context);
    }

    private static boolean getDefaultRegulatingOn(com.powsybl.iidm.network.TapChanger<?, ?, ?, ?> tapChanger, Context context) {
        return getDefaultValue(false, tapChanger.isRegulating(), false, false, context);
    }

    static boolean checkOnlyOneEnabled(boolean isAllowedToRegulate, boolean previousTapChangerIsRegulatingOn) {
        return isAllowedToRegulate && !previousTapChangerIsRegulatingOn;
    }
}<|MERGE_RESOLUTION|>--- conflicted
+++ resolved
@@ -18,11 +18,7 @@
 import com.powsybl.cgmes.extensions.CgmesTapChanger;
 import com.powsybl.cgmes.extensions.CgmesTapChangers;
 import com.powsybl.cgmes.extensions.CgmesTapChangersAdder;
-<<<<<<< HEAD
 import com.powsybl.cgmes.model.CgmesNames;
-import com.powsybl.cgmes.model.WindingType;
-=======
->>>>>>> a9174ebc
 import com.powsybl.iidm.network.*;
 import com.powsybl.triplestore.api.PropertyBag;
 import com.powsybl.triplestore.api.PropertyBags;
@@ -260,11 +256,7 @@
             boolean defaultRegulatingOn = getDefaultRegulatingOn(ptc, context);
             boolean regulatingOn = cgmesRegulatingControl.map(propertyBag -> findRegulatingOn(propertyBag, defaultRegulatingOn, DefaultValueUse.NOT_DEFINED)).orElse(defaultRegulatingOn);
 
-            boolean fixedRegulating = regulatingOn;
-            if (regulatingOn && ptc.getRegulationMode() == PhaseTapChanger.RegulationMode.FIXED_TAP) {
-                context.fixed(phaseTapChangerId, "RegulationMode: regulating is set to true whereas regulationMode is set to FIXED_TAP: regulating fixed to false");
-                fixedRegulating = false;
-            }
+            boolean fixedRegulating = regulatingOn && findLtcflag(tw, end);
 
             boolean validTargetValue = isValidTargetValue(targetValue);
             if (!validTargetValue) {
@@ -367,6 +359,10 @@
         return false;
     }
 
+    private static boolean findLtcflag(Connectable<?> connectable, String end) {
+        return Boolean.parseBoolean(connectable.getProperty(Conversion.CGMES_PREFIX_ALIAS_PROPERTIES + CgmesNames.LTC_FLAG + end));
+    }
+
     private static double getDefaultTargetV(com.powsybl.iidm.network.RatioTapChanger ratioTapChanger, Context context) {
         return getDefaultValue(null, ratioTapChanger.getTargetV(), Double.NaN, Double.NaN, context);
     }
