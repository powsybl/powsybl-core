--- conflicted
+++ resolved
@@ -190,33 +190,15 @@
     private static <C extends Connectable<C>> void updateRatioTapChanger(Connectable<C> tw, RatioTapChanger rtc, String end, Context context, boolean isRegulatingAllowed) {
         String ratioTapChangerId = findTapChangerId(tw, Conversion.CGMES_PREFIX_ALIAS_PROPERTIES + CgmesNames.RATIO_TAP_CHANGER + end);
 
-<<<<<<< HEAD
-        DefaultValueInteger defaultTapPosition = getDefaultTapPosition(tw, rtc, ratioTapChangerId);
-        int tapPosition = findCgmesRatioTapChanger(ratioTapChangerId, context)
-                .map(propertyBag -> findTapPosition(propertyBag, defaultTapPosition, context))
-                .orElse(defaultValue(defaultTapPosition, context));
-        int validTapPosition = isValidTapPosition(rtc, tapPosition) ? tapPosition : defaultValue(defaultTapPosition, context);
-=======
         int defaultTapPosition = getDefaultTapPosition(tw, rtc, ratioTapChangerId, context);
         int tapPosition = findCgmesRatioTapChanger(ratioTapChangerId, context)
                 .map(propertyBag -> findTapPosition(propertyBag, defaultTapPosition, context))
                 .orElse(defaultTapPosition);
         int validTapPosition = isValidTapPosition(rtc, tapPosition) ? tapPosition : defaultTapPosition;
->>>>>>> 61c1ff2a
         rtc.setTapPosition(validTapPosition);
 
         if (regulatingControlIsDefined(rtc.getRegulationTerminal())) {
             Optional<PropertyBag> cgmesRegulatingControl = findCgmesRegulatingControl(tw, ratioTapChangerId, context);
-<<<<<<< HEAD
-            DefaultValueDouble defaultTargetV = getDefaultTargetV(rtc);
-            double targetV = cgmesRegulatingControl.map(propertyBag -> findTargetV(propertyBag, defaultTargetV, DefaultValueUse.NOT_DEFINED, context)).orElse(defaultValue(defaultTargetV, context));
-
-            DefaultValueDouble defaultTargetDeadband = getDefaultTargetDeadband(rtc);
-            double targetDeadband = cgmesRegulatingControl.map(propertyBag -> findTargetDeadband(propertyBag, defaultTargetDeadband, DefaultValueUse.NOT_DEFINED, context)).orElse(defaultValue(defaultTargetDeadband, context));
-
-            DefaultValueBoolean defaultRegulatingOn = getDefaultRegulatingOn(rtc);
-            boolean regulatingOn = cgmesRegulatingControl.map(propertyBag -> findRegulatingOn(propertyBag, defaultRegulatingOn, DefaultValueUse.NOT_DEFINED, context)).orElse(defaultValue(defaultRegulatingOn, context));
-=======
             double defaultTargetV = getDefaultTargetV(rtc, context);
             double targetV = cgmesRegulatingControl.map(propertyBag -> findTargetV(propertyBag, defaultTargetV, DefaultValueUse.NOT_DEFINED)).orElse(defaultTargetV);
 
@@ -225,7 +207,6 @@
 
             boolean defaultRegulatingOn = getDefaultRegulatingOn(rtc, context);
             boolean regulatingOn = cgmesRegulatingControl.map(propertyBag -> findRegulatingOn(propertyBag, defaultRegulatingOn, DefaultValueUse.NOT_DEFINED)).orElse(defaultRegulatingOn);
->>>>>>> 61c1ff2a
 
             // We always keep the targetValue
             // It targetValue is not valid, emit a warning and deactivate regulating control
@@ -256,33 +237,15 @@
     private static <C extends Connectable<C>> void updatePhaseTapChanger(Connectable<C> tw, PhaseTapChanger ptc, String end, Context context, boolean isRegulatingAllowed) {
         String phaseTapChangerId = findTapChangerId(tw, Conversion.CGMES_PREFIX_ALIAS_PROPERTIES + CgmesNames.PHASE_TAP_CHANGER + end);
 
-<<<<<<< HEAD
-        DefaultValueInteger defaultTapPosition = getDefaultTapPosition(tw, ptc, phaseTapChangerId);
-        int tapPosition = findCgmesPhaseTapChanger(phaseTapChangerId, context)
-                .map(propertyBag -> findTapPosition(propertyBag, defaultTapPosition, context))
-                .orElse(defaultValue(defaultTapPosition, context));
-        int validTapPosition = isValidTapPosition(ptc, tapPosition) ? tapPosition : defaultValue(defaultTapPosition, context);
-=======
         int defaultTapPosition = getDefaultTapPosition(tw, ptc, phaseTapChangerId, context);
         int tapPosition = findCgmesPhaseTapChanger(phaseTapChangerId, context)
                 .map(propertyBag -> findTapPosition(propertyBag, defaultTapPosition, context))
                 .orElse(defaultTapPosition);
         int validTapPosition = isValidTapPosition(ptc, tapPosition) ? tapPosition : defaultTapPosition;
->>>>>>> 61c1ff2a
         ptc.setTapPosition(validTapPosition);
 
         if (regulatingControlIsDefined(ptc.getRegulationTerminal())) {
             Optional<PropertyBag> cgmesRegulatingControl = findCgmesRegulatingControl(tw, phaseTapChangerId, context);
-<<<<<<< HEAD
-            DefaultValueDouble defaultTargetValue = getDefaultTargetValue(ptc);
-            double targetValue = cgmesRegulatingControl.map(propertyBag -> findTargetValue(propertyBag, findTerminalSign(tw, end), defaultTargetValue, DefaultValueUse.NOT_DEFINED, context)).orElse(defaultValue(defaultTargetValue, context));
-
-            DefaultValueDouble defaultTargetDeadband = getDefaultTargetDeadband(ptc);
-            double targetDeadband = cgmesRegulatingControl.map(propertyBag -> findTargetDeadband(propertyBag, defaultTargetDeadband, DefaultValueUse.NOT_DEFINED, context)).orElse(defaultValue(defaultTargetDeadband, context));
-
-            DefaultValueBoolean defaultRegulatingOn = getDefaultRegulatingOn(ptc);
-            boolean regulatingOn = cgmesRegulatingControl.map(propertyBag -> findRegulatingOn(propertyBag, defaultRegulatingOn, DefaultValueUse.NOT_DEFINED, context)).orElse(defaultValue(defaultRegulatingOn, context));
-=======
             double defaultTargetValue = getDefaultTargetValue(ptc, context);
             double targetValue = cgmesRegulatingControl.map(propertyBag -> findTargetValue(propertyBag, findTerminalSign(tw, end), defaultTargetValue, DefaultValueUse.NOT_DEFINED)).orElse(defaultTargetValue);
 
@@ -291,7 +254,6 @@
 
             boolean defaultRegulatingOn = getDefaultRegulatingOn(ptc, context);
             boolean regulatingOn = cgmesRegulatingControl.map(propertyBag -> findRegulatingOn(propertyBag, defaultRegulatingOn, DefaultValueUse.NOT_DEFINED)).orElse(defaultRegulatingOn);
->>>>>>> 61c1ff2a
 
             boolean fixedRegulating = regulatingOn;
             if (regulatingOn && ptc.getRegulationMode() == PhaseTapChanger.RegulationMode.FIXED_TAP) {
@@ -336,18 +298,6 @@
         return phaseTapChangerId != null ? Optional.ofNullable(context.phaseTapChanger(phaseTapChangerId)) : Optional.empty();
     }
 
-<<<<<<< HEAD
-    private static int findTapPosition(PropertyBag p, DefaultValueInteger defaultTapPosition, Context context) {
-        OptionalInt tapPosition = findTapPosition(p, context);
-        return tapPosition.isPresent() ? tapPosition.getAsInt() : defaultValue(defaultTapPosition, context);
-    }
-
-    private static <C extends Connectable<C>> DefaultValueInteger getDefaultTapPosition(Connectable<C> tw, com.powsybl.iidm.network.TapChanger<?, ?, ?, ?> tapChanger, String tapChangerId) {
-        return new DefaultValueInteger(getNormalStep(tw, tapChangerId),
-                tapChanger.getTapPosition(),
-                tapChanger.getNeutralPosition().orElse(getNormalStep(tw, tapChangerId)),
-                tapChanger.getNeutralPosition().orElse(getNormalStep(tw, tapChangerId)));
-=======
     private static int findTapPosition(PropertyBag p, int defaultTapPosition, Context context) {
         OptionalInt tapPosition = findTapPosition(p, context);
         return tapPosition.isPresent() ? tapPosition.getAsInt() : defaultTapPosition;
@@ -359,7 +309,6 @@
                 tapChanger.getNeutralPosition().orElse(getNormalStep(tw, tapChangerId)),
                 tapChanger.getNeutralPosition().orElse(getNormalStep(tw, tapChangerId)),
                 context);
->>>>>>> 61c1ff2a
     }
 
     private static boolean isValidTapPosition(com.powsybl.iidm.network.TapChanger<?, ?, ?, ?> tapChanger, int tapPosition) {
@@ -413,23 +362,6 @@
         return false;
     }
 
-<<<<<<< HEAD
-    private static DefaultValueDouble getDefaultTargetV(com.powsybl.iidm.network.RatioTapChanger ratioTapChanger) {
-        return new DefaultValueDouble(null, ratioTapChanger.getTargetV(), Double.NaN, Double.NaN);
-    }
-
-    private static DefaultValueDouble getDefaultTargetValue(com.powsybl.iidm.network.PhaseTapChanger phaseTapChanger) {
-        return new DefaultValueDouble(null, phaseTapChanger.getRegulationValue(), Double.NaN, Double.NaN);
-    }
-
-    // targetDeadBand is optional in Cgmes and mandatory in IIDM then a default value is provided when it is not defined in Cgmes
-    private static DefaultValueDouble getDefaultTargetDeadband(com.powsybl.iidm.network.TapChanger<?, ?, ?, ?> tapChanger) {
-        return new DefaultValueDouble(0.0, tapChanger.getTargetDeadband(), 0.0, 0.0);
-    }
-
-    private static DefaultValueBoolean getDefaultRegulatingOn(com.powsybl.iidm.network.TapChanger<?, ?, ?, ?> tapChanger) {
-        return new DefaultValueBoolean(false, tapChanger.isRegulating(), false, false);
-=======
     private static double getDefaultTargetV(com.powsybl.iidm.network.RatioTapChanger ratioTapChanger, Context context) {
         return getDefaultValue(null, ratioTapChanger.getTargetV(), Double.NaN, Double.NaN, context);
     }
@@ -445,7 +377,6 @@
 
     private static boolean getDefaultRegulatingOn(com.powsybl.iidm.network.TapChanger<?, ?, ?, ?> tapChanger, Context context) {
         return getDefaultValue(false, tapChanger.isRegulating(), false, false, context);
->>>>>>> 61c1ff2a
     }
 
     static boolean checkOnlyOneEnabled(boolean isAllowedToRegulate, boolean previousTapChangerIsRegulatingOn) {
