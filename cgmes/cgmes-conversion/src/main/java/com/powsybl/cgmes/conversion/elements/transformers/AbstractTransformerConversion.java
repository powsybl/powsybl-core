/**
 * Copyright (c) 2019, RTE (http://www.rte-france.com)
 * This Source Code Form is subject to the terms of the Mozilla Public
 * License, v. 2.0. If a copy of the MPL was not distributed with this
 * file, You can obtain one at http://mozilla.org/MPL/2.0/.
 * SPDX-License-Identifier: MPL-2.0
 */

package com.powsybl.cgmes.conversion.elements.transformers;

import com.powsybl.cgmes.conversion.Context;
import com.powsybl.cgmes.conversion.Conversion;
import com.powsybl.cgmes.conversion.ConversionException;
import com.powsybl.cgmes.conversion.RegulatingControlMappingForTransformers.CgmesRegulatingControlPhase;
import com.powsybl.cgmes.conversion.RegulatingControlMappingForTransformers.CgmesRegulatingControlRatio;
import com.powsybl.cgmes.conversion.elements.AbstractConductingEquipmentConversion;
import com.powsybl.cgmes.conversion.elements.AbstractObjectConversion;
import com.powsybl.cgmes.extensions.CgmesTapChanger;
import com.powsybl.cgmes.extensions.CgmesTapChangers;
import com.powsybl.cgmes.extensions.CgmesTapChangersAdder;
import com.powsybl.cgmes.model.CgmesNames;
import com.powsybl.iidm.network.*;
import com.powsybl.triplestore.api.PropertyBag;
import com.powsybl.triplestore.api.PropertyBags;

import java.util.List;
import java.util.Optional;
import java.util.OptionalInt;

import static com.powsybl.cgmes.conversion.CgmesReports.*;
import static com.powsybl.cgmes.conversion.Conversion.CGMES_PREFIX_ALIAS_PROPERTIES;
import static com.powsybl.cgmes.model.CgmesNames.*;

/**
 * @author Luma Zamarreño {@literal <zamarrenolm at aia.es>}
 * @author José Antonio Marqués {@literal <marquesja at aia.es>}
 */
abstract class AbstractTransformerConversion extends AbstractConductingEquipmentConversion {

    protected static final String END_NUMBER = "endNumber";

    AbstractTransformerConversion(String type, PropertyBags ends, Context context) {
        super(type, ends, context);
    }

    protected static void setToIidmRatioTapChanger(TapChanger rtc, RatioTapChangerAdder rtca) {
        boolean isLtcFlag = rtc.isLtcFlag();
        int lowStep = rtc.getLowTapPosition();
        int position = rtc.getTapPosition();
        rtca.setLoadTapChangingCapabilities(isLtcFlag).setLowTapPosition(lowStep).setTapPosition(position);

        rtc.getSteps().forEach(step -> {
            double ratio = step.getRatio();
            double r = step.getR();
            double x = step.getX();
            double b1 = step.getB1();
            double g1 = step.getG1();
            // double b2 = step.getB2();
            // double g2 = step.getG2();
            // Only b1 and g1 instead of b1 + b2 and g1 + g2
            rtca.beginStep()
                    .setRho(1 / ratio)
                    .setR(r)
                    .setX(x)
                    .setB(b1)
                    .setG(g1)
                    .endStep();
        });
        rtca.add();
    }

    protected static void setToIidmPhaseTapChanger(TapChanger ptc, PhaseTapChangerAdder ptca, Context context) {
        boolean isLtcFlag = ptc.isLtcFlag();
        int lowStep = ptc.getLowTapPosition();
        int position = ptc.getTapPosition();
        ptca.setLoadTapChangingCapabilities(isLtcFlag).setLowTapPosition(lowStep).setTapPosition(position);

        ptc.getSteps().forEach(step -> {
            double ratio = step.getRatio();
            double angle = step.getAngle();
            double r = step.getR();
            double x = step.getX();
            if (Double.isNaN(x)) {
                context.fixed("ptc.step.x", "ptc.step.x is undefined", x, 0.0);
                x = 0.0;
            }
            double b1 = step.getB1();
            double g1 = step.getG1();
            // double b2 = step.getB2();
            // double g2 = step.getG2();
            // Only b1 and g1 instead of b1 + b2 and g1 + g2
            ptca.beginStep()
                    .setRho(1 / ratio)
                    .setAlpha(-angle)
                    .setR(r)
                    .setX(x)
                    .setB(b1)
                    .setG(g1)
                    .endStep();
        });
        ptca.add();
    }

    protected CgmesRegulatingControlRatio setContextRegulatingDataRatio(TapChanger tc) {
        if (tc != null) {
            return context.regulatingControlMapping().forTransformers().buildRegulatingControlRatio(tc.getId(), tc.getRegulatingControlId(), tc.getTculControlMode());
        }
        return null;
    }

    protected CgmesRegulatingControlPhase setContextRegulatingDataPhase(TapChanger tc) {
        if (tc != null) {
<<<<<<< HEAD
            return context.regulatingControlMapping().forTransformers().buildRegulatingControlPhase(tc.getId(), tc.getRegulatingControlId(), tc.isLtcFlag());
=======
            return context.regulatingControlMapping().forTransformers().buildRegulatingControlPhase(
                    tc.getId(), tc.getRegulatingControlId(), tc.isTapChangerControlEnabled());
>>>>>>> 227025ee
        }
        return null;
    }

    @Override
    protected void addAliasesAndProperties(Identifiable<?> identifiable) {
        // Add PowerTransformer aliases
        super.addAliasesAndProperties(identifiable);

        // Add PowerTransformerEnds aliases
        String alias;
        String aliasType;
        for (PropertyBag end : ps) {
            alias = end.getId("TransformerEnd");
            aliasType = CGMES_PREFIX_ALIAS_PROPERTIES + TRANSFORMER_END + end.getLocal(END_NUMBER);
            identifiable.addAlias(alias, aliasType);
        }

        // Add RatioTapChangers aliases
        for (PropertyBag rtc : context.ratioTapChangers(identifiable.getId())) {
            alias = rtc.getId("RatioTapChanger");
            aliasType = CGMES_PREFIX_ALIAS_PROPERTIES + RATIO_TAP_CHANGER + rtc.getLocal(END_NUMBER);
            identifiable.addAlias(alias, aliasType, context.config().isEnsureIdAliasUnicity());
        }

        // Add PhaseTapChangers aliases
        for (PropertyBag ptc : context.phaseTapChangers(identifiable.getId())) {
            alias = ptc.getId("PhaseTapChanger");
            aliasType = CGMES_PREFIX_ALIAS_PROPERTIES + PHASE_TAP_CHANGER + ptc.getLocal(END_NUMBER);
            identifiable.addAlias(alias, aliasType, context.config().isEnsureIdAliasUnicity());
        }
    }

    protected static <C extends Connectable<C>> void addCgmesReferences(C transformer, TapChanger tc) {
        if (tc == null || tc.getId() == null) {
            return;
        }
        TapChanger tch = tc.getHiddenCombinedTapChanger();

        CgmesTapChangers<C> tapChangers = transformer.getExtension(CgmesTapChangers.class);
        if (tapChangers == null) {
            transformer.newExtension(CgmesTapChangersAdder.class).add();
            tapChangers = transformer.getExtension(CgmesTapChangers.class);
        }
        // normalStep is always recorded in the step attribute
        tapChangers.newTapChanger()
                .setId(tc.getId())
                .setType(tc.getType())
                .setStep(tc.getTapPosition())
                .setControlId(tc.getRegulatingControlId())
                .add();
        if (tch != null) {
            tapChangers.newTapChanger()
                    .setId(tch.getId())
                    .setCombinedTapChangerId(tc.getId())
                    .setHiddenStatus(true)
                    .setStep(tch.getTapPosition())
                    .setType(tch.getType())
                    .add();
        }
    }

    static <C extends Connectable<C>> void updateRatioTapChanger(Connectable<C> tw, RatioTapChanger rtc, Context context, boolean isRegulatingAllowed) {
        updateRatioTapChanger(tw, rtc, "", context, isRegulatingAllowed);
    }

    static <C extends Connectable<C>> void updateRatioTapChanger(Connectable<C> tw, RatioTapChanger rtc, ThreeSides side, Context context, boolean isRegulatingAllowed) {
        updateRatioTapChanger(tw, rtc, String.valueOf(side.getNum()), context, isRegulatingAllowed);
    }

    static <C extends Connectable<C>> void updatePhaseTapChanger(Connectable<C> tw, PhaseTapChanger ptc, Context context, boolean isRegulatingAllowed) {
        updatePhaseTapChanger(tw, ptc, "", context, isRegulatingAllowed);
    }

    static <C extends Connectable<C>> void updatePhaseTapChanger(Connectable<C> tw, PhaseTapChanger ptc, ThreeSides side, Context context, boolean isRegulatingAllowed) {
        updatePhaseTapChanger(tw, ptc, String.valueOf(side.getNum()), context, isRegulatingAllowed);
    }

    private static <C extends Connectable<C>> void updateRatioTapChanger(Connectable<C> tw, RatioTapChanger rtc, String end, Context context, boolean isRegulatingAllowed) {
        String ratioTapChangerId = findTapChangerId(tw, Conversion.CGMES_PREFIX_ALIAS_PROPERTIES + CgmesNames.RATIO_TAP_CHANGER + end);

        int defaultTapPosition = getDefaultTapPosition(tw, rtc, ratioTapChangerId, context);
        int tapPosition = findCgmesRatioTapChanger(ratioTapChangerId, context)
                .map(propertyBag -> findTapPosition(propertyBag, defaultTapPosition, context))
                .orElse(defaultTapPosition);
        int validTapPosition = isValidTapPosition(rtc, tapPosition) ? tapPosition : defaultTapPosition;
        rtc.setTapPosition(validTapPosition);

        if (regulatingControlIsDefined(rtc.getRegulationTerminal())) {
            Optional<PropertyBag> cgmesRegulatingControl = findCgmesRegulatingControl(tw, ratioTapChangerId, context);
            double defaultTargetV = getDefaultTargetV(rtc, context);
            double targetV = cgmesRegulatingControl.map(propertyBag -> findTargetV(propertyBag, defaultTargetV, DefaultValueUse.NOT_DEFINED)).orElse(defaultTargetV);

            double defaultTargetDeadband = getDefaultTargetDeadband(rtc, context);
            double targetDeadband = cgmesRegulatingControl.map(propertyBag -> findTargetDeadband(propertyBag, defaultTargetDeadband, DefaultValueUse.NOT_DEFINED)).orElse(defaultTargetDeadband);

            boolean defaultRegulatingOn = getDefaultRegulatingOn(rtc, context);
            boolean regulatingOn = cgmesRegulatingControl.map(propertyBag -> findRegulatingOn(propertyBag, defaultRegulatingOn, DefaultValueUse.NOT_DEFINED)).orElse(defaultRegulatingOn);

            // We always keep the targetValue
            // It targetValue is not valid, emit a warning and deactivate regulating control
            boolean validTargetV = isValidTargetV(targetV);
            if (!validTargetV) {
                context.invalid(ratioTapChangerId, "Regulating control has a bad target voltage " + targetV);
                badVoltageTargetValueRegulatingControlReport(context.getReportNode(), ratioTapChangerId, targetV);
            }
            boolean validTargetDeadband = isValidTargetDeadband(targetDeadband);
            if (!validTargetDeadband) {
                context.invalid(ratioTapChangerId, "Regulating control has a bad target deadband " + targetDeadband);
                badTargetDeadbandRegulatingControlReport(context.getReportNode(), ratioTapChangerId, targetDeadband);
                targetDeadband = Double.NaN; // To avoid an exception from checkTargetDeadband
            }

            setRegulation(rtc, targetV, targetDeadband, regulatingOn && isRegulatingAllowed && validTargetV && validTargetDeadband);
        }
    }

    private static void setRegulation(RatioTapChanger rtc, double targetV, double targetDeadband, boolean regulatingOn) {
        if (regulatingOn) {
            rtc.setTargetV(targetV).setTargetDeadband(targetDeadband).setRegulating(true);
        } else {
            rtc.setRegulating(false).setTargetV(targetV).setTargetDeadband(targetDeadband);
        }
    }

    private static <C extends Connectable<C>> void updatePhaseTapChanger(Connectable<C> tw, PhaseTapChanger ptc, String end, Context context, boolean isRegulatingAllowed) {
        String phaseTapChangerId = findTapChangerId(tw, Conversion.CGMES_PREFIX_ALIAS_PROPERTIES + CgmesNames.PHASE_TAP_CHANGER + end);

        int defaultTapPosition = getDefaultTapPosition(tw, ptc, phaseTapChangerId, context);
        int tapPosition = findCgmesPhaseTapChanger(phaseTapChangerId, context)
                .map(propertyBag -> findTapPosition(propertyBag, defaultTapPosition, context))
                .orElse(defaultTapPosition);
        int validTapPosition = isValidTapPosition(ptc, tapPosition) ? tapPosition : defaultTapPosition;
        ptc.setTapPosition(validTapPosition);

        if (regulatingControlIsDefined(ptc.getRegulationTerminal())) {
            Optional<PropertyBag> cgmesRegulatingControl = findCgmesRegulatingControl(tw, phaseTapChangerId, context);
            double defaultTargetValue = getDefaultTargetValue(ptc, context);
            double targetValue = cgmesRegulatingControl.map(propertyBag -> findTargetValue(propertyBag, findTerminalSign(tw, end), defaultTargetValue, DefaultValueUse.NOT_DEFINED)).orElse(defaultTargetValue);

            double defaultTargetDeadband = getDefaultTargetDeadband(ptc, context);
            double targetDeadband = cgmesRegulatingControl.map(propertyBag -> findTargetDeadband(propertyBag, defaultTargetDeadband, DefaultValueUse.NOT_DEFINED)).orElse(defaultTargetDeadband);

            boolean defaultRegulatingOn = getDefaultRegulatingOn(ptc, context);
            boolean regulatingOn = cgmesRegulatingControl.map(propertyBag -> findRegulatingOn(propertyBag, defaultRegulatingOn, DefaultValueUse.NOT_DEFINED)).orElse(defaultRegulatingOn);

            boolean fixedRegulating = regulatingOn && findLtcflag(tw, end);

            boolean validTargetValue = isValidTargetValue(targetValue);
            if (!validTargetValue) {
                context.invalid(phaseTapChangerId, "Regulating control has a bad target value " + targetValue);
                badTargetValueRegulatingControlReport(context.getReportNode(), phaseTapChangerId, targetValue);
            }

            boolean validTargetDeadband = isValidTargetDeadband(targetDeadband);
            if (!validTargetDeadband) {
                context.invalid(phaseTapChangerId, "Regulating control has a bad target deadband " + targetDeadband);
                badTargetDeadbandRegulatingControlReport(context.getReportNode(), phaseTapChangerId, targetDeadband);
                targetDeadband = Double.NaN; // To avoid an exception from checkTargetDeadband
            }

            setRegulation(ptc, targetValue, targetDeadband, fixedRegulating && isRegulatingAllowed && isValidTargetValue(targetValue) && validTargetDeadband);
        }
    }

    private static void setRegulation(PhaseTapChanger ptc, double targetValue, double targetDeadband, boolean regulatingOn) {
        if (regulatingOn) {
            ptc.setRegulationValue(targetValue).setTargetDeadband(targetDeadband).setRegulating(true);
        } else {
            ptc.setRegulating(false).setRegulationValue(targetValue).setTargetDeadband(targetDeadband);
        }
    }

    private static boolean regulatingControlIsDefined(Terminal regulatedTerminal) {
        return regulatedTerminal != null;
    }

    private static Optional<PropertyBag> findCgmesRatioTapChanger(String ratioTapChangerId, Context context) {
        return ratioTapChangerId != null ? Optional.ofNullable(context.ratioTapChanger(ratioTapChangerId)) : Optional.empty();
    }

    private static Optional<PropertyBag> findCgmesPhaseTapChanger(String phaseTapChangerId, Context context) {
        return phaseTapChangerId != null ? Optional.ofNullable(context.phaseTapChanger(phaseTapChangerId)) : Optional.empty();
    }

    private static int findTapPosition(PropertyBag p, int defaultTapPosition, Context context) {
        OptionalInt tapPosition = findTapPosition(p, context);
        return tapPosition.isPresent() ? tapPosition.getAsInt() : defaultTapPosition;
    }

    private static <C extends Connectable<C>> int getDefaultTapPosition(Connectable<C> tw, com.powsybl.iidm.network.TapChanger<?, ?, ?, ?> tapChanger, String tapChangerId, Context context) {
        return getDefaultValue(getNormalStep(tw, tapChangerId),
                tapChanger.getTapPosition(),
                tapChanger.getNeutralPosition().orElse(getNormalStep(tw, tapChangerId)),
                tapChanger.getNeutralPosition().orElse(getNormalStep(tw, tapChangerId)),
                context);
    }

    private static boolean isValidTapPosition(com.powsybl.iidm.network.TapChanger<?, ?, ?, ?> tapChanger, int tapPosition) {
        return tapChanger.getLowTapPosition() <= tapPosition && tapPosition <= tapChanger.getHighTapPosition();
    }

    private static OptionalInt findTapPosition(PropertyBag p, Context context) {
        double tapPosition = findDoubleTapPosition(p, context);
        return Double.isFinite(tapPosition) ? OptionalInt.of(AbstractObjectConversion.fromContinuous(tapPosition)) : OptionalInt.empty();
    }

    private static double findDoubleTapPosition(PropertyBag p, Context context) {
        return switch (context.config().getProfileForInitialValuesShuntSectionsTapPositions()) {
            case SSH -> p.asDouble(CgmesNames.STEP, p.asDouble(CgmesNames.SV_TAP_STEP));
            case SV -> p.asDouble(CgmesNames.SV_TAP_STEP, p.asDouble(CgmesNames.STEP));
        };
    }

    private static <C extends Connectable<C>> int getNormalStep(Connectable<C> tw, String tapChangerId) {
        CgmesTapChangers<C> cgmesTcs = tw.getExtension(CgmesTapChangers.class);
        if (cgmesTcs != null) {
            CgmesTapChanger cgmesTc = cgmesTcs.getTapChanger(tapChangerId);
            if (cgmesTc != null) {
                return cgmesTc.getStep().orElseThrow();
            }
        }
        throw new ConversionException("normalStep must be defined in transformer: " + tw.getId());
    }

    private static <C extends Connectable<C>> String findTapChangerId(Connectable<C> tw, String propertyTag) {
        List<String> tcIds = tw.getAliases().stream().filter(alias -> isValidTapChangerIdAlias(tw, alias, tw.getAliasType(alias).orElse(null), propertyTag)).toList();
        if (tcIds.size() == 1) {
            return tcIds.get(0);
        } else {
            throw new ConversionException("unexpected tapChangerId for transformer " + tw.getId());
        }
    }

    private static boolean isValidTapChangerIdAlias(Connectable<?> connectable, String alias, String aliasType, String propertyTag) {
        return alias != null && aliasType != null && aliasType.contains(propertyTag) && !isHiddenTapChanger(connectable, alias);
    }

    private static <C extends Connectable<C>> boolean isHiddenTapChanger(Connectable<C> tw, String tapChangerId) {
        CgmesTapChangers<C> cgmesTcs = tw.getExtension(CgmesTapChangers.class);
        if (cgmesTcs != null) {
            CgmesTapChanger cgmesTc = cgmesTcs.getTapChanger(tapChangerId);
            if (cgmesTc != null) {
                return cgmesTc.isHidden();
            }
        }
        return false;
    }

    private static boolean findLtcflag(Connectable<?> connectable, String end) {
        return Boolean.parseBoolean(connectable.getProperty(Conversion.CGMES_PREFIX_ALIAS_PROPERTIES + CgmesNames.LTC_FLAG + end));
    }

    private static double getDefaultTargetV(com.powsybl.iidm.network.RatioTapChanger ratioTapChanger, Context context) {
        return getDefaultValue(null, ratioTapChanger.getTargetV(), Double.NaN, Double.NaN, context);
    }

    private static double getDefaultTargetValue(com.powsybl.iidm.network.PhaseTapChanger phaseTapChanger, Context context) {
        return getDefaultValue(null, phaseTapChanger.getRegulationValue(), Double.NaN, Double.NaN, context);
    }

    // targetDeadBand is optional in Cgmes and mandatory in IIDM then a default value is provided when it is not defined in Cgmes
    private static double getDefaultTargetDeadband(com.powsybl.iidm.network.TapChanger<?, ?, ?, ?> tapChanger, Context context) {
        return getDefaultValue(0.0, tapChanger.getTargetDeadband(), 0.0, 0.0, context);
    }

    private static boolean getDefaultRegulatingOn(com.powsybl.iidm.network.TapChanger<?, ?, ?, ?> tapChanger, Context context) {
        return getDefaultValue(false, tapChanger.isRegulating(), false, false, context);
    }

    static boolean checkOnlyOneEnabled(boolean isAllowedToRegulate, boolean previousTapChangerIsRegulatingOn) {
        return isAllowedToRegulate && !previousTapChangerIsRegulatingOn;
    }
}<|MERGE_RESOLUTION|>--- conflicted
+++ resolved
@@ -110,12 +110,7 @@
 
     protected CgmesRegulatingControlPhase setContextRegulatingDataPhase(TapChanger tc) {
         if (tc != null) {
-<<<<<<< HEAD
-            return context.regulatingControlMapping().forTransformers().buildRegulatingControlPhase(tc.getId(), tc.getRegulatingControlId(), tc.isLtcFlag());
-=======
-            return context.regulatingControlMapping().forTransformers().buildRegulatingControlPhase(
-                    tc.getId(), tc.getRegulatingControlId(), tc.isTapChangerControlEnabled());
->>>>>>> 227025ee
+            return context.regulatingControlMapping().forTransformers().buildRegulatingControlPhase(tc.getId(), tc.getRegulatingControlId());
         }
         return null;
     }
@@ -229,7 +224,13 @@
                 targetDeadband = Double.NaN; // To avoid an exception from checkTargetDeadband
             }
 
-            setRegulation(rtc, targetV, targetDeadband, regulatingOn && isRegulatingAllowed && validTargetV && validTargetDeadband);
+            boolean regulating = regulatingOn && isRegulatingAllowed && validTargetV && validTargetDeadband;
+            if (regulating && !rtc.hasLoadTapChangingCapabilities()) {
+                badLoadTapChangingCapabilityTapChangerReport(context.getReportNode(), ratioTapChangerId);
+                rtc.setLoadTapChangingCapabilities(true);
+            }
+
+            setRegulation(rtc, targetV, targetDeadband, regulating);
         }
     }
 
@@ -262,8 +263,6 @@
             boolean defaultRegulatingOn = getDefaultRegulatingOn(ptc, context);
             boolean regulatingOn = cgmesRegulatingControl.map(propertyBag -> findRegulatingOn(propertyBag, defaultRegulatingOn, DefaultValueUse.NOT_DEFINED)).orElse(defaultRegulatingOn);
 
-            boolean fixedRegulating = regulatingOn && findLtcflag(tw, end);
-
             boolean validTargetValue = isValidTargetValue(targetValue);
             if (!validTargetValue) {
                 context.invalid(phaseTapChangerId, "Regulating control has a bad target value " + targetValue);
@@ -277,7 +276,13 @@
                 targetDeadband = Double.NaN; // To avoid an exception from checkTargetDeadband
             }
 
-            setRegulation(ptc, targetValue, targetDeadband, fixedRegulating && isRegulatingAllowed && isValidTargetValue(targetValue) && validTargetDeadband);
+            boolean regulating = regulatingOn && isRegulatingAllowed && isValidTargetValue(targetValue) && validTargetDeadband;
+            if (regulating && !ptc.hasLoadTapChangingCapabilities()) {
+                badLoadTapChangingCapabilityTapChangerReport(context.getReportNode(), phaseTapChangerId);
+                ptc.setLoadTapChangingCapabilities(true);
+            }
+
+            setRegulation(ptc, targetValue, targetDeadband, regulating);
         }
     }
 
@@ -365,10 +370,6 @@
         return false;
     }
 
-    private static boolean findLtcflag(Connectable<?> connectable, String end) {
-        return Boolean.parseBoolean(connectable.getProperty(Conversion.CGMES_PREFIX_ALIAS_PROPERTIES + CgmesNames.LTC_FLAG + end));
-    }
-
     private static double getDefaultTargetV(com.powsybl.iidm.network.RatioTapChanger ratioTapChanger, Context context) {
         return getDefaultValue(null, ratioTapChanger.getTargetV(), Double.NaN, Double.NaN, context);
     }
