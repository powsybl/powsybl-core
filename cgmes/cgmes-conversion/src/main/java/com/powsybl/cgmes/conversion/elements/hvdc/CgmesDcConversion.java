--- conflicted
+++ resolved
@@ -80,9 +80,6 @@
         }
     }
 
-<<<<<<< HEAD
-    private void convert(TPnodeEquipments tpNodeEquipments, List<HvdcConverter> converters, List<String> dcLineSegments) {
-=======
     // Supported configurations are:
     //
     //         CGMES Configuration                                                              IIDM configuration
@@ -107,8 +104,7 @@
     //
     //      where DcLineSegment = DcLineSegment1 + DcLineSegment2
     //
-    private void convert(List<HvdcConverter> converters, List<String> dcLineSegments) {
->>>>>>> f9e5f6f0
+private void convert(TPnodeEquipments tpNodeEquipments, List<HvdcConverter> converters, List<String> dcLineSegments) {
         int converterNum = converters.size();
         int dcLineSegmentNum = dcLineSegments.size();
 
@@ -119,7 +115,6 @@
                 convert(converters.get(0).acDcConvertersEnd2, converters.get(0).acDcConvertersEnd1, dcLineSegments.get(0));
             }
         } else if (converterNum == 2 && dcLineSegmentNum == 1) {
-<<<<<<< HEAD
             if (isHvdcWellOriented(tpNodeEquipments, converters.get(0).acDcConvertersEnd1, dcLineSegments.get(0))) {
                 convert(converters.get(0).acDcConvertersEnd1, converters.get(0).acDcConvertersEnd2, dcLineSegments.get(0), false);
                 convert(converters.get(1).acDcConvertersEnd1, converters.get(1).acDcConvertersEnd2, dcLineSegments.get(0), true);
@@ -127,10 +122,6 @@
                 convert(converters.get(0).acDcConvertersEnd2, converters.get(0).acDcConvertersEnd1, dcLineSegments.get(0), false);
                 convert(converters.get(1).acDcConvertersEnd2, converters.get(1).acDcConvertersEnd1, dcLineSegments.get(0), true);
             }
-=======
-            convert(converters.get(0).acDcConvertersEnd1, converters.get(0).acDcConvertersEnd2, dcLineSegments.get(0), false);
-            convert(converters.get(1).acDcConvertersEnd1, converters.get(1).acDcConvertersEnd2, dcLineSegments.get(0), true);
->>>>>>> f9e5f6f0
         } else if (converterNum == 1 && dcLineSegmentNum == 2) {
             if (isHvdcWellOriented(tpNodeEquipments, converters.get(0).acDcConvertersEnd1, dcLineSegments.get(0))) {
                 convert(converters.get(0).acDcConvertersEnd1, converters.get(0).acDcConvertersEnd2, dcLineSegments.get(0), dcLineSegments.get(1));
@@ -171,10 +162,7 @@
         }
     }
 
-<<<<<<< HEAD
-=======
     // We do not use "#n" to guarantee uniqueness since the getId() method does not support more than one '#' character
->>>>>>> f9e5f6f0
     private void defineACopyOfThePropertyBagWithUniqueId(PropertyBag dcLineSegment, String dcLineSegmentId) {
 
         // Create a copy of the property bag and change the id to guarantee uniqueness
