/**
 * Copyright (c) 2017-2018, RTE (http://www.rte-france.com)
 * This Source Code Form is subject to the terms of the Mozilla Public
 * License, v. 2.0. If a copy of the MPL was not distributed with this
 * file, You can obtain one at http://mozilla.org/MPL/2.0/.
 * SPDX-License-Identifier: MPL-2.0
 */

package com.powsybl.cgmes.conversion.elements;

import com.powsybl.cgmes.conversion.Context;
import com.powsybl.cgmes.conversion.Conversion;
import com.powsybl.cgmes.model.CgmesNames;
import com.powsybl.iidm.network.*;
import com.powsybl.triplestore.api.PropertyBag;
import com.powsybl.triplestore.api.PropertyBags;

import java.util.Comparator;
import java.util.Optional;
import java.util.OptionalInt;

/**
 * @author Luma Zamarreño {@literal <zamarrenolm at aia.es>}
 */
public class ShuntConversion extends AbstractConductingEquipmentConversion {

    private static final String SECTION_NUMBER = "sectionNumber";

    public ShuntConversion(PropertyBag sh, Context context) {
        super(CgmesNames.SHUNT_COMPENSATOR, sh, context);
    }

    @Override
    public void convert() {
        int maximumSections = p.asInt("maximumSections", 0);
        int normalSections = p.asInt("normalSections", 0);
        ShuntCompensatorAdder adder = voltageLevel().newShuntCompensator().setSectionCount(0);
        String shuntType = p.getId("type");
        if ("LinearShuntCompensator".equals(shuntType)) {
            double bPerSection = p.asDouble(CgmesNames.B_PER_SECTION, Float.MIN_VALUE);
            double gPerSection = p.asDouble("gPerSection", Double.NaN);
            adder.newLinearModel()
                    .setBPerSection(bPerSection)
                    .setGPerSection(gPerSection)
                    .setMaximumSectionCount(maximumSections)
                    .add();
        } else if ("NonlinearShuntCompensator".equals(shuntType)) {
            ShuntCompensatorNonLinearModelAdder modelAdder = adder.newNonLinearModel();
            PropertyBags ss = context.nonlinearShuntCompensatorPoints(id);
            ss.stream()
                    .filter(s -> s.asInt(SECTION_NUMBER) > 0)
                    .sorted(Comparator.comparing(s -> s.asInt(SECTION_NUMBER)))
                    .forEach(sec -> {
                        int sectionNumber = sec.asInt(SECTION_NUMBER);
                        modelAdder.beginSection()
                                .setB(ss.stream().filter(s -> s.asInt(SECTION_NUMBER) <= sectionNumber).map(s -> s.asDouble("b")).reduce(0.0, Double::sum))
                                .setG(ss.stream().filter(s -> s.asInt(SECTION_NUMBER) <= sectionNumber).map(s -> s.asDouble("g")).reduce(0.0, Double::sum))
                                .endSection();
                    });
            modelAdder.add();
        } else {
            throw new IllegalStateException("Unexpected shunt type: " + shuntType);
        }
        identify(adder);
        connectWithOnlyEq(adder);
        ShuntCompensator shunt = adder.add();
        addAliasesAndProperties(shunt);

        convertedTerminalsWithOnlyEq(shunt.getTerminal());
        context.regulatingControlMapping().forShuntCompensators().add(shunt.getId(), p);
        shunt.setProperty(Conversion.CGMES_PREFIX_ALIAS_PROPERTIES + CgmesNames.NORMAL_SECTIONS, String.valueOf(normalSections));
    }

    public static void update(ShuntCompensator shuntCompensator, PropertyBag cgmesData, Context context) {
        updateTerminals(shuntCompensator, context, shuntCompensator.getTerminal());
        updateSections(shuntCompensator, cgmesData, context);

        boolean controlEnabled = cgmesData.asBoolean(CgmesNames.CONTROL_ENABLED, false);
        updateRegulatingControl(shuntCompensator, controlEnabled, context);
    }

    private static void updateSections(ShuntCompensator shuntCompensator, PropertyBag cgmesData, Context context) {
        int normalSections = Integer.parseInt(shuntCompensator.getProperty(Conversion.CGMES_PREFIX_ALIAS_PROPERTIES + CgmesNames.NORMAL_SECTIONS));
<<<<<<< HEAD
        DefaultValueInteger defaultSections = getDefaultSections(shuntCompensator, normalSections);
        int sections = getSections(cgmesData, context).orElse(defaultValue(defaultSections, context));
=======
        int defaultSections = getDefaultSections(shuntCompensator, normalSections, context);
        int sections = getSections(cgmesData, context).orElse(defaultSections);
>>>>>>> 61c1ff2a
        shuntCompensator.setSectionCount(Math.min(sections, shuntCompensator.getMaximumSectionCount()));
    }

    private static OptionalInt getSections(PropertyBag cgmesData, Context context) {
        double sections = switch (context.config().getProfileForInitialValuesShuntSectionsTapPositions()) {
            case SSH -> cgmesData.asDouble("SSHsections", cgmesData.asDouble("SVsections"));
            case SV -> cgmesData.asDouble("SVsections", cgmesData.asDouble("SSHsections"));
        };
        return Double.isFinite(sections) ? OptionalInt.of(Math.abs(fromContinuous(sections))) : OptionalInt.empty();
    }

<<<<<<< HEAD
    private static DefaultValueInteger getDefaultSections(ShuntCompensator shuntCompensator, int normalSections) {
        return new DefaultValueInteger(normalSections, shuntCompensator.getSectionCount(), 0, 0);
=======
    private static int getDefaultSections(ShuntCompensator shuntCompensator, int normalSections, Context context) {
        return getDefaultValue(normalSections, shuntCompensator.getSectionCount(), 0, 0, context);
>>>>>>> 61c1ff2a
    }

    private static void updateRegulatingControl(ShuntCompensator shuntCompensator, boolean controlEnabled, Context context) {
        if (isDefaultRegulatingControl(shuntCompensator, controlEnabled)) {
            setDefaultRegulatingControl(shuntCompensator);
            return;
        }

<<<<<<< HEAD
        DefaultValueDouble defaultTargetV = getDefaultTargetV(shuntCompensator);
        DefaultValueDouble defaultTargetDeadband = getDefaultTargetDeadband(shuntCompensator);
        DefaultValueBoolean defaultRegulatingOn = getDefaultRegulatingOn(shuntCompensator);

        Optional<PropertyBag> cgmesRegulatingControl = findCgmesRegulatingControl(shuntCompensator, context);
        double targetV = cgmesRegulatingControl.map(propertyBag -> findTargetV(propertyBag, defaultTargetV, DefaultValueUse.NOT_DEFINED, context)).orElse(defaultValue(defaultTargetV, context));
        double targetDeadband = cgmesRegulatingControl.map(propertyBag -> findTargetDeadband(propertyBag, defaultTargetDeadband, DefaultValueUse.NOT_DEFINED, context)).orElse(defaultValue(defaultTargetDeadband, context));
        boolean enabled = cgmesRegulatingControl.map(propertyBag -> findRegulatingOn(propertyBag, defaultRegulatingOn, DefaultValueUse.NOT_DEFINED, context)).orElse(defaultValue(defaultRegulatingOn, context));
=======
        double defaultTargetV = getDefaultTargetV(shuntCompensator, context);
        double defaultTargetDeadband = getDefaultTargetDeadband(shuntCompensator, context);
        boolean defaultRegulatingOn = getDefaultRegulatingOn(shuntCompensator, context);

        Optional<PropertyBag> cgmesRegulatingControl = findCgmesRegulatingControl(shuntCompensator, context);
        double targetV = cgmesRegulatingControl.map(propertyBag -> findTargetV(propertyBag, defaultTargetV, DefaultValueUse.NOT_DEFINED)).orElse(defaultTargetV);
        double targetDeadband = cgmesRegulatingControl.map(propertyBag -> findTargetDeadband(propertyBag, defaultTargetDeadband, DefaultValueUse.NOT_DEFINED)).orElse(defaultTargetDeadband);
        boolean enabled = cgmesRegulatingControl.map(propertyBag -> findRegulatingOn(propertyBag, defaultRegulatingOn, DefaultValueUse.NOT_DEFINED)).orElse(defaultRegulatingOn);
>>>>>>> 61c1ff2a

        setRegulation(shuntCompensator, targetV, targetDeadband, controlEnabled && enabled && isValidTargetV(targetV) && isValidTargetDeadband(targetDeadband));
    }

    private static void setRegulation(ShuntCompensator shuntCompensator, double targetV, double targetDeadband, boolean regulatingOn) {
        if (regulatingOn) {
            shuntCompensator.setTargetV(targetV).setTargetDeadband(targetDeadband).setVoltageRegulatorOn(true);
        } else {
            shuntCompensator.setVoltageRegulatorOn(false).setTargetV(targetV).setTargetDeadband(targetDeadband);
        }
    }

<<<<<<< HEAD
    private static DefaultValueDouble getDefaultTargetV(ShuntCompensator shuntCompensator) {
        return new DefaultValueDouble(null, shuntCompensator.getTargetV(), Double.NaN, Double.NaN);
    }

    private static DefaultValueDouble getDefaultTargetDeadband(ShuntCompensator shuntCompensator) {
        return new DefaultValueDouble(null, shuntCompensator.getTargetDeadband(), 0.0, 0.0);
    }

    private static DefaultValueBoolean getDefaultRegulatingOn(ShuntCompensator shuntCompensator) {
        return new DefaultValueBoolean(null, shuntCompensator.isVoltageRegulatorOn(), false, false);
=======
    private static double getDefaultTargetV(ShuntCompensator shuntCompensator, Context context) {
        return getDefaultValue(null, shuntCompensator.getTargetV(), Double.NaN, Double.NaN, context);
    }

    private static double getDefaultTargetDeadband(ShuntCompensator shuntCompensator, Context context) {
        return getDefaultValue(null, shuntCompensator.getTargetDeadband(), 0.0, 0.0, context);
    }

    private static boolean getDefaultRegulatingOn(ShuntCompensator shuntCompensator, Context context) {
        return getDefaultValue(null, shuntCompensator.isVoltageRegulatorOn(), false, false, context);
>>>>>>> 61c1ff2a
    }

    private static boolean isDefaultRegulatingControl(ShuntCompensator shuntCompensator, boolean controlEnabled) {
        String regulatingControlId = shuntCompensator.getProperty(Conversion.CGMES_PREFIX_ALIAS_PROPERTIES + CgmesNames.REGULATING_CONTROL);
        return regulatingControlId == null && controlEnabled;
    }

    private static void setDefaultRegulatingControl(ShuntCompensator shuntCompensator) {
        shuntCompensator.setTargetV(Optional.ofNullable(shuntCompensator.getRegulatingTerminal().getBusView().getBus())
                        .map(Bus::getV)
                        .filter(v -> !Double.isNaN(v))
                        .orElse(shuntCompensator.getRegulatingTerminal().getVoltageLevel().getNominalV()))
                .setTargetDeadband(0.0)
                .setVoltageRegulatorOn(true); // SSH controlEnabled attribute is true when this method is called
    }
}<|MERGE_RESOLUTION|>--- conflicted
+++ resolved
@@ -81,13 +81,8 @@
 
     private static void updateSections(ShuntCompensator shuntCompensator, PropertyBag cgmesData, Context context) {
         int normalSections = Integer.parseInt(shuntCompensator.getProperty(Conversion.CGMES_PREFIX_ALIAS_PROPERTIES + CgmesNames.NORMAL_SECTIONS));
-<<<<<<< HEAD
-        DefaultValueInteger defaultSections = getDefaultSections(shuntCompensator, normalSections);
-        int sections = getSections(cgmesData, context).orElse(defaultValue(defaultSections, context));
-=======
         int defaultSections = getDefaultSections(shuntCompensator, normalSections, context);
         int sections = getSections(cgmesData, context).orElse(defaultSections);
->>>>>>> 61c1ff2a
         shuntCompensator.setSectionCount(Math.min(sections, shuntCompensator.getMaximumSectionCount()));
     }
 
@@ -99,13 +94,8 @@
         return Double.isFinite(sections) ? OptionalInt.of(Math.abs(fromContinuous(sections))) : OptionalInt.empty();
     }
 
-<<<<<<< HEAD
-    private static DefaultValueInteger getDefaultSections(ShuntCompensator shuntCompensator, int normalSections) {
-        return new DefaultValueInteger(normalSections, shuntCompensator.getSectionCount(), 0, 0);
-=======
     private static int getDefaultSections(ShuntCompensator shuntCompensator, int normalSections, Context context) {
         return getDefaultValue(normalSections, shuntCompensator.getSectionCount(), 0, 0, context);
->>>>>>> 61c1ff2a
     }
 
     private static void updateRegulatingControl(ShuntCompensator shuntCompensator, boolean controlEnabled, Context context) {
@@ -114,16 +104,6 @@
             return;
         }
 
-<<<<<<< HEAD
-        DefaultValueDouble defaultTargetV = getDefaultTargetV(shuntCompensator);
-        DefaultValueDouble defaultTargetDeadband = getDefaultTargetDeadband(shuntCompensator);
-        DefaultValueBoolean defaultRegulatingOn = getDefaultRegulatingOn(shuntCompensator);
-
-        Optional<PropertyBag> cgmesRegulatingControl = findCgmesRegulatingControl(shuntCompensator, context);
-        double targetV = cgmesRegulatingControl.map(propertyBag -> findTargetV(propertyBag, defaultTargetV, DefaultValueUse.NOT_DEFINED, context)).orElse(defaultValue(defaultTargetV, context));
-        double targetDeadband = cgmesRegulatingControl.map(propertyBag -> findTargetDeadband(propertyBag, defaultTargetDeadband, DefaultValueUse.NOT_DEFINED, context)).orElse(defaultValue(defaultTargetDeadband, context));
-        boolean enabled = cgmesRegulatingControl.map(propertyBag -> findRegulatingOn(propertyBag, defaultRegulatingOn, DefaultValueUse.NOT_DEFINED, context)).orElse(defaultValue(defaultRegulatingOn, context));
-=======
         double defaultTargetV = getDefaultTargetV(shuntCompensator, context);
         double defaultTargetDeadband = getDefaultTargetDeadband(shuntCompensator, context);
         boolean defaultRegulatingOn = getDefaultRegulatingOn(shuntCompensator, context);
@@ -132,7 +112,6 @@
         double targetV = cgmesRegulatingControl.map(propertyBag -> findTargetV(propertyBag, defaultTargetV, DefaultValueUse.NOT_DEFINED)).orElse(defaultTargetV);
         double targetDeadband = cgmesRegulatingControl.map(propertyBag -> findTargetDeadband(propertyBag, defaultTargetDeadband, DefaultValueUse.NOT_DEFINED)).orElse(defaultTargetDeadband);
         boolean enabled = cgmesRegulatingControl.map(propertyBag -> findRegulatingOn(propertyBag, defaultRegulatingOn, DefaultValueUse.NOT_DEFINED)).orElse(defaultRegulatingOn);
->>>>>>> 61c1ff2a
 
         setRegulation(shuntCompensator, targetV, targetDeadband, controlEnabled && enabled && isValidTargetV(targetV) && isValidTargetDeadband(targetDeadband));
     }
@@ -145,18 +124,6 @@
         }
     }
 
-<<<<<<< HEAD
-    private static DefaultValueDouble getDefaultTargetV(ShuntCompensator shuntCompensator) {
-        return new DefaultValueDouble(null, shuntCompensator.getTargetV(), Double.NaN, Double.NaN);
-    }
-
-    private static DefaultValueDouble getDefaultTargetDeadband(ShuntCompensator shuntCompensator) {
-        return new DefaultValueDouble(null, shuntCompensator.getTargetDeadband(), 0.0, 0.0);
-    }
-
-    private static DefaultValueBoolean getDefaultRegulatingOn(ShuntCompensator shuntCompensator) {
-        return new DefaultValueBoolean(null, shuntCompensator.isVoltageRegulatorOn(), false, false);
-=======
     private static double getDefaultTargetV(ShuntCompensator shuntCompensator, Context context) {
         return getDefaultValue(null, shuntCompensator.getTargetV(), Double.NaN, Double.NaN, context);
     }
@@ -167,7 +134,6 @@
 
     private static boolean getDefaultRegulatingOn(ShuntCompensator shuntCompensator, Context context) {
         return getDefaultValue(null, shuntCompensator.isVoltageRegulatorOn(), false, false, context);
->>>>>>> 61c1ff2a
     }
 
     private static boolean isDefaultRegulatingControl(ShuntCompensator shuntCompensator, boolean controlEnabled) {
