/**
 * Copyright (c) 2020, RTE (http://www.rte-france.com)
 * This Source Code Form is subject to the terms of the Mozilla Public
 * License, v. 2.0. If a copy of the MPL was not distributed with this
 * file, You can obtain one at http://mozilla.org/MPL/2.0/.
 */
package com.powsybl.cgmes.conversion.export;

import com.powsybl.cgmes.conversion.Conversion;
import com.powsybl.cgmes.extensions.CgmesControlArea;
import com.powsybl.cgmes.extensions.CgmesControlAreas;
import com.powsybl.cgmes.extensions.CgmesTapChanger;
import com.powsybl.cgmes.extensions.CgmesTapChangers;
import com.powsybl.cgmes.model.CgmesNames;
import com.powsybl.cgmes.model.CgmesSubset;
import com.powsybl.commons.PowsyblException;
import com.powsybl.commons.exceptions.UncheckedXmlStreamException;
import com.powsybl.iidm.network.*;
import com.powsybl.iidm.network.extensions.ActivePowerControl;
import com.powsybl.iidm.network.extensions.SlackTerminal;
import org.slf4j.Logger;
import org.slf4j.LoggerFactory;

import javax.xml.stream.XMLStreamException;
import javax.xml.stream.XMLStreamWriter;
import java.util.*;

import static com.powsybl.cgmes.conversion.Conversion.PROPERTY_BUSBAR_SECTION_TERMINALS;
import static com.powsybl.cgmes.model.CgmesNamespace.RDF_NAMESPACE;

/**
 * @author Miora Ralambotiana {@literal <miora.ralambotiana at rte-france.com>}
 * @author Luma Zamarreño {@literal <zamarrenolm at aia.es>}
 */
public final class SteadyStateHypothesisExport {

    private static final Logger LOG = LoggerFactory.getLogger(SteadyStateHypothesisExport.class);
    private static final String REGULATING_CONTROL_PROPERTY = Conversion.CGMES_PREFIX_ALIAS_PROPERTIES + "RegulatingControl";
    private static final String GENERATING_UNIT_PROPERTY = Conversion.CGMES_PREFIX_ALIAS_PROPERTIES + "GeneratingUnit";
    private static final String SYNCHRONOUS_MACHINE = "SynchronousMachine";
    private static final String ROTATING_MACHINE_P = "RotatingMachine.p";
    private static final String ROTATING_MACHINE_Q = "RotatingMachine.q";
    private static final String REGULATING_COND_EQ_CONTROL_ENABLED = "RegulatingCondEq.controlEnabled";

    private SteadyStateHypothesisExport() {
    }

    public static void write(Network network, XMLStreamWriter writer, CgmesExportContext context) {
        final Map<String, List<RegulatingControlView>> regulatingControlViews = new HashMap<>();
        String cimNamespace = context.getCim().getNamespace();

        try {
            CgmesExportUtil.writeRdfRoot(cimNamespace, context.getCim().getEuPrefix(), context.getCim().getEuNamespace(), writer);

            if (context.getCimVersion() >= 16) {
                CgmesExportUtil.writeModelDescription(network, CgmesSubset.STEADY_STATE_HYPOTHESIS, writer, context.getSshModelDescription(), context);
            }

            writeLoads(network, cimNamespace, writer, context);
            writeEquivalentInjections(network, cimNamespace, writer, context);
            writeTapChangers(network, cimNamespace, regulatingControlViews, writer, context);
            writeGenerators(network, cimNamespace, regulatingControlViews, writer, context);
            writeBatteries(network, cimNamespace, writer, context);
            writeShuntCompensators(network, cimNamespace, regulatingControlViews, writer, context);
            writeStaticVarCompensators(network, cimNamespace, regulatingControlViews, writer, context);
            writeRegulatingControls(regulatingControlViews, cimNamespace, writer, context);
            writeGeneratingUnitsParticitationFactors(network, cimNamespace, writer, context);
            writeConverters(network, cimNamespace, writer, context);
            // FIXME open status of retained switches in bus-branch models
            writeSwitches(network, cimNamespace, writer, context);
            writeTerminals(network, cimNamespace, writer, context);
            writeControlAreas(network, cimNamespace, writer, context);

            writer.writeEndDocument();
        } catch (XMLStreamException e) {
            throw new UncheckedXmlStreamException(e);
        }
    }

    private static void writeSwitches(Network network, String cimNamespace, XMLStreamWriter writer, CgmesExportContext context) {
        for (Switch sw : network.getSwitches()) {
            if (context.isExportedEquipment(sw)) {
                writeSwitch(sw, cimNamespace, writer, context);
            }
        }
    }

    private static final String ALIAS_TYPE_TERMINAL_1 = Conversion.CGMES_PREFIX_ALIAS_PROPERTIES + CgmesNames.TERMINAL + "1";
    private static final String ALIAS_TYPE_TERMINAL_2 = Conversion.CGMES_PREFIX_ALIAS_PROPERTIES + CgmesNames.TERMINAL + "2";

    private static void writeTerminals(Network network, String cimNamespace, XMLStreamWriter writer, CgmesExportContext context) {
        for (Connectable<?> c : network.getConnectables()) { // TODO write boundary terminals for tie lines from CGMES
            if (context.isExportedEquipment(c)) {
                if (CgmesExportUtil.isEquivalentShuntWithZeroSectionCount(c)) {
                    // Equivalent shunts do not have a section count in SSH, SV profiles,
                    // the only way to make output consistent with IIDM section count == 0 is to disconnect its terminal
                    writeTerminal(CgmesExportUtil.getTerminalId(c.getTerminals().get(0), context), false, cimNamespace, writer, context);
                } else {
                    for (Terminal t : c.getTerminals()) {
                        writeTerminal(t, cimNamespace, writer, context);
                    }
                }
            }
        }
        for (Switch sw : network.getSwitches()) {
            if (context.isExportedEquipment(sw)) {
                // Terminals for switches are exported as always connected
                // The status of the switch is "open" if any of the original terminals were not connected
                // An original "closed" switch with any terminal disconnected
                // will be exported as "open" with terminals connected
                if (sw.getAliasFromType(ALIAS_TYPE_TERMINAL_1).isPresent()) {
                    writeTerminal(context.getNamingStrategy().getCgmesIdFromAlias(sw, ALIAS_TYPE_TERMINAL_1), true, cimNamespace, writer, context);
                }
                if (sw.getAliasFromType(ALIAS_TYPE_TERMINAL_2).isPresent()) {
                    writeTerminal(context.getNamingStrategy().getCgmesIdFromAlias(sw, ALIAS_TYPE_TERMINAL_2), true, cimNamespace, writer, context);
                }
            }
        }
        for (DanglingLine dl : CgmesExportUtil.getBoundaryDanglingLines(network)) {
            // Terminal for equivalent injection at boundary is always connected
            if (dl.getProperty(Conversion.CGMES_PREFIX_ALIAS_PROPERTIES + "EquivalentInjectionTerminal") != null) {
                writeTerminal(context.getNamingStrategy().getCgmesIdFromProperty(dl, Conversion.CGMES_PREFIX_ALIAS_PROPERTIES + "EquivalentInjectionTerminal"), true, cimNamespace, writer, context);
            }
            // Terminal for boundary side of original line/switch is always connected
            if (dl.getAliasFromType(Conversion.CGMES_PREFIX_ALIAS_PROPERTIES + "Terminal_Boundary").isPresent()) {
                writeTerminal(context.getNamingStrategy().getCgmesIdFromAlias(dl, Conversion.CGMES_PREFIX_ALIAS_PROPERTIES + "Terminal_Boundary"), true, cimNamespace, writer, context);
            }
        }
        // If we are performing an updated export, write recorded busbar section terminals as connected
        if (!context.isExportEquipment()) {
            for (Bus b : network.getBusBreakerView().getBuses()) {
                String bbsTerminals = b.getProperty(PROPERTY_BUSBAR_SECTION_TERMINALS, "");
                if (!bbsTerminals.isEmpty()) {
                    for (String bbsTerminal : bbsTerminals.split(",")) {
                        writeTerminal(bbsTerminal, true, cimNamespace, writer, context);
                    }
                }
            }
        }
    }

    private static void writeEquivalentInjections(Network network, String cimNamespace, XMLStreamWriter writer, CgmesExportContext context) throws XMLStreamException {
        // One equivalent injection for every dangling line
        List<String> exported = new ArrayList<>();
        for (DanglingLine dl : CgmesExportUtil.getBoundaryDanglingLines(network)) {
            String ei = dl.getProperty(Conversion.CGMES_PREFIX_ALIAS_PROPERTIES + CgmesNames.EQUIVALENT_INJECTION);
            if (!exported.contains(ei) && ei != null) {
                // Ensure equivalent injection identifier is valid
                String cgmesId = context.getNamingStrategy().getCgmesIdFromProperty(dl, Conversion.CGMES_PREFIX_ALIAS_PROPERTIES + CgmesNames.EQUIVALENT_INJECTION);
                // regulationStatus and regulationTarget are optional,
                // but test cases contain the attributes with disabled and 0
                boolean regulationStatus = false;
                double regulationTarget = 0;
                if (dl.getGeneration() != null) {
                    regulationStatus = dl.getGeneration().isVoltageRegulationOn();
                    regulationTarget = dl.getGeneration().getTargetV();
                }
                writeEquivalentInjection(cgmesId, dl.getP0(), dl.getQ0(), regulationStatus, regulationTarget, cimNamespace, writer, context);
                exported.add(ei);
            }

        }
    }

    private static String cgmesTapChangerId(TwoWindingsTransformer twt, String tapChangerKind, CgmesExportContext context) {
        String aliasType = Conversion.CGMES_PREFIX_ALIAS_PROPERTIES + tapChangerKind + 1;
        if (twt.getAliasFromType(aliasType).isEmpty()) {
            aliasType = Conversion.CGMES_PREFIX_ALIAS_PROPERTIES + tapChangerKind + 2;
        }
        return context.getNamingStrategy().getCgmesIdFromAlias(twt, aliasType);
    }

    private static void writeTapChangers(Network network, String cimNamespace, Map<String, List<RegulatingControlView>> regulatingControlViews, XMLStreamWriter writer, CgmesExportContext context) throws XMLStreamException {
        for (TwoWindingsTransformer twt : network.getTwoWindingsTransformers()) {
            if (twt.hasPhaseTapChanger()) {
                String ptcId = cgmesTapChangerId(twt, CgmesNames.PHASE_TAP_CHANGER, context);
                writeTapChanger(twt, ptcId, twt.getPhaseTapChanger(), CgmesNames.PHASE_TAP_CHANGER_TABULAR, regulatingControlViews, cimNamespace, writer, context);
            }
            if (twt.hasRatioTapChanger()) {
                String rtcId = cgmesTapChangerId(twt, CgmesNames.RATIO_TAP_CHANGER, context);
                writeTapChanger(twt, rtcId, twt.getRatioTapChanger(), CgmesNames.RATIO_TAP_CHANGER, regulatingControlViews, cimNamespace, writer, context);
            }
        }

        for (ThreeWindingsTransformer twt : network.getThreeWindingsTransformers()) {
            int i = 1;
            for (ThreeWindingsTransformer.Leg leg : Arrays.asList(twt.getLeg1(), twt.getLeg2(), twt.getLeg3())) {
                if (leg.hasPhaseTapChanger()) {
                    String ptcId = context.getNamingStrategy().getCgmesIdFromAlias(twt, Conversion.CGMES_PREFIX_ALIAS_PROPERTIES + CgmesNames.PHASE_TAP_CHANGER + i);
                    writeTapChanger(twt, ptcId, leg.getPhaseTapChanger(), CgmesNames.PHASE_TAP_CHANGER_TABULAR, regulatingControlViews, cimNamespace, writer, context);
                }
                if (leg.hasRatioTapChanger()) {
                    String rtcId = context.getNamingStrategy().getCgmesIdFromAlias(twt, Conversion.CGMES_PREFIX_ALIAS_PROPERTIES + CgmesNames.RATIO_TAP_CHANGER + i);
                    writeTapChanger(twt, rtcId, leg.getRatioTapChanger(), CgmesNames.RATIO_TAP_CHANGER, regulatingControlViews, cimNamespace, writer, context);
                }
                i++;
            }
        }
    }

    private static <C extends Connectable<C>> void writeTapChanger(C eq, String tcId, TapChanger<?, ?, ?, ?> tc, String defaultType, Map<String, List<RegulatingControlView>> regulatingControlViews, String cimNamespace, XMLStreamWriter writer, CgmesExportContext context) throws XMLStreamException {
        String type = CgmesExportUtil.cgmesTapChangerType(eq, tcId).orElse(defaultType);
        writeTapChanger(type, tcId, tc, cimNamespace, writer, context);

        CgmesTapChangers<C> cgmesTcs = eq.getExtension(CgmesTapChangers.class);
        CgmesTapChanger cgmesTc = null;
        if (cgmesTcs != null) {
            cgmesTc = cgmesTcs.getTapChanger(tcId);
        }
        addRegulatingControlView(tc, cgmesTc, regulatingControlViews);
        // If we are exporting equipment definitions the hidden tap changer will not be exported
        // because it has been included in the model for the only tap changer left in IIDM
        // If we are exporting only SSH, SV, ... we have to write the step we have saved for it
        if (cgmesTcs != null && !context.isExportEquipment()) {
            for (CgmesTapChanger tapChanger : cgmesTcs.getTapChangers()) {
                if (tapChanger.isHidden() && tapChanger.getCombinedTapChangerId().equals(tcId)) {
                    writeHiddenTapChanger(tapChanger, defaultType, cimNamespace, writer, context);
                }
            }
        }
    }

    private static void writeShuntCompensators(Network network, String cimNamespace, Map<String, List<RegulatingControlView>> regulatingControlViews,
                                               XMLStreamWriter writer, CgmesExportContext context) throws XMLStreamException {
        for (ShuntCompensator s : network.getShuntCompensators()) {
            if ("true".equals(s.getProperty(Conversion.PROPERTY_IS_EQUIVALENT_SHUNT))) {
                continue;
            }

            String shuntType = switch (s.getModelType()) {
                case LINEAR -> "Linear";
                case NON_LINEAR -> "Nonlinear";
                default -> throw new IllegalStateException("Unexpected shunt model type: " + s.getModelType());
            };
            boolean controlEnabled = s.isVoltageRegulatorOn();

            CgmesExportUtil.writeStartAbout(shuntType + "ShuntCompensator", context.getNamingStrategy().getCgmesId(s), cimNamespace, writer, context);
            writer.writeStartElement(cimNamespace, "ShuntCompensator.sections");
            writer.writeCharacters(CgmesExportUtil.format(s.getSectionCount()));
            writer.writeEndElement();
            writer.writeStartElement(cimNamespace, REGULATING_COND_EQ_CONTROL_ENABLED);
            writer.writeCharacters(Boolean.toString(controlEnabled));
            writer.writeEndElement();
            writer.writeEndElement();
            addRegulatingControlView(s, regulatingControlViews, context);
        }
    }

    private static void addRegulatingControlView(ShuntCompensator s, Map<String, List<RegulatingControlView>> regulatingControlViews, CgmesExportContext context) {
        if (s.hasProperty(REGULATING_CONTROL_PROPERTY)) {
            // PowSyBl has considered the control as discrete, with a certain targetDeadband
            // The target value is stored in kV by PowSyBl, so unit multiplier is "k"
            String rcid = context.getNamingStrategy().getCgmesIdFromProperty(s, REGULATING_CONTROL_PROPERTY);
            RegulatingControlView rcv = new RegulatingControlView(rcid, RegulatingControlType.REGULATING_CONTROL, true,
                s.isVoltageRegulatorOn(), s.getTargetDeadband(), s.getTargetV(), "k");
            regulatingControlViews.computeIfAbsent(rcid, k -> new ArrayList<>()).add(rcv);
        }
    }

    private static void writeGenerators(Network network, String cimNamespace, Map<String, List<RegulatingControlView>> regulatingControlViews,
                                                 XMLStreamWriter writer, CgmesExportContext context) throws XMLStreamException {
        for (Generator g : network.getGenerators()) {
            String cgmesOriginalClass = g.getProperty(Conversion.PROPERTY_CGMES_ORIGINAL_CLASS, SYNCHRONOUS_MACHINE);

<<<<<<< HEAD
            switch (cgmesOriginalClass) {
                case "EquivalentInjection":
                    writeEquivalentInjection(context.getNamingStrategy().getCgmesId(g), -g.getTargetP(), -g.getTargetQ(),
                            g.isVoltageRegulatorOn(), g.getTargetV(), cimNamespace, writer, context);
                    break;
                case "ExternalNetworkInjection":
                    writeExternalNetworkInjection(context.getNamingStrategy().getCgmesId(g), g.isVoltageRegulatorOn(),
                            -g.getTargetP(), -g.getTargetQ(), isInSlackBus(g) ? 1 : 0,
                            cimNamespace, writer, context);
                    addRegulatingControlView(g, regulatingControlViews, context);
                    break;
                case SYNCHRONOUS_MACHINE:
                    writeSynchronousMachine(context.getNamingStrategy().getCgmesId(g), g.isVoltageRegulatorOn(),
                            -g.getTargetP(), -g.getTargetQ(), isInSlackBus(g) ? 1 : 0, obtainOperatingMode(g, g.getMinP(), g.getMaxP(), g.getTargetP()),
                            cimNamespace, writer, context);
                    addRegulatingControlView(g, regulatingControlViews, context);
                    break;
                default:
                    throw new PowsyblException("Unexpected cgmes equipment " + cgmesOriginalClass);
            }
=======
            CgmesExportUtil.writeStartAbout("SynchronousMachine", context.getNamingStrategy().getCgmesId(g), cimNamespace, writer, context);
            writer.writeStartElement(cimNamespace, REGULATING_COND_EQ_CONTROL_ENABLED);
            writer.writeCharacters(Boolean.toString(controlEnabled));
            writer.writeEndElement();
            writer.writeStartElement(cimNamespace, ROTATING_MACHINE_P);
            writer.writeCharacters(CgmesExportUtil.format(-g.getTargetP()));
            writer.writeEndElement();
            writer.writeStartElement(cimNamespace, ROTATING_MACHINE_Q);
            writer.writeCharacters(CgmesExportUtil.format(-g.getTargetQ()));
            writer.writeEndElement();
            writer.writeStartElement(cimNamespace, "SynchronousMachine.referencePriority");
            // reference priority is used for angle reference selection (slack)
            writer.writeCharacters(isInSlackBus(g) ? "1" : "0");
            writer.writeEndElement();
            writer.writeEmptyElement(cimNamespace, "SynchronousMachine.operatingMode");
            writer.writeAttribute(RDF_NAMESPACE, CgmesNames.RESOURCE, cimNamespace + "SynchronousMachineOperatingMode." + mode(g.getTargetP(), g.getMinP(), g.getReactiveLimits()));
            writer.writeEndElement();

            addRegulatingControlView(g, regulatingControlViews, context);
>>>>>>> 549c0eb7
        }
    }

    private static void writeExternalNetworkInjection(String id, boolean controlEnabled, double p, double q, int referencePriority, String cimNamespace, XMLStreamWriter writer, CgmesExportContext context) throws XMLStreamException {
        CgmesExportUtil.writeStartAbout("ExternalNetworkInjection", id, cimNamespace, writer, context);
        writer.writeStartElement(cimNamespace, "RegulatingCondEq.controlEnabled");
        writer.writeCharacters(Boolean.toString(controlEnabled));
        writer.writeEndElement();
        writer.writeStartElement(cimNamespace, "ExternalNetworkInjection.p");
        writer.writeCharacters(CgmesExportUtil.format(p));
        writer.writeEndElement();
        writer.writeStartElement(cimNamespace, "ExternalNetworkInjection.q");
        writer.writeCharacters(CgmesExportUtil.format(q));
        writer.writeEndElement();
        writer.writeStartElement(cimNamespace, "ExternalNetworkInjection.referencePriority");
        writer.writeCharacters(String.valueOf(referencePriority)); // reference priority is used for angle reference selection (slack)
        writer.writeEndElement();
        writer.writeEndElement();
    }

    private static void writeSynchronousMachine(String id, boolean controlEnabled, double p, double q, int referencePriority, String mode, String cimNamespace, XMLStreamWriter writer, CgmesExportContext context) throws XMLStreamException {
        CgmesExportUtil.writeStartAbout(SYNCHRONOUS_MACHINE, id, cimNamespace, writer, context);
        writer.writeStartElement(cimNamespace, "RegulatingCondEq.controlEnabled");
        writer.writeCharacters(Boolean.toString(controlEnabled));
        writer.writeEndElement();
        writer.writeStartElement(cimNamespace, ROTATING_MACHINE_P);
        writer.writeCharacters(CgmesExportUtil.format(p));
        writer.writeEndElement();
        writer.writeStartElement(cimNamespace, ROTATING_MACHINE_Q);
        writer.writeCharacters(CgmesExportUtil.format(q));
        writer.writeEndElement();
        writer.writeStartElement(cimNamespace, "SynchronousMachine.referencePriority");
        writer.writeCharacters(String.valueOf(referencePriority));
        writer.writeEndElement();
        writer.writeEmptyElement(cimNamespace, "SynchronousMachine.operatingMode");
        writer.writeAttribute(RDF_NAMESPACE, CgmesNames.RESOURCE, cimNamespace + "SynchronousMachineOperatingMode." + mode);
        writer.writeEndElement();
    }

    private static void writeBatteries(Network network, String cimNamespace, XMLStreamWriter writer, CgmesExportContext context) throws XMLStreamException {
        for (Battery b : network.getBatteries()) {
<<<<<<< HEAD
            writeSynchronousMachine(context.getNamingStrategy().getCgmesId(b), false,
                    -b.getTargetP(), -b.getTargetQ(), isInSlackBus(b) ? 1 : 0, obtainOperatingMode(b, b.getMinP(), b.getMaxP(), b.getTargetP()),
                    cimNamespace, writer, context);
=======
            CgmesExportUtil.writeStartAbout("SynchronousMachine", context.getNamingStrategy().getCgmesId(b), cimNamespace, writer, context);
            writer.writeStartElement(cimNamespace, REGULATING_COND_EQ_CONTROL_ENABLED);
            writer.writeCharacters("false"); // TODO handle battery regulation
            writer.writeEndElement();
            writer.writeStartElement(cimNamespace, ROTATING_MACHINE_P);
            writer.writeCharacters(CgmesExportUtil.format(-b.getTargetP()));
            writer.writeEndElement();
            writer.writeStartElement(cimNamespace, ROTATING_MACHINE_Q);
            writer.writeCharacters(CgmesExportUtil.format(-b.getTargetQ()));
            writer.writeEndElement();
            writer.writeStartElement(cimNamespace, "SynchronousMachine.referencePriority");
            // reference priority is used for angle reference selection (slack)
            writer.writeCharacters(isInSlackBus(b) ? "1" : "0");
            writer.writeEndElement();
            writer.writeEmptyElement(cimNamespace, "SynchronousMachine.operatingMode");
            writer.writeAttribute(RDF_NAMESPACE, CgmesNames.RESOURCE, cimNamespace + "SynchronousMachineOperatingMode." + mode(b.getTargetP(), b.getMinP(), b.getReactiveLimits()));
            writer.writeEndElement();
>>>>>>> 549c0eb7
        }
    }

    private static <I extends ReactiveLimitsHolder & Injection<I>> String obtainOperatingMode(I i, double minP, double maxP, double targetP) {
        String operatingMode = i.getProperty(Conversion.PROPERTY_CGMES_SYNCHRONOUS_MACHINE_OPERATING_MODE);
        String calculatedKind = CgmesExportUtil.obtainCalculatedSynchronousMachineKind(minP, maxP, CgmesExportUtil.obtainCurve(i));
        String calculatedOperatingMode = obtainOperatingMode(targetP);

        return operatingMode != null && calculatedKind.contains(operatingMode) ? operatingMode : calculatedOperatingMode;
    }

    private static String obtainOperatingMode(double targetP) {
        if (targetP < 0) {
            return "motor";
        } else if (targetP > 0) {
            return "generator";
        } else {
            return "condenser";
        }
    }

    private static void addRegulatingControlView(Generator g, Map<String, List<RegulatingControlView>> regulatingControlViews, CgmesExportContext context) {
        if (g.hasProperty(REGULATING_CONTROL_PROPERTY)) {
            // PowSyBl has considered the control as continuous and with targetDeadband of size 0
            // The target value is stored in kV by PowSyBl, so unit multiplier is "k"
            String rcid = context.getNamingStrategy().getCgmesIdFromProperty(g, REGULATING_CONTROL_PROPERTY);
            double targetDeadband = 0;
            RegulatingControlView rcv = new RegulatingControlView(rcid, RegulatingControlType.REGULATING_CONTROL, false,
                g.isVoltageRegulatorOn(), targetDeadband, g.getTargetV(), "k");
            regulatingControlViews.computeIfAbsent(rcid, k -> new ArrayList<>()).add(rcv);
        }
    }

    private static boolean isValidSvcVolatgeSetpoint(double v) {
        return Double.isFinite(v) && v > 0;
    }

    private static boolean isValidSvcReactivePowerSetpoint(double q) {
        return Double.isFinite(q);
    }

    private static void writeStaticVarCompensators(Network network, String cimNamespace, Map<String, List<RegulatingControlView>> regulatingControlViews,
                                                   XMLStreamWriter writer, CgmesExportContext context) throws XMLStreamException {
        for (StaticVarCompensator svc : network.getStaticVarCompensators()) {
            StaticVarCompensator.RegulationMode regulationMode = svc.getRegulationMode();
            boolean controlEnabled = regulationMode != StaticVarCompensator.RegulationMode.OFF;

            CgmesExportUtil.writeStartAbout("StaticVarCompensator", context.getNamingStrategy().getCgmesId(svc), cimNamespace, writer, context);
            writer.writeStartElement(cimNamespace, REGULATING_COND_EQ_CONTROL_ENABLED);
            writer.writeCharacters(Boolean.toString(controlEnabled));
            writer.writeEndElement();
            writer.writeStartElement(cimNamespace, "StaticVarCompensator.q");
            writer.writeCharacters(CgmesExportUtil.format(svc.getTerminal().getQ()));
            writer.writeEndElement();
            writer.writeEndElement();

            if (svc.hasProperty(REGULATING_CONTROL_PROPERTY)) {
                String rcid = context.getNamingStrategy().getCgmesIdFromProperty(svc, REGULATING_CONTROL_PROPERTY);
                double targetDeadband = 0;
                // Regulating control could be reactive power or voltage
                double targetValue;
                String multiplier;
                if (regulationMode == StaticVarCompensator.RegulationMode.VOLTAGE
                        || regulationMode == StaticVarCompensator.RegulationMode.OFF && isValidSvcVolatgeSetpoint(svc.getVoltageSetpoint())) {
                    targetValue = svc.getVoltageSetpoint();
                    multiplier = "k";
                } else if (regulationMode == StaticVarCompensator.RegulationMode.REACTIVE_POWER
                        || regulationMode == StaticVarCompensator.RegulationMode.OFF && isValidSvcReactivePowerSetpoint(svc.getReactivePowerSetpoint())) {
                    targetValue = svc.getReactivePowerSetpoint();
                    multiplier = "M";
                } else {
                    targetValue = 0;
                    multiplier = "k";
                }
                RegulatingControlView rcv = new RegulatingControlView(rcid, RegulatingControlType.REGULATING_CONTROL, false,
                        controlEnabled, targetDeadband, targetValue, multiplier);
                regulatingControlViews.computeIfAbsent(rcid, k -> new ArrayList<>()).add(rcv);
            }
        }
    }

    private static boolean isInSlackBus(Injection<?> g) {
        VoltageLevel vl = g.getTerminal().getVoltageLevel();
        SlackTerminal slackTerminal = vl.getExtension(SlackTerminal.class);
        if (slackTerminal != null) {
            Bus slackBus = slackTerminal.getTerminal().getBusBreakerView().getBus();
            return slackBus == g.getTerminal().getBusBreakerView().getBus();
        }
        return false;
    }

    private static void writeTapChanger(String type, String id, TapChanger<?, ?, ?, ?> tc, String cimNamespace, XMLStreamWriter writer, CgmesExportContext context) throws XMLStreamException {
        writeTapChanger(type, id, tc.isRegulating(), tc.getTapPosition(), cimNamespace, writer, context);
    }

    private static void writeTapChanger(String type, String id, boolean controlEnabled, int step, String cimNamespace, XMLStreamWriter writer, CgmesExportContext context) throws XMLStreamException {
        CgmesExportUtil.writeStartAbout(type, id, cimNamespace, writer, context);
        writer.writeStartElement(cimNamespace, "TapChanger.controlEnabled");
        writer.writeCharacters(Boolean.toString(controlEnabled));
        writer.writeEndElement();
        writer.writeStartElement(cimNamespace, "TapChanger.step");
        writer.writeCharacters(CgmesExportUtil.format(step));
        writer.writeEndElement();
        writer.writeEndElement();
    }

    private static void addRegulatingControlView(TapChanger<?, ?, ?, ?> tc, CgmesTapChanger cgmesTc, Map<String, List<RegulatingControlView>> regulatingControlViews) {
        // Multiple tap changers can be stored at the same equipment
        // We use the tap changer id as part of the key for storing the tap changer control id
        if (cgmesTc != null && cgmesTc.getControlId() != null) {
            String controlId = cgmesTc.getControlId();
            RegulatingControlView rcv = null;
            if (tc instanceof RatioTapChanger ratioTapChanger
                    && CgmesExportUtil.regulatingControlIsDefined(ratioTapChanger)) {
                rcv = new RegulatingControlView(controlId,
                        RegulatingControlType.TAP_CHANGER_CONTROL,
                        true,
                        ratioTapChanger.isRegulating(),
                        ratioTapChanger.getTargetDeadband(),
                        ratioTapChanger.getTargetV(),
                        // Unit multiplier is k for ratio tap changers (regulation value is a voltage in kV)
                        "k");
            } else if (tc instanceof PhaseTapChanger phaseTapChanger
                    && CgmesExportUtil.regulatingControlIsDefined(phaseTapChanger)) {
                boolean valid;
                String unitMultiplier = switch (phaseTapChanger.getRegulationMode()) {
                    case CURRENT_LIMITER -> {
                        // Unit multiplier is none (multiply by 1), regulation value is a current in Amperes
                        valid = true;
                        yield "none";
                    }
                    case ACTIVE_POWER_CONTROL -> {
                        // Unit multiplier is M, regulation value is an active power flow in MW
                        valid = true;
                        yield "M";
                    }
                    default -> {
                        valid = false;
                        yield "none";
                    }
                };
                if (valid) {
                    rcv = new RegulatingControlView(controlId,
                            RegulatingControlType.TAP_CHANGER_CONTROL,
                            true,
                            phaseTapChanger.isRegulating(),
                            phaseTapChanger.getTargetDeadband(),
                            phaseTapChanger.getRegulationValue(),
                            unitMultiplier);
                }
            }
            if (rcv != null) {
                regulatingControlViews.computeIfAbsent(controlId, k -> new ArrayList<>()).add(rcv);
            }
        }
    }

    private static void writeHiddenTapChanger(CgmesTapChanger cgmesTc, String defaultType, String cimNamespace, XMLStreamWriter writer, CgmesExportContext context) throws XMLStreamException {
        writeTapChanger(Optional.ofNullable(cgmesTc.getType()).orElse(defaultType), cgmesTc.getId(), false,
                cgmesTc.getStep().orElseThrow(() -> new PowsyblException("Non null step expected for tap changer " + cgmesTc.getId())),
                cimNamespace, writer, context);
    }

    private static void writeRegulatingControls(Map<String, List<RegulatingControlView>> regulatingControlViews, String cimNamespace, XMLStreamWriter writer, CgmesExportContext context) throws XMLStreamException {
        for (List<RegulatingControlView> views : regulatingControlViews.values()) {
            writeRegulatingControl(combineRegulatingControlViews(views), cimNamespace, writer, context);
        }
    }

    private static RegulatingControlView combineRegulatingControlViews(List<RegulatingControlView> rcs) {
        RegulatingControlView combined = rcs.get(0);
        if (rcs.size() > 1 && LOG.isWarnEnabled()) {
            LOG.warn("Multiple views ({}) for regulating control {} are combined", rcs.size(), rcs.get(0).id);
        }
        for (int k = 1; k < rcs.size(); k++) {
            RegulatingControlView current = rcs.get(k);
            if (combined.targetDeadband == 0 && current.targetDeadband > 0) {
                combined.targetDeadband = current.targetDeadband;
            }
            if (!combined.discrete && current.discrete) {
                combined.discrete = true;
            }
            if (!combined.controlEnabled && current.controlEnabled) {
                combined.controlEnabled = true;
            }
        }
        return combined;
    }

    private static void writeRegulatingControl(RegulatingControlView rc, String cimNamespace, XMLStreamWriter writer, CgmesExportContext context) throws XMLStreamException {
        CgmesExportUtil.writeStartAbout(regulatingControlClassname(rc.type), rc.id, cimNamespace, writer, context);
        writer.writeStartElement(cimNamespace, "RegulatingControl.discrete");
        writer.writeCharacters(Boolean.toString(rc.discrete));
        writer.writeEndElement();
        writer.writeStartElement(cimNamespace, "RegulatingControl.enabled");
        writer.writeCharacters(Boolean.toString(rc.controlEnabled));
        writer.writeEndElement();
        writer.writeStartElement(cimNamespace, "RegulatingControl.targetDeadband");
        writer.writeCharacters(CgmesExportUtil.format(rc.targetDeadband));
        writer.writeEndElement();
        writer.writeStartElement(cimNamespace, "RegulatingControl.targetValue");
        writer.writeCharacters(CgmesExportUtil.format(rc.targetValue));
        writer.writeEndElement();
        writer.writeEmptyElement(cimNamespace, "RegulatingControl.targetValueUnitMultiplier");
        writer.writeAttribute(RDF_NAMESPACE, CgmesNames.RESOURCE, cimNamespace + "UnitMultiplier." + rc.targetValueUnitMultiplier);
        writer.writeEndElement();
    }

    private static String regulatingControlClassname(RegulatingControlType type) {
        if (type == RegulatingControlType.TAP_CHANGER_CONTROL) {
            return "TapChangerControl";
        } else {
            return "RegulatingControl";
        }
    }

    private static void writeSwitch(Switch sw, String cimNamespace, XMLStreamWriter writer, CgmesExportContext context) {
        try {
            String switchType = sw.getProperty(Conversion.CGMES_PREFIX_ALIAS_PROPERTIES + "switchType");
            String className = switchType != null ? switchType : CgmesExportUtil.switchClassname(sw.getKind());
            CgmesExportUtil.writeStartAbout(className, context.getNamingStrategy().getCgmesId(sw), cimNamespace, writer, context);
            writer.writeStartElement(cimNamespace, "Switch.open");
            writer.writeCharacters(Boolean.toString(sw.isOpen()));
            writer.writeEndElement();
            writer.writeEndElement();
        } catch (XMLStreamException e) {
            throw new UncheckedXmlStreamException(e);
        }
    }

    private static void writeTerminal(Terminal t, String cimNamespace, XMLStreamWriter writer, CgmesExportContext context) {
        writeTerminal(CgmesExportUtil.getTerminalId(t, context), t.isConnected(), cimNamespace, writer, context);
    }

    private static void writeTerminal(String terminalId, boolean connected, String cimNamespace, XMLStreamWriter writer, CgmesExportContext context) {
        try {
            CgmesExportUtil.writeStartAbout(CgmesNames.TERMINAL, terminalId, cimNamespace, writer, context);
            writer.writeStartElement(cimNamespace, "ACDCTerminal.connected");
            writer.writeCharacters(Boolean.toString(connected));
            writer.writeEndElement();
            writer.writeEndElement();
        } catch (XMLStreamException e) {
            throw new UncheckedXmlStreamException(e);
        }
    }

    private static void writeEquivalentInjection(String cgmesId, double p, double q, boolean regulationStatus, double regulationTarget, String cimNamespace, XMLStreamWriter writer, CgmesExportContext context) throws XMLStreamException {
        CgmesExportUtil.writeStartAbout(CgmesNames.EQUIVALENT_INJECTION, cgmesId, cimNamespace, writer, context);
        writer.writeStartElement(cimNamespace, "EquivalentInjection.p");
        writer.writeCharacters(CgmesExportUtil.format(p));
        writer.writeEndElement();
        writer.writeStartElement(cimNamespace, "EquivalentInjection.q");
        writer.writeCharacters(CgmesExportUtil.format(q));
        writer.writeEndElement();
        writer.writeStartElement(cimNamespace, "EquivalentInjection.regulationStatus");
        writer.writeCharacters(Boolean.toString(regulationStatus));
        writer.writeEndElement();
        writer.writeStartElement(cimNamespace, "EquivalentInjection.regulationTarget");
        writer.writeCharacters(CgmesExportUtil.format(regulationTarget));
        writer.writeEndElement();
        writer.writeEndElement();
    }

    private static void writeLoads(Network network, String cimNamespace, XMLStreamWriter writer, CgmesExportContext context) throws XMLStreamException {
        for (Load load : network.getLoads()) {
            if (context.isExportedEquipment(load)) {
                String className = obtainLoadClassName(load, context);
                switch (className) {
                    case CgmesNames.ASYNCHRONOUS_MACHINE ->
                            writeAsynchronousMachine(context.getNamingStrategy().getCgmesId(load), load.getP0(), load.getQ0(), cimNamespace, writer, context);
                    case CgmesNames.ENERGY_SOURCE ->
                            writeEnergySource(context.getNamingStrategy().getCgmesId(load), load.getP0(), load.getQ0(), cimNamespace, writer, context);
                    case CgmesNames.ENERGY_CONSUMER, CgmesNames.CONFORM_LOAD, CgmesNames.NONCONFORM_LOAD, CgmesNames.STATION_SUPPLY ->
                            writeSshEnergyConsumer(context.getNamingStrategy().getCgmesId(load), className, load.getP0(), load.getQ0(), cimNamespace, writer, context);
                    default -> throw new PowsyblException("Unexpected class name: " + className);
                }
            }
        }
    }

    // if EQ is not exported, the original class name is preserved
    private static String obtainLoadClassName(Load load, CgmesExportContext context) {
        String originalClassName = load.getProperty(Conversion.PROPERTY_CGMES_ORIGINAL_CLASS);
        return (originalClassName != null && !context.isExportEquipment()) ? originalClassName : CgmesExportUtil.loadClassName(load);
    }

    private static void writeAsynchronousMachine(String id, double p, double q, String cimNamespace, XMLStreamWriter writer, CgmesExportContext context) throws XMLStreamException {
        CgmesExportUtil.writeStartAbout(CgmesNames.ASYNCHRONOUS_MACHINE, id, cimNamespace, writer, context);
        writer.writeStartElement(cimNamespace, ROTATING_MACHINE_P);
        writer.writeCharacters(CgmesExportUtil.format(p));
        writer.writeEndElement();
        writer.writeStartElement(cimNamespace, ROTATING_MACHINE_Q);
        writer.writeCharacters(CgmesExportUtil.format(q));
        writer.writeEndElement();
        writer.writeEndElement();
    }

    private static void writeEnergySource(String id, double p, double q, String cimNamespace, XMLStreamWriter writer, CgmesExportContext context) throws XMLStreamException {
        CgmesExportUtil.writeStartAbout(CgmesNames.ENERGY_SOURCE, id, cimNamespace, writer, context);
        writer.writeStartElement(cimNamespace, "EnergySource.activePower");
        writer.writeCharacters(CgmesExportUtil.format(p));
        writer.writeEndElement();
        writer.writeStartElement(cimNamespace, "EnergySource.reactivePower");
        writer.writeCharacters(CgmesExportUtil.format(q));
        writer.writeEndElement();
        writer.writeEndElement();
    }

    private static void writeSshEnergyConsumer(String id, String className, double p, double q, String cimNamespace, XMLStreamWriter writer, CgmesExportContext context) throws XMLStreamException {
        CgmesExportUtil.writeStartAbout(className, id, cimNamespace, writer, context);
        writer.writeStartElement(cimNamespace, "EnergyConsumer.p");
        writer.writeCharacters(CgmesExportUtil.format(p));
        writer.writeEndElement();
        writer.writeStartElement(cimNamespace, "EnergyConsumer.q");
        writer.writeCharacters(CgmesExportUtil.format(q));
        writer.writeEndElement();
        writer.writeEndElement();
    }

    private static void writeConverters(Network network, String cimNamespace, XMLStreamWriter writer, CgmesExportContext context) throws XMLStreamException {
        for (HvdcConverterStation<?> converterStation : network.getHvdcConverterStations()) {
            CgmesExportUtil.writeStartAbout(CgmesExportUtil.converterClassName(converterStation), context.getNamingStrategy().getCgmesId(converterStation), cimNamespace, writer, context);
            double ppcc;
            if (CgmesExportUtil.isConverterStationRectifier(converterStation)) {
                ppcc = converterStation.getHvdcLine().getActivePowerSetpoint();
            } else {
                double otherConverterStationLossFactor = converterStation.getOtherConverterStation().map(HvdcConverterStation::getLossFactor).orElse(0.0f);
                double pDCInverter = converterStation.getHvdcLine().getActivePowerSetpoint() * (1 - otherConverterStationLossFactor / 100);
                double poleLoss = converterStation.getLossFactor() / 100 * pDCInverter;
                ppcc = -(pDCInverter - poleLoss);
            }
            writer.writeStartElement(cimNamespace, "ACDCConverter.targetPpcc");
            writer.writeCharacters(CgmesExportUtil.format(ppcc));
            writer.writeEndElement();
            writer.writeStartElement(cimNamespace, "ACDCConverter.targetUdc");
            writer.writeCharacters(CgmesExportUtil.format(0.0));
            writer.writeEndElement();
            if (converterStation instanceof LccConverterStation lccConverterStation) {

                writePandQ(cimNamespace, ppcc, getQfromPowerFactor(ppcc, lccConverterStation.getPowerFactor()), writer);
                writer.writeStartElement(cimNamespace, "CsConverter.targetAlpha");
                writer.writeCharacters(CgmesExportUtil.format(0));
                writer.writeEndElement();
                writer.writeStartElement(cimNamespace, "CsConverter.targetGamma");
                writer.writeCharacters(CgmesExportUtil.format(0));
                writer.writeEndElement();
                writer.writeStartElement(cimNamespace, "CsConverter.targetIdc");
                writer.writeCharacters(CgmesExportUtil.format(0));
                writer.writeEndElement();
                writer.writeEmptyElement(cimNamespace, "CsConverter.operatingMode");
                writer.writeAttribute(RDF_NAMESPACE, CgmesNames.RESOURCE, cimNamespace + converterOperatingMode(converterStation));
                writer.writeEmptyElement(cimNamespace, "CsConverter.pPccControl");
                writer.writeAttribute(RDF_NAMESPACE, CgmesNames.RESOURCE, cimNamespace + "CsPpccControlKind.activePower");
            } else if (converterStation instanceof VscConverterStation vscConverterStation) {

                writePandQ(cimNamespace, ppcc, vscConverterStation.getReactivePowerSetpoint(), writer);
                writer.writeStartElement(cimNamespace, "VsConverter.droop");
                writer.writeCharacters(CgmesExportUtil.format(0));
                writer.writeEndElement();
                writer.writeStartElement(cimNamespace, "VsConverter.droopCompensation");
                writer.writeCharacters(CgmesExportUtil.format(0));
                writer.writeEndElement();
                writer.writeStartElement(cimNamespace, "VsConverter.qShare");
                writer.writeCharacters(CgmesExportUtil.format(0));
                writer.writeEndElement();
                writer.writeStartElement(cimNamespace, "VsConverter.targetQpcc");
                writer.writeCharacters(CgmesExportUtil.format(vscConverterStation.getReactivePowerSetpoint()));
                writer.writeEndElement();
                writer.writeStartElement(cimNamespace, "VsConverter.targetUpcc");
                writer.writeCharacters(CgmesExportUtil.format(vscConverterStation.getVoltageSetpoint()));
                writer.writeEndElement();
                writer.writeEmptyElement(cimNamespace, "VsConverter.pPccControl");
                writer.writeAttribute(RDF_NAMESPACE, CgmesNames.RESOURCE, cimNamespace + converterOperatingMode(converterStation));
                writer.writeEmptyElement(cimNamespace, "VsConverter.qPccControl");
                writer.writeAttribute(RDF_NAMESPACE, CgmesNames.RESOURCE, cimNamespace + "VsQpccControlKind." + (vscConverterStation.isVoltageRegulatorOn() ? "voltagePcc" : "reactivePcc"));
            }
            writer.writeEndElement();
        }
    }

    private static void writePandQ(String cimNamespace, double p, double q, XMLStreamWriter writer) throws XMLStreamException {
        writer.writeStartElement(cimNamespace, "ACDCConverter.p");
        writer.writeCharacters(CgmesExportUtil.format(p));
        writer.writeEndElement();
        writer.writeStartElement(cimNamespace, "ACDCConverter.q");
        writer.writeCharacters(CgmesExportUtil.format(q));
        writer.writeEndElement();
    }

    public static String converterOperatingMode(HvdcConverterStation<?> converterStation) {
        if (CgmesExportUtil.isConverterStationRectifier(converterStation)) {
            return converterStationRectifier(converterStation);
        } else {
            return converterStationInverter(converterStation);
        }
    }

    public static String converterStationRectifier(HvdcConverterStation<?> converterStation) {
        if (converterStation instanceof LccConverterStation) {
            return "CsOperatingModeKind.rectifier";
        } else if (converterStation instanceof VscConverterStation) {
            return "VsPpccControlKind.pPcc";
        }
        throw new PowsyblException("Invalid converter type");
    }

    public static String converterStationInverter(HvdcConverterStation<?> converterStation) {
        if (converterStation instanceof LccConverterStation) {
            return "CsOperatingModeKind.inverter";
        } else if (converterStation instanceof VscConverterStation) {
            return "VsPpccControlKind.udc";
        }
        throw new PowsyblException("Invalid converter type");
    }

    private static double getQfromPowerFactor(double p, double powerFactor) {
        if (powerFactor == 0.0) {
            return 0.0;
        }
        return p * Math.sqrt((1 - powerFactor * powerFactor) / (powerFactor * powerFactor));
    }

    private static void writeGeneratingUnitsParticitationFactors(Network network, String cimNamespace, XMLStreamWriter writer, CgmesExportContext context) throws XMLStreamException {
        // Multiple generators may share the same generation unit,
        // we will choose the participation factor from the last generator that references the generating unit
        // We only consider generators and batteries that have participation factors
        Map<String, GeneratingUnit> generatingUnits = new HashMap<>();
        for (Generator g : network.getGenerators()) {
            GeneratingUnit gu = generatingUnitForGeneratorAndBatteries(g, context);
            if (gu != null) {
                generatingUnits.put(gu.id, gu);
            }
        }
        for (Battery b : network.getBatteries()) {
            GeneratingUnit gu = generatingUnitForGeneratorAndBatteries(b, context);
            if (gu != null) {
                generatingUnits.put(gu.id, gu);
            }
        }
        for (GeneratingUnit gu : generatingUnits.values()) {
            writeGeneratingUnitParticipationFactor(gu, cimNamespace, writer, context);
        }
    }

    private static GeneratingUnit generatingUnitForGeneratorAndBatteries(Injection<?> i, CgmesExportContext context) {
        if (i.hasProperty(GENERATING_UNIT_PROPERTY) && (i.getExtension(ActivePowerControl.class) != null || i.hasProperty(Conversion.CGMES_PREFIX_ALIAS_PROPERTIES + "normalPF"))) {
            GeneratingUnit gu = new GeneratingUnit();
            gu.id = context.getNamingStrategy().getCgmesIdFromProperty(i, GENERATING_UNIT_PROPERTY);
            if (i.getExtension(ActivePowerControl.class) != null) {
                gu.participationFactor = i.getExtension(ActivePowerControl.class).getParticipationFactor();
            } else {
                gu.participationFactor = Double.parseDouble(i.getProperty(Conversion.CGMES_PREFIX_ALIAS_PROPERTIES + "normalPF"));
            }
            gu.className = generatingUnitClassname(i);
            return gu;
        }
        return null;
    }

    private static void writeGeneratingUnitParticipationFactor(GeneratingUnit gu, String cimNamespace, XMLStreamWriter writer, CgmesExportContext context) throws XMLStreamException {
        CgmesExportUtil.writeStartAbout(gu.className, gu.id, cimNamespace, writer, context);
        writer.writeStartElement(cimNamespace, "GeneratingUnit.normalPF");
        writer.writeCharacters(CgmesExportUtil.format(gu.participationFactor));
        writer.writeEndElement();
        writer.writeEndElement();
    }

    private static String generatingUnitClassname(Injection<?> i) {
        if (i instanceof Generator generator) {
            EnergySource energySource = generator.getEnergySource();
            if (energySource == EnergySource.HYDRO) {
                return "HydroGeneratingUnit";
            } else if (energySource == EnergySource.NUCLEAR) {
                return "NuclearGeneratingUnit";
            } else if (energySource == EnergySource.SOLAR) {
                return "SolarGeneratingUnit";
            } else if (energySource == EnergySource.THERMAL) {
                return "ThermalGeneratingUnit";
            } else if (energySource == EnergySource.WIND) {
                return "WindGeneratingUnit";
            } else {
                return "GeneratingUnit";
            }
        }
        if (i instanceof Battery) {
            return "HydroGeneratingUnit"; // TODO export battery differently in CGMES 3.0
        }
        throw new PowsyblException("Unexpected class for " + i.getId() + " using generating units: " + i.getClass());
    }

    private static void writeControlAreas(Network network, String cimNamespace, XMLStreamWriter writer, CgmesExportContext context) throws XMLStreamException {
        CgmesControlAreas areas = network.getExtension(CgmesControlAreas.class);
        for (CgmesControlArea area : areas.getCgmesControlAreas()) {
            writeControlArea(area, cimNamespace, writer, context);
        }
    }

    private static void writeControlArea(CgmesControlArea area, String cimNamespace, XMLStreamWriter writer, CgmesExportContext context) throws XMLStreamException {
        String areaId = context.getNamingStrategy().getCgmesId(area.getId());
        CgmesExportUtil.writeStartAbout("ControlArea", areaId, cimNamespace, writer, context);
        writer.writeStartElement(cimNamespace, "ControlArea.netInterchange");
        writer.writeCharacters(CgmesExportUtil.format(area.getNetInterchange()));
        writer.writeEndElement();
        writer.writeStartElement(cimNamespace, "ControlArea.pTolerance");
        writer.writeCharacters(CgmesExportUtil.format(area.getPTolerance()));
        writer.writeEndElement();
        writer.writeEndElement();
    }

    private enum RegulatingControlType {
        REGULATING_CONTROL, TAP_CHANGER_CONTROL
    }

    private static final class GeneratingUnit {
        String id;
        String className;
        double participationFactor;
    }

    static class RegulatingControlView {
        String id;
        RegulatingControlType type;
        boolean discrete;
        boolean controlEnabled;
        double targetDeadband;
        double targetValue;
        String targetValueUnitMultiplier;

        RegulatingControlView(String id, RegulatingControlType type, boolean discrete, boolean controlEnabled,
                              double targetDeadband, double targetValue, String targetValueUnitMultiplier) {
            this.id = id;
            this.type = type;
            this.discrete = discrete;
            this.controlEnabled = controlEnabled;
            this.targetDeadband = targetDeadband;
            this.targetValue = targetValue;
            this.targetValueUnitMultiplier = targetValueUnitMultiplier;
        }
    }
}<|MERGE_RESOLUTION|>--- conflicted
+++ resolved
@@ -262,7 +262,6 @@
         for (Generator g : network.getGenerators()) {
             String cgmesOriginalClass = g.getProperty(Conversion.PROPERTY_CGMES_ORIGINAL_CLASS, SYNCHRONOUS_MACHINE);
 
-<<<<<<< HEAD
             switch (cgmesOriginalClass) {
                 case "EquivalentInjection":
                     writeEquivalentInjection(context.getNamingStrategy().getCgmesId(g), -g.getTargetP(), -g.getTargetQ(),
@@ -283,33 +282,12 @@
                 default:
                     throw new PowsyblException("Unexpected cgmes equipment " + cgmesOriginalClass);
             }
-=======
-            CgmesExportUtil.writeStartAbout("SynchronousMachine", context.getNamingStrategy().getCgmesId(g), cimNamespace, writer, context);
-            writer.writeStartElement(cimNamespace, REGULATING_COND_EQ_CONTROL_ENABLED);
-            writer.writeCharacters(Boolean.toString(controlEnabled));
-            writer.writeEndElement();
-            writer.writeStartElement(cimNamespace, ROTATING_MACHINE_P);
-            writer.writeCharacters(CgmesExportUtil.format(-g.getTargetP()));
-            writer.writeEndElement();
-            writer.writeStartElement(cimNamespace, ROTATING_MACHINE_Q);
-            writer.writeCharacters(CgmesExportUtil.format(-g.getTargetQ()));
-            writer.writeEndElement();
-            writer.writeStartElement(cimNamespace, "SynchronousMachine.referencePriority");
-            // reference priority is used for angle reference selection (slack)
-            writer.writeCharacters(isInSlackBus(g) ? "1" : "0");
-            writer.writeEndElement();
-            writer.writeEmptyElement(cimNamespace, "SynchronousMachine.operatingMode");
-            writer.writeAttribute(RDF_NAMESPACE, CgmesNames.RESOURCE, cimNamespace + "SynchronousMachineOperatingMode." + mode(g.getTargetP(), g.getMinP(), g.getReactiveLimits()));
-            writer.writeEndElement();
-
-            addRegulatingControlView(g, regulatingControlViews, context);
->>>>>>> 549c0eb7
         }
     }
 
     private static void writeExternalNetworkInjection(String id, boolean controlEnabled, double p, double q, int referencePriority, String cimNamespace, XMLStreamWriter writer, CgmesExportContext context) throws XMLStreamException {
         CgmesExportUtil.writeStartAbout("ExternalNetworkInjection", id, cimNamespace, writer, context);
-        writer.writeStartElement(cimNamespace, "RegulatingCondEq.controlEnabled");
+        writer.writeStartElement(cimNamespace, REGULATING_COND_EQ_CONTROL_ENABLED);
         writer.writeCharacters(Boolean.toString(controlEnabled));
         writer.writeEndElement();
         writer.writeStartElement(cimNamespace, "ExternalNetworkInjection.p");
@@ -326,7 +304,7 @@
 
     private static void writeSynchronousMachine(String id, boolean controlEnabled, double p, double q, int referencePriority, String mode, String cimNamespace, XMLStreamWriter writer, CgmesExportContext context) throws XMLStreamException {
         CgmesExportUtil.writeStartAbout(SYNCHRONOUS_MACHINE, id, cimNamespace, writer, context);
-        writer.writeStartElement(cimNamespace, "RegulatingCondEq.controlEnabled");
+        writer.writeStartElement(cimNamespace, REGULATING_COND_EQ_CONTROL_ENABLED);
         writer.writeCharacters(Boolean.toString(controlEnabled));
         writer.writeEndElement();
         writer.writeStartElement(cimNamespace, ROTATING_MACHINE_P);
@@ -345,29 +323,9 @@
 
     private static void writeBatteries(Network network, String cimNamespace, XMLStreamWriter writer, CgmesExportContext context) throws XMLStreamException {
         for (Battery b : network.getBatteries()) {
-<<<<<<< HEAD
             writeSynchronousMachine(context.getNamingStrategy().getCgmesId(b), false,
                     -b.getTargetP(), -b.getTargetQ(), isInSlackBus(b) ? 1 : 0, obtainOperatingMode(b, b.getMinP(), b.getMaxP(), b.getTargetP()),
                     cimNamespace, writer, context);
-=======
-            CgmesExportUtil.writeStartAbout("SynchronousMachine", context.getNamingStrategy().getCgmesId(b), cimNamespace, writer, context);
-            writer.writeStartElement(cimNamespace, REGULATING_COND_EQ_CONTROL_ENABLED);
-            writer.writeCharacters("false"); // TODO handle battery regulation
-            writer.writeEndElement();
-            writer.writeStartElement(cimNamespace, ROTATING_MACHINE_P);
-            writer.writeCharacters(CgmesExportUtil.format(-b.getTargetP()));
-            writer.writeEndElement();
-            writer.writeStartElement(cimNamespace, ROTATING_MACHINE_Q);
-            writer.writeCharacters(CgmesExportUtil.format(-b.getTargetQ()));
-            writer.writeEndElement();
-            writer.writeStartElement(cimNamespace, "SynchronousMachine.referencePriority");
-            // reference priority is used for angle reference selection (slack)
-            writer.writeCharacters(isInSlackBus(b) ? "1" : "0");
-            writer.writeEndElement();
-            writer.writeEmptyElement(cimNamespace, "SynchronousMachine.operatingMode");
-            writer.writeAttribute(RDF_NAMESPACE, CgmesNames.RESOURCE, cimNamespace + "SynchronousMachineOperatingMode." + mode(b.getTargetP(), b.getMinP(), b.getReactiveLimits()));
-            writer.writeEndElement();
->>>>>>> 549c0eb7
         }
     }
 
