--- conflicted
+++ resolved
@@ -130,11 +130,7 @@
             String ei = dl.getProperty(Conversion.CGMES_PREFIX_ALIAS_PROPERTIES + CgmesNames.EQUIVALENT_INJECTION);
             if (!exported.contains(ei) && ei != null) {
                 // Ensure equivalent injection identifier is valid
-<<<<<<< HEAD
-                String cgmesId = context.getNamingStrategy().getCgmesIdFromProperty(dl, Conversion.CGMES_PREFIX_ALIAS_PROPERTIES + "EquivalentInjection", context.getUuidNamespace()); //TODO: is it correct?
-=======
-                String cgmesId = context.getNamingStrategy().getCgmesIdFromProperty(dl, Conversion.CGMES_PREFIX_ALIAS_PROPERTIES + CgmesNames.EQUIVALENT_INJECTION);
->>>>>>> c103c84f
+                String cgmesId = context.getNamingStrategy().getCgmesIdFromProperty(dl, Conversion.CGMES_PREFIX_ALIAS_PROPERTIES + CgmesNames.EQUIVALENT_INJECTION, context.getUuidNamespace());
                 // regulationStatus and regulationTarget are optional,
                 // but test cases contain the attributes with disabled and 0
                 boolean regulationStatus = false;
