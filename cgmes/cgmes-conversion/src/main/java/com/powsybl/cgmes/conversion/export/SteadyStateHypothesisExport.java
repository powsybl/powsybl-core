--- conflicted
+++ resolved
@@ -110,11 +110,7 @@
                 }
             }
         }
-<<<<<<< HEAD
         for (DanglingLine dl : network.getDanglingLines(DanglingLineFilter.ALL)) {
-=======
-        for (DanglingLine dl : CgmesExportUtil.getBoundaryDanglingLines(network)) {
->>>>>>> 2e6dc3d4
             // Terminal for equivalent injection at boundary is always connected
             if (dl.getProperty(Conversion.CGMES_PREFIX_ALIAS_PROPERTIES + "EquivalentInjectionTerminal") != null) {
                 writeTerminal(context.getNamingStrategy().getCgmesIdFromProperty(dl, Conversion.CGMES_PREFIX_ALIAS_PROPERTIES + "EquivalentInjectionTerminal"), true, cimNamespace, writer, context);
@@ -129,11 +125,7 @@
     private static void writeEquivalentInjections(Network network, String cimNamespace, XMLStreamWriter writer, CgmesExportContext context) throws XMLStreamException {
         // One equivalent injection for every dangling line
         List<String> exported = new ArrayList<>();
-<<<<<<< HEAD
         for (DanglingLine dl : network.getDanglingLines(DanglingLineFilter.ALL)) {
-=======
-        for (DanglingLine dl : CgmesExportUtil.getBoundaryDanglingLines(network)) {
->>>>>>> 2e6dc3d4
             String ei = dl.getProperty(Conversion.CGMES_PREFIX_ALIAS_PROPERTIES + "EquivalentInjection");
             if (!exported.contains(ei) && ei != null) {
                 // Ensure equivalent injection identifier is valid
