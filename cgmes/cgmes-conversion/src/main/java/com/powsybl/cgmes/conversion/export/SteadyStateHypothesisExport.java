--- conflicted
+++ resolved
@@ -35,12 +35,9 @@
     private static final Logger LOG = LoggerFactory.getLogger(SteadyStateHypothesisExport.class);
     private static final String REGULATING_CONTROL_PROPERTY = Conversion.CGMES_PREFIX_ALIAS_PROPERTIES + "RegulatingControl";
     private static final String GENERATING_UNIT_PROPERTY = Conversion.CGMES_PREFIX_ALIAS_PROPERTIES + "GeneratingUnit";
-<<<<<<< HEAD
     private static final String SYNCHRONOUS_MACHINE = "SynchronousMachine";
-=======
     private static final String ROTATING_MACHINE_P = "RotatingMachine.p";
     private static final String ROTATING_MACHINE_Q = "RotatingMachine.q";
->>>>>>> 5dfb5352
 
     private SteadyStateHypothesisExport() {
     }
@@ -257,7 +254,6 @@
         for (Generator g : network.getGenerators()) {
             String cgmesOriginalClass = g.getProperty(Conversion.PROPERTY_CGMES_ORIGINAL_CLASS, SYNCHRONOUS_MACHINE);
 
-<<<<<<< HEAD
             switch (cgmesOriginalClass) {
                 case "EquivalentInjection":
                     writeEquivalentInjection(context.getNamingStrategy().getCgmesId(g), -g.getTargetP(), -g.getTargetQ(),
@@ -278,27 +274,6 @@
                 default:
                     throw new PowsyblException("Unexpected cgmes equipment " + cgmesOriginalClass);
             }
-=======
-            CgmesExportUtil.writeStartAbout("SynchronousMachine", context.getNamingStrategy().getCgmesId(g), cimNamespace, writer, context);
-            writer.writeStartElement(cimNamespace, "RegulatingCondEq.controlEnabled");
-            writer.writeCharacters(Boolean.toString(controlEnabled));
-            writer.writeEndElement();
-            writer.writeStartElement(cimNamespace, ROTATING_MACHINE_P);
-            writer.writeCharacters(CgmesExportUtil.format(-g.getTargetP()));
-            writer.writeEndElement();
-            writer.writeStartElement(cimNamespace, ROTATING_MACHINE_Q);
-            writer.writeCharacters(CgmesExportUtil.format(-g.getTargetQ()));
-            writer.writeEndElement();
-            writer.writeStartElement(cimNamespace, "SynchronousMachine.referencePriority");
-            // reference priority is used for angle reference selection (slack)
-            writer.writeCharacters(isInSlackBus(g) ? "1" : "0");
-            writer.writeEndElement();
-            writer.writeEmptyElement(cimNamespace, "SynchronousMachine.operatingMode");
-            writer.writeAttribute(RDF_NAMESPACE, CgmesNames.RESOURCE, cimNamespace + "SynchronousMachineOperatingMode." + mode(g.getTargetP(), g.getMinP(), g.getReactiveLimits()));
-            writer.writeEndElement();
-
-            addRegulatingControlView(g, regulatingControlViews, context);
->>>>>>> 5dfb5352
         }
     }
 
@@ -324,10 +299,10 @@
         writer.writeStartElement(cimNamespace, "RegulatingCondEq.controlEnabled");
         writer.writeCharacters(Boolean.toString(controlEnabled));
         writer.writeEndElement();
-        writer.writeStartElement(cimNamespace, "RotatingMachine.p");
+        writer.writeStartElement(cimNamespace, ROTATING_MACHINE_P);
         writer.writeCharacters(CgmesExportUtil.format(p));
         writer.writeEndElement();
-        writer.writeStartElement(cimNamespace, "RotatingMachine.q");
+        writer.writeStartElement(cimNamespace, ROTATING_MACHINE_Q);
         writer.writeCharacters(CgmesExportUtil.format(q));
         writer.writeEndElement();
         writer.writeStartElement(cimNamespace, "SynchronousMachine.referencePriority");
@@ -340,29 +315,9 @@
 
     private static void writeBatteries(Network network, String cimNamespace, XMLStreamWriter writer, CgmesExportContext context) throws XMLStreamException {
         for (Battery b : network.getBatteries()) {
-<<<<<<< HEAD
             writeSynchronousMachine(context.getNamingStrategy().getCgmesId(b), false,
                     -b.getTargetP(), -b.getTargetQ(), isInSlackBus(b) ? 1 : 0, obtainOperatingMode(b, b.getMinP(), b.getMaxP(), b.getTargetP()),
                     cimNamespace, writer, context);
-=======
-            CgmesExportUtil.writeStartAbout("SynchronousMachine", context.getNamingStrategy().getCgmesId(b), cimNamespace, writer, context);
-            writer.writeStartElement(cimNamespace, "RegulatingCondEq.controlEnabled");
-            writer.writeCharacters("false"); // TODO handle battery regulation
-            writer.writeEndElement();
-            writer.writeStartElement(cimNamespace, ROTATING_MACHINE_P);
-            writer.writeCharacters(CgmesExportUtil.format(-b.getTargetP()));
-            writer.writeEndElement();
-            writer.writeStartElement(cimNamespace, ROTATING_MACHINE_Q);
-            writer.writeCharacters(CgmesExportUtil.format(-b.getTargetQ()));
-            writer.writeEndElement();
-            writer.writeStartElement(cimNamespace, "SynchronousMachine.referencePriority");
-            // reference priority is used for angle reference selection (slack)
-            writer.writeCharacters(isInSlackBus(b) ? "1" : "0");
-            writer.writeEndElement();
-            writer.writeEmptyElement(cimNamespace, "SynchronousMachine.operatingMode");
-            writer.writeAttribute(RDF_NAMESPACE, CgmesNames.RESOURCE, cimNamespace + "SynchronousMachineOperatingMode." + mode(b.getTargetP(), b.getMinP(), b.getReactiveLimits()));
-            writer.writeEndElement();
->>>>>>> 5dfb5352
         }
     }
 
