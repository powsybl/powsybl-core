--- conflicted
+++ resolved
@@ -120,11 +120,7 @@
     private static void writeEquivalentInjections(Network network, String cimNamespace, XMLStreamWriter writer, CgmesExportContext context) throws XMLStreamException {
         // One equivalent injection for every dangling line
         List<String> exported = new ArrayList<>();
-<<<<<<< HEAD
         for (DanglingLine dl : network.getDanglingLines(DanglingLineFilter.ALL)) {
-            writeEquivalentInjection(dl, exported, cimNamespace, writer, context);
-=======
-        for (DanglingLine dl : network.getDanglingLines(DanglingLineFilter.UNPAIRED)) {
             String ei = dl.getProperty(Conversion.CGMES_PREFIX_ALIAS_PROPERTIES + "EquivalentInjection");
             if (!exported.contains(ei) && ei != null) {
                 // Ensure equivalent injection identifier is valid
@@ -140,8 +136,6 @@
                 writeEquivalentInjection(cgmesId, dl.getP0(), dl.getQ0(), regulationStatus, regulationTarget, cimNamespace, writer, context);
                 exported.add(ei);
             }
-
->>>>>>> 4dc02dff
         }
     }
 
