/**
 * Copyright (c) 2020, RTE (http://www.rte-france.com)
 * This Source Code Form is subject to the terms of the Mozilla Public
 * License, v. 2.0. If a copy of the MPL was not distributed with this
 * file, You can obtain one at http://mozilla.org/MPL/2.0/.
 */
package com.powsybl.cgmes.conversion.export;

import com.powsybl.cgmes.conversion.Conversion;
import com.powsybl.cgmes.extensions.CgmesTapChanger;
import com.powsybl.cgmes.extensions.CgmesTapChangers;
import com.powsybl.cgmes.model.CgmesNames;
import com.powsybl.commons.PowsyblException;
import com.powsybl.commons.exceptions.UncheckedXmlStreamException;
import com.powsybl.iidm.network.*;
import com.powsybl.iidm.network.extensions.LoadDetail;
import com.powsybl.iidm.network.extensions.SlackTerminal;
import org.slf4j.Logger;
import org.slf4j.LoggerFactory;

import javax.xml.stream.XMLStreamException;
import javax.xml.stream.XMLStreamWriter;
import java.util.*;

import static com.powsybl.cgmes.model.CgmesNamespace.RDF_NAMESPACE;

/**
 * @author Miora Ralambotiana <miora.ralambotiana at rte-france.com>
 * @author Luma Zamarreño <zamarrenolm at aia.es>
 */
public final class SteadyStateHypothesisExport extends AbstractCgmesExporter {

    private static final Logger LOG = LoggerFactory.getLogger(SteadyStateHypothesisExport.class);
    private static final String REGULATING_CONTROL_PROPERTY = Conversion.CGMES_PREFIX_ALIAS_PROPERTIES + "RegulatingControl";
    private static final String GENERATING_UNIT_PROPERTY = Conversion.CGMES_PREFIX_ALIAS_PROPERTIES + "GeneratingUnit";

    private final Map<String, List<RegulatingControlView>> regulatingControlViews = new HashMap<>();

    SteadyStateHypothesisExport(CgmesExportContext context, XMLStreamWriter xmlWriter) {
        super(context, xmlWriter);
    }

    @Override
    public void export() {
        try {
            CgmesExportUtil.writeRdfRoot(cimNamespace, context.getCim().getEuPrefix(), context.getCim().getEuNamespace(), xmlWriter);

            if (context.getCimVersion() >= 16) {
                CgmesExportUtil.writeModelDescription(xmlWriter, context.getSshModelDescription(), context);
            }

            writeEnergyConsumers();
            writeEquivalentInjections();
            writeTapChangers();
            writeSynchronousMachines();
            writeShuntCompensators();
            writeStaticVarCompensators();
            writeRegulatingControls();
            writeGeneratingUnitsParticitationFactors();
            writeConverters();
            // FIXME open status of retained switches in bus-branch models
            writeSwitches();
            // TODO writeControlAreas
            writeTerminals();

            xmlWriter.writeEndDocument();
        } catch (XMLStreamException e) {
            throw new UncheckedXmlStreamException(e);
        }
    }

    private void writeSwitches() {
        for (Switch sw : context.getNetwork().getSwitches()) {
            if (context.isExportedEquipment(sw)) {
                writeSwitch(sw);
            }
        }
    }

    private static final String ALIAS_TYPE_TERMINAL_1 = Conversion.CGMES_PREFIX_ALIAS_PROPERTIES + CgmesNames.TERMINAL + "1";
    private static final String ALIAS_TYPE_TERMINAL_2 = Conversion.CGMES_PREFIX_ALIAS_PROPERTIES + CgmesNames.TERMINAL + "2";

    private void writeTerminals() {
        for (Connectable<?> c : context.getNetwork().getConnectables()) {
            if (context.isExportedEquipment(c)) {
                for (Terminal t : c.getTerminals()) {
                    writeTerminal(t);
                }
            }
        }
        for (Switch sw : context.getNetwork().getSwitches()) {
            // Terminals for switches are exported as always connected
            // The status of the switch is "open" if any of the original terminals were not connected
            // An original "closed" switch with any terminal disconnected
            // will be exported as "open" with terminals connected
            if (sw.getAliasFromType(ALIAS_TYPE_TERMINAL_1).isPresent()) {
                writeTerminal(context.getNamingStrategy().getCgmesIdFromAlias(sw, ALIAS_TYPE_TERMINAL_1), true);
            }
            if (sw.getAliasFromType(ALIAS_TYPE_TERMINAL_2).isPresent()) {
                writeTerminal(context.getNamingStrategy().getCgmesIdFromAlias(sw, ALIAS_TYPE_TERMINAL_2), true);
            }
        }
        for (DanglingLine dl : context.getNetwork().getDanglingLines()) {
            // Terminal for equivalent injection at boundary is always connected
<<<<<<< HEAD
            if (dl.getAliasFromType(Conversion.CGMES_PREFIX_ALIAS_PROPERTIES + "EquivalentInjectionTerminal").isPresent()) {
                writeTerminal(context.getNamingStrategy().getCgmesIdFromAlias(dl, Conversion.CGMES_PREFIX_ALIAS_PROPERTIES + "EquivalentInjectionTerminal"), true);
=======
            if (dl.getProperty(Conversion.CGMES_PREFIX_ALIAS_PROPERTIES + "EquivalentInjectionTerminal") != null) {
                writeTerminal(context.getNamingStrategy().getCgmesIdFromProperty(dl, Conversion.CGMES_PREFIX_ALIAS_PROPERTIES + "EquivalentInjectionTerminal"), true, cimNamespace, writer);
>>>>>>> aff2ed1b
            }
            // Terminal for boundary side of original line/switch is always connected
            if (dl.getAliasFromType(Conversion.CGMES_PREFIX_ALIAS_PROPERTIES + "Terminal_Boundary").isPresent()) {
                writeTerminal(context.getNamingStrategy().getCgmesIdFromAlias(dl, Conversion.CGMES_PREFIX_ALIAS_PROPERTIES + "Terminal_Boundary"), true);
            }
        }
    }

    private void writeEquivalentInjections() throws XMLStreamException {
        // One equivalent injection for every dangling line
<<<<<<< HEAD
        for (DanglingLine dl : context.getNetwork().getDanglingLines()) {
            writeEquivalentInjection(dl);
=======
        List<String> exported = new ArrayList<>();
        for (DanglingLine dl : network.getDanglingLines()) {
            writeEquivalentInjection(dl, exported, cimNamespace, writer, context);
>>>>>>> aff2ed1b
        }
    }

    private static String cgmesTapChangerId(TwoWindingsTransformer twt, String tapChangerKind, CgmesExportContext context) {
        String aliasType = Conversion.CGMES_PREFIX_ALIAS_PROPERTIES + tapChangerKind + 1;
        if (twt.getAliasFromType(aliasType).isEmpty()) {
            aliasType = Conversion.CGMES_PREFIX_ALIAS_PROPERTIES + tapChangerKind + 2;
        }
        return context.getNamingStrategy().getCgmesIdFromAlias(twt, aliasType);
    }

    private void writeTapChangers() throws XMLStreamException {
        for (TwoWindingsTransformer twt : context.getNetwork().getTwoWindingsTransformers()) {
            if (twt.hasPhaseTapChanger()) {
                String ptcId = cgmesTapChangerId(twt, CgmesNames.PHASE_TAP_CHANGER, context);
                writeTapChanger(twt, ptcId, twt.getPhaseTapChanger(), CgmesNames.PHASE_TAP_CHANGER_TABULAR);
            }
            if (twt.hasRatioTapChanger()) {
                String rtcId = cgmesTapChangerId(twt, CgmesNames.RATIO_TAP_CHANGER, context);
                writeTapChanger(twt, rtcId, twt.getRatioTapChanger(), CgmesNames.RATIO_TAP_CHANGER);
            }
        }

        for (ThreeWindingsTransformer twt : context.getNetwork().getThreeWindingsTransformers()) {
            int i = 1;
            for (ThreeWindingsTransformer.Leg leg : Arrays.asList(twt.getLeg1(), twt.getLeg2(), twt.getLeg3())) {
                if (leg.hasPhaseTapChanger()) {
                    String ptcId = context.getNamingStrategy().getCgmesIdFromAlias(twt, Conversion.CGMES_PREFIX_ALIAS_PROPERTIES + CgmesNames.PHASE_TAP_CHANGER + i);
                    writeTapChanger(twt, ptcId, leg.getPhaseTapChanger(), CgmesNames.PHASE_TAP_CHANGER_TABULAR);
                }
                if (leg.hasRatioTapChanger()) {
                    String rtcId = context.getNamingStrategy().getCgmesIdFromAlias(twt, Conversion.CGMES_PREFIX_ALIAS_PROPERTIES + CgmesNames.RATIO_TAP_CHANGER + i);
                    writeTapChanger(twt, rtcId, leg.getRatioTapChanger(), CgmesNames.RATIO_TAP_CHANGER);
                }
                i++;
            }
        }
    }

    private <C extends Connectable<C>> void writeTapChanger(C eq, String tcId, TapChanger<?, ?> tc, String defaultType) throws XMLStreamException {
        String type = CgmesExportUtil.cgmesTapChangerType(eq, tcId).orElse(defaultType);
        writeTapChanger(type, tcId, tc);

        CgmesTapChangers<C> cgmesTcs = eq.getExtension(CgmesTapChangers.class);
        CgmesTapChanger cgmesTc = null;
        if (cgmesTcs != null) {
            cgmesTc = cgmesTcs.getTapChanger(tcId);
        }
        addRegulatingControlView(tc, cgmesTc);
        // If we are exporting equipment definitions the hidden tap changer will not be exported
        // because it has been included in the model for the only tap changer left in IIDM
        // If we are exporting only SSH, SV, ... we have to write the step we have saved for it
        if (cgmesTcs != null && !context.isExportEquipment()) {
            for (CgmesTapChanger tapChanger : cgmesTcs.getTapChangers()) {
                if (tapChanger.isHidden() && tapChanger.getCombinedTapChangerId().equals(tcId)) {
                    writeHiddenTapChanger(tapChanger, defaultType);
                }
            }
        }
    }

    private void writeShuntCompensators() throws XMLStreamException {
        for (ShuntCompensator s : context.getNetwork().getShuntCompensators()) {
            String shuntType;
            switch (s.getModelType()) {
                case LINEAR:
                    shuntType = "Linear";
                    break;
                case NON_LINEAR:
                    shuntType = "Nonlinear";
                    break;
                default:
                    throw new AssertionError("Unexpected shunt model type: " + s.getModelType());
            }
            boolean controlEnabled = s.isVoltageRegulatorOn();

            writeStartAbout(shuntType + "ShuntCompensator", context.getNamingStrategy().getCgmesId(s));
            xmlWriter.writeStartElement(cimNamespace, "ShuntCompensator.sections");
            xmlWriter.writeCharacters(CgmesExportUtil.format(s.getSectionCount()));
            xmlWriter.writeEndElement();
            xmlWriter.writeStartElement(cimNamespace, "RegulatingCondEq.controlEnabled");
            xmlWriter.writeCharacters(Boolean.toString(controlEnabled));
            xmlWriter.writeEndElement();
            xmlWriter.writeEndElement();
            addRegulatingControlView(s);
        }
    }

    private void addRegulatingControlView(ShuntCompensator s) {
        if (s.hasProperty(REGULATING_CONTROL_PROPERTY)) {
            // PowSyBl has considered the control as discrete, with a certain targetDeadband
            // The target value is stored in kV by PowSyBl, so unit multiplier is "k"
            String rcid = context.getNamingStrategy().getCgmesIdFromProperty(s, REGULATING_CONTROL_PROPERTY);
            RegulatingControlView rcv = new RegulatingControlView(rcid, RegulatingControlType.REGULATING_CONTROL, true,
                s.isVoltageRegulatorOn(), s.getTargetDeadband(), s.getTargetV(), "k");
            regulatingControlViews.computeIfAbsent(rcid, k -> new ArrayList<>()).add(rcv);
        }
    }

    private void writeSynchronousMachines() throws XMLStreamException {
        for (Generator g : context.getNetwork().getGenerators()) {
            boolean controlEnabled = g.isVoltageRegulatorOn();

            writeStartAbout("SynchronousMachine", context.getNamingStrategy().getCgmesId(g));
            xmlWriter.writeStartElement(cimNamespace, "RegulatingCondEq.controlEnabled");
            xmlWriter.writeCharacters(Boolean.toString(controlEnabled));
            xmlWriter.writeEndElement();
            xmlWriter.writeStartElement(cimNamespace, "RotatingMachine.p");
            xmlWriter.writeCharacters(CgmesExportUtil.format(-g.getTargetP()));
            xmlWriter.writeEndElement();
            xmlWriter.writeStartElement(cimNamespace, "RotatingMachine.q");
            xmlWriter.writeCharacters(CgmesExportUtil.format(-g.getTargetQ()));
            xmlWriter.writeEndElement();
            xmlWriter.writeStartElement(cimNamespace, "SynchronousMachine.referencePriority");
            // reference priority is used for angle reference selection (slack)
            xmlWriter.writeCharacters(isInSlackBus(g) ? "1" : "0");
            xmlWriter.writeEndElement();
            xmlWriter.writeEmptyElement(cimNamespace, "SynchronousMachine.operatingMode");
            // All generators in PowSyBl are considered as generator, not motor
            xmlWriter.writeAttribute(RDF_NAMESPACE, CgmesNames.RESOURCE, cimNamespace + "SynchronousMachineOperatingMode.generator");
            xmlWriter.writeEndElement();

            addRegulatingControlView(g);
        }
    }

    private void addRegulatingControlView(Generator g) {
        if (g.hasProperty(REGULATING_CONTROL_PROPERTY)) {
            // PowSyBl has considered the control as continuous and with targetDeadband of size 0
            // The target value is stored in kV by PowSyBl, so unit multiplier is "k"
            String rcid = context.getNamingStrategy().getCgmesIdFromProperty(g, REGULATING_CONTROL_PROPERTY);
            double targetDeadband = 0;
            RegulatingControlView rcv = new RegulatingControlView(rcid, RegulatingControlType.REGULATING_CONTROL, false,
                g.isVoltageRegulatorOn(), targetDeadband, g.getTargetV(), "k");
            regulatingControlViews.computeIfAbsent(rcid, k -> new ArrayList<>()).add(rcv);
        }
    }

    private void writeStaticVarCompensators() throws XMLStreamException {
        for (StaticVarCompensator svc : context.getNetwork().getStaticVarCompensators()) {
            StaticVarCompensator.RegulationMode regulationMode = svc.getRegulationMode();
            boolean controlEnabled = regulationMode != StaticVarCompensator.RegulationMode.OFF;

            writeStartAbout("StaticVarCompensator", context.getNamingStrategy().getCgmesId(svc));
            xmlWriter.writeStartElement(cimNamespace, "RegulatingCondEq.controlEnabled");
            xmlWriter.writeCharacters(Boolean.toString(controlEnabled));
            xmlWriter.writeEndElement();
            xmlWriter.writeStartElement(cimNamespace, "StaticVarCompensator.q");
            xmlWriter.writeCharacters(CgmesExportUtil.format(svc.getTerminal().getQ()));
            xmlWriter.writeEndElement();
            xmlWriter.writeEndElement();

            if (svc.hasProperty(REGULATING_CONTROL_PROPERTY)) {
                String rcid = context.getNamingStrategy().getCgmesIdFromProperty(svc, REGULATING_CONTROL_PROPERTY);
                double targetDeadband = 0;
                // Regulating control could be reactive power or voltage
                double targetValue;
                String multiplier;
                if (regulationMode == StaticVarCompensator.RegulationMode.VOLTAGE) {
                    targetValue = svc.getVoltageSetpoint();
                    multiplier = "k";
                } else if (regulationMode == StaticVarCompensator.RegulationMode.REACTIVE_POWER) {
                    targetValue = svc.getReactivePowerSetpoint();
                    multiplier = "M";
                } else {
                    targetValue = 0;
                    multiplier = "k";
                }
                RegulatingControlView rcv = new RegulatingControlView(rcid, RegulatingControlType.REGULATING_CONTROL, false,
                        controlEnabled, targetDeadband, targetValue, multiplier);
                regulatingControlViews.computeIfAbsent(rcid, k -> new ArrayList<>()).add(rcv);
            }
        }
    }

    private static boolean isInSlackBus(Generator g) {
        VoltageLevel vl = g.getTerminal().getVoltageLevel();
        SlackTerminal slackTerminal = vl.getExtension(SlackTerminal.class);
        if (slackTerminal != null) {
            Bus slackBus = slackTerminal.getTerminal().getBusBreakerView().getBus();
            if (slackBus == g.getTerminal().getBusBreakerView().getBus()) {
                return true;
            }
        }
        return false;
    }

    private void writeTapChanger(String type, String id, TapChanger<?, ?> tc) throws XMLStreamException {
        writeTapChanger(type, id, tc.isRegulating(), tc.getTapPosition());
    }

    private void writeTapChanger(String type, String id, boolean controlEnabled, int step) throws XMLStreamException {
        writeStartAbout(type, id);
        xmlWriter.writeStartElement(cimNamespace, "TapChanger.controlEnabled");
        xmlWriter.writeCharacters(Boolean.toString(controlEnabled));
        xmlWriter.writeEndElement();
        xmlWriter.writeStartElement(cimNamespace, "TapChanger.step");
        xmlWriter.writeCharacters(CgmesExportUtil.format(step));
        xmlWriter.writeEndElement();
        xmlWriter.writeEndElement();
    }

    private void addRegulatingControlView(TapChanger<?, ?> tc, CgmesTapChanger cgmesTc) {
        // Multiple tap changers can be stored at the same equipment
        // We use the tap changer id as part of the key for storing the tap changer control id
        if (cgmesTc != null && cgmesTc.getControlId() != null) {
            String controlId = cgmesTc.getControlId();
            RegulatingControlView rcv = null;
            if (tc instanceof RatioTapChanger) {
                rcv = new RegulatingControlView(controlId,
                        RegulatingControlType.TAP_CHANGER_CONTROL,
                        true,
                        tc.isRegulating(),
                        tc.getTargetDeadband(),
                        ((RatioTapChanger) tc).getTargetV(),
                        // Unit multiplier is k for ratio tap changers (regulation value is a voltage in kV)
                        "k");
            } else if (tc instanceof PhaseTapChanger) {
                boolean valid;
                String unitMultiplier;
                switch (((PhaseTapChanger) tc).getRegulationMode()) {
                    case CURRENT_LIMITER:
                        // Unit multiplier is none (multiply by 1), regulation value is a current in Amperes
                        valid = true;
                        unitMultiplier = "none";
                        break;
                    case ACTIVE_POWER_CONTROL:
                        // Unit multiplier is M, regulation value is an active power flow in MW
                        valid = true;
                        unitMultiplier = "M";
                        break;
                    case FIXED_TAP:
                    default:
                        valid = false;
                        unitMultiplier = "none";
                        break;
                }
                if (valid) {
                    rcv = new RegulatingControlView(controlId,
                            RegulatingControlType.TAP_CHANGER_CONTROL,
                            true,
                            tc.isRegulating(),
                            tc.getTargetDeadband(),
                            ((PhaseTapChanger) tc).getRegulationValue(),
                            unitMultiplier);
                }
            }
            if (rcv != null) {
                regulatingControlViews.computeIfAbsent(controlId, k -> new ArrayList<>()).add(rcv);
            }
        }
    }

    private void writeHiddenTapChanger(CgmesTapChanger cgmesTc, String defaultType) throws XMLStreamException {
        writeTapChanger(Optional.ofNullable(cgmesTc.getType()).orElse(defaultType), cgmesTc.getId(), false,
                cgmesTc.getStep().orElseThrow(() -> new PowsyblException("Non null step expected for tap changer " + cgmesTc.getId())));
    }

    private void writeRegulatingControls() throws XMLStreamException {
        for (List<RegulatingControlView> views : regulatingControlViews.values()) {
            writeRegulatingControl(combineRegulatingControlViews(views));
        }
    }

    private RegulatingControlView combineRegulatingControlViews(List<RegulatingControlView> rcs) {
        RegulatingControlView combined = rcs.get(0);
        if (rcs.size() > 1) {
            LOG.warn("Multiple views ({}) for regulating control {} are combined", rcs.size(), rcs.get(0).id);
        }
        for (int k = 1; k < rcs.size(); k++) {
            RegulatingControlView current = rcs.get(k);
            if (combined.targetDeadband == 0 && current.targetDeadband > 0) {
                combined.targetDeadband = current.targetDeadband;
            }
            if (!combined.discrete && current.discrete) {
                combined.discrete = true;
            }
            if (!combined.controlEnabled && current.controlEnabled) {
                combined.controlEnabled = true;
            }
        }
        return combined;
    }

    private void writeRegulatingControl(RegulatingControlView rc) throws XMLStreamException {
        writeStartAbout(regulatingControlClassname(rc.type), rc.id);
        xmlWriter.writeStartElement(cimNamespace, "RegulatingControl.discrete");
        xmlWriter.writeCharacters(Boolean.toString(rc.discrete));
        xmlWriter.writeEndElement();
        xmlWriter.writeStartElement(cimNamespace, "RegulatingControl.enabled");
        xmlWriter.writeCharacters(Boolean.toString(rc.controlEnabled));
        xmlWriter.writeEndElement();
        xmlWriter.writeStartElement(cimNamespace, "RegulatingControl.targetDeadband");
        xmlWriter.writeCharacters(CgmesExportUtil.format(rc.targetDeadband));
        xmlWriter.writeEndElement();
        xmlWriter.writeStartElement(cimNamespace, "RegulatingControl.targetValue");
        xmlWriter.writeCharacters(CgmesExportUtil.format(rc.targetValue));
        xmlWriter.writeEndElement();
        xmlWriter.writeEmptyElement(cimNamespace, "RegulatingControl.targetValueUnitMultiplier");
        xmlWriter.writeAttribute(RDF_NAMESPACE, CgmesNames.RESOURCE, cimNamespace + "UnitMultiplier." + rc.targetValueUnitMultiplier);
        xmlWriter.writeEndElement();
    }

    private static String regulatingControlClassname(RegulatingControlType type) {
        if (type == RegulatingControlType.TAP_CHANGER_CONTROL) {
            return "TapChangerControl";
        } else {
            return "RegulatingControl";
        }
    }

    private void writeSwitch(Switch sw) {
        try {
            writeStartAbout(switchClassname(sw.getKind()), context.getNamingStrategy().getCgmesId(sw));
            xmlWriter.writeStartElement(cimNamespace, "Switch.open");
            xmlWriter.writeCharacters(Boolean.toString(sw.isOpen()));
            xmlWriter.writeEndElement();
            xmlWriter.writeEndElement();
        } catch (XMLStreamException e) {
            throw new UncheckedXmlStreamException(e);
        }
    }

    private static String switchClassname(SwitchKind kind) {
        switch (kind) {
            case BREAKER:
                return "Breaker";
            case DISCONNECTOR:
                return "Disconnector";
            case LOAD_BREAK_SWITCH:
                return "LoadBreakSwitch";
            default:
                throw new AssertionError("Unexpected switch king " + kind);
        }
    }

    private void writeTerminal(Terminal t) {
        writeTerminal(CgmesExportUtil.getTerminalId(t, context), t.isConnected());
    }

    private void writeTerminal(String terminalId, boolean connected) {
        try {
            writeStartAbout(CgmesNames.TERMINAL, terminalId);
            xmlWriter.writeStartElement(cimNamespace, "ACDCTerminal.connected");
            xmlWriter.writeCharacters(Boolean.toString(connected));
            xmlWriter.writeEndElement();
            xmlWriter.writeEndElement();
        } catch (XMLStreamException e) {
            throw new UncheckedXmlStreamException(e);
        }
    }

<<<<<<< HEAD
    private void writeEquivalentInjection(DanglingLine dl) throws XMLStreamException {
        Optional<String> ei = dl.getAliasFromType(Conversion.CGMES_PREFIX_ALIAS_PROPERTIES + "EquivalentInjection");
        if (ei.isPresent()) {
            // Ensure equivalent injection identifier is valid
            String cgmesId = context.getNamingStrategy().getCgmesIdFromAlias(dl, Conversion.CGMES_PREFIX_ALIAS_PROPERTIES + "EquivalentInjection");
            CgmesExportUtil.writeStartAbout("EquivalentInjection", cgmesId, cimNamespace, xmlWriter);
            xmlWriter.writeStartElement(cimNamespace, "EquivalentInjection.p");
            xmlWriter.writeCharacters(CgmesExportUtil.format(dl.getP0()));
            xmlWriter.writeEndElement();
            xmlWriter.writeStartElement(cimNamespace, "EquivalentInjection.q");
            xmlWriter.writeCharacters(CgmesExportUtil.format(dl.getQ0()));
            xmlWriter.writeEndElement();
=======
    private static void writeEquivalentInjection(DanglingLine dl, List<String> exported, String cimNamespace, XMLStreamWriter writer, CgmesExportContext context) throws XMLStreamException {
        String ei = dl.getProperty(Conversion.CGMES_PREFIX_ALIAS_PROPERTIES + "EquivalentInjection");
        if (exported.contains(ei)) {
            return;
        }
        if (ei != null) {
            // Ensure equivalent injection identifier is valid
            String cgmesId = context.getNamingStrategy().getCgmesIdFromProperty(dl, Conversion.CGMES_PREFIX_ALIAS_PROPERTIES + "EquivalentInjection");
            CgmesExportUtil.writeStartAbout("EquivalentInjection", cgmesId, cimNamespace, writer);
            writer.writeStartElement(cimNamespace, "EquivalentInjection.p");
            writer.writeCharacters(CgmesExportUtil.format(dl.getP0()));
            writer.writeEndElement();
            writer.writeStartElement(cimNamespace, "EquivalentInjection.q");
            writer.writeCharacters(CgmesExportUtil.format(dl.getQ0()));
            writer.writeEndElement();
>>>>>>> aff2ed1b
            // regulationStatus and regulationTarget are optional,
            // but test cases contain the attributes with disabled and 0
            boolean regulationStatus = false;
            double regulationTarget = 0;
            if (dl.getGeneration() != null) {
                regulationStatus = dl.getGeneration().isVoltageRegulationOn();
                regulationTarget = dl.getGeneration().getTargetV();
            }
<<<<<<< HEAD
            xmlWriter.writeStartElement(cimNamespace, "EquivalentInjection.regulationStatus");
            xmlWriter.writeCharacters(Boolean.toString(regulationStatus));
            xmlWriter.writeEndElement();
            xmlWriter.writeStartElement(cimNamespace, "EquivalentInjection.regulationTarget");
            xmlWriter.writeCharacters(CgmesExportUtil.format(regulationTarget));
            xmlWriter.writeEndElement();
            xmlWriter.writeEndElement();
=======
            writer.writeStartElement(cimNamespace, "EquivalentInjection.regulationStatus");
            writer.writeCharacters(Boolean.toString(regulationStatus));
            writer.writeEndElement();
            writer.writeStartElement(cimNamespace, "EquivalentInjection.regulationTarget");
            writer.writeCharacters(CgmesExportUtil.format(regulationTarget));
            writer.writeEndElement();
            writer.writeEndElement();
            exported.add(ei);
>>>>>>> aff2ed1b
        }
    }

    private void writeEnergyConsumers() throws XMLStreamException {
        for (Load load : context.getNetwork().getLoads()) {
            if (context.isExportedEquipment(load)) {
                writeSshEnergyConsumer(context.getNamingStrategy().getCgmesId(load), load.getP0(), load.getQ0(), load.getExtension(LoadDetail.class));
            }
        }
    }

    private void writeSshEnergyConsumer(String id, double p, double q, LoadDetail loadDetail) throws XMLStreamException {
        writeStartAbout(CgmesExportUtil.loadClassName(loadDetail), id);
        xmlWriter.writeStartElement(cimNamespace, "EnergyConsumer.p");
        xmlWriter.writeCharacters(CgmesExportUtil.format(p));
        xmlWriter.writeEndElement();
        xmlWriter.writeStartElement(cimNamespace, "EnergyConsumer.q");
        xmlWriter.writeCharacters(CgmesExportUtil.format(q));
        xmlWriter.writeEndElement();
        xmlWriter.writeEndElement();
    }

    private void writeConverters() throws XMLStreamException {
        for (HvdcConverterStation<?> converterStation : context.getNetwork().getHvdcConverterStations()) {
            writeStartAbout(CgmesExportUtil.converterClassName(converterStation), context.getNamingStrategy().getCgmesId(converterStation));
            double ppcc;
            if (CgmesExportUtil.isConverterStationRectifier(converterStation)) {
                ppcc = converterStation.getHvdcLine().getActivePowerSetpoint();
            } else {
                double otherConverterStationLossFactor = converterStation.getOtherConverterStation().map(HvdcConverterStation::getLossFactor).orElse(0.0f);
                double pDCInverter = converterStation.getHvdcLine().getActivePowerSetpoint() * (1 - otherConverterStationLossFactor / 100);
                double poleLoss = converterStation.getLossFactor() / 100 * pDCInverter;
                ppcc = -(pDCInverter - poleLoss);
            }
            xmlWriter.writeStartElement(cimNamespace, "ACDCConverter.targetPpcc");
            xmlWriter.writeCharacters(CgmesExportUtil.format(ppcc));
            xmlWriter.writeEndElement();
            xmlWriter.writeStartElement(cimNamespace, "ACDCConverter.targetUdc");
            xmlWriter.writeCharacters(CgmesExportUtil.format(0.0));
            xmlWriter.writeEndElement();
            if (converterStation instanceof LccConverterStation) {
                LccConverterStation lccConverterStation = (LccConverterStation) converterStation;

                writePandQ(ppcc, getQfromPowerFactor(ppcc, lccConverterStation.getPowerFactor()));
                xmlWriter.writeStartElement(cimNamespace, "CsConverter.targetAlpha");
                xmlWriter.writeCharacters(CgmesExportUtil.format(0));
                xmlWriter.writeEndElement();
                xmlWriter.writeStartElement(cimNamespace, "CsConverter.targetGamma");
                xmlWriter.writeCharacters(CgmesExportUtil.format(0));
                xmlWriter.writeEndElement();
                xmlWriter.writeStartElement(cimNamespace, "CsConverter.targetIdc");
                xmlWriter.writeCharacters(CgmesExportUtil.format(0));
                xmlWriter.writeEndElement();
                xmlWriter.writeEmptyElement(cimNamespace, "CsConverter.operatingMode");
                xmlWriter.writeAttribute(RDF_NAMESPACE, CgmesNames.RESOURCE, cimNamespace + converterOperatingMode(converterStation));
                xmlWriter.writeEmptyElement(cimNamespace, "CsConverter.pPccControl");
                xmlWriter.writeAttribute(RDF_NAMESPACE, CgmesNames.RESOURCE, cimNamespace + "CsPpccControlKind.activePower");
            } else if (converterStation instanceof VscConverterStation) {
                VscConverterStation vscConverterStation = (VscConverterStation) converterStation;

                writePandQ(ppcc, vscConverterStation.getReactivePowerSetpoint());
                xmlWriter.writeStartElement(cimNamespace, "VsConverter.droop");
                xmlWriter.writeCharacters(CgmesExportUtil.format(0));
                xmlWriter.writeEndElement();
                xmlWriter.writeStartElement(cimNamespace, "VsConverter.droopCompensation");
                xmlWriter.writeCharacters(CgmesExportUtil.format(0));
                xmlWriter.writeEndElement();
                xmlWriter.writeStartElement(cimNamespace, "VsConverter.qShare");
                xmlWriter.writeCharacters(CgmesExportUtil.format(0));
                xmlWriter.writeEndElement();
                xmlWriter.writeStartElement(cimNamespace, "VsConverter.targetQpcc");
                xmlWriter.writeCharacters(CgmesExportUtil.format(vscConverterStation.getReactivePowerSetpoint()));
                xmlWriter.writeEndElement();
                xmlWriter.writeStartElement(cimNamespace, "VsConverter.targetUpcc");
                xmlWriter.writeCharacters(CgmesExportUtil.format(vscConverterStation.getVoltageSetpoint()));
                xmlWriter.writeEndElement();
                xmlWriter.writeEmptyElement(cimNamespace, "VsConverter.pPccControl");
                xmlWriter.writeAttribute(RDF_NAMESPACE, CgmesNames.RESOURCE, cimNamespace + converterOperatingMode(converterStation));
                xmlWriter.writeEmptyElement(cimNamespace, "VsConverter.qPccControl");
                xmlWriter.writeAttribute(RDF_NAMESPACE, CgmesNames.RESOURCE, cimNamespace + "VsQpccControlKind." + (vscConverterStation.isVoltageRegulatorOn() ? "voltagePcc" : "reactivePcc"));
            }
            xmlWriter.writeEndElement();
        }
    }

    private void writePandQ(double p, double q) throws XMLStreamException {
        xmlWriter.writeStartElement(cimNamespace, "ACDCConverter.p");
        xmlWriter.writeCharacters(CgmesExportUtil.format(p));
        xmlWriter.writeEndElement();
        xmlWriter.writeStartElement(cimNamespace, "ACDCConverter.q");
        xmlWriter.writeCharacters(CgmesExportUtil.format(q));
        xmlWriter.writeEndElement();
    }

    public static String converterOperatingMode(HvdcConverterStation<?> converterStation) {
        if (CgmesExportUtil.isConverterStationRectifier(converterStation)) {
            return converterStationRectifier(converterStation);
        } else {
            return converterStationInverter(converterStation);
        }
    }

    public static String converterStationRectifier(HvdcConverterStation<?> converterStation) {
        if (converterStation instanceof LccConverterStation) {
            return "CsOperatingModeKind.rectifier";
        } else if (converterStation instanceof VscConverterStation) {
            return "VsPpccControlKind.pPcc";
        }
        throw new PowsyblException("Invalid converter type");
    }

    public static String converterStationInverter(HvdcConverterStation<?> converterStation) {
        if (converterStation instanceof LccConverterStation) {
            return "CsOperatingModeKind.inverter";
        } else if (converterStation instanceof VscConverterStation) {
            return "VsPpccControlKind.udc";
        }
        throw new PowsyblException("Invalid converter type");
    }

    private static double getQfromPowerFactor(double p, double powerFactor) {
        if (powerFactor == 0.0) {
            return 0.0;
        }
        return p * Math.sqrt((1 - powerFactor * powerFactor) / (powerFactor * powerFactor));
    }

    private void writeGeneratingUnitsParticitationFactors() throws XMLStreamException {
        // Multiple generators may share the same generation unit,
        // we will choose the participation factor from the last generator that references the generating unit
        // We only consider generators that have participation factors
        Map<String, GeneratingUnit> generatingUnits = new HashMap<>();
        for (Generator g : context.getNetwork().getGenerators()) {
            GeneratingUnit gu = generatingUnitForGenerator(g, context);
            if (gu != null) {
                generatingUnits.put(gu.id, gu);
            }
        }
        for (GeneratingUnit gu : generatingUnits.values()) {
            writeGeneratingUnitParticipationFactor(gu);
        }
    }

    private static GeneratingUnit generatingUnitForGenerator(Generator g, CgmesExportContext context) {
        if (g.hasProperty(GENERATING_UNIT_PROPERTY) && g.hasProperty(Conversion.CGMES_PREFIX_ALIAS_PROPERTIES + "normalPF")) {
            GeneratingUnit gu = new GeneratingUnit();
            gu.id = context.getNamingStrategy().getCgmesIdFromProperty(g, GENERATING_UNIT_PROPERTY);
            gu.participationFactor = Double.valueOf(g.getProperty(Conversion.CGMES_PREFIX_ALIAS_PROPERTIES + "normalPF"));
            gu.className = generatingUnitClassname(g);
            return gu;
        }
        return null;
    }

    private void writeGeneratingUnitParticipationFactor(GeneratingUnit gu) throws XMLStreamException {
        writeStartAbout(gu.className, gu.id);
        xmlWriter.writeStartElement(cimNamespace, "GeneratingUnit.normalPF");
        xmlWriter.writeCharacters(CgmesExportUtil.format(gu.participationFactor));
        xmlWriter.writeEndElement();
        xmlWriter.writeEndElement();
    }

    private static String generatingUnitClassname(Generator g) {
        EnergySource energySource = g.getEnergySource();
        if (energySource == EnergySource.HYDRO) {
            return "HydroGeneratingUnit";
        } else if (energySource == EnergySource.NUCLEAR) {
            return "NuclearGeneratingUnit";
        } else if (energySource == EnergySource.SOLAR) {
            return "SolarGeneratingUnit";
        } else if (energySource == EnergySource.THERMAL) {
            return "ThermalGeneratingUnit";
        } else if (energySource == EnergySource.WIND) {
            return "WindGeneratingUnit";
        } else {
            return "GeneratingUnit";
        }
    }

    private enum RegulatingControlType {
        REGULATING_CONTROL, TAP_CHANGER_CONTROL
    }

    private static class GeneratingUnit {
        String id;
        String className;
        double participationFactor;
    }

    static class RegulatingControlView {
        String id;
        RegulatingControlType type;
        boolean discrete;
        boolean controlEnabled;
        double targetDeadband;
        double targetValue;
        String targetValueUnitMultiplier;

        RegulatingControlView(String id, RegulatingControlType type, boolean discrete, boolean controlEnabled,
                              double targetDeadband, double targetValue, String targetValueUnitMultiplier) {
            this.id = id;
            this.type = type;
            this.discrete = discrete;
            this.controlEnabled = controlEnabled;
            this.targetDeadband = targetDeadband;
            this.targetValue = targetValue;
            this.targetValueUnitMultiplier = targetValueUnitMultiplier;
        }
    }
}<|MERGE_RESOLUTION|>--- conflicted
+++ resolved
@@ -102,13 +102,8 @@
         }
         for (DanglingLine dl : context.getNetwork().getDanglingLines()) {
             // Terminal for equivalent injection at boundary is always connected
-<<<<<<< HEAD
-            if (dl.getAliasFromType(Conversion.CGMES_PREFIX_ALIAS_PROPERTIES + "EquivalentInjectionTerminal").isPresent()) {
-                writeTerminal(context.getNamingStrategy().getCgmesIdFromAlias(dl, Conversion.CGMES_PREFIX_ALIAS_PROPERTIES + "EquivalentInjectionTerminal"), true);
-=======
             if (dl.getProperty(Conversion.CGMES_PREFIX_ALIAS_PROPERTIES + "EquivalentInjectionTerminal") != null) {
-                writeTerminal(context.getNamingStrategy().getCgmesIdFromProperty(dl, Conversion.CGMES_PREFIX_ALIAS_PROPERTIES + "EquivalentInjectionTerminal"), true, cimNamespace, writer);
->>>>>>> aff2ed1b
+                writeTerminal(context.getNamingStrategy().getCgmesIdFromProperty(dl, Conversion.CGMES_PREFIX_ALIAS_PROPERTIES + "EquivalentInjectionTerminal"), true);
             }
             // Terminal for boundary side of original line/switch is always connected
             if (dl.getAliasFromType(Conversion.CGMES_PREFIX_ALIAS_PROPERTIES + "Terminal_Boundary").isPresent()) {
@@ -119,14 +114,9 @@
 
     private void writeEquivalentInjections() throws XMLStreamException {
         // One equivalent injection for every dangling line
-<<<<<<< HEAD
+        List<String> exported = new ArrayList<>();
         for (DanglingLine dl : context.getNetwork().getDanglingLines()) {
-            writeEquivalentInjection(dl);
-=======
-        List<String> exported = new ArrayList<>();
-        for (DanglingLine dl : network.getDanglingLines()) {
-            writeEquivalentInjection(dl, exported, cimNamespace, writer, context);
->>>>>>> aff2ed1b
+            writeEquivalentInjection(dl, exported);
         }
     }
 
@@ -479,12 +469,14 @@
         }
     }
 
-<<<<<<< HEAD
-    private void writeEquivalentInjection(DanglingLine dl) throws XMLStreamException {
-        Optional<String> ei = dl.getAliasFromType(Conversion.CGMES_PREFIX_ALIAS_PROPERTIES + "EquivalentInjection");
-        if (ei.isPresent()) {
+    private void writeEquivalentInjection(DanglingLine dl, List<String> exported) throws XMLStreamException {
+        String ei = dl.getProperty(Conversion.CGMES_PREFIX_ALIAS_PROPERTIES + "EquivalentInjection");
+        if (exported.contains(ei)) {
+            return;
+        }
+        if (ei != null) {
             // Ensure equivalent injection identifier is valid
-            String cgmesId = context.getNamingStrategy().getCgmesIdFromAlias(dl, Conversion.CGMES_PREFIX_ALIAS_PROPERTIES + "EquivalentInjection");
+            String cgmesId = context.getNamingStrategy().getCgmesIdFromProperty(dl, Conversion.CGMES_PREFIX_ALIAS_PROPERTIES + "EquivalentInjection");
             CgmesExportUtil.writeStartAbout("EquivalentInjection", cgmesId, cimNamespace, xmlWriter);
             xmlWriter.writeStartElement(cimNamespace, "EquivalentInjection.p");
             xmlWriter.writeCharacters(CgmesExportUtil.format(dl.getP0()));
@@ -492,23 +484,6 @@
             xmlWriter.writeStartElement(cimNamespace, "EquivalentInjection.q");
             xmlWriter.writeCharacters(CgmesExportUtil.format(dl.getQ0()));
             xmlWriter.writeEndElement();
-=======
-    private static void writeEquivalentInjection(DanglingLine dl, List<String> exported, String cimNamespace, XMLStreamWriter writer, CgmesExportContext context) throws XMLStreamException {
-        String ei = dl.getProperty(Conversion.CGMES_PREFIX_ALIAS_PROPERTIES + "EquivalentInjection");
-        if (exported.contains(ei)) {
-            return;
-        }
-        if (ei != null) {
-            // Ensure equivalent injection identifier is valid
-            String cgmesId = context.getNamingStrategy().getCgmesIdFromProperty(dl, Conversion.CGMES_PREFIX_ALIAS_PROPERTIES + "EquivalentInjection");
-            CgmesExportUtil.writeStartAbout("EquivalentInjection", cgmesId, cimNamespace, writer);
-            writer.writeStartElement(cimNamespace, "EquivalentInjection.p");
-            writer.writeCharacters(CgmesExportUtil.format(dl.getP0()));
-            writer.writeEndElement();
-            writer.writeStartElement(cimNamespace, "EquivalentInjection.q");
-            writer.writeCharacters(CgmesExportUtil.format(dl.getQ0()));
-            writer.writeEndElement();
->>>>>>> aff2ed1b
             // regulationStatus and regulationTarget are optional,
             // but test cases contain the attributes with disabled and 0
             boolean regulationStatus = false;
@@ -517,7 +492,6 @@
                 regulationStatus = dl.getGeneration().isVoltageRegulationOn();
                 regulationTarget = dl.getGeneration().getTargetV();
             }
-<<<<<<< HEAD
             xmlWriter.writeStartElement(cimNamespace, "EquivalentInjection.regulationStatus");
             xmlWriter.writeCharacters(Boolean.toString(regulationStatus));
             xmlWriter.writeEndElement();
@@ -525,16 +499,7 @@
             xmlWriter.writeCharacters(CgmesExportUtil.format(regulationTarget));
             xmlWriter.writeEndElement();
             xmlWriter.writeEndElement();
-=======
-            writer.writeStartElement(cimNamespace, "EquivalentInjection.regulationStatus");
-            writer.writeCharacters(Boolean.toString(regulationStatus));
-            writer.writeEndElement();
-            writer.writeStartElement(cimNamespace, "EquivalentInjection.regulationTarget");
-            writer.writeCharacters(CgmesExportUtil.format(regulationTarget));
-            writer.writeEndElement();
-            writer.writeEndElement();
             exported.add(ei);
->>>>>>> aff2ed1b
         }
     }
 
