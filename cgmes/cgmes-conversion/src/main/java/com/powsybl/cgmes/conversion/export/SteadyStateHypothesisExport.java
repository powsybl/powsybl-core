--- conflicted
+++ resolved
@@ -268,13 +268,13 @@
                     break;
                 case CgmesNames.EXTERNAL_NETWORK_INJECTION:
                     writeExternalNetworkInjection(context.getNamingStrategy().getCgmesId(g), g.isVoltageRegulatorOn(),
-                            -g.getTargetP(), -g.getTargetQ(), isInSlackBus(g) ? 1 : 0,
+                            -g.getTargetP(), -g.getTargetQ(), ReferencePriority.get(g),
                             cimNamespace, writer, context);
                     addRegulatingControlView(g, regulatingControlViews, context);
                     break;
                 case CgmesNames.SYNCHRONOUS_MACHINE:
                     writeSynchronousMachine(context.getNamingStrategy().getCgmesId(g), g.isVoltageRegulatorOn(),
-                            -g.getTargetP(), -g.getTargetQ(), isInSlackBus(g) ? 1 : 0, obtainOperatingMode(g, g.getMinP(), g.getMaxP(), g.getTargetP()),
+                            -g.getTargetP(), -g.getTargetQ(), ReferencePriority.get(g), obtainOperatingMode(g, g.getMinP(), g.getMaxP(), g.getTargetP()),
                             cimNamespace, writer, context);
                     addRegulatingControlView(g, regulatingControlViews, context);
                     break;
@@ -284,7 +284,6 @@
         }
     }
 
-<<<<<<< HEAD
     private static void writeExternalNetworkInjection(String id, boolean controlEnabled, double p, double q, int referencePriority, String cimNamespace, XMLStreamWriter writer, CgmesExportContext context) throws XMLStreamException {
         CgmesExportUtil.writeStartAbout(CgmesNames.EXTERNAL_NETWORK_INJECTION, id, cimNamespace, writer, context);
         writer.writeStartElement(cimNamespace, REGULATING_COND_EQ_CONTROL_ENABLED);
@@ -297,29 +296,10 @@
         writer.writeCharacters(CgmesExportUtil.format(q));
         writer.writeEndElement();
         writer.writeStartElement(cimNamespace, "ExternalNetworkInjection.referencePriority");
-        writer.writeCharacters(String.valueOf(referencePriority)); // reference priority is used for angle reference selection (slack)
-        writer.writeEndElement();
-        writer.writeEndElement();
-    }
-=======
-            CgmesExportUtil.writeStartAbout("SynchronousMachine", context.getNamingStrategy().getCgmesId(g), cimNamespace, writer, context);
-            writer.writeStartElement(cimNamespace, REGULATING_COND_EQ_CONTROL_ENABLED);
-            writer.writeCharacters(Boolean.toString(controlEnabled));
-            writer.writeEndElement();
-            writer.writeStartElement(cimNamespace, ROTATING_MACHINE_P);
-            writer.writeCharacters(CgmesExportUtil.format(-g.getTargetP()));
-            writer.writeEndElement();
-            writer.writeStartElement(cimNamespace, ROTATING_MACHINE_Q);
-            writer.writeCharacters(CgmesExportUtil.format(-g.getTargetQ()));
-            writer.writeEndElement();
-            writer.writeStartElement(cimNamespace, "SynchronousMachine.referencePriority");
-            // reference priority is used for angle reference selection
-            writer.writeCharacters(Integer.toString(ReferencePriority.get(g)));
-            writer.writeEndElement();
-            writer.writeEmptyElement(cimNamespace, "SynchronousMachine.operatingMode");
-            writer.writeAttribute(RDF_NAMESPACE, CgmesNames.RESOURCE, cimNamespace + "SynchronousMachineOperatingMode." + mode(g.getTargetP(), g.getMinP(), g.getReactiveLimits()));
-            writer.writeEndElement();
->>>>>>> ecdd2b23
+        writer.writeCharacters(Integer.toString(referencePriority)); // reference priority is used for angle reference selection (slack)
+        writer.writeEndElement();
+        writer.writeEndElement();
+    }
 
     private static void writeSynchronousMachine(String id, boolean controlEnabled, double p, double q, int referencePriority, String mode, String cimNamespace, XMLStreamWriter writer, CgmesExportContext context) throws XMLStreamException {
         CgmesExportUtil.writeStartAbout(CgmesNames.SYNCHRONOUS_MACHINE, id, cimNamespace, writer, context);
@@ -333,7 +313,8 @@
         writer.writeCharacters(CgmesExportUtil.format(q));
         writer.writeEndElement();
         writer.writeStartElement(cimNamespace, "SynchronousMachine.referencePriority");
-        writer.writeCharacters(String.valueOf(referencePriority));
+        // reference priority is used for angle reference selection (slack)
+        writer.writeCharacters(Integer.toString(referencePriority));
         writer.writeEndElement();
         writer.writeEmptyElement(cimNamespace, "SynchronousMachine.operatingMode");
         writer.writeAttribute(RDF_NAMESPACE, CgmesNames.RESOURCE, cimNamespace + "SynchronousMachineOperatingMode." + mode);
@@ -342,29 +323,9 @@
 
     private static void writeBatteries(Network network, String cimNamespace, XMLStreamWriter writer, CgmesExportContext context) throws XMLStreamException {
         for (Battery b : network.getBatteries()) {
-<<<<<<< HEAD
             writeSynchronousMachine(context.getNamingStrategy().getCgmesId(b), false,
-                    -b.getTargetP(), -b.getTargetQ(), isInSlackBus(b) ? 1 : 0, obtainOperatingMode(b, b.getMinP(), b.getMaxP(), b.getTargetP()),
+                    -b.getTargetP(), -b.getTargetQ(), ReferencePriority.get(b), obtainOperatingMode(b, b.getMinP(), b.getMaxP(), b.getTargetP()),
                     cimNamespace, writer, context);
-=======
-            CgmesExportUtil.writeStartAbout("SynchronousMachine", context.getNamingStrategy().getCgmesId(b), cimNamespace, writer, context);
-            writer.writeStartElement(cimNamespace, REGULATING_COND_EQ_CONTROL_ENABLED);
-            writer.writeCharacters("false"); // TODO handle battery regulation
-            writer.writeEndElement();
-            writer.writeStartElement(cimNamespace, ROTATING_MACHINE_P);
-            writer.writeCharacters(CgmesExportUtil.format(-b.getTargetP()));
-            writer.writeEndElement();
-            writer.writeStartElement(cimNamespace, ROTATING_MACHINE_Q);
-            writer.writeCharacters(CgmesExportUtil.format(-b.getTargetQ()));
-            writer.writeEndElement();
-            writer.writeStartElement(cimNamespace, "SynchronousMachine.referencePriority");
-            // reference priority is used for angle reference selection (slack)
-            writer.writeCharacters(Integer.toString(ReferencePriority.get(b)));
-            writer.writeEndElement();
-            writer.writeEmptyElement(cimNamespace, "SynchronousMachine.operatingMode");
-            writer.writeAttribute(RDF_NAMESPACE, CgmesNames.RESOURCE, cimNamespace + "SynchronousMachineOperatingMode." + mode(b.getTargetP(), b.getMinP(), b.getReactiveLimits()));
-            writer.writeEndElement();
->>>>>>> ecdd2b23
         }
     }
 
