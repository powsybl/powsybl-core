/**
 * Copyright (c) 2021, RTE (http://www.rte-france.com)
 * This Source Code Form is subject to the terms of the Mozilla Public
 * License, v. 2.0. If a copy of the MPL was not distributed with this
 * file, You can obtain one at http://mozilla.org/MPL/2.0/.
 */
package com.powsybl.cgmes.conversion.export;

import com.powsybl.cgmes.conversion.Conversion;
import com.powsybl.cgmes.extensions.CgmesIidmMapping;
import com.powsybl.cgmes.extensions.Source;
import com.powsybl.cgmes.model.CgmesNames;
import com.powsybl.commons.PowsyblException;
import com.powsybl.commons.exceptions.UncheckedXmlStreamException;
import com.powsybl.iidm.network.*;
import com.powsybl.iidm.network.util.Networks;

import javax.xml.stream.XMLStreamException;
import javax.xml.stream.XMLStreamWriter;
import java.util.HashSet;
import java.util.Optional;
import java.util.Set;

/**
 * @author Marcos de Miguel <demiguelm at aia.es>
 */
public final class TopologyExport extends AbstractCgmesExporter {

    private static final String TOPOLOGICAL_NODE_CONNECTIVITY_NODE_CONTAINER = "TopologicalNode.ConnectivityNodeContainer";
    private static final String TOPOLOGICAL_NODE_BASE_VOLTAGE = "TopologicalNode.BaseVoltage";

<<<<<<< HEAD
    TopologyExport(CgmesExportContext context, XMLStreamWriter xmlWriter) {
        super(context, xmlWriter);
=======
    public static void write(Network network, XMLStreamWriter writer) {
        write(network, writer, new CgmesExportContext(network).setExportEquipment(false));
>>>>>>> ce3d2617
    }

    public void export() {
        try {
            CgmesExportUtil.writeRdfRoot(cimNamespace, context.getCim().getEuPrefix(), context.getCim().getEuNamespace(), xmlWriter);
            if (context.getCimVersion() >= 16) {
                CgmesExportUtil.writeModelDescription(xmlWriter, context.getTpModelDescription(), context);
            }
            writeTopologicalNodes();
            // TODO: write ConnectivityNode-TopologicalNode association
            writeTerminals();
            xmlWriter.writeEndDocument();
        } catch (XMLStreamException e) {
            throw new UncheckedXmlStreamException(e);
        }
    }

    private void writeTerminals() throws XMLStreamException {
        writeBusTerminals();
        writeBoundaryTerminals();
        writeSwitchesTerminals();
        writeHvdcTerminals();
    }

    private void writeBusTerminals() throws XMLStreamException {
        for (Bus b : context.getNetwork().getBusView().getBuses()) {
            for (Terminal t : b.getConnectedTerminals()) {
                if (context.isExportedEquipment(t.getConnectable())) {
                    writeTerminal(CgmesExportUtil.getTerminalId(t), topologicalNodeFromIidmBus(b));
                }
            }
        }
    }

    private void writeBoundaryTerminals() throws XMLStreamException {
        for (DanglingLine dl : context.getNetwork().getDanglingLines()) {
            writeBoundaryTerminal(dl);
        }
    }

    // FIXME(Luma) check if this method is duplicated in export utils
    private static String cgmesTerminalFromAlias(Identifiable<?> i, String aliasType0) {
        String aliasType = Conversion.CGMES_PREFIX_ALIAS_PROPERTIES + aliasType0;
        Optional<String> cgmesTerminalId = i.getAliasFromType(aliasType);
        if (cgmesTerminalId.isEmpty()) {
            throw new PowsyblException("Missing CGMES terminal in aliases of " + i.getId() + ", aliasType " + aliasType);
        }
        return cgmesTerminalId.get();
    }

    private String topologicalNodeFromIidmBus(Bus b) {
        return b != null ? context.getTopologicalNodesByBusViewBus(b.getId()).stream().findFirst().orElseThrow(PowsyblException::new).getCgmesId() : null;
    }

    private void writeSwitchesTerminals() throws XMLStreamException {
        for (Switch sw : context.getNetwork().getSwitches()) {
            VoltageLevel vl = sw.getVoltageLevel();

            Bus bus1;
            Bus bus2;
            if (vl.getTopologyKind() == TopologyKind.NODE_BREAKER) {
                bus1 = Optional.ofNullable(Networks.getEquivalentTerminal(vl, vl.getNodeBreakerView().getNode1(sw.getId()))).map(t -> t.getBusView().getBus()).orElse(null);
                bus2 = Optional.ofNullable(Networks.getEquivalentTerminal(vl, vl.getNodeBreakerView().getNode2(sw.getId()))).map(t -> t.getBusView().getBus()).orElse(null);
            } else {
                bus1 = vl.getBusView().getMergedBus(vl.getBusBreakerView().getBus1(sw.getId()).getId());
                bus2 = vl.getBusView().getMergedBus(vl.getBusBreakerView().getBus2(sw.getId()).getId());
            }

            String cgmesTerminal1 = cgmesTerminalFromAlias(sw, CgmesNames.TERMINAL1);
            String cgmesTerminal2 = cgmesTerminalFromAlias(sw, CgmesNames.TERMINAL2);

            writeSwitchTerminal(bus1, sw.getVoltageLevel(), cgmesTerminal1);
            writeSwitchTerminal(bus2, sw.getVoltageLevel(), cgmesTerminal2);
        }
    }

    private void writeSwitchTerminal(Bus bus, VoltageLevel voltageLevel, String cgmesTerminal) throws XMLStreamException {
        String tn = topologicalNodeFromIidmBus(bus);
        if (tn == null) {
            tn = CgmesExportUtil.getUniqueId();
            writeTopologicalNode(tn, tn, voltageLevel.getId(), context.getBaseVoltageByNominalVoltage(voltageLevel.getNominalV()).getId());
        }
        writeTerminal(cgmesTerminal, tn);
    }

    private void writeHvdcTerminals() throws XMLStreamException {
        for (HvdcLine line : context.getNetwork().getHvdcLines()) {
            Bus b1 = line.getConverterStation1().getTerminal().getBusView().getBus();
<<<<<<< HEAD
            writeHvdcBusTerminals(line, b1, 1);

            Bus b2 = line.getConverterStation2().getTerminal().getBusView().getBus();
            writeHvdcBusTerminals(line, b2, 2);
        }
    }

    private void writeHvdcBusTerminals(HvdcLine line, Bus bus, int side) throws XMLStreamException {
=======
            writeHvdcBusTerminals(line, line.getConverterStation1(), b1, 1, cimNamespace, writer, context);

            Bus b2 = line.getConverterStation2().getTerminal().getBusView().getBus();
            writeHvdcBusTerminals(line, line.getConverterStation2(), b2, 2, cimNamespace, writer, context);
        }
    }

    private static void writeHvdcBusTerminals(HvdcLine line, HvdcConverterStation<?> converter, Bus bus, int side, String cimNamespace, XMLStreamWriter writer, CgmesExportContext context) throws XMLStreamException {
>>>>>>> ce3d2617
        String iidmId;
        if (bus == null) {
            iidmId = line.getId() + side;
        } else {
            iidmId = bus.getId();
        }
        for (CgmesIidmMapping.CgmesTopologicalNode topologicalNode : context.getTopologicalNodesByBusViewBus(iidmId)) {
            String dcTopologicalNode = topologicalNode.getCgmesId() + "DC";
            String dcNode = line.getAliasFromType(Conversion.CGMES_PREFIX_ALIAS_PROPERTIES + "DCNode" + side).orElseThrow(PowsyblException::new);
            writeDCNode(dcNode, dcTopologicalNode);
            String dcTerminal = line.getAliasFromType(Conversion.CGMES_PREFIX_ALIAS_PROPERTIES + "DCTerminal" + side).orElseThrow(PowsyblException::new);
<<<<<<< HEAD
            writeDCTerminal(dcTerminal, dcTopologicalNode);
            String acdcConverterDcTerminal = line.getConverterStation2().getAliasFromType(Conversion.CGMES_PREFIX_ALIAS_PROPERTIES + "ACDCConverterDCTerminal").orElseThrow(PowsyblException::new);
            writeAcdcConverterDCTerminal(acdcConverterDcTerminal, dcTopologicalNode);
=======
            writeDCTerminal(dcTerminal, dcTopologicalNode, cimNamespace, writer);
            String acdcConverterDcTerminal = converter.getAliasFromType(Conversion.CGMES_PREFIX_ALIAS_PROPERTIES + "ACDCConverterDCTerminal").orElseThrow(PowsyblException::new);
            writeAcdcConverterDCTerminal(acdcConverterDcTerminal, dcTopologicalNode, cimNamespace, writer);
>>>>>>> ce3d2617
        }
    }

    private void writeDCNode(String dcNode, String dcTopologicalNode) throws XMLStreamException {
        writeStartAbout("DCNode", dcNode);
        writeReference("DCNode.DCTopologicalNode", dcTopologicalNode);
        xmlWriter.writeEndElement();
    }

    private void writeAcdcConverterDCTerminal(String acdcConverterDcTerminal, String dcTopologicalNode) throws XMLStreamException {
        writeStartAbout("ACDCConverterDCTerminal", acdcConverterDcTerminal);
        writeReference("DCBaseTerminal.DCTopologicalNode", dcTopologicalNode);
        xmlWriter.writeEndElement();
    }

    private void writeDCTerminal(String dcTerminal, String dcTopologicalNode) throws XMLStreamException {
        writeStartAbout("DCTerminal", dcTerminal);
        writeReference("DCBaseTerminal.DCTopologicalNode", dcTopologicalNode);
        xmlWriter.writeEndElement();
    }

    private void writeBoundaryTerminal(DanglingLine dl) throws XMLStreamException {
        String boundaryId = dl.getAliasFromType(Conversion.CGMES_PREFIX_ALIAS_PROPERTIES + "Terminal_Boundary").orElseThrow(PowsyblException::new);
        String equivalentInjectionTerminalId = dl.getAliasFromType(Conversion.CGMES_PREFIX_ALIAS_PROPERTIES + "EquivalentInjectionTerminal").orElseThrow(PowsyblException::new);
        Optional<String> topologicalNode = dl.getAliasFromType(Conversion.CGMES_PREFIX_ALIAS_PROPERTIES + CgmesNames.TOPOLOGICAL_NODE);
        if (topologicalNode.isPresent()) {
            if (boundaryId != null) {
                writeTerminal(boundaryId, topologicalNode.get());
            }
            if (equivalentInjectionTerminalId != null) {
                writeTerminal(equivalentInjectionTerminalId, topologicalNode.get());
            }
        }
    }

    private void writeTerminal(String terminalId, String topologicalNode) throws XMLStreamException {
        writeStartAbout("Terminal", terminalId);
        writeReference("Terminal.TopologicalNode", topologicalNode);
        xmlWriter.writeEndElement();
    }

    private void writeTopologicalNodes() throws XMLStreamException {
        writeBusTopologicalNodes();
        writeDanglingLineTopologicalNodes();
        writeHvdcTopologicalNodes();
    }

    private void writeBusTopologicalNodes() throws XMLStreamException {
        for (Bus b : context.getNetwork().getBusView().getBuses()) {
            for (CgmesIidmMapping.CgmesTopologicalNode topologicalNode : context.getTopologicalNodesByBusViewBus(b.getId())) {
                if (topologicalNode.getSource().equals(Source.IGM)) {
                    String baseVoltage = context.getBaseVoltageByNominalVoltage(b.getVoltageLevel().getNominalV()).getId();
                    writeTopologicalNode(topologicalNode.getCgmesId(), topologicalNode.getName(), context.getNamingStrategy().getCgmesId(b.getVoltageLevel()), baseVoltage);
                }
            }
        }
    }

    private void writeDanglingLineTopologicalNodes() throws XMLStreamException {
        for (DanglingLine dl : context.getNetwork().getDanglingLines()) {
            Optional<String> topologicalNodeId = dl.getAliasFromType(Conversion.CGMES_PREFIX_ALIAS_PROPERTIES + CgmesNames.TOPOLOGICAL_NODE);
            if (topologicalNodeId.isPresent()) {
                CgmesIidmMapping.CgmesTopologicalNode cgmesTopologicalNode = context.getUnmappedTopologicalNode(topologicalNodeId.get());
                if (cgmesTopologicalNode != null && cgmesTopologicalNode.getSource().equals(Source.IGM)) {
                    String baseVoltage = context.getBaseVoltageByNominalVoltage(dl.getBoundary().getVoltageLevel().getNominalV()).getId();
                    writeTopologicalNode(cgmesTopologicalNode.getCgmesId(), dl.getNameOrId(), context.getNamingStrategy().getCgmesId(dl.getBoundary().getVoltageLevel()), baseVoltage);
                }
            }
        }
    }

    private void writeHvdcTopologicalNodes() throws XMLStreamException {
        Set<String> written = new HashSet<>();
        for (HvdcLine line : context.getNetwork().getHvdcLines()) {
            Bus b1 = line.getConverterStation1().getTerminal().getBusView().getBus();
            if (b1 != null) {
                for (CgmesIidmMapping.CgmesTopologicalNode topologicalNode : context.getTopologicalNodesByBusViewBus(b1.getId())) {
                    if (!written.contains(topologicalNode.getCgmesId())) {
                        writeDCTopologicalNode(topologicalNode.getCgmesId() + "DC", line.getNameOrId() + 1);
                        written.add(topologicalNode.getCgmesId());
                    }
                }
            } else {
                String topologicalNode = CgmesExportUtil.getUniqueId();
                context.putTopologicalNode(line.getId() + 1, topologicalNode);
                writeDCTopologicalNode(topologicalNode + "DC", line.getNameOrId() + 1);
            }

            Bus b2 = line.getConverterStation2().getTerminal().getBusView().getBus();
            if (b2 != null) {
                for (CgmesIidmMapping.CgmesTopologicalNode topologicalNode : context.getTopologicalNodesByBusViewBus(b2.getId())) {
                    if (!written.contains(topologicalNode.getCgmesId())) {
                        writeDCTopologicalNode(topologicalNode.getCgmesId() + "DC", line.getNameOrId() + 2);
                        written.add(topologicalNode.getCgmesId());
                    }
                }
            } else {
                String topologicalNode = CgmesExportUtil.getUniqueId();
                context.putTopologicalNode(line.getId() + 2, topologicalNode);
                writeDCTopologicalNode(topologicalNode + "DC", line.getNameOrId() + 2);
            }

        }
    }

    private void writeDCTopologicalNode(String dcTopologicalNode, String dcTopologicalNodeName) throws XMLStreamException {
        writeStartIdName("DCTopologicalNode", dcTopologicalNode, dcTopologicalNodeName);
        xmlWriter.writeEndElement();
    }

    private void writeTopologicalNode(String topologicalNode, String topologicalNodeName, String connectivityNodeContainerId, String baseVoltageId) throws XMLStreamException {
        writeStartIdName("TopologicalNode", topologicalNode, topologicalNodeName);
        writeReference(TOPOLOGICAL_NODE_CONNECTIVITY_NODE_CONTAINER, connectivityNodeContainerId);
        writeReference(TOPOLOGICAL_NODE_BASE_VOLTAGE, baseVoltageId);
        xmlWriter.writeEndElement();
    }
}<|MERGE_RESOLUTION|>--- conflicted
+++ resolved
@@ -29,13 +29,9 @@
     private static final String TOPOLOGICAL_NODE_CONNECTIVITY_NODE_CONTAINER = "TopologicalNode.ConnectivityNodeContainer";
     private static final String TOPOLOGICAL_NODE_BASE_VOLTAGE = "TopologicalNode.BaseVoltage";
 
-<<<<<<< HEAD
     TopologyExport(CgmesExportContext context, XMLStreamWriter xmlWriter) {
         super(context, xmlWriter);
-=======
-    public static void write(Network network, XMLStreamWriter writer) {
-        write(network, writer, new CgmesExportContext(network).setExportEquipment(false));
->>>>>>> ce3d2617
+        context.setExportEquipment(false);
     }
 
     public void export() {
@@ -124,25 +120,14 @@
     private void writeHvdcTerminals() throws XMLStreamException {
         for (HvdcLine line : context.getNetwork().getHvdcLines()) {
             Bus b1 = line.getConverterStation1().getTerminal().getBusView().getBus();
-<<<<<<< HEAD
-            writeHvdcBusTerminals(line, b1, 1);
+            writeHvdcBusTerminals(line, line.getConverterStation1(), b1, 1);
 
             Bus b2 = line.getConverterStation2().getTerminal().getBusView().getBus();
-            writeHvdcBusTerminals(line, b2, 2);
-        }
-    }
-
-    private void writeHvdcBusTerminals(HvdcLine line, Bus bus, int side) throws XMLStreamException {
-=======
-            writeHvdcBusTerminals(line, line.getConverterStation1(), b1, 1, cimNamespace, writer, context);
-
-            Bus b2 = line.getConverterStation2().getTerminal().getBusView().getBus();
-            writeHvdcBusTerminals(line, line.getConverterStation2(), b2, 2, cimNamespace, writer, context);
-        }
-    }
-
-    private static void writeHvdcBusTerminals(HvdcLine line, HvdcConverterStation<?> converter, Bus bus, int side, String cimNamespace, XMLStreamWriter writer, CgmesExportContext context) throws XMLStreamException {
->>>>>>> ce3d2617
+            writeHvdcBusTerminals(line, line.getConverterStation2(), b2, 2);
+        }
+    }
+
+    private void writeHvdcBusTerminals(HvdcLine line, HvdcConverterStation<?> converter, Bus bus, int side) throws XMLStreamException {
         String iidmId;
         if (bus == null) {
             iidmId = line.getId() + side;
@@ -154,15 +139,9 @@
             String dcNode = line.getAliasFromType(Conversion.CGMES_PREFIX_ALIAS_PROPERTIES + "DCNode" + side).orElseThrow(PowsyblException::new);
             writeDCNode(dcNode, dcTopologicalNode);
             String dcTerminal = line.getAliasFromType(Conversion.CGMES_PREFIX_ALIAS_PROPERTIES + "DCTerminal" + side).orElseThrow(PowsyblException::new);
-<<<<<<< HEAD
             writeDCTerminal(dcTerminal, dcTopologicalNode);
-            String acdcConverterDcTerminal = line.getConverterStation2().getAliasFromType(Conversion.CGMES_PREFIX_ALIAS_PROPERTIES + "ACDCConverterDCTerminal").orElseThrow(PowsyblException::new);
+            String acdcConverterDcTerminal = converter.getAliasFromType(Conversion.CGMES_PREFIX_ALIAS_PROPERTIES + "ACDCConverterDCTerminal").orElseThrow(PowsyblException::new);
             writeAcdcConverterDCTerminal(acdcConverterDcTerminal, dcTopologicalNode);
-=======
-            writeDCTerminal(dcTerminal, dcTopologicalNode, cimNamespace, writer);
-            String acdcConverterDcTerminal = converter.getAliasFromType(Conversion.CGMES_PREFIX_ALIAS_PROPERTIES + "ACDCConverterDCTerminal").orElseThrow(PowsyblException::new);
-            writeAcdcConverterDCTerminal(acdcConverterDcTerminal, dcTopologicalNode, cimNamespace, writer);
->>>>>>> ce3d2617
         }
     }
 
