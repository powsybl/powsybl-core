--- conflicted
+++ resolved
@@ -178,7 +178,6 @@
 
     private static void writeHvdcTerminals(Network network, String cimNamespace, XMLStreamWriter writer, CgmesExportContext context) throws XMLStreamException {
         for (HvdcLine line : network.getHvdcLines()) {
-<<<<<<< HEAD
             writeHvdcBusTerminals(line, line.getConverterStation1(), 1, cimNamespace, writer, context);
             writeHvdcBusTerminals(line, line.getConverterStation2(), 2, cimNamespace, writer, context);
         }
@@ -193,32 +192,6 @@
         writeDCTerminal(dcTerminal, dcTopologicalNode, cimNamespace, writer);
         String acdcConverterDcTerminal = converter.getAliasFromType(Conversion.CGMES_PREFIX_ALIAS_PROPERTIES + "ACDCConverterDCTerminal").orElseThrow(PowsyblException::new);
         writeAcdcConverterDCTerminal(acdcConverterDcTerminal, dcTopologicalNode, cimNamespace, writer);
-=======
-            Bus b1 = line.getConverterStation1().getTerminal().getBusView().getBus();
-            writeHvdcBusTerminals(line, line.getConverterStation1(), b1, 1, cimNamespace, writer, context);
-
-            Bus b2 = line.getConverterStation2().getTerminal().getBusView().getBus();
-            writeHvdcBusTerminals(line, line.getConverterStation2(), b2, 2, cimNamespace, writer, context);
-        }
-    }
-
-    private static void writeHvdcBusTerminals(HvdcLine line, HvdcConverterStation<?> converter, Bus bus, int side, String cimNamespace, XMLStreamWriter writer, CgmesExportContext context) throws XMLStreamException {
-        String iidmId;
-        if (bus == null) {
-            iidmId = line.getId() + side;
-        } else {
-            iidmId = bus.getId();
-        }
-        for (CgmesIidmMapping.CgmesTopologicalNode topologicalNode : context.getTopologicalNodesByBusViewBus(iidmId)) {
-            String dcTopologicalNode = topologicalNode.getCgmesId() + "DC";
-            String dcNode = line.getAliasFromType(Conversion.CGMES_PREFIX_ALIAS_PROPERTIES + "DCNode" + side).orElseThrow(PowsyblException::new);
-            writeDCNode(dcNode, dcTopologicalNode, cimNamespace, writer);
-            String dcTerminal = line.getAliasFromType(Conversion.CGMES_PREFIX_ALIAS_PROPERTIES + "DCTerminal" + side).orElseThrow(PowsyblException::new);
-            writeDCTerminal(dcTerminal, dcTopologicalNode, cimNamespace, writer);
-            String acdcConverterDcTerminal = converter.getAliasFromType(Conversion.CGMES_PREFIX_ALIAS_PROPERTIES + "ACDCConverterDCTerminal").orElseThrow(PowsyblException::new);
-            writeAcdcConverterDCTerminal(acdcConverterDcTerminal, dcTopologicalNode, cimNamespace, writer);
-        }
->>>>>>> deda3aad
     }
 
     private static void writeDCNode(String dcNode, String dcTopologicalNode, String cimNamespace, XMLStreamWriter writer) throws XMLStreamException {
