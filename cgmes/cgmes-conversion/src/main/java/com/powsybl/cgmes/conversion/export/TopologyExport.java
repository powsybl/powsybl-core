/**
 * Copyright (c) 2021, RTE (http://www.rte-france.com)
 * This Source Code Form is subject to the terms of the Mozilla Public
 * License, v. 2.0. If a copy of the MPL was not distributed with this
 * file, You can obtain one at http://mozilla.org/MPL/2.0/.
 */
package com.powsybl.cgmes.conversion.export;

import com.powsybl.cgmes.conversion.Conversion;
import com.powsybl.cgmes.model.CgmesNames;
import com.powsybl.commons.PowsyblException;
import com.powsybl.commons.exceptions.UncheckedXmlStreamException;
import com.powsybl.iidm.network.*;
import com.powsybl.iidm.network.util.Networks;

import javax.xml.stream.XMLStreamException;
import javax.xml.stream.XMLStreamWriter;
import java.util.Optional;

import static com.powsybl.cgmes.model.CgmesNamespace.RDF_NAMESPACE;

/**
 * @author Marcos de Miguel <demiguelm at aia.es>
 */
public final class TopologyExport {

    private static final String TOPOLOGICAL_NODE_CONNECTIVITY_NODE_CONTAINER = "TopologicalNode.ConnectivityNodeContainer";
    private static final String TOPOLOGICAL_NODE_BASE_VOLTAGE = "TopologicalNode.BaseVoltage";

    public static void write(Network network, XMLStreamWriter writer) {
        write(network, writer, new CgmesExportContext(network));
    }

    public static void write(Network network, XMLStreamWriter writer, CgmesExportContext context) {
        try {
            CgmesExportUtil.writeRdfRoot(context.getCimVersion(), writer);
            String cimNamespace = context.getCimNamespace();

            if (context.getCimVersion() == 16) {
                CgmesExportUtil.writeModelDescription(writer, context.getTpModelDescription(), context);
            }
            writeTopologicalNodes(network, cimNamespace, writer, context);
            writeTerminals(network, cimNamespace, writer);
            writer.writeEndDocument();
        } catch (XMLStreamException e) {
            throw new UncheckedXmlStreamException(e);
        }
    }

    private static void writeTerminals(Network network, String cimNamespace, XMLStreamWriter writer) throws XMLStreamException {
        writeBusTerminals(network, cimNamespace, writer);
        writeSwitchesTerminals(network, cimNamespace, writer);
        writeHvdcTerminals(network, cimNamespace, writer);
    }

    private static void writeBusTerminals(Network network, String cimNamespace, XMLStreamWriter writer) throws XMLStreamException {
        for (Bus b : network.getBusBreakerView().getBuses()) {
            for (Terminal t : b.getConnectedTerminals()) {
                Connectable<?> c = t.getConnectable();
                String terminalId;
                if (c instanceof DanglingLine) {
                    writeBoundaryTerminal((DanglingLine) c, cimNamespace, writer);
                    terminalId = cgmesTerminalFromAlias(c, "Terminal_Network");
                } else {
                    int side = CgmesExportUtil.getTerminalSide(t, c);
                    terminalId = cgmesTerminalFromAlias(c, CgmesNames.TERMINAL + side);
                }
                writeTerminal(terminalId, topologicalNodeFromIidmBus(b), cimNamespace, writer);
            }
        }
    }

    private static String cgmesTerminalFromAlias(Identifiable<?> i, String aliasType0) {
        String aliasType = Conversion.CGMES_PREFIX_ALIAS_PROPERTIES + aliasType0;
        Optional<String> cgmesTerminalId = i.getAliasFromType(aliasType);
        if (cgmesTerminalId.isEmpty()) {
            throw new PowsyblException("Missing CGMES terminal in aliases of " + i.getId() + ", aliasType " + aliasType);
        }
        return cgmesTerminalId.get();
    }

<<<<<<< HEAD
    private static String topologicalNodeFromIidmBus(Bus b) {
        return b.getId();
=======
    private static String topologicalNodeFromIidmBus(Bus b, CgmesExportContext context) {
        return b != null ? context.getTopologicalNodesByBusViewBus(b.getId()).stream().findFirst().orElseThrow(PowsyblException::new).getCgmesId() : null;
>>>>>>> 9700c0a6
    }

    private static void writeSwitchesTerminals(Network network, String cimNamespace, XMLStreamWriter writer) throws XMLStreamException {
        for (Switch sw : network.getSwitches()) {
            VoltageLevel vl = sw.getVoltageLevel();

            Bus bus1;
            Bus bus2;
            if (vl.getTopologyKind() == TopologyKind.NODE_BREAKER) {
                bus1 = Optional.ofNullable(Networks.getEquivalentTerminal(vl, vl.getNodeBreakerView().getNode1(sw.getId()))).map(t -> t.getBusView().getBus()).orElse(null);
                bus2 = Optional.ofNullable(Networks.getEquivalentTerminal(vl, vl.getNodeBreakerView().getNode2(sw.getId()))).map(t -> t.getBusView().getBus()).orElse(null);
            } else {
                bus1 = vl.getBusView().getMergedBus(vl.getBusBreakerView().getBus1(sw.getId()).getId());
                bus2 = vl.getBusView().getMergedBus(vl.getBusBreakerView().getBus2(sw.getId()).getId());
            }

            String cgmesTerminal1 = cgmesTerminalFromAlias(sw, CgmesNames.TERMINAL1);
            String cgmesTerminal2 = cgmesTerminalFromAlias(sw, CgmesNames.TERMINAL2);

<<<<<<< HEAD
            writeTerminal(cgmesTerminal1, topologicalNodeFromIidmBus(bus1), cimNamespace, writer);
            writeTerminal(cgmesTerminal2, topologicalNodeFromIidmBus(bus2), cimNamespace, writer);
        }
    }

    private static void writeHvdcTerminals(Network network, String cimNamespace, XMLStreamWriter writer) throws XMLStreamException {
=======
            writeSwitchTerminal(bus1, sw.getVoltageLevel(), cgmesTerminal1, cimNamespace, writer, context);
            writeSwitchTerminal(bus2, sw.getVoltageLevel(), cgmesTerminal2, cimNamespace, writer, context);
        }
    }

    private static void writeSwitchTerminal(Bus bus, VoltageLevel voltageLevel, String cgmesTerminal, String cimNamespace,
                                            XMLStreamWriter writer, CgmesExportContext context) throws XMLStreamException {
        String tn = topologicalNodeFromIidmBus(bus, context);
        if (tn == null) {
            tn = CgmesExportUtil.getUniqueId();
            writeTopologicalNode(tn, tn, voltageLevel.getId(),
                    context.getBaseVoltageByNominalVoltage(voltageLevel.getNominalV()).getId(), cimNamespace, writer);
        }
        writeTerminal(cgmesTerminal, tn, cimNamespace, writer);
    }

    private static void writeHvdcTerminals(Network network, String cimNamespace, XMLStreamWriter writer, CgmesExportContext context) throws XMLStreamException {
>>>>>>> 9700c0a6
        for (HvdcLine line : network.getHvdcLines()) {
            Bus b1 = line.getConverterStation1().getTerminal().getBusBreakerView().getBus();
            writeHvdcBusTerminals(line, b1, 1, cimNamespace, writer);

            Bus b2 = line.getConverterStation2().getTerminal().getBusBreakerView().getBus();
            writeHvdcBusTerminals(line, b2, 2, cimNamespace, writer);
        }
    }

<<<<<<< HEAD
    private static void writeHvdcBusTerminals(HvdcLine line, Bus bus, int side, String cimNamespace, XMLStreamWriter writer) throws XMLStreamException {
        String dcTopologicalNode = bus.getId() + "DC";
        String dcNode = line.getAliasFromType(Conversion.CGMES_PREFIX_ALIAS_PROPERTIES + "DCNode" + side).orElseThrow(PowsyblException::new);
        writeDCNode(dcNode, dcTopologicalNode, cimNamespace, writer);
        String dcTerminal = line.getAliasFromType(Conversion.CGMES_PREFIX_ALIAS_PROPERTIES + "DCTerminal" + side).orElseThrow(PowsyblException::new);
        writeDCTerminal(dcTerminal, dcTopologicalNode, cimNamespace, writer);
        String acdcConverterDcTerminal = line.getConverterStation2().getAliasFromType(Conversion.CGMES_PREFIX_ALIAS_PROPERTIES + "ACDCConverterDCTerminal").orElseThrow(PowsyblException::new);
        writeAcdcConverterDCTerminal(acdcConverterDcTerminal, dcTopologicalNode, cimNamespace, writer);
=======
    private static void writeHvdcBusTerminals(HvdcLine line, Bus bus, int side, String cimNamespace, XMLStreamWriter writer, CgmesExportContext context) throws XMLStreamException {
        String iidmId;
        if (bus == null) {
            iidmId = line.getId() + side;
        } else {
            iidmId = bus.getId();
        }
        for (CgmesIidmMapping.CgmesTopologicalNode topologicalNode : context.getTopologicalNodesByBusViewBus(iidmId)) {
            String dcTopologicalNode = topologicalNode.getCgmesId() + "DC";
            String dcNode = line.getAliasFromType(Conversion.CGMES_PREFIX_ALIAS_PROPERTIES + "DCNode" + side).orElseThrow(PowsyblException::new);
            writeDCNode(dcNode, dcTopologicalNode, cimNamespace, writer);
            String dcTerminal = line.getAliasFromType(Conversion.CGMES_PREFIX_ALIAS_PROPERTIES + "DCTerminal" + side).orElseThrow(PowsyblException::new);
            writeDCTerminal(dcTerminal, dcTopologicalNode, cimNamespace, writer);
            String acdcConverterDcTerminal = line.getConverterStation2().getAliasFromType(Conversion.CGMES_PREFIX_ALIAS_PROPERTIES + "ACDCConverterDCTerminal").orElseThrow(PowsyblException::new);
            writeAcdcConverterDCTerminal(acdcConverterDcTerminal, dcTopologicalNode, cimNamespace, writer);
        }
>>>>>>> 9700c0a6
    }

    private static void writeDCNode(String dcNode, String dcTopologicalNode, String cimNamespace, XMLStreamWriter writer) throws XMLStreamException {
        writer.writeStartElement(cimNamespace, "DCNode");
        writer.writeAttribute(RDF_NAMESPACE, CgmesNames.ABOUT, "#" + dcNode);
        writer.writeEmptyElement(cimNamespace, "DCNode.DCTopologicalNode");
        writer.writeAttribute(RDF_NAMESPACE, CgmesNames.RESOURCE, "#" + dcTopologicalNode);
        writer.writeEndElement();
    }

    private static void writeAcdcConverterDCTerminal(String acdcConverterDcTerminal, String dcTopologicalNode, String cimNamespace, XMLStreamWriter writer) throws XMLStreamException {
        writer.writeStartElement(cimNamespace, "ACDCConverterDCTerminal");
        writer.writeAttribute(RDF_NAMESPACE, CgmesNames.ABOUT, "#" + acdcConverterDcTerminal);
        writer.writeEmptyElement(cimNamespace, "DCBaseTerminal.DCTopologicalNode");
        writer.writeAttribute(RDF_NAMESPACE, CgmesNames.RESOURCE, "#" + dcTopologicalNode);
        writer.writeEndElement();
    }

    private static void writeDCTerminal(String dcTerminal, String dcTopologicalNode, String cimNamespace, XMLStreamWriter writer) throws XMLStreamException {
        writer.writeStartElement(cimNamespace, "DCTerminal");
        writer.writeAttribute(RDF_NAMESPACE, CgmesNames.ABOUT, "#" + dcTerminal);
        writer.writeEmptyElement(cimNamespace, "DCBaseTerminal.DCTopologicalNode");
        writer.writeAttribute(RDF_NAMESPACE, CgmesNames.RESOURCE, "#" + dcTopologicalNode);
        writer.writeEndElement();
    }

    private static void writeBoundaryTerminal(DanglingLine dl, String cimNamespace, XMLStreamWriter writer) throws XMLStreamException {
        String boundaryId = dl.getAliasFromType(Conversion.CGMES_PREFIX_ALIAS_PROPERTIES + "Terminal_Boundary").orElseThrow(PowsyblException::new);
        String equivalentInjectionTerminalId = dl.getAliasFromType(Conversion.CGMES_PREFIX_ALIAS_PROPERTIES + "EquivalentInjectionTerminal").orElseThrow(PowsyblException::new);
        Optional<String> topologicalNode = dl.getAliasFromType(Conversion.CGMES_PREFIX_ALIAS_PROPERTIES + CgmesNames.TOPOLOGICAL_NODE);
        if (topologicalNode.isPresent()) {
            if (boundaryId != null) {
                writeTerminal(boundaryId, topologicalNode.get(), cimNamespace, writer);
            }
            if (equivalentInjectionTerminalId != null) {
                writeTerminal(equivalentInjectionTerminalId, topologicalNode.get(), cimNamespace, writer);
            }
        }
    }

    private static void writeTerminal(String terminalId, String topologicalNode, String cimNamespace, XMLStreamWriter writer) throws XMLStreamException {
        writer.writeStartElement(cimNamespace, "Terminal");
        writer.writeAttribute(RDF_NAMESPACE, CgmesNames.ABOUT, "#" + terminalId);
        writer.writeEmptyElement(cimNamespace, "Terminal.TopologicalNode");
        writer.writeAttribute(RDF_NAMESPACE, CgmesNames.RESOURCE, "#" + topologicalNode);
        writer.writeEndElement();
    }

    private static void writeTopologicalNodes(Network network, String cimNamespace, XMLStreamWriter writer, CgmesExportContext context) throws XMLStreamException {
        writeBusTopologicalNodes(network, cimNamespace, writer, context);
        writeDanglingLineTopologicalNodes(network, cimNamespace, writer, context);
        writeHvdcTopologicalNodes(network, cimNamespace, writer);
    }

    private static void writeBusTopologicalNodes(Network network, String cimNamespace, XMLStreamWriter writer, CgmesExportContext context) throws XMLStreamException {
        for (Bus b : network.getBusBreakerView().getBuses()) {
            String baseVoltage = context.getBaseVoltageByNominalVoltage(b.getVoltageLevel().getNominalV()).getId();
            writeTopologicalNode(b.getId(), b.getNameOrId(), b.getVoltageLevel().getId(), baseVoltage, cimNamespace, writer);
        }
    }

    private static void writeDanglingLineTopologicalNodes(Network network, String cimNamespace, XMLStreamWriter writer, CgmesExportContext context) throws XMLStreamException {
        for (DanglingLine dl : network.getDanglingLines()) {
            Optional<String> topologicalNodeId = dl.getAliasFromType(Conversion.CGMES_PREFIX_ALIAS_PROPERTIES + CgmesNames.TOPOLOGICAL_NODE);
            if (topologicalNodeId.isPresent()) {
                String baseVoltage = context.getBaseVoltageByNominalVoltage(dl.getBoundary().getVoltageLevel().getNominalV()).getId();
                writeTopologicalNode(topologicalNodeId.get(), dl.getNameOrId(), dl.getBoundary().getVoltageLevel().getId(), baseVoltage, cimNamespace, writer);
            }
        }
    }

    private static void writeHvdcTopologicalNodes(Network network, String cimNamespace, XMLStreamWriter writer) throws XMLStreamException {
        for (HvdcLine line : network.getHvdcLines()) {
<<<<<<< HEAD
            Bus b1 = line.getConverterStation1().getTerminal().getBusBreakerView().getBus();
            writeDCTopologicalNode(b1.getId() + "DC", line.getNameOrId() + 1, cimNamespace, writer);

            Bus b2 = line.getConverterStation2().getTerminal().getBusBreakerView().getBus();
            writeDCTopologicalNode(b2.getId() + "DC", line.getNameOrId() + 2, cimNamespace, writer);
=======
            Bus b1 = line.getConverterStation1().getTerminal().getBusView().getBus();
            if (b1 != null) {
                for (CgmesIidmMapping.CgmesTopologicalNode topologicalNode : context.getTopologicalNodesByBusViewBus(b1.getId())) {
                    writeDCTopologicalNode(topologicalNode.getCgmesId() + "DC", line.getNameOrId() + 1, cimNamespace, writer);
                }
            } else {
                String topologicalNode = CgmesExportUtil.getUniqueId();
                context.putTopologicalNode(line.getId() + 1, topologicalNode);
                writeDCTopologicalNode(topologicalNode + "DC", line.getNameOrId() + 1, cimNamespace, writer);
            }

            Bus b2 = line.getConverterStation2().getTerminal().getBusView().getBus();
            if (b2 != null) {
                for (CgmesIidmMapping.CgmesTopologicalNode topologicalNode : context.getTopologicalNodesByBusViewBus(b2.getId())) {
                    writeDCTopologicalNode(topologicalNode.getCgmesId() + "DC", line.getNameOrId() + 2, cimNamespace, writer);
                }
            } else {
                String topologicalNode = CgmesExportUtil.getUniqueId();
                context.putTopologicalNode(line.getId() + 2, topologicalNode);
                writeDCTopologicalNode(topologicalNode + "DC", line.getNameOrId() + 2, cimNamespace, writer);
            }

>>>>>>> 9700c0a6
        }
    }

    private static void writeDCTopologicalNode(String dcTopologicalNode, String dcTopologicalNodeName, String cimNamespace, XMLStreamWriter writer) throws XMLStreamException {
        writer.writeStartElement(cimNamespace, "DCTopologicalNode");
        writer.writeAttribute(RDF_NAMESPACE, CgmesNames.ID, dcTopologicalNode);
        writer.writeStartElement(cimNamespace, CgmesNames.NAME);
        writer.writeCharacters(dcTopologicalNodeName);
        writer.writeEndElement();
        writer.writeEndElement();
    }

    private static void writeTopologicalNode(String topologicalNode, String topologicalNodeName, String connectivityNodeContainerId, String baseVoltageId, String cimNamespace, XMLStreamWriter writer) throws XMLStreamException {
        writer.writeStartElement(cimNamespace, "TopologicalNode");
        writer.writeAttribute(RDF_NAMESPACE, CgmesNames.ID, topologicalNode);
        writer.writeStartElement(cimNamespace, CgmesNames.NAME);
        writer.writeCharacters(topologicalNodeName);
        writer.writeEndElement();
        writer.writeEmptyElement(cimNamespace, TOPOLOGICAL_NODE_CONNECTIVITY_NODE_CONTAINER);
        writer.writeAttribute(RDF_NAMESPACE, CgmesNames.RESOURCE, "#" + connectivityNodeContainerId);
        writer.writeEmptyElement(cimNamespace, TOPOLOGICAL_NODE_BASE_VOLTAGE);
        writer.writeAttribute(RDF_NAMESPACE, CgmesNames.RESOURCE, "#" + baseVoltageId);
        writer.writeEndElement();
    }

    private TopologyExport() {
    }
}<|MERGE_RESOLUTION|>--- conflicted
+++ resolved
@@ -40,16 +40,16 @@
                 CgmesExportUtil.writeModelDescription(writer, context.getTpModelDescription(), context);
             }
             writeTopologicalNodes(network, cimNamespace, writer, context);
-            writeTerminals(network, cimNamespace, writer);
+            writeTerminals(network, cimNamespace, writer, context);
             writer.writeEndDocument();
         } catch (XMLStreamException e) {
             throw new UncheckedXmlStreamException(e);
         }
     }
 
-    private static void writeTerminals(Network network, String cimNamespace, XMLStreamWriter writer) throws XMLStreamException {
+    private static void writeTerminals(Network network, String cimNamespace, XMLStreamWriter writer, CgmesExportContext context) throws XMLStreamException {
         writeBusTerminals(network, cimNamespace, writer);
-        writeSwitchesTerminals(network, cimNamespace, writer);
+        writeSwitchesTerminals(network, cimNamespace, writer, context);
         writeHvdcTerminals(network, cimNamespace, writer);
     }
 
@@ -79,16 +79,11 @@
         return cgmesTerminalId.get();
     }
 
-<<<<<<< HEAD
     private static String topologicalNodeFromIidmBus(Bus b) {
-        return b.getId();
-=======
-    private static String topologicalNodeFromIidmBus(Bus b, CgmesExportContext context) {
-        return b != null ? context.getTopologicalNodesByBusViewBus(b.getId()).stream().findFirst().orElseThrow(PowsyblException::new).getCgmesId() : null;
->>>>>>> 9700c0a6
-    }
-
-    private static void writeSwitchesTerminals(Network network, String cimNamespace, XMLStreamWriter writer) throws XMLStreamException {
+        return b != null ? b.getId() : null;
+    }
+
+    private static void writeSwitchesTerminals(Network network, String cimNamespace, XMLStreamWriter writer, CgmesExportContext context) throws XMLStreamException {
         for (Switch sw : network.getSwitches()) {
             VoltageLevel vl = sw.getVoltageLevel();
 
@@ -105,14 +100,6 @@
             String cgmesTerminal1 = cgmesTerminalFromAlias(sw, CgmesNames.TERMINAL1);
             String cgmesTerminal2 = cgmesTerminalFromAlias(sw, CgmesNames.TERMINAL2);
 
-<<<<<<< HEAD
-            writeTerminal(cgmesTerminal1, topologicalNodeFromIidmBus(bus1), cimNamespace, writer);
-            writeTerminal(cgmesTerminal2, topologicalNodeFromIidmBus(bus2), cimNamespace, writer);
-        }
-    }
-
-    private static void writeHvdcTerminals(Network network, String cimNamespace, XMLStreamWriter writer) throws XMLStreamException {
-=======
             writeSwitchTerminal(bus1, sw.getVoltageLevel(), cgmesTerminal1, cimNamespace, writer, context);
             writeSwitchTerminal(bus2, sw.getVoltageLevel(), cgmesTerminal2, cimNamespace, writer, context);
         }
@@ -120,7 +107,7 @@
 
     private static void writeSwitchTerminal(Bus bus, VoltageLevel voltageLevel, String cgmesTerminal, String cimNamespace,
                                             XMLStreamWriter writer, CgmesExportContext context) throws XMLStreamException {
-        String tn = topologicalNodeFromIidmBus(bus, context);
+        String tn = topologicalNodeFromIidmBus(bus);
         if (tn == null) {
             tn = CgmesExportUtil.getUniqueId();
             writeTopologicalNode(tn, tn, voltageLevel.getId(),
@@ -129,8 +116,7 @@
         writeTerminal(cgmesTerminal, tn, cimNamespace, writer);
     }
 
-    private static void writeHvdcTerminals(Network network, String cimNamespace, XMLStreamWriter writer, CgmesExportContext context) throws XMLStreamException {
->>>>>>> 9700c0a6
+    private static void writeHvdcTerminals(Network network, String cimNamespace, XMLStreamWriter writer) throws XMLStreamException {
         for (HvdcLine line : network.getHvdcLines()) {
             Bus b1 = line.getConverterStation1().getTerminal().getBusBreakerView().getBus();
             writeHvdcBusTerminals(line, b1, 1, cimNamespace, writer);
@@ -140,7 +126,6 @@
         }
     }
 
-<<<<<<< HEAD
     private static void writeHvdcBusTerminals(HvdcLine line, Bus bus, int side, String cimNamespace, XMLStreamWriter writer) throws XMLStreamException {
         String dcTopologicalNode = bus.getId() + "DC";
         String dcNode = line.getAliasFromType(Conversion.CGMES_PREFIX_ALIAS_PROPERTIES + "DCNode" + side).orElseThrow(PowsyblException::new);
@@ -149,24 +134,6 @@
         writeDCTerminal(dcTerminal, dcTopologicalNode, cimNamespace, writer);
         String acdcConverterDcTerminal = line.getConverterStation2().getAliasFromType(Conversion.CGMES_PREFIX_ALIAS_PROPERTIES + "ACDCConverterDCTerminal").orElseThrow(PowsyblException::new);
         writeAcdcConverterDCTerminal(acdcConverterDcTerminal, dcTopologicalNode, cimNamespace, writer);
-=======
-    private static void writeHvdcBusTerminals(HvdcLine line, Bus bus, int side, String cimNamespace, XMLStreamWriter writer, CgmesExportContext context) throws XMLStreamException {
-        String iidmId;
-        if (bus == null) {
-            iidmId = line.getId() + side;
-        } else {
-            iidmId = bus.getId();
-        }
-        for (CgmesIidmMapping.CgmesTopologicalNode topologicalNode : context.getTopologicalNodesByBusViewBus(iidmId)) {
-            String dcTopologicalNode = topologicalNode.getCgmesId() + "DC";
-            String dcNode = line.getAliasFromType(Conversion.CGMES_PREFIX_ALIAS_PROPERTIES + "DCNode" + side).orElseThrow(PowsyblException::new);
-            writeDCNode(dcNode, dcTopologicalNode, cimNamespace, writer);
-            String dcTerminal = line.getAliasFromType(Conversion.CGMES_PREFIX_ALIAS_PROPERTIES + "DCTerminal" + side).orElseThrow(PowsyblException::new);
-            writeDCTerminal(dcTerminal, dcTopologicalNode, cimNamespace, writer);
-            String acdcConverterDcTerminal = line.getConverterStation2().getAliasFromType(Conversion.CGMES_PREFIX_ALIAS_PROPERTIES + "ACDCConverterDCTerminal").orElseThrow(PowsyblException::new);
-            writeAcdcConverterDCTerminal(acdcConverterDcTerminal, dcTopologicalNode, cimNamespace, writer);
-        }
->>>>>>> 9700c0a6
     }
 
     private static void writeDCNode(String dcNode, String dcTopologicalNode, String cimNamespace, XMLStreamWriter writer) throws XMLStreamException {
@@ -240,36 +207,11 @@
 
     private static void writeHvdcTopologicalNodes(Network network, String cimNamespace, XMLStreamWriter writer) throws XMLStreamException {
         for (HvdcLine line : network.getHvdcLines()) {
-<<<<<<< HEAD
             Bus b1 = line.getConverterStation1().getTerminal().getBusBreakerView().getBus();
             writeDCTopologicalNode(b1.getId() + "DC", line.getNameOrId() + 1, cimNamespace, writer);
 
             Bus b2 = line.getConverterStation2().getTerminal().getBusBreakerView().getBus();
             writeDCTopologicalNode(b2.getId() + "DC", line.getNameOrId() + 2, cimNamespace, writer);
-=======
-            Bus b1 = line.getConverterStation1().getTerminal().getBusView().getBus();
-            if (b1 != null) {
-                for (CgmesIidmMapping.CgmesTopologicalNode topologicalNode : context.getTopologicalNodesByBusViewBus(b1.getId())) {
-                    writeDCTopologicalNode(topologicalNode.getCgmesId() + "DC", line.getNameOrId() + 1, cimNamespace, writer);
-                }
-            } else {
-                String topologicalNode = CgmesExportUtil.getUniqueId();
-                context.putTopologicalNode(line.getId() + 1, topologicalNode);
-                writeDCTopologicalNode(topologicalNode + "DC", line.getNameOrId() + 1, cimNamespace, writer);
-            }
-
-            Bus b2 = line.getConverterStation2().getTerminal().getBusView().getBus();
-            if (b2 != null) {
-                for (CgmesIidmMapping.CgmesTopologicalNode topologicalNode : context.getTopologicalNodesByBusViewBus(b2.getId())) {
-                    writeDCTopologicalNode(topologicalNode.getCgmesId() + "DC", line.getNameOrId() + 2, cimNamespace, writer);
-                }
-            } else {
-                String topologicalNode = CgmesExportUtil.getUniqueId();
-                context.putTopologicalNode(line.getId() + 2, topologicalNode);
-                writeDCTopologicalNode(topologicalNode + "DC", line.getNameOrId() + 2, cimNamespace, writer);
-            }
-
->>>>>>> 9700c0a6
         }
     }
 
