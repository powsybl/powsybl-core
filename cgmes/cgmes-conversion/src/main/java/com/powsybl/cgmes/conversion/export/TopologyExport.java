--- conflicted
+++ resolved
@@ -237,20 +237,9 @@
         writeHvdcTopologicalNodes(network, cimNamespace, writer);
     }
 
-<<<<<<< HEAD
     private static void writeBusTopologicalNodes(Network network, Set<String> addedTopologicalNodes, String cimNamespace, XMLStreamWriter writer, CgmesExportContext context) throws XMLStreamException {
         for (Bus b : network.getBusBreakerView().getBuses()) {
-            writeTopologicalNode(b.getId(), b.getNameOrId(), b.getVoltageLevel(), addedTopologicalNodes, cimNamespace, writer, context);
-=======
-    private static void writeBusTopologicalNodes(Network network, String cimNamespace, XMLStreamWriter writer, CgmesExportContext context) throws XMLStreamException {
-        for (Bus b : network.getBusView().getBuses()) {
-            for (CgmesIidmMapping.CgmesTopologicalNode topologicalNode : context.getTopologicalNodesByBusViewBus(b.getId())) {
-                if (topologicalNode.getSource().equals(Source.IGM)) {
-                    String baseVoltage = context.getBaseVoltageByNominalVoltage(b.getVoltageLevel().getNominalV()).getId();
-                    writeTopologicalNode(topologicalNode.getCgmesId(), topologicalNode.getName(), context.getNamingStrategy().getCgmesId(b.getVoltageLevel()), baseVoltage, cimNamespace, writer);
-                }
-            }
->>>>>>> 57e06695
+            writeTopologicalNode(b.getId(), b.getNameOrId(), context.getNamingStrategy().getCgmesId(b.getVoltageLevel()), addedTopologicalNodes, cimNamespace, writer, context);
         }
     }
 
@@ -258,16 +247,8 @@
         for (DanglingLine dl : network.getDanglingLines()) {
             Optional<String> topologicalNodeId = dl.getAliasFromType(Conversion.CGMES_PREFIX_ALIAS_PROPERTIES + CgmesNames.TOPOLOGICAL_NODE);
             if (topologicalNodeId.isPresent()) {
-<<<<<<< HEAD
                 String baseVoltage = context.getBaseVoltageByNominalVoltage(dl.getBoundary().getVoltageLevel().getNominalV()).getId();
-                writeTopologicalNode(topologicalNodeId.get(), dl.getNameOrId(), dl.getBoundary().getVoltageLevel().getId(), baseVoltage, cimNamespace, writer);
-=======
-                CgmesIidmMapping.CgmesTopologicalNode cgmesTopologicalNode = context.getUnmappedTopologicalNode(topologicalNodeId.get());
-                if (cgmesTopologicalNode != null && cgmesTopologicalNode.getSource().equals(Source.IGM)) {
-                    String baseVoltage = context.getBaseVoltageByNominalVoltage(dl.getBoundary().getVoltageLevel().getNominalV()).getId();
-                    writeTopologicalNode(cgmesTopologicalNode.getCgmesId(), dl.getNameOrId(), context.getNamingStrategy().getCgmesId(dl.getBoundary().getVoltageLevel()), baseVoltage, cimNamespace, writer);
-                }
->>>>>>> 57e06695
+                writeTopologicalNode(topologicalNodeId.get(), dl.getNameOrId(), context.getNamingStrategy().getCgmesId(dl.getBoundary().getVoltageLevel()), baseVoltage, cimNamespace, writer);
             }
         }
     }
