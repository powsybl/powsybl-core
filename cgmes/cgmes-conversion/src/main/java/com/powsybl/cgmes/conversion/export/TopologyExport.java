--- conflicted
+++ resolved
@@ -238,16 +238,10 @@
         for (DanglingLine dl : context.getNetwork().getDanglingLines()) {
             Optional<String> topologicalNodeId = dl.getAliasFromType(Conversion.CGMES_PREFIX_ALIAS_PROPERTIES + CgmesNames.TOPOLOGICAL_NODE);
             if (topologicalNodeId.isPresent()) {
-<<<<<<< HEAD
-                String baseVoltage = context.getBaseVoltageByNominalVoltage(dl.getBoundary().getVoltageLevel().getNominalV()).getId();
-                writeTopologicalNode(topologicalNodeId.get(), dl.getNameOrId(), context.getNamingStrategy().getCgmesId(dl.getBoundary().getVoltageLevel()), baseVoltage);
-=======
-                String baseVoltage = context.getBaseVoltageByNominalVoltage(dl.getTerminal().getVoltageLevel().getNominalV()).getId();
-                // TODO(Luma) It is wrong to consider the container of boundary topological node to be the same of dangling line
-                //  To be fixed in a separate PR (in fact boundary TNs of dangling lines should not be exported)
-                String containerId = context.getNamingStrategy().getCgmesId(dl.getTerminal().getVoltageLevel());
-                writeTopologicalNode(topologicalNodeId.get(), dl.getNameOrId(), containerId, baseVoltage, cimNamespace, writer);
->>>>>>> be91b1b3
+                // TODO(Luma) here we always write the topological node of the boundary side of dangling line
+                // We create a new topological node in the same voltage level of dangling line network side
+                // This is fixed in separate PR (only boundaries without external references will create new topological nodes)
+                writeTopologicalNode(topologicalNodeId.get(), dl.getNameOrId(), dl.getTerminal().getVoltageLevel());
             }
         }
     }
