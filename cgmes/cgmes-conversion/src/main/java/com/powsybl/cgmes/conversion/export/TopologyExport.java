--- conflicted
+++ resolved
@@ -42,7 +42,6 @@
                 CgmesExportUtil.writeModelDescription(writer, context.getTpModelDescription(), context);
             }
             writeTopologicalNodes(network, cimNamespace, writer, context);
-            // TODO: write ConnectivityNode-TopologicalNode association
             writeTerminals(network, cimNamespace, writer, context);
             writer.writeEndDocument();
         } catch (XMLStreamException e) {
@@ -93,11 +92,11 @@
             Bus bus1;
             Bus bus2;
             if (vl.getTopologyKind() == TopologyKind.NODE_BREAKER) {
-                bus1 = Optional.ofNullable(Networks.getEquivalentTerminal(vl, vl.getNodeBreakerView().getNode1(sw.getId()))).map(t -> t.getBusView().getBus()).orElse(null);
-                bus2 = Optional.ofNullable(Networks.getEquivalentTerminal(vl, vl.getNodeBreakerView().getNode2(sw.getId()))).map(t -> t.getBusView().getBus()).orElse(null);
+                bus1 = Optional.ofNullable(Networks.getEquivalentTerminal(vl, vl.getNodeBreakerView().getNode1(sw.getId()))).map(t -> t.getBusBreakerView().getBus()).orElse(null);
+                bus2 = Optional.ofNullable(Networks.getEquivalentTerminal(vl, vl.getNodeBreakerView().getNode2(sw.getId()))).map(t -> t.getBusBreakerView().getBus()).orElse(null);
             } else {
-                bus1 = vl.getBusView().getMergedBus(vl.getBusBreakerView().getBus1(sw.getId()).getId());
-                bus2 = vl.getBusView().getMergedBus(vl.getBusBreakerView().getBus2(sw.getId()).getId());
+                bus1 = vl.getBusBreakerView().getBus1(sw.getId());
+                bus2 = vl.getBusBreakerView().getBus2(sw.getId());
             }
 
             String cgmesTerminal1 = cgmesTerminalFromAlias(sw, CgmesNames.TERMINAL1);
@@ -121,21 +120,19 @@
 
     private static void writeHvdcTerminals(Network network, String cimNamespace, XMLStreamWriter writer) throws XMLStreamException {
         for (HvdcLine line : network.getHvdcLines()) {
-            Bus b1 = line.getConverterStation1().getTerminal().getBusBreakerView().getBus();
-            writeHvdcBusTerminals(line, b1, 1, cimNamespace, writer);
-
-            Bus b2 = line.getConverterStation2().getTerminal().getBusBreakerView().getBus();
-            writeHvdcBusTerminals(line, b2, 2, cimNamespace, writer);
-        }
-    }
-
-    private static void writeHvdcBusTerminals(HvdcLine line, Bus bus, int side, String cimNamespace, XMLStreamWriter writer) throws XMLStreamException {
+            writeHvdcBusTerminals(line, line.getConverterStation1(), 1, cimNamespace, writer);
+            writeHvdcBusTerminals(line, line.getConverterStation2(), 2, cimNamespace, writer);
+        }
+    }
+
+    private static void writeHvdcBusTerminals(HvdcLine line, HvdcConverterStation<?> converter, int side, String cimNamespace, XMLStreamWriter writer) throws XMLStreamException {
+        Bus bus = converter.getTerminal().getBusBreakerView().getBus();
         String dcTopologicalNode = bus.getId() + "DC";
         String dcNode = line.getAliasFromType(Conversion.CGMES_PREFIX_ALIAS_PROPERTIES + "DCNode" + side).orElseThrow(PowsyblException::new);
         writeDCNode(dcNode, dcTopologicalNode, cimNamespace, writer);
         String dcTerminal = line.getAliasFromType(Conversion.CGMES_PREFIX_ALIAS_PROPERTIES + "DCTerminal" + side).orElseThrow(PowsyblException::new);
         writeDCTerminal(dcTerminal, dcTopologicalNode, cimNamespace, writer);
-        String acdcConverterDcTerminal = line.getConverterStation2().getAliasFromType(Conversion.CGMES_PREFIX_ALIAS_PROPERTIES + "ACDCConverterDCTerminal").orElseThrow(PowsyblException::new);
+        String acdcConverterDcTerminal = converter.getAliasFromType(Conversion.CGMES_PREFIX_ALIAS_PROPERTIES + "ACDCConverterDCTerminal").orElseThrow(PowsyblException::new);
         writeAcdcConverterDCTerminal(acdcConverterDcTerminal, dcTopologicalNode, cimNamespace, writer);
     }
 
@@ -208,46 +205,20 @@
         }
     }
 
-<<<<<<< HEAD
     private static void writeHvdcTopologicalNodes(Network network, String cimNamespace, XMLStreamWriter writer) throws XMLStreamException {
+        Set<String> written = new HashSet<>();
         for (HvdcLine line : network.getHvdcLines()) {
             Bus b1 = line.getConverterStation1().getTerminal().getBusBreakerView().getBus();
-            writeDCTopologicalNode(b1.getId() + "DC", line.getNameOrId() + 1, cimNamespace, writer);
-=======
-    private static void writeHvdcTopologicalNodes(Network network, String cimNamespace, XMLStreamWriter writer, CgmesExportContext context) throws XMLStreamException {
-        Set<String> written = new HashSet<>();
-        for (HvdcLine line : network.getHvdcLines()) {
-            Bus b1 = line.getConverterStation1().getTerminal().getBusView().getBus();
-            if (b1 != null) {
-                for (CgmesIidmMapping.CgmesTopologicalNode topologicalNode : context.getTopologicalNodesByBusViewBus(b1.getId())) {
-                    if (!written.contains(topologicalNode.getCgmesId())) {
-                        writeDCTopologicalNode(topologicalNode.getCgmesId() + "DC", line.getNameOrId() + 1, cimNamespace, writer);
-                        written.add(topologicalNode.getCgmesId());
-                    }
-                }
-            } else {
-                String topologicalNode = CgmesExportUtil.getUniqueId();
-                context.putTopologicalNode(line.getId() + 1, topologicalNode);
-                writeDCTopologicalNode(topologicalNode + "DC", line.getNameOrId() + 1, cimNamespace, writer);
-            }
-
-            Bus b2 = line.getConverterStation2().getTerminal().getBusView().getBus();
-            if (b2 != null) {
-                for (CgmesIidmMapping.CgmesTopologicalNode topologicalNode : context.getTopologicalNodesByBusViewBus(b2.getId())) {
-                    if (!written.contains(topologicalNode.getCgmesId())) {
-                        writeDCTopologicalNode(topologicalNode.getCgmesId() + "DC", line.getNameOrId() + 2, cimNamespace, writer);
-                        written.add(topologicalNode.getCgmesId());
-                    }
-                }
-            } else {
-                String topologicalNode = CgmesExportUtil.getUniqueId();
-                context.putTopologicalNode(line.getId() + 2, topologicalNode);
-                writeDCTopologicalNode(topologicalNode + "DC", line.getNameOrId() + 2, cimNamespace, writer);
-            }
->>>>>>> a19289f4
+            if (!written.contains(b1.getId())) {
+                writeDCTopologicalNode(b1.getId() + "DC", line.getNameOrId() + 1, cimNamespace, writer);
+                written.add(b1.getId());
+            }
 
             Bus b2 = line.getConverterStation2().getTerminal().getBusBreakerView().getBus();
-            writeDCTopologicalNode(b2.getId() + "DC", line.getNameOrId() + 2, cimNamespace, writer);
+            if (!written.contains(b2.getId())) {
+                writeDCTopologicalNode(b2.getId() + "DC", line.getNameOrId() + 2, cimNamespace, writer);
+                written.add(b2.getId());
+            }
         }
     }
 
