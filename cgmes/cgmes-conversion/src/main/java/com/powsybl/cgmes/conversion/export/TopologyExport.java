/**
 * Copyright (c) 2021, RTE (http://www.rte-france.com)
 * This Source Code Form is subject to the terms of the Mozilla Public
 * License, v. 2.0. If a copy of the MPL was not distributed with this
 * file, You can obtain one at http://mozilla.org/MPL/2.0/.
 */
package com.powsybl.cgmes.conversion.export;

import com.powsybl.cgmes.conversion.Conversion;
import com.powsybl.cgmes.model.CgmesNames;
import com.powsybl.commons.PowsyblException;
import com.powsybl.commons.exceptions.UncheckedXmlStreamException;
import com.powsybl.iidm.network.*;
import com.powsybl.math.graph.TraverseResult;
import org.slf4j.Logger;
import org.slf4j.LoggerFactory;

import javax.xml.stream.XMLStreamException;
import javax.xml.stream.XMLStreamWriter;
import java.util.*;

/**
 * @author Marcos de Miguel <demiguelm at aia.es>
 */
public final class TopologyExport {

    private static final Logger LOG = LoggerFactory.getLogger(TopologyExport.class);
    private static final String TOPOLOGICAL_NODE_CONNECTIVITY_NODE_CONTAINER = "TopologicalNode.ConnectivityNodeContainer";
    private static final String TOPOLOGICAL_NODE_BASE_VOLTAGE = "TopologicalNode.BaseVoltage";

    public static void write(Network network, XMLStreamWriter writer) {
        write(network, writer, new CgmesExportContext(network).setExportEquipment(false));
    }

    public static void write(Network network, XMLStreamWriter writer, CgmesExportContext context) {
        try {
            String cimNamespace = context.getCim().getNamespace();
            CgmesExportUtil.writeRdfRoot(cimNamespace, context.getCim().getEuPrefix(), context.getCim().getEuNamespace(), writer);

            if (context.getCimVersion() >= 16) {
                CgmesExportUtil.writeModelDescription(writer, context.getTpModelDescription(), context);
            }

            Set<String> addedTopologicalNodes = new HashSet<>();
            writeTopologicalNodes(network, addedTopologicalNodes, cimNamespace, writer, context);
            writeTerminals(network, addedTopologicalNodes, cimNamespace, writer, context);
            writer.writeEndDocument();
        } catch (XMLStreamException e) {
            throw new UncheckedXmlStreamException(e);
        }
    }

    private static void writeTerminals(Network network, Set<String> addedTopologicalNodes, String cimNamespace, XMLStreamWriter writer, CgmesExportContext context) throws XMLStreamException {
        writeConnectableTerminals(network, cimNamespace, writer, context);
        writeBoundaryTerminals(network, cimNamespace, writer, context);
        writeSwitchesTerminals(network, addedTopologicalNodes, cimNamespace, writer, context);
        writeHvdcTerminals(network, cimNamespace, writer, context);
    }

    private static void writeConnectableTerminals(Network network, String cimNamespace, XMLStreamWriter writer, CgmesExportContext context) throws XMLStreamException {
        for (Connectable<?> c : network.getConnectables()) { // TODO write boundary terminals for tie lines from CGMES
            if (context.isExportedEquipment(c)) {
                for (Terminal t : c.getTerminals()) {
                    Bus b = t.getBusBreakerView().getBus();
                    if (b == null) {
                        b = t.getBusBreakerView().getConnectableBus();
                    }
                    String topologicalNodeId = context.getNamingStrategy().getCgmesId(b);
                    writeTerminal(CgmesExportUtil.getTerminalId(t, context), topologicalNodeId, cimNamespace, writer, context);
                }
            }
        }
    }

    private static void writeBoundaryTerminals(Network network, String cimNamespace, XMLStreamWriter writer, CgmesExportContext context) throws XMLStreamException {
        List<String> exported = new ArrayList<>();
        for (DanglingLine dl : network.getDanglingLines()) {
            writeBoundaryTerminal(dl, exported, cimNamespace, writer, context);
        }
    }

    private static void writeSwitchesTerminals(Network network, Set<String> addedTopologicalNodes, String cimNamespace, XMLStreamWriter writer, CgmesExportContext context) throws XMLStreamException {
        for (Switch sw : network.getSwitches()) {
            VoltageLevel vl = sw.getVoltageLevel();

            String tn1;
            String tname1;
            String tn2;
            String tname2;
            if (vl.getTopologyKind().equals(TopologyKind.BUS_BREAKER)) {
                tn1 = context.getNamingStrategy().getCgmesId(vl.getBusBreakerView().getBus1(sw.getId()));
                tname1 = vl.getBusBreakerView().getBus1(sw.getId()).getNameOrId();
                tn2 = context.getNamingStrategy().getCgmesId(vl.getBusBreakerView().getBus2(sw.getId()));
                tname2 = vl.getBusBreakerView().getBus2(sw.getId()).getNameOrId();
            } else {
                int node1 = vl.getNodeBreakerView().getNode1(sw.getId());
                Bus bus1 = getBusForBusBreakerViewBus(vl, node1);
                tn1 = bus1 == null ? findOrCreateTopologicalNode(vl, node1) : context.getNamingStrategy().getCgmesId(bus1);
                tname1 = bus1 == null ? tn1 : bus1.getNameOrId();

                int node2 = vl.getNodeBreakerView().getNode2(sw.getId());
                Bus bus2 = getBusForBusBreakerViewBus(vl, node2);
                tn2 = bus2 == null ? findOrCreateTopologicalNode(vl, node2) : context.getNamingStrategy().getCgmesId(bus2);
                tname2 = bus2 == null ? tn2 : bus2.getNameOrId();
            }
            writeTopologicalNode(tn1, tname1, vl, addedTopologicalNodes, cimNamespace, writer, context);
            writeTopologicalNode(tn2, tname2, vl, addedTopologicalNodes, cimNamespace, writer, context);

            String cgmesTerminal1 = context.getNamingStrategy().getCgmesIdFromAlias(sw, Conversion.CGMES_PREFIX_ALIAS_PROPERTIES + CgmesNames.TERMINAL1);
            String cgmesTerminal2 = context.getNamingStrategy().getCgmesIdFromAlias(sw, Conversion.CGMES_PREFIX_ALIAS_PROPERTIES + CgmesNames.TERMINAL2);

            writeSwitchTerminal(tn1, cgmesTerminal1, cimNamespace, writer, context);
            writeSwitchTerminal(tn2, cgmesTerminal2, cimNamespace, writer, context);
        }
    }

    private static String findOrCreateTopologicalNode(VoltageLevel vl, int node) {
        if (vl.getTopologyKind() != TopologyKind.NODE_BREAKER) {
            throw new IllegalArgumentException("The voltage level " + vl.getId() + " is not described in Node/Breaker topology");
        }
        Set<Integer> nodeSet = new HashSet<>();
        nodeSet.add(node);

        VoltageLevel.NodeBreakerView.TopologyTraverser traverser = (node1, sw, node2) -> {
            if (sw != null && (sw.isOpen() || sw.isRetained())) {
                return TraverseResult.TERMINATE_PATH;
            }
            nodeSet.add(node2);
            return TraverseResult.CONTINUE;
        };

        vl.getNodeBreakerView().traverse(node, traverser);

        Optional<Bus> selectedBus = nodeSet.stream().map(n -> getBusForBusBreakerViewBus(vl, n)).filter(Objects::nonNull).findFirst();
        if (selectedBus.isPresent()) {
            return selectedBus.get().getId();
        }

        Optional<Integer> selectedNode = nodeSet.stream().sorted().findFirst();
        if (selectedNode.isEmpty()) {
            throw new PowsyblException("nodeSet never can be empty");
        }

        return vl.getId() + "_" + selectedNode.get();
    }

    private static void writeTopologicalNode(String tn, String tname, VoltageLevel voltageLevel, Set<String> addedTopologicalNodes,
        String cimNamespace, XMLStreamWriter writer, CgmesExportContext context) throws XMLStreamException {
        if (addedTopologicalNodes.contains(tn)) {
            return;
        }
        addedTopologicalNodes.add(tn);
        writeTopologicalNode(tn, tname, context.getNamingStrategy().getCgmesId(voltageLevel),
            context.getBaseVoltageByNominalVoltage(voltageLevel.getNominalV()).getId(), cimNamespace, writer, context);
    }

    private static void writeSwitchTerminal(String tn, String cgmesTerminal, String cimNamespace,
                XMLStreamWriter writer, CgmesExportContext context) throws XMLStreamException {
        writeTerminal(cgmesTerminal, tn, cimNamespace, writer, context);
    }

    private static Bus getBusForBusBreakerViewBus(VoltageLevel vl, int node) {
        Terminal terminal = vl.getNodeBreakerView().getTerminal(node);
        if (terminal == null) {
            return null;
        }

        return terminal.getBusBreakerView().getBus();
    }

    private static void writeHvdcTerminals(Network network, String cimNamespace, XMLStreamWriter writer, CgmesExportContext context) throws XMLStreamException {
        for (HvdcLine line : network.getHvdcLines()) {
            writeHvdcBusTerminals(line, line.getConverterStation1(), 1, cimNamespace, writer, context);
            writeHvdcBusTerminals(line, line.getConverterStation2(), 2, cimNamespace, writer, context);
        }
    }

    private static void writeHvdcBusTerminals(HvdcLine line, HvdcConverterStation<?> converter, int side, String cimNamespace, XMLStreamWriter writer, CgmesExportContext context) throws XMLStreamException {
        Bus bus = converter.getTerminal().getBusBreakerView().getBus();
        String dcTopologicalNode = context.getNamingStrategy().getCgmesId(bus) + "DC";
        String dcNode = line.getAliasFromType(Conversion.CGMES_PREFIX_ALIAS_PROPERTIES + "DCNode" + side).orElseThrow(PowsyblException::new);
        writeDCNode(dcNode, dcTopologicalNode, cimNamespace, writer, context);
        String dcTerminal = line.getAliasFromType(Conversion.CGMES_PREFIX_ALIAS_PROPERTIES + "DCTerminal" + side).orElseThrow(PowsyblException::new);
        writeDCTerminal(dcTerminal, dcTopologicalNode, cimNamespace, writer, context);
        String acdcConverterDcTerminal = converter.getAliasFromType(Conversion.CGMES_PREFIX_ALIAS_PROPERTIES + "ACDCConverterDCTerminal").orElseThrow(PowsyblException::new);
        writeAcdcConverterDCTerminal(acdcConverterDcTerminal, dcTopologicalNode, cimNamespace, writer, context);
    }

    private static void writeDCNode(String dcNode, String dcTopologicalNode, String cimNamespace, XMLStreamWriter writer, CgmesExportContext context) throws XMLStreamException {
        CgmesExportUtil.writeStartAbout("DCNode", dcNode, cimNamespace, writer, context);
        CgmesExportUtil.writeReference("DCNode.DCTopologicalNode", dcTopologicalNode, cimNamespace, writer, context);
        writer.writeEndElement();
    }

    private static void writeAcdcConverterDCTerminal(String acdcConverterDcTerminal, String dcTopologicalNode, String cimNamespace, XMLStreamWriter writer, CgmesExportContext context) throws XMLStreamException {
        CgmesExportUtil.writeStartAbout("ACDCConverterDCTerminal", acdcConverterDcTerminal, cimNamespace, writer, context);
        CgmesExportUtil.writeReference("DCBaseTerminal.DCTopologicalNode", dcTopologicalNode, cimNamespace, writer, context);
        writer.writeEndElement();
    }

    private static void writeDCTerminal(String dcTerminal, String dcTopologicalNode, String cimNamespace, XMLStreamWriter writer, CgmesExportContext context) throws XMLStreamException {
        CgmesExportUtil.writeStartAbout("DCTerminal", dcTerminal, cimNamespace, writer, context);
        CgmesExportUtil.writeReference("DCBaseTerminal.DCTopologicalNode", dcTopologicalNode, cimNamespace, writer, context);
        writer.writeEndElement();
    }

    private static void writeBoundaryTerminal(DanglingLine dl, List<String> exported, String cimNamespace, XMLStreamWriter writer, CgmesExportContext context) throws XMLStreamException {
        String boundaryId = context.getNamingStrategy().getCgmesIdFromAlias(dl, Conversion.CGMES_PREFIX_ALIAS_PROPERTIES + "Terminal_Boundary");
        String equivalentInjectionTerminalId = context.getNamingStrategy().getCgmesIdFromProperty(dl, Conversion.CGMES_PREFIX_ALIAS_PROPERTIES + "EquivalentInjectionTerminal");
        String topologicalNode = dl.getProperty(Conversion.CGMES_PREFIX_ALIAS_PROPERTIES + CgmesNames.TOPOLOGICAL_NODE_BOUNDARY);
        // Topological nodes of boundaries are published by external entities and should be ok,
        // we do not make an additional effort to ensure a valid CGMES id has been assigned
        // If not defined it has already been created above so topological node is never null
        if (boundaryId != null) {
            writeTerminal(boundaryId, topologicalNode, cimNamespace, writer, context);
        }
        if (equivalentInjectionTerminalId != null && !exported.contains(equivalentInjectionTerminalId)) { // check if the equivalent injection terminal has already been written (if several dangling lines linked to same X-node)
            writeTerminal(equivalentInjectionTerminalId, topologicalNode, cimNamespace, writer, context);
            exported.add(equivalentInjectionTerminalId);
        }
    }

    private static void writeTerminal(String terminalId, String topologicalNode, String cimNamespace, XMLStreamWriter writer, CgmesExportContext context) throws XMLStreamException {
        CgmesExportUtil.writeStartAbout("Terminal", terminalId, cimNamespace, writer, context);
        CgmesExportUtil.writeReference("Terminal.TopologicalNode", topologicalNode, cimNamespace, writer, context);
        writer.writeEndElement();
    }

    private static void writeTopologicalNodes(Network network, Set<String> addedTopologicalNodes, String cimNamespace, XMLStreamWriter writer, CgmesExportContext context) throws XMLStreamException {
        writeBusTopologicalNodes(network, addedTopologicalNodes, cimNamespace, writer, context);
        writeHvdcTopologicalNodes(network, cimNamespace, writer, context);
        // We create topological nodes for boundary side of dangling lines that are not mapped to an external boundary node
        writeDanglingLineTopologicalNodes(network, cimNamespace, writer, context);
    }

    private static void writeDanglingLineTopologicalNodes(Network network, String cimNamespace, XMLStreamWriter writer, CgmesExportContext context) throws XMLStreamException {
        for (DanglingLine dl : network.getDanglingLines()) {
            String topologicalNodeId = dl.getProperty(Conversion.CGMES_PREFIX_ALIAS_PROPERTIES + CgmesNames.TOPOLOGICAL_NODE_BOUNDARY);
            if (topologicalNodeId == null) {
                // If no information about original boundary has been preserved in the IIDM model,
                // we will create a new TopologicalNode
                String baseVoltage = context.getBaseVoltageByNominalVoltage(dl.getTerminal().getVoltageLevel().getNominalV()).getId();
                // If the EQ has also been exported, a fictitious container should have been created
                String containerId = context.getFictitiousContainerFor(dl);
                if (containerId == null) {
                    // As a last resort, we create the TN in the same container of the dangling line
                    LOG.error("Dangling line {}{} is not connected to a topology node in boundaries files: EQ profile must be exported for consistent results." +
                                    " Dangling line {} is considered entirely inside voltage level {}",
                            dl.getId(), dl.getUcteXnodeCode() != null ? " linked to X-node " + dl.getUcteXnodeCode() : "", dl.getId(), dl.getTerminal().getVoltageLevel().getId());
                    containerId = context.getNamingStrategy().getCgmesId(dl.getTerminal().getVoltageLevel());
                }
                String fictTopologicalNodeId = CgmesExportUtil.getUniqueId();
<<<<<<< HEAD
                dl.setProperty(Conversion.CGMES_PREFIX_ALIAS_PROPERTIES + dl.getId() + "." + CgmesNames.TOPOLOGICAL_NODE_BOUNDARY, fictTopologicalNodeId);
                writeTopologicalNode(fictTopologicalNodeId, dl.getNameOrId() + "_NODE", containerId, baseVoltage, cimNamespace, writer, context);
=======
                dl.setProperty(Conversion.CGMES_PREFIX_ALIAS_PROPERTIES + CgmesNames.TOPOLOGICAL_NODE_BOUNDARY, fictTopologicalNodeId);
                writeTopologicalNode(fictTopologicalNodeId, dl.getNameOrId() + "_NODE", containerId, baseVoltage, cimNamespace, writer);
>>>>>>> 216a4abf
            }
        }
    }

    private static void writeBusTopologicalNodes(Network network, Set<String> addedTopologicalNodes, String cimNamespace, XMLStreamWriter writer, CgmesExportContext context) throws XMLStreamException {
        for (Bus b : network.getBusBreakerView().getBuses()) {
            String topologicalNodeId = context.getNamingStrategy().getCgmesId(b);
            writeTopologicalNode(topologicalNodeId, b.getNameOrId(), b.getVoltageLevel(), addedTopologicalNodes, cimNamespace, writer, context);
        }
    }

    private static void writeHvdcTopologicalNodes(Network network, String cimNamespace, XMLStreamWriter writer, CgmesExportContext context) throws XMLStreamException {
        Set<String> written = new HashSet<>();
        for (HvdcLine line : network.getHvdcLines()) {
            Bus b1 = line.getConverterStation1().getTerminal().getBusBreakerView().getBus();
            if (!written.contains(b1.getId())) {
                writeDCTopologicalNode(b1.getId() + "DC", line.getNameOrId() + 1, cimNamespace, writer, context);
                written.add(b1.getId());
            }

            Bus b2 = line.getConverterStation2().getTerminal().getBusBreakerView().getBus();
            if (!written.contains(b2.getId())) {
                writeDCTopologicalNode(b2.getId() + "DC", line.getNameOrId() + 2, cimNamespace, writer, context);
                written.add(b2.getId());
            }
        }
    }

    private static void writeDCTopologicalNode(String dcTopologicalNode, String dcTopologicalNodeName, String cimNamespace, XMLStreamWriter writer, CgmesExportContext context) throws XMLStreamException {
        CgmesExportUtil.writeStartIdName("DCTopologicalNode", dcTopologicalNode, dcTopologicalNodeName, cimNamespace, writer, context);
        writer.writeEndElement();
    }

    private static void writeTopologicalNode(String topologicalNode, String topologicalNodeName, String connectivityNodeContainerId, String baseVoltageId, String cimNamespace, XMLStreamWriter writer, CgmesExportContext context) throws XMLStreamException {
        CgmesExportUtil.writeStartIdName("TopologicalNode", topologicalNode, topologicalNodeName, cimNamespace, writer, context);
        CgmesExportUtil.writeReference(TOPOLOGICAL_NODE_CONNECTIVITY_NODE_CONTAINER, connectivityNodeContainerId, cimNamespace, writer, context);
        CgmesExportUtil.writeReference(TOPOLOGICAL_NODE_BASE_VOLTAGE, baseVoltageId, cimNamespace, writer, context);
        writer.writeEndElement();
    }

    private TopologyExport() {
    }
}<|MERGE_RESOLUTION|>--- conflicted
+++ resolved
@@ -250,13 +250,8 @@
                     containerId = context.getNamingStrategy().getCgmesId(dl.getTerminal().getVoltageLevel());
                 }
                 String fictTopologicalNodeId = CgmesExportUtil.getUniqueId();
-<<<<<<< HEAD
-                dl.setProperty(Conversion.CGMES_PREFIX_ALIAS_PROPERTIES + dl.getId() + "." + CgmesNames.TOPOLOGICAL_NODE_BOUNDARY, fictTopologicalNodeId);
+                dl.setProperty(Conversion.CGMES_PREFIX_ALIAS_PROPERTIES + CgmesNames.TOPOLOGICAL_NODE_BOUNDARY, fictTopologicalNodeId);
                 writeTopologicalNode(fictTopologicalNodeId, dl.getNameOrId() + "_NODE", containerId, baseVoltage, cimNamespace, writer, context);
-=======
-                dl.setProperty(Conversion.CGMES_PREFIX_ALIAS_PROPERTIES + CgmesNames.TOPOLOGICAL_NODE_BOUNDARY, fictTopologicalNodeId);
-                writeTopologicalNode(fictTopologicalNodeId, dl.getNameOrId() + "_NODE", containerId, baseVoltage, cimNamespace, writer);
->>>>>>> 216a4abf
             }
         }
     }
