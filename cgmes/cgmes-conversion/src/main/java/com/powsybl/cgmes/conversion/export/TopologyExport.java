/**
 * Copyright (c) 2021, RTE (http://www.rte-france.com)
 * This Source Code Form is subject to the terms of the Mozilla Public
 * License, v. 2.0. If a copy of the MPL was not distributed with this
 * file, You can obtain one at http://mozilla.org/MPL/2.0/.
 */
package com.powsybl.cgmes.conversion.export;

import com.powsybl.cgmes.conversion.Conversion;
import com.powsybl.cgmes.model.CgmesNames;
import com.powsybl.commons.PowsyblException;
import com.powsybl.commons.exceptions.UncheckedXmlStreamException;
import com.powsybl.iidm.network.*;
import com.powsybl.math.graph.TraverseResult;

import javax.xml.stream.XMLStreamException;
import javax.xml.stream.XMLStreamWriter;
import java.util.HashSet;
import java.util.Objects;
import java.util.Optional;
import java.util.Set;

/**
 * @author Marcos de Miguel <demiguelm at aia.es>
 */
public final class TopologyExport {

    private static final String TOPOLOGICAL_NODE_CONNECTIVITY_NODE_CONTAINER = "TopologicalNode.ConnectivityNodeContainer";
    private static final String TOPOLOGICAL_NODE_BASE_VOLTAGE = "TopologicalNode.BaseVoltage";

    public static void write(Network network, XMLStreamWriter writer) {
        write(network, writer, new CgmesExportContext(network));
    }

    public static void write(Network network, XMLStreamWriter writer, CgmesExportContext context) {
        try {
            String cimNamespace = context.getCim().getNamespace();
            CgmesExportUtil.writeRdfRoot(cimNamespace, context.getCim().getEuPrefix(), context.getCim().getEuNamespace(), writer);

            if (context.getCimVersion() >= 16) {
                CgmesExportUtil.writeModelDescription(writer, context.getTpModelDescription(), context);
            }

            Set<String> addedTopologicalNodes = new HashSet<>();
            writeTopologicalNodes(network, addedTopologicalNodes, cimNamespace, writer, context);
            writeTerminals(network, addedTopologicalNodes, cimNamespace, writer, context);
            writer.writeEndDocument();
        } catch (XMLStreamException e) {
            throw new UncheckedXmlStreamException(e);
        }
    }

    private static void writeTerminals(Network network, Set<String> addedTopologicalNodes, String cimNamespace, XMLStreamWriter writer, CgmesExportContext context) throws XMLStreamException {
        writeConnectableTerminals(network, cimNamespace, writer);
        writeBoundaryTerminals(network, cimNamespace, writer);
        writeSwitchesTerminals(network, addedTopologicalNodes, cimNamespace, writer, context);
        writeHvdcTerminals(network, cimNamespace, writer);
    }

<<<<<<< HEAD
    private static void writeConnectableTerminals(Network network, String cimNamespace, XMLStreamWriter writer) throws XMLStreamException {
        for (Connectable<?> c : network.getConnectables()) {
            for (Terminal t : c.getTerminals()) {
                Bus b = t.getBusBreakerView().getBus();
                if (b == null) {
                    b = t.getBusBreakerView().getConnectableBus();
                }
                writeTerminal(CgmesExportUtil.getTerminalId(t), b.getId(), cimNamespace, writer);
=======
    private static void writeBusTerminals(Network network, String cimNamespace, XMLStreamWriter writer, CgmesExportContext context) throws XMLStreamException {
        for (Bus b : network.getBusView().getBuses()) {
            for (Terminal t : b.getConnectedTerminals()) {
                if (context.isExportedEquipment(t.getConnectable())) {
                    writeTerminal(CgmesExportUtil.getTerminalId(t), topologicalNodeFromIidmBus(b, context), cimNamespace, writer);
                }
>>>>>>> 875c8b42
            }
        }
    }

    private static void writeBoundaryTerminals(Network network, String cimNamespace, XMLStreamWriter writer) throws XMLStreamException {
        for (DanglingLine dl : network.getDanglingLines()) {
            writeBoundaryTerminal(dl, cimNamespace, writer);
        }
    }

    private static String cgmesTerminalFromAlias(Identifiable<?> i, String aliasType0) {
        String aliasType = Conversion.CGMES_PREFIX_ALIAS_PROPERTIES + aliasType0;
        Optional<String> cgmesTerminalId = i.getAliasFromType(aliasType);
        if (cgmesTerminalId.isEmpty()) {
            throw new PowsyblException("Missing CGMES terminal in aliases of " + i.getId() + ", aliasType " + aliasType);
        }
        return cgmesTerminalId.get();
    }

    private static void writeSwitchesTerminals(Network network, Set<String> addedTopologicalNodes, String cimNamespace, XMLStreamWriter writer, CgmesExportContext context) throws XMLStreamException {
        for (Switch sw : network.getSwitches()) {
            VoltageLevel vl = sw.getVoltageLevel();

            String tn1;
            String tname1;
            String tn2;
            String tname2;
            if (vl.getTopologyKind().equals(TopologyKind.BUS_BREAKER)) {
                tn1 = vl.getBusBreakerView().getBus1(sw.getId()).getId();
                tname1 = vl.getBusBreakerView().getBus1(sw.getId()).getNameOrId();
                tn2 = vl.getBusBreakerView().getBus2(sw.getId()).getId();
                tname2 = vl.getBusBreakerView().getBus2(sw.getId()).getNameOrId();
            } else {
                int node1 = vl.getNodeBreakerView().getNode1(sw.getId());
                Bus bus1 = getBusForBusBreakerViewBus(vl, node1);
                tn1 = bus1 == null ? findOrCreateTopologicalNode(vl, node1) : bus1.getId();
                tname1 = bus1 == null ? tn1 : bus1.getNameOrId();

                int node2 = vl.getNodeBreakerView().getNode2(sw.getId());
                Bus bus2 = getBusForBusBreakerViewBus(vl, node2);
                tn2 = bus2 == null ? findOrCreateTopologicalNode(vl, node2) : bus2.getId();
                tname2 = bus2 == null ? tn2 : bus2.getNameOrId();
            }
            writeTopologicalNode(tn1, tname1, vl, addedTopologicalNodes, cimNamespace, writer, context);
            writeTopologicalNode(tn2, tname2, vl, addedTopologicalNodes, cimNamespace, writer, context);

            String cgmesTerminal1 = cgmesTerminalFromAlias(sw, CgmesNames.TERMINAL1);
            String cgmesTerminal2 = cgmesTerminalFromAlias(sw, CgmesNames.TERMINAL2);

            writeSwitchTerminal(tn1, cgmesTerminal1, cimNamespace, writer);
            writeSwitchTerminal(tn2, cgmesTerminal2, cimNamespace, writer);
        }
    }

    private static String findOrCreateTopologicalNode(VoltageLevel vl, int node) {
        if (vl.getTopologyKind() != TopologyKind.NODE_BREAKER) {
            throw new IllegalArgumentException("The voltage level " + vl.getId() + " is not described in Node/Breaker topology");
        }
        Set<Integer> nodeSet = new HashSet<>();
        nodeSet.add(node);

        VoltageLevel.NodeBreakerView.TopologyTraverser traverser = (node1, sw, node2) -> {
            if (sw != null && (sw.isOpen() || sw.isRetained())) {
                return TraverseResult.TERMINATE_PATH;
            }
            nodeSet.add(node2);
            return TraverseResult.CONTINUE;
        };

        vl.getNodeBreakerView().traverse(node, traverser);

        Optional<Bus> selectedBus = nodeSet.stream().map(n -> getBusForBusBreakerViewBus(vl, n)).filter(Objects::nonNull).findFirst();
        if (selectedBus.isPresent()) {
            return selectedBus.get().getId();
        }

        Optional<Integer> selectedNode = nodeSet.stream().sorted().findFirst();
        if (selectedNode.isEmpty()) {
            throw new PowsyblException("nodeSet never can be empty");
        }

        return vl.getId() + "_" + selectedNode.get();
    }

    private static void writeTopologicalNode(String tn, String tname, VoltageLevel voltageLevel, Set<String> addedTopologicalNodes,
        String cimNamespace, XMLStreamWriter writer, CgmesExportContext context) throws XMLStreamException {
        if (addedTopologicalNodes.contains(tn)) {
            return;
        }
        addedTopologicalNodes.add(tn);
        writeTopologicalNode(tn, tname, voltageLevel.getId(),
            context.getBaseVoltageByNominalVoltage(voltageLevel.getNominalV()).getId(), cimNamespace, writer);
    }

    private static void writeSwitchTerminal(String tn, String cgmesTerminal, String cimNamespace,
                XMLStreamWriter writer) throws XMLStreamException {
        writeTerminal(cgmesTerminal, tn, cimNamespace, writer);
    }

    private static Bus getBusForBusBreakerViewBus(VoltageLevel vl, int node) {
        Terminal terminal = vl.getNodeBreakerView().getTerminal(node);
        if (terminal == null) {
            return null;
        }

        return terminal.getBusBreakerView().getBus();
    }

    private static void writeHvdcTerminals(Network network, String cimNamespace, XMLStreamWriter writer) throws XMLStreamException {
        for (HvdcLine line : network.getHvdcLines()) {
            writeHvdcBusTerminals(line, line.getConverterStation1(), 1, cimNamespace, writer);
            writeHvdcBusTerminals(line, line.getConverterStation2(), 2, cimNamespace, writer);
        }
    }

    private static void writeHvdcBusTerminals(HvdcLine line, HvdcConverterStation<?> converter, int side, String cimNamespace, XMLStreamWriter writer) throws XMLStreamException {
        Bus bus = converter.getTerminal().getBusBreakerView().getBus();
        String dcTopologicalNode = bus.getId() + "DC";
        String dcNode = line.getAliasFromType(Conversion.CGMES_PREFIX_ALIAS_PROPERTIES + "DCNode" + side).orElseThrow(PowsyblException::new);
        writeDCNode(dcNode, dcTopologicalNode, cimNamespace, writer);
        String dcTerminal = line.getAliasFromType(Conversion.CGMES_PREFIX_ALIAS_PROPERTIES + "DCTerminal" + side).orElseThrow(PowsyblException::new);
        writeDCTerminal(dcTerminal, dcTopologicalNode, cimNamespace, writer);
        String acdcConverterDcTerminal = converter.getAliasFromType(Conversion.CGMES_PREFIX_ALIAS_PROPERTIES + "ACDCConverterDCTerminal").orElseThrow(PowsyblException::new);
        writeAcdcConverterDCTerminal(acdcConverterDcTerminal, dcTopologicalNode, cimNamespace, writer);
    }

    private static void writeDCNode(String dcNode, String dcTopologicalNode, String cimNamespace, XMLStreamWriter writer) throws XMLStreamException {
        CgmesExportUtil.writeStartAbout("DCNode", dcNode, cimNamespace, writer);
        CgmesExportUtil.writeReference("DCNode.DCTopologicalNode", dcTopologicalNode, cimNamespace, writer);
        writer.writeEndElement();
    }

    private static void writeAcdcConverterDCTerminal(String acdcConverterDcTerminal, String dcTopologicalNode, String cimNamespace, XMLStreamWriter writer) throws XMLStreamException {
        CgmesExportUtil.writeStartAbout("ACDCConverterDCTerminal", acdcConverterDcTerminal, cimNamespace, writer);
        CgmesExportUtil.writeReference("DCBaseTerminal.DCTopologicalNode", dcTopologicalNode, cimNamespace, writer);
        writer.writeEndElement();
    }

    private static void writeDCTerminal(String dcTerminal, String dcTopologicalNode, String cimNamespace, XMLStreamWriter writer) throws XMLStreamException {
        CgmesExportUtil.writeStartAbout("DCTerminal", dcTerminal, cimNamespace, writer);
        CgmesExportUtil.writeReference("DCBaseTerminal.DCTopologicalNode", dcTopologicalNode, cimNamespace, writer);
        writer.writeEndElement();
    }

    private static void writeBoundaryTerminal(DanglingLine dl, String cimNamespace, XMLStreamWriter writer) throws XMLStreamException {
        String boundaryId = dl.getAliasFromType(Conversion.CGMES_PREFIX_ALIAS_PROPERTIES + "Terminal_Boundary").orElseThrow(PowsyblException::new);
        String equivalentInjectionTerminalId = dl.getAliasFromType(Conversion.CGMES_PREFIX_ALIAS_PROPERTIES + "EquivalentInjectionTerminal").orElseThrow(PowsyblException::new);
        Optional<String> topologicalNode = dl.getAliasFromType(Conversion.CGMES_PREFIX_ALIAS_PROPERTIES + CgmesNames.TOPOLOGICAL_NODE);
        if (topologicalNode.isPresent()) {
            if (boundaryId != null) {
                writeTerminal(boundaryId, topologicalNode.get(), cimNamespace, writer);
            }
            if (equivalentInjectionTerminalId != null) {
                writeTerminal(equivalentInjectionTerminalId, topologicalNode.get(), cimNamespace, writer);
            }
        }
    }

    private static void writeTerminal(String terminalId, String topologicalNode, String cimNamespace, XMLStreamWriter writer) throws XMLStreamException {
        CgmesExportUtil.writeStartAbout("Terminal", terminalId, cimNamespace, writer);
        CgmesExportUtil.writeReference("Terminal.TopologicalNode", topologicalNode, cimNamespace, writer);
        writer.writeEndElement();
    }

    private static void writeTopologicalNodes(Network network, Set<String> addedTopologicalNodes, String cimNamespace, XMLStreamWriter writer, CgmesExportContext context) throws XMLStreamException {
        writeBusTopologicalNodes(network, addedTopologicalNodes, cimNamespace, writer, context);
        writeDanglingLineTopologicalNodes(network, cimNamespace, writer, context);
        writeHvdcTopologicalNodes(network, cimNamespace, writer);
    }

    private static void writeBusTopologicalNodes(Network network, Set<String> addedTopologicalNodes, String cimNamespace, XMLStreamWriter writer, CgmesExportContext context) throws XMLStreamException {
        for (Bus b : network.getBusBreakerView().getBuses()) {
            writeTopologicalNode(b.getId(), b.getNameOrId(), b.getVoltageLevel(), addedTopologicalNodes, cimNamespace, writer, context);
        }
    }

    private static void writeDanglingLineTopologicalNodes(Network network, String cimNamespace, XMLStreamWriter writer, CgmesExportContext context) throws XMLStreamException {
        for (DanglingLine dl : network.getDanglingLines()) {
            Optional<String> topologicalNodeId = dl.getAliasFromType(Conversion.CGMES_PREFIX_ALIAS_PROPERTIES + CgmesNames.TOPOLOGICAL_NODE);
            if (topologicalNodeId.isPresent()) {
                String baseVoltage = context.getBaseVoltageByNominalVoltage(dl.getBoundary().getVoltageLevel().getNominalV()).getId();
                writeTopologicalNode(topologicalNodeId.get(), dl.getNameOrId(), dl.getBoundary().getVoltageLevel().getId(), baseVoltage, cimNamespace, writer);
            }
        }
    }

    private static void writeHvdcTopologicalNodes(Network network, String cimNamespace, XMLStreamWriter writer) throws XMLStreamException {
        Set<String> written = new HashSet<>();
        for (HvdcLine line : network.getHvdcLines()) {
            Bus b1 = line.getConverterStation1().getTerminal().getBusBreakerView().getBus();
            if (!written.contains(b1.getId())) {
                writeDCTopologicalNode(b1.getId() + "DC", line.getNameOrId() + 1, cimNamespace, writer);
                written.add(b1.getId());
            }

            Bus b2 = line.getConverterStation2().getTerminal().getBusBreakerView().getBus();
            if (!written.contains(b2.getId())) {
                writeDCTopologicalNode(b2.getId() + "DC", line.getNameOrId() + 2, cimNamespace, writer);
                written.add(b2.getId());
            }
        }
    }

    private static void writeDCTopologicalNode(String dcTopologicalNode, String dcTopologicalNodeName, String cimNamespace, XMLStreamWriter writer) throws XMLStreamException {
        CgmesExportUtil.writeStartIdName("DCTopologicalNode", dcTopologicalNode, dcTopologicalNodeName, cimNamespace, writer);
        writer.writeEndElement();
    }

    private static void writeTopologicalNode(String topologicalNode, String topologicalNodeName, String connectivityNodeContainerId, String baseVoltageId, String cimNamespace, XMLStreamWriter writer) throws XMLStreamException {
        CgmesExportUtil.writeStartIdName("TopologicalNode", topologicalNode, topologicalNodeName, cimNamespace, writer);
        CgmesExportUtil.writeReference(TOPOLOGICAL_NODE_CONNECTIVITY_NODE_CONTAINER, connectivityNodeContainerId, cimNamespace, writer);
        CgmesExportUtil.writeReference(TOPOLOGICAL_NODE_BASE_VOLTAGE, baseVoltageId, cimNamespace, writer);
        writer.writeEndElement();
    }

    private TopologyExport() {
    }
}<|MERGE_RESOLUTION|>--- conflicted
+++ resolved
@@ -51,29 +51,22 @@
     }
 
     private static void writeTerminals(Network network, Set<String> addedTopologicalNodes, String cimNamespace, XMLStreamWriter writer, CgmesExportContext context) throws XMLStreamException {
-        writeConnectableTerminals(network, cimNamespace, writer);
+        writeConnectableTerminals(network, cimNamespace, writer, context);
         writeBoundaryTerminals(network, cimNamespace, writer);
         writeSwitchesTerminals(network, addedTopologicalNodes, cimNamespace, writer, context);
         writeHvdcTerminals(network, cimNamespace, writer);
     }
 
-<<<<<<< HEAD
-    private static void writeConnectableTerminals(Network network, String cimNamespace, XMLStreamWriter writer) throws XMLStreamException {
+    private static void writeConnectableTerminals(Network network, String cimNamespace, XMLStreamWriter writer, CgmesExportContext context) throws XMLStreamException {
         for (Connectable<?> c : network.getConnectables()) {
-            for (Terminal t : c.getTerminals()) {
-                Bus b = t.getBusBreakerView().getBus();
-                if (b == null) {
-                    b = t.getBusBreakerView().getConnectableBus();
+            if (context.isExportedEquipment(c)) {
+                for (Terminal t : c.getTerminals()) {
+                    Bus b = t.getBusBreakerView().getBus();
+                    if (b == null) {
+                        b = t.getBusBreakerView().getConnectableBus();
+                    }
+                    writeTerminal(CgmesExportUtil.getTerminalId(t), b.getId(), cimNamespace, writer);
                 }
-                writeTerminal(CgmesExportUtil.getTerminalId(t), b.getId(), cimNamespace, writer);
-=======
-    private static void writeBusTerminals(Network network, String cimNamespace, XMLStreamWriter writer, CgmesExportContext context) throws XMLStreamException {
-        for (Bus b : network.getBusView().getBuses()) {
-            for (Terminal t : b.getConnectedTerminals()) {
-                if (context.isExportedEquipment(t.getConnectable())) {
-                    writeTerminal(CgmesExportUtil.getTerminalId(t), topologicalNodeFromIidmBus(b, context), cimNamespace, writer);
-                }
->>>>>>> 875c8b42
             }
         }
     }
