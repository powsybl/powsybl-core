/**
 * Copyright (c) 2021, RTE (http://www.rte-france.com)
 * This Source Code Form is subject to the terms of the Mozilla Public
 * License, v. 2.0. If a copy of the MPL was not distributed with this
 * file, You can obtain one at http://mozilla.org/MPL/2.0/.
 */
package com.powsybl.cgmes.conversion.export;

import com.powsybl.cgmes.conversion.Conversion;
<<<<<<< HEAD
=======
import com.powsybl.cgmes.extensions.CgmesIidmMapping;
import com.powsybl.cgmes.extensions.Source;
>>>>>>> 928ad4cb
import com.powsybl.cgmes.model.CgmesNames;
import com.powsybl.commons.PowsyblException;
import com.powsybl.commons.exceptions.UncheckedXmlStreamException;
import com.powsybl.iidm.network.*;
import com.powsybl.iidm.network.util.Networks;

import javax.xml.stream.XMLStreamException;
import javax.xml.stream.XMLStreamWriter;
import java.util.Optional;

import static com.powsybl.cgmes.model.CgmesNamespace.RDF_NAMESPACE;

/**
 * @author Marcos de Miguel <demiguelm at aia.es>
 */
public final class TopologyExport {

    private static final String TOPOLOGICAL_NODE_CONNECTIVITY_NODE_CONTAINER = "TopologicalNode.ConnectivityNodeContainer";
    private static final String TOPOLOGICAL_NODE_BASE_VOLTAGE = "TopologicalNode.BaseVoltage";

    public static void write(Network network, XMLStreamWriter writer) {
        write(network, writer, new CgmesExportContext(network));
    }

    public static void write(Network network, XMLStreamWriter writer, CgmesExportContext context) {
        try {
            CgmesExportUtil.writeRdfRoot(context.getCimVersion(), writer);
            String cimNamespace = context.getCimNamespace();

            if (context.getCimVersion() == 16) {
                CgmesExportUtil.writeModelDescription(writer, context.getTpModelDescription(), context);
            }
            writeTopologicalNodes(network, cimNamespace, writer, context);
            writeTerminals(network, cimNamespace, writer, context);
            writer.writeEndDocument();
        } catch (XMLStreamException e) {
            throw new UncheckedXmlStreamException(e);
        }
    }

    private static void writeTerminals(Network network, String cimNamespace, XMLStreamWriter writer, CgmesExportContext context) throws XMLStreamException {
        writeBusTerminals(network, cimNamespace, writer, context);
        writeSwitchesTerminals(network, cimNamespace, writer, context);
        writeHvdcTerminals(network, cimNamespace, writer, context);
    }

    private static void writeBusTerminals(Network network, String cimNamespace, XMLStreamWriter writer, CgmesExportContext context) throws XMLStreamException {
        for (Bus b : network.getBusBreakerView().getBuses()) {
            for (Terminal t : b.getConnectedTerminals()) {
                Connectable<?> c = t.getConnectable();
                String terminalId;
                if (c instanceof DanglingLine) {
                    writeBoundaryTerminal((DanglingLine) c, cimNamespace, writer);
                    terminalId = cgmesTerminalFromAlias(c, "Terminal_Network");
                } else {
                    int side = CgmesExportUtil.getTerminalSide(t, c);
                    terminalId = cgmesTerminalFromAlias(c, CgmesNames.TERMINAL + side);
                }
                writeTerminal(terminalId, topologicalNodeFromIidmBus(b, context), cimNamespace, writer);
            }
        }
    }

    private static String cgmesTerminalFromAlias(Identifiable<?> i, String aliasType0) {
        String aliasType = Conversion.CGMES_PREFIX_ALIAS_PROPERTIES + aliasType0;
        Optional<String> cgmesTerminalId = i.getAliasFromType(aliasType);
        if (cgmesTerminalId.isEmpty()) {
            throw new PowsyblException("Missing CGMES terminal in aliases of " + i.getId() + ", aliasType " + aliasType);
        }
        return cgmesTerminalId.get();
    }

    private static String topologicalNodeFromIidmBus(Bus b, CgmesExportContext context) {
        return b.getId();
    }

    private static void writeSwitchesTerminals(Network network, String cimNamespace, XMLStreamWriter writer, CgmesExportContext context) throws XMLStreamException {
        for (Switch sw : network.getSwitches()) {
            VoltageLevel vl = sw.getVoltageLevel();

            Bus bus1;
            Bus bus2;
            if (vl.getTopologyKind() == TopologyKind.NODE_BREAKER) {
                bus1 = Networks.getEquivalentTerminal(vl, vl.getNodeBreakerView().getNode1(sw.getId())).getBusView().getBus();
                bus2 = Networks.getEquivalentTerminal(vl, vl.getNodeBreakerView().getNode2(sw.getId())).getBusView().getBus();
            } else {
                bus1 = vl.getBusView().getMergedBus(vl.getBusBreakerView().getBus1(sw.getId()).getId());
                bus2 = vl.getBusView().getMergedBus(vl.getBusBreakerView().getBus2(sw.getId()).getId());
            }

            String cgmesTerminal1 = cgmesTerminalFromAlias(sw, CgmesNames.TERMINAL1);
            String cgmesTerminal2 = cgmesTerminalFromAlias(sw, CgmesNames.TERMINAL2);

            writeTerminal(cgmesTerminal1, topologicalNodeFromIidmBus(bus1, context), cimNamespace, writer);
            writeTerminal(cgmesTerminal2, topologicalNodeFromIidmBus(bus2, context), cimNamespace, writer);
        }
    }

    private static void writeHvdcTerminals(Network network, String cimNamespace, XMLStreamWriter writer, CgmesExportContext context) throws XMLStreamException {
        for (HvdcLine line : network.getHvdcLines()) {
            Bus b1 = line.getConverterStation1().getTerminal().getBusBreakerView().getBus();
            writeHvdcBusTerminals(line, b1, 1, cimNamespace, writer, context);

            Bus b2 = line.getConverterStation2().getTerminal().getBusBreakerView().getBus();
            writeHvdcBusTerminals(line, b2, 2, cimNamespace, writer, context);
        }
    }

    private static void writeHvdcBusTerminals(HvdcLine line, Bus bus, int side, String cimNamespace, XMLStreamWriter writer, CgmesExportContext context) throws XMLStreamException {
        String dcTopologicalNode = bus.getId() + "DC";
        String dcNode = line.getAliasFromType(Conversion.CGMES_PREFIX_ALIAS_PROPERTIES + "DCNode" + side).orElseThrow(PowsyblException::new);
        writeDCNode(dcNode, dcTopologicalNode, cimNamespace, writer);
        String dcTerminal = line.getAliasFromType(Conversion.CGMES_PREFIX_ALIAS_PROPERTIES + "DCTerminal" + side).orElseThrow(PowsyblException::new);
        writeDCTerminal(dcTerminal, dcTopologicalNode, cimNamespace, writer);
        String acdcConverterDcTerminal = line.getConverterStation2().getAliasFromType(Conversion.CGMES_PREFIX_ALIAS_PROPERTIES + "ACDCConverterDCTerminal").orElseThrow(PowsyblException::new);
        writeAcdcConverterDCTerminal(acdcConverterDcTerminal, dcTopologicalNode, cimNamespace, writer);
    }

    private static void writeDCNode(String dcNode, String dcTopologicalNode, String cimNamespace, XMLStreamWriter writer) throws XMLStreamException {
        writer.writeStartElement(cimNamespace, "DCNode");
        writer.writeAttribute(RDF_NAMESPACE, CgmesNames.ABOUT, "#" + dcNode);
        writer.writeEmptyElement(cimNamespace, "DCNode.DCTopologicalNode");
        writer.writeAttribute(RDF_NAMESPACE, CgmesNames.RESOURCE, "#" + dcTopologicalNode);
        writer.writeEndElement();
    }

    private static void writeAcdcConverterDCTerminal(String acdcConverterDcTerminal, String dcTopologicalNode, String cimNamespace, XMLStreamWriter writer) throws XMLStreamException {
        writer.writeStartElement(cimNamespace, "ACDCConverterDCTerminal");
        writer.writeAttribute(RDF_NAMESPACE, CgmesNames.ABOUT, "#" + acdcConverterDcTerminal);
        writer.writeEmptyElement(cimNamespace, "DCBaseTerminal.DCTopologicalNode");
        writer.writeAttribute(RDF_NAMESPACE, CgmesNames.RESOURCE, "#" + dcTopologicalNode);
        writer.writeEndElement();
    }

    private static void writeDCTerminal(String dcTerminal, String dcTopologicalNode, String cimNamespace, XMLStreamWriter writer) throws XMLStreamException {
        writer.writeStartElement(cimNamespace, "DCTerminal");
        writer.writeAttribute(RDF_NAMESPACE, CgmesNames.ABOUT, "#" + dcTerminal);
        writer.writeEmptyElement(cimNamespace, "DCBaseTerminal.DCTopologicalNode");
        writer.writeAttribute(RDF_NAMESPACE, CgmesNames.RESOURCE, "#" + dcTopologicalNode);
        writer.writeEndElement();
    }

    private static void writeBoundaryTerminal(DanglingLine dl, String cimNamespace, XMLStreamWriter writer) throws XMLStreamException {
        String boundaryId = dl.getAliasFromType(Conversion.CGMES_PREFIX_ALIAS_PROPERTIES + "Terminal_Boundary").orElseThrow(PowsyblException::new);
        String equivalentInjectionTerminalId = dl.getAliasFromType(Conversion.CGMES_PREFIX_ALIAS_PROPERTIES + "EquivalentInjectionTerminal").orElseThrow(PowsyblException::new);
        Optional<String> topologicalNode = dl.getAliasFromType(Conversion.CGMES_PREFIX_ALIAS_PROPERTIES + CgmesNames.TOPOLOGICAL_NODE);
        if (topologicalNode.isPresent()) {
            if (boundaryId != null) {
                writeTerminal(boundaryId, topologicalNode.get(), cimNamespace, writer);
            }
            if (equivalentInjectionTerminalId != null) {
                writeTerminal(equivalentInjectionTerminalId, topologicalNode.get(), cimNamespace, writer);
            }
        }
    }

    private static void writeTerminal(String terminalId, String topologicalNode, String cimNamespace, XMLStreamWriter writer) throws XMLStreamException {
        writer.writeStartElement(cimNamespace, "Terminal");
        writer.writeAttribute(RDF_NAMESPACE, CgmesNames.ABOUT, "#" + terminalId);
        writer.writeEmptyElement(cimNamespace, "Terminal.TopologicalNode");
        writer.writeAttribute(RDF_NAMESPACE, CgmesNames.RESOURCE, "#" + topologicalNode);
        writer.writeEndElement();
    }

    private static void writeTopologicalNodes(Network network, String cimNamespace, XMLStreamWriter writer, CgmesExportContext context) throws XMLStreamException {
        writeBusTopologicalNodes(network, cimNamespace, writer, context);
        writeDanglingLineTopologicalNodes(network, cimNamespace, writer, context);
        writeHvdcTopologicalNodes(network, cimNamespace, writer, context);
    }

    private static void writeBusTopologicalNodes(Network network, String cimNamespace, XMLStreamWriter writer, CgmesExportContext context) throws XMLStreamException {
<<<<<<< HEAD
        for (Bus b : network.getBusBreakerView().getBuses()) {
            String baseVoltage = context.getBaseVoltageByNominalVoltage(b.getVoltageLevel().getNominalV()).getCgmesId();
            writeTopologicalNode(b.getId(), b.getName(), b.getVoltageLevel().getId(), baseVoltage, cimNamespace, writer);
=======
        for (Bus b : network.getBusView().getBuses()) {
            for (CgmesIidmMapping.CgmesTopologicalNode topologicalNode : context.getTopologicalNodesByBusViewBus(b.getId())) {
                if (topologicalNode.getSource().equals(Source.IGM)) {
                    String baseVoltage = context.getBaseVoltageByNominalVoltage(b.getVoltageLevel().getNominalV()).getId();
                    writeTopologicalNode(topologicalNode.getCgmesId(), topologicalNode.getName(), b.getVoltageLevel().getId(), baseVoltage, cimNamespace, writer);
                }
            }
>>>>>>> 928ad4cb
        }
    }

    private static void writeDanglingLineTopologicalNodes(Network network, String cimNamespace, XMLStreamWriter writer, CgmesExportContext context) throws XMLStreamException {
        for (DanglingLine dl : network.getDanglingLines()) {
            Optional<String> topologicalNodeId = dl.getAliasFromType(Conversion.CGMES_PREFIX_ALIAS_PROPERTIES + CgmesNames.TOPOLOGICAL_NODE);
            if (topologicalNodeId.isPresent()) {
<<<<<<< HEAD
                String baseVoltage = context.getBaseVoltageByNominalVoltage(dl.getBoundary().getVoltageLevel().getNominalV()).getCgmesId();
                writeTopologicalNode(topologicalNodeId.get(), dl.getNameOrId(), dl.getBoundary().getVoltageLevel().getId(), baseVoltage, cimNamespace, writer);
=======
                CgmesIidmMapping.CgmesTopologicalNode cgmesTopologicalNode = context.getUnmappedTopologicalNode(topologicalNodeId.get());
                if (cgmesTopologicalNode != null && cgmesTopologicalNode.getSource().equals(Source.IGM)) {
                    String baseVoltage = context.getBaseVoltageByNominalVoltage(dl.getBoundary().getVoltageLevel().getNominalV()).getId();
                    writeTopologicalNode(cgmesTopologicalNode.getCgmesId(), dl.getNameOrId(), dl.getBoundary().getVoltageLevel().getId(), baseVoltage, cimNamespace, writer);
                }
>>>>>>> 928ad4cb
            }
        }
    }

    private static void writeHvdcTopologicalNodes(Network network, String cimNamespace, XMLStreamWriter writer, CgmesExportContext context) throws XMLStreamException {
        for (HvdcLine line : network.getHvdcLines()) {
            Bus b1 = line.getConverterStation1().getTerminal().getBusBreakerView().getBus();
            writeDCTopologicalNode(b1.getId() + "DC", line.getNameOrId() + 1, cimNamespace, writer);

            Bus b2 = line.getConverterStation2().getTerminal().getBusBreakerView().getBus();
            writeDCTopologicalNode(b2.getId() + "DC", line.getNameOrId() + 2, cimNamespace, writer);
        }
    }

    private static void writeDCTopologicalNode(String dcTopologicalNode, String dcTopologicalNodeName, String cimNamespace, XMLStreamWriter writer) throws XMLStreamException {
        writer.writeStartElement(cimNamespace, "DCTopologicalNode");
        writer.writeAttribute(RDF_NAMESPACE, CgmesNames.ID, dcTopologicalNode);
        writer.writeStartElement(cimNamespace, CgmesNames.NAME);
        writer.writeCharacters(dcTopologicalNodeName);
        writer.writeEndElement();
        writer.writeEndElement();
    }

    private static void writeTopologicalNode(String topologicalNode, String topologicalNodeName, String connectivityNodeContainerId, String baseVoltageId, String cimNamespace, XMLStreamWriter writer) throws XMLStreamException {
        writer.writeStartElement(cimNamespace, "TopologicalNode");
        writer.writeAttribute(RDF_NAMESPACE, CgmesNames.ID, topologicalNode);
        writer.writeStartElement(cimNamespace, CgmesNames.NAME);
        writer.writeCharacters(topologicalNodeName);
        writer.writeEndElement();
        writer.writeEmptyElement(cimNamespace, TOPOLOGICAL_NODE_CONNECTIVITY_NODE_CONTAINER);
        writer.writeAttribute(RDF_NAMESPACE, CgmesNames.RESOURCE, "#" + connectivityNodeContainerId);
        writer.writeEmptyElement(cimNamespace, TOPOLOGICAL_NODE_BASE_VOLTAGE);
        writer.writeAttribute(RDF_NAMESPACE, CgmesNames.RESOURCE, "#" + baseVoltageId);
        writer.writeEndElement();
    }

    private TopologyExport() {
    }
}<|MERGE_RESOLUTION|>--- conflicted
+++ resolved
@@ -7,11 +7,6 @@
 package com.powsybl.cgmes.conversion.export;
 
 import com.powsybl.cgmes.conversion.Conversion;
-<<<<<<< HEAD
-=======
-import com.powsybl.cgmes.extensions.CgmesIidmMapping;
-import com.powsybl.cgmes.extensions.Source;
->>>>>>> 928ad4cb
 import com.powsybl.cgmes.model.CgmesNames;
 import com.powsybl.commons.PowsyblException;
 import com.powsybl.commons.exceptions.UncheckedXmlStreamException;
@@ -183,19 +178,9 @@
     }
 
     private static void writeBusTopologicalNodes(Network network, String cimNamespace, XMLStreamWriter writer, CgmesExportContext context) throws XMLStreamException {
-<<<<<<< HEAD
         for (Bus b : network.getBusBreakerView().getBuses()) {
-            String baseVoltage = context.getBaseVoltageByNominalVoltage(b.getVoltageLevel().getNominalV()).getCgmesId();
+            String baseVoltage = context.getBaseVoltageByNominalVoltage(b.getVoltageLevel().getNominalV()).getId();
             writeTopologicalNode(b.getId(), b.getName(), b.getVoltageLevel().getId(), baseVoltage, cimNamespace, writer);
-=======
-        for (Bus b : network.getBusView().getBuses()) {
-            for (CgmesIidmMapping.CgmesTopologicalNode topologicalNode : context.getTopologicalNodesByBusViewBus(b.getId())) {
-                if (topologicalNode.getSource().equals(Source.IGM)) {
-                    String baseVoltage = context.getBaseVoltageByNominalVoltage(b.getVoltageLevel().getNominalV()).getId();
-                    writeTopologicalNode(topologicalNode.getCgmesId(), topologicalNode.getName(), b.getVoltageLevel().getId(), baseVoltage, cimNamespace, writer);
-                }
-            }
->>>>>>> 928ad4cb
         }
     }
 
@@ -203,16 +188,8 @@
         for (DanglingLine dl : network.getDanglingLines()) {
             Optional<String> topologicalNodeId = dl.getAliasFromType(Conversion.CGMES_PREFIX_ALIAS_PROPERTIES + CgmesNames.TOPOLOGICAL_NODE);
             if (topologicalNodeId.isPresent()) {
-<<<<<<< HEAD
-                String baseVoltage = context.getBaseVoltageByNominalVoltage(dl.getBoundary().getVoltageLevel().getNominalV()).getCgmesId();
+                String baseVoltage = context.getBaseVoltageByNominalVoltage(dl.getBoundary().getVoltageLevel().getNominalV()).getId();
                 writeTopologicalNode(topologicalNodeId.get(), dl.getNameOrId(), dl.getBoundary().getVoltageLevel().getId(), baseVoltage, cimNamespace, writer);
-=======
-                CgmesIidmMapping.CgmesTopologicalNode cgmesTopologicalNode = context.getUnmappedTopologicalNode(topologicalNodeId.get());
-                if (cgmesTopologicalNode != null && cgmesTopologicalNode.getSource().equals(Source.IGM)) {
-                    String baseVoltage = context.getBaseVoltageByNominalVoltage(dl.getBoundary().getVoltageLevel().getNominalV()).getId();
-                    writeTopologicalNode(cgmesTopologicalNode.getCgmesId(), dl.getNameOrId(), dl.getBoundary().getVoltageLevel().getId(), baseVoltage, cimNamespace, writer);
-                }
->>>>>>> 928ad4cb
             }
         }
     }
