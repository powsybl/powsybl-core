/**
 * Copyright (c) 2021, RTE (http://www.rte-france.com)
 * This Source Code Form is subject to the terms of the Mozilla Public
 * License, v. 2.0. If a copy of the MPL was not distributed with this
 * file, You can obtain one at http://mozilla.org/MPL/2.0/.
 */
package com.powsybl.cgmes.conversion.export;

import com.powsybl.cgmes.conversion.Conversion;
import com.powsybl.cgmes.model.CgmesNames;
import com.powsybl.commons.PowsyblException;
import com.powsybl.commons.exceptions.UncheckedXmlStreamException;
import com.powsybl.iidm.network.*;
import com.powsybl.math.graph.TraverseResult;
import org.slf4j.Logger;
import org.slf4j.LoggerFactory;

import javax.xml.stream.XMLStreamException;
import javax.xml.stream.XMLStreamWriter;
import java.util.*;

/**
 * @author Marcos de Miguel <demiguelm at aia.es>
 */
public final class TopologyExport extends AbstractCgmesExporter {

    private static final Logger LOG = LoggerFactory.getLogger(TopologyExport.class);
    private static final String TOPOLOGICAL_NODE_CONNECTIVITY_NODE_CONTAINER = "TopologicalNode.ConnectivityNodeContainer";
    private static final String TOPOLOGICAL_NODE_BASE_VOLTAGE = "TopologicalNode.BaseVoltage";

    TopologyExport(CgmesExportContext context, XMLStreamWriter xmlWriter) {
        super(context, xmlWriter);
    }

    @Override
    public void export() {
        try {
            CgmesExportUtil.writeRdfRoot(cimNamespace, context.getCim().getEuPrefix(), context.getCim().getEuNamespace(), xmlWriter);
            if (context.getCimVersion() >= 16) {
                CgmesExportUtil.writeModelDescription(xmlWriter, context.getTpModelDescription(), context);
            }

            writeTopologicalNodes();
            // FIXME(Luma) check if we have written ConnectivityNode-TopologicalNode association
            writeTerminals();
            xmlWriter.writeEndDocument();
        } catch (XMLStreamException e) {
            throw new UncheckedXmlStreamException(e);
        }
    }

    private void writeTerminals() throws XMLStreamException {
        writeConnectableTerminals();
        writeBoundaryTerminals();
        writeSwitchesTerminals();
        writeHvdcTerminals();
    }

    private void writeConnectableTerminals() throws XMLStreamException {
        for (Connectable<?> c : context.getNetwork().getConnectables()) {
            if (context.isExportedEquipment(c)) {
                for (Terminal t : c.getTerminals()) {
                    Bus b = t.getBusBreakerView().getBus();
                    if (b == null) {
                        b = t.getBusBreakerView().getConnectableBus();
                    }
                    String topologicalNodeId = context.getNamingStrategy().getCgmesId(b);
                    writeTerminal(CgmesExportUtil.getTerminalId(t, context), topologicalNodeId);
                }
            }
        }
    }

<<<<<<< HEAD
    private void writeBoundaryTerminals() throws XMLStreamException {
        for (DanglingLine dl : context.getNetwork().getDanglingLines()) {
            writeBoundaryTerminal(dl);
=======
    private static void writeBoundaryTerminals(Network network, String cimNamespace, XMLStreamWriter writer, CgmesExportContext context) throws XMLStreamException {
        List<String> exported = new ArrayList<>();
        for (DanglingLine dl : network.getDanglingLines()) {
            writeBoundaryTerminal(dl, exported, cimNamespace, writer, context);
>>>>>>> aff2ed1b
        }
    }

    private void writeSwitchesTerminals() throws XMLStreamException {
        for (Switch sw : context.getNetwork().getSwitches()) {
            VoltageLevel vl = sw.getVoltageLevel();

            String tn1;
            String tname1;
            String tn2;
            String tname2;
            if (vl.getTopologyKind().equals(TopologyKind.BUS_BREAKER)) {
                tn1 = context.getNamingStrategy().getCgmesId(vl.getBusBreakerView().getBus1(sw.getId()));
                tname1 = vl.getBusBreakerView().getBus1(sw.getId()).getNameOrId();
                tn2 = context.getNamingStrategy().getCgmesId(vl.getBusBreakerView().getBus2(sw.getId()));
                tname2 = vl.getBusBreakerView().getBus2(sw.getId()).getNameOrId();
            } else {
                int node1 = vl.getNodeBreakerView().getNode1(sw.getId());
                Bus bus1 = getBusForBusBreakerViewBus(vl, node1);
                tn1 = bus1 == null ? findOrCreateTopologicalNode(vl, node1) : context.getNamingStrategy().getCgmesId(bus1);
                tname1 = bus1 == null ? tn1 : bus1.getNameOrId();

                int node2 = vl.getNodeBreakerView().getNode2(sw.getId());
                Bus bus2 = getBusForBusBreakerViewBus(vl, node2);
                tn2 = bus2 == null ? findOrCreateTopologicalNode(vl, node2) : context.getNamingStrategy().getCgmesId(bus2);
                tname2 = bus2 == null ? tn2 : bus2.getNameOrId();
            }
            writeTopologicalNode(tn1, tname1, vl);
            writeTopologicalNode(tn2, tname2, vl);

            String cgmesTerminal1 = context.getNamingStrategy().getCgmesIdFromAlias(sw, Conversion.CGMES_PREFIX_ALIAS_PROPERTIES + CgmesNames.TERMINAL1);
            String cgmesTerminal2 = context.getNamingStrategy().getCgmesIdFromAlias(sw, Conversion.CGMES_PREFIX_ALIAS_PROPERTIES + CgmesNames.TERMINAL2);

            writeSwitchTerminal(tn1, cgmesTerminal1);
            writeSwitchTerminal(tn2, cgmesTerminal2);
        }
    }

    private static String findOrCreateTopologicalNode(VoltageLevel vl, int node) {
        if (vl.getTopologyKind() != TopologyKind.NODE_BREAKER) {
            throw new IllegalArgumentException("The voltage level " + vl.getId() + " is not described in Node/Breaker topology");
        }
        Set<Integer> nodeSet = new HashSet<>();
        nodeSet.add(node);

        VoltageLevel.NodeBreakerView.TopologyTraverser traverser = (node1, sw, node2) -> {
            if (sw != null && (sw.isOpen() || sw.isRetained())) {
                return TraverseResult.TERMINATE_PATH;
            }
            nodeSet.add(node2);
            return TraverseResult.CONTINUE;
        };

        vl.getNodeBreakerView().traverse(node, traverser);

        Optional<Bus> selectedBus = nodeSet.stream().map(n -> getBusForBusBreakerViewBus(vl, n)).filter(Objects::nonNull).findFirst();
        if (selectedBus.isPresent()) {
            return selectedBus.get().getId();
        }

        Optional<Integer> selectedNode = nodeSet.stream().sorted().findFirst();
        if (selectedNode.isEmpty()) {
            throw new PowsyblException("nodeSet never can be empty");
        }

        return vl.getId() + "_" + selectedNode.get();
    }

    private void writeTopologicalNode(String tn, String tname, VoltageLevel voltageLevel) throws XMLStreamException {
        if (context.isExportedTopologicalNode(tn)) {
            return;
        }
        context.exportedTopologicalNode(tn);
        writeTopologicalNode(tn, tname, context.getNamingStrategy().getCgmesId(voltageLevel),
            context.getBaseVoltageByNominalVoltage(voltageLevel.getNominalV()).getId());
    }

    private void writeSwitchTerminal(String tn, String cgmesTerminal) throws XMLStreamException {
        writeTerminal(cgmesTerminal, tn);
    }

    private static Bus getBusForBusBreakerViewBus(VoltageLevel vl, int node) {
        Terminal terminal = vl.getNodeBreakerView().getTerminal(node);
        if (terminal == null) {
            return null;
        }

        return terminal.getBusBreakerView().getBus();
    }

    private void writeHvdcTerminals() throws XMLStreamException {
        for (HvdcLine line : context.getNetwork().getHvdcLines()) {
            writeHvdcBusTerminals(line, line.getConverterStation1(), 1);
            writeHvdcBusTerminals(line, line.getConverterStation2(), 2);
        }
    }

    private void writeHvdcBusTerminals(HvdcLine line, HvdcConverterStation<?> converter, int side) throws XMLStreamException {
        Bus bus = converter.getTerminal().getBusBreakerView().getBus();
        String dcTopologicalNode = context.getNamingStrategy().getCgmesId(bus) + "DC";
        String dcNode = line.getAliasFromType(Conversion.CGMES_PREFIX_ALIAS_PROPERTIES + "DCNode" + side).orElseThrow(PowsyblException::new);
        writeDCNode(dcNode, dcTopologicalNode);
        String dcTerminal = line.getAliasFromType(Conversion.CGMES_PREFIX_ALIAS_PROPERTIES + "DCTerminal" + side).orElseThrow(PowsyblException::new);
        writeDCTerminal(dcTerminal, dcTopologicalNode);
        String acdcConverterDcTerminal = converter.getAliasFromType(Conversion.CGMES_PREFIX_ALIAS_PROPERTIES + "ACDCConverterDCTerminal").orElseThrow(PowsyblException::new);
        writeAcdcConverterDCTerminal(acdcConverterDcTerminal, dcTopologicalNode);
    }

    private void writeDCNode(String dcNode, String dcTopologicalNode) throws XMLStreamException {
        writeStartAbout("DCNode", dcNode);
        writeReference("DCNode.DCTopologicalNode", dcTopologicalNode);
        xmlWriter.writeEndElement();
    }

    private void writeAcdcConverterDCTerminal(String acdcConverterDcTerminal, String dcTopologicalNode) throws XMLStreamException {
        writeStartAbout("ACDCConverterDCTerminal", acdcConverterDcTerminal);
        writeReference("DCBaseTerminal.DCTopologicalNode", dcTopologicalNode);
        xmlWriter.writeEndElement();
    }

    private void writeDCTerminal(String dcTerminal, String dcTopologicalNode) throws XMLStreamException {
        writeStartAbout("DCTerminal", dcTerminal);
        writeReference("DCBaseTerminal.DCTopologicalNode", dcTopologicalNode);
        xmlWriter.writeEndElement();
    }

<<<<<<< HEAD
    private void writeBoundaryTerminal(DanglingLine dl) throws XMLStreamException {
        String boundaryId = context.getNamingStrategy().getCgmesIdFromAlias(dl, Conversion.CGMES_PREFIX_ALIAS_PROPERTIES + "Terminal_Boundary");
        String equivalentInjectionTerminalId = context.getNamingStrategy().getCgmesIdFromAlias(dl, Conversion.CGMES_PREFIX_ALIAS_PROPERTIES + "EquivalentInjectionTerminal");
        Optional<String> topologicalNode = dl.getAliasFromType(Conversion.CGMES_PREFIX_ALIAS_PROPERTIES + CgmesNames.TOPOLOGICAL_NODE_BOUNDARY);
        if (topologicalNode.isPresent()) {
            // Topological nodes of boundaries are published by external entities and should be ok,
            // we do not make an additional effort to ensure a valid CGMES id has been assigned
            if (boundaryId != null) {
                writeTerminal(boundaryId, topologicalNode.get());
            }
            if (equivalentInjectionTerminalId != null) {
                writeTerminal(equivalentInjectionTerminalId, topologicalNode.get());
            }
=======
    private static void writeBoundaryTerminal(DanglingLine dl, List<String> exported, String cimNamespace, XMLStreamWriter writer, CgmesExportContext context) throws XMLStreamException {
        String boundaryId = context.getNamingStrategy().getCgmesIdFromAlias(dl, Conversion.CGMES_PREFIX_ALIAS_PROPERTIES + "Terminal_Boundary");
        String equivalentInjectionTerminalId = context.getNamingStrategy().getCgmesIdFromProperty(dl, Conversion.CGMES_PREFIX_ALIAS_PROPERTIES + "EquivalentInjectionTerminal");
        String topologicalNode = dl.getProperty(Conversion.CGMES_PREFIX_ALIAS_PROPERTIES + dl.getId() + "." + CgmesNames.TOPOLOGICAL_NODE_BOUNDARY);
        // Topological nodes of boundaries are published by external entities and should be ok,
        // we do not make an additional effort to ensure a valid CGMES id has been assigned
        // If not defined it has already been created above so topological node is never null
        if (boundaryId != null) {
            writeTerminal(boundaryId, topologicalNode, cimNamespace, writer);
        }
        if (equivalentInjectionTerminalId != null && !exported.contains(equivalentInjectionTerminalId)) { // check if the equivalent injection terminal has already been written (if several dangling lines linked to same X-node)
            writeTerminal(equivalentInjectionTerminalId, topologicalNode, cimNamespace, writer);
            exported.add(equivalentInjectionTerminalId);
>>>>>>> aff2ed1b
        }
    }

    private void writeTerminal(String terminalId, String topologicalNode) throws XMLStreamException {
        writeStartAbout("Terminal", terminalId);
        writeReference("Terminal.TopologicalNode", topologicalNode);
        xmlWriter.writeEndElement();
    }

    private void writeTopologicalNodes() throws XMLStreamException {
        writeBusTopologicalNodes();
        writeHvdcTopologicalNodes();
        // We create topological nodes for boundary side of dangling lines that are not mapped to an external boundary node
        writeDanglingLineTopologicalNodes();
    }

<<<<<<< HEAD
    private void writeDanglingLineTopologicalNodes() throws XMLStreamException {
        for (DanglingLine dl : context.getNetwork().getDanglingLines()) {
            Optional<String> topologicalNodeId = dl.getAliasFromType(Conversion.CGMES_PREFIX_ALIAS_PROPERTIES + CgmesNames.TOPOLOGICAL_NODE_BOUNDARY);
            if (topologicalNodeId.isEmpty()) {
=======
    private static void writeDanglingLineTopologicalNodes(Network network, String cimNamespace, XMLStreamWriter writer, CgmesExportContext context) throws XMLStreamException {
        for (DanglingLine dl : network.getDanglingLines()) {
            String topologicalNodeId = dl.getProperty(Conversion.CGMES_PREFIX_ALIAS_PROPERTIES + dl.getId() + "." + CgmesNames.TOPOLOGICAL_NODE_BOUNDARY);
            if (topologicalNodeId == null) {
>>>>>>> aff2ed1b
                // If no information about original boundary has been preserved in the IIDM model,
                // we will create a new TopologicalNode
                String baseVoltage = context.getBaseVoltageByNominalVoltage(dl.getTerminal().getVoltageLevel().getNominalV()).getId();
                // If the EQ has also been exported, a fictitious container should have been created
                String containerId = context.getFictitiousContainerFor(dl);
                if (containerId == null) {
                    // As a last resort, we create the TN in the same container of the dangling line
                    LOG.error("Dangling line {}{} is not connected to a topology node in boundaries files: EQ profile must be exported for consistent results." +
                                    " Dangling line {} is considered entirely inside voltage level {}",
                            dl.getId(), dl.getUcteXnodeCode() != null ? " linked to X-node " + dl.getUcteXnodeCode() : "", dl.getId(), dl.getTerminal().getVoltageLevel().getId());
                    containerId = context.getNamingStrategy().getCgmesId(dl.getTerminal().getVoltageLevel());
                }
                String fictTopologicalNodeId = CgmesExportUtil.getUniqueId();
<<<<<<< HEAD
                dl.addAlias(fictTopologicalNodeId, Conversion.CGMES_PREFIX_ALIAS_PROPERTIES + CgmesNames.TOPOLOGICAL_NODE_BOUNDARY);
                writeTopologicalNode(fictTopologicalNodeId, dl.getNameOrId() + "_NODE", containerId, baseVoltage);
=======
                dl.setProperty(Conversion.CGMES_PREFIX_ALIAS_PROPERTIES + dl.getId() + "." + CgmesNames.TOPOLOGICAL_NODE_BOUNDARY, fictTopologicalNodeId);
                writeTopologicalNode(fictTopologicalNodeId, dl.getNameOrId() + "_NODE", containerId, baseVoltage, cimNamespace, writer);
>>>>>>> aff2ed1b
            }
        }
    }

    private void writeBusTopologicalNodes() throws XMLStreamException {
        for (Bus b : context.getNetwork().getBusBreakerView().getBuses()) {
            String topologicalNodeId = context.getNamingStrategy().getCgmesId(b);
            writeTopologicalNode(topologicalNodeId, b.getNameOrId(), b.getVoltageLevel());
        }
    }

    private void writeHvdcTopologicalNodes() throws XMLStreamException {
        Set<String> written = new HashSet<>();
        for (HvdcLine line : context.getNetwork().getHvdcLines()) {
            Bus b1 = line.getConverterStation1().getTerminal().getBusBreakerView().getBus();
            if (!written.contains(b1.getId())) {
                writeDCTopologicalNode(b1.getId() + "DC", line.getNameOrId() + 1);
                written.add(b1.getId());
            }

            Bus b2 = line.getConverterStation2().getTerminal().getBusBreakerView().getBus();
            if (!written.contains(b2.getId())) {
                writeDCTopologicalNode(b2.getId() + "DC", line.getNameOrId() + 2);
                written.add(b2.getId());
            }
        }
    }

    private void writeDCTopologicalNode(String dcTopologicalNode, String dcTopologicalNodeName) throws XMLStreamException {
        writeStartIdName("DCTopologicalNode", dcTopologicalNode, dcTopologicalNodeName);
        xmlWriter.writeEndElement();
    }

    private void writeTopologicalNode(String topologicalNode, String topologicalNodeName, String connectivityNodeContainerId, String baseVoltageId) throws XMLStreamException {
        writeStartIdName("TopologicalNode", topologicalNode, topologicalNodeName);
        writeReference(TOPOLOGICAL_NODE_CONNECTIVITY_NODE_CONTAINER, connectivityNodeContainerId);
        writeReference(TOPOLOGICAL_NODE_BASE_VOLTAGE, baseVoltageId);
        xmlWriter.writeEndElement();
    }
}<|MERGE_RESOLUTION|>--- conflicted
+++ resolved
@@ -71,16 +71,10 @@
         }
     }
 
-<<<<<<< HEAD
     private void writeBoundaryTerminals() throws XMLStreamException {
+        List<String> exported = new ArrayList<>();
         for (DanglingLine dl : context.getNetwork().getDanglingLines()) {
-            writeBoundaryTerminal(dl);
-=======
-    private static void writeBoundaryTerminals(Network network, String cimNamespace, XMLStreamWriter writer, CgmesExportContext context) throws XMLStreamException {
-        List<String> exported = new ArrayList<>();
-        for (DanglingLine dl : network.getDanglingLines()) {
-            writeBoundaryTerminal(dl, exported, cimNamespace, writer, context);
->>>>>>> aff2ed1b
+            writeBoundaryTerminal(dl, exported);
         }
     }
 
@@ -207,22 +201,7 @@
         xmlWriter.writeEndElement();
     }
 
-<<<<<<< HEAD
-    private void writeBoundaryTerminal(DanglingLine dl) throws XMLStreamException {
-        String boundaryId = context.getNamingStrategy().getCgmesIdFromAlias(dl, Conversion.CGMES_PREFIX_ALIAS_PROPERTIES + "Terminal_Boundary");
-        String equivalentInjectionTerminalId = context.getNamingStrategy().getCgmesIdFromAlias(dl, Conversion.CGMES_PREFIX_ALIAS_PROPERTIES + "EquivalentInjectionTerminal");
-        Optional<String> topologicalNode = dl.getAliasFromType(Conversion.CGMES_PREFIX_ALIAS_PROPERTIES + CgmesNames.TOPOLOGICAL_NODE_BOUNDARY);
-        if (topologicalNode.isPresent()) {
-            // Topological nodes of boundaries are published by external entities and should be ok,
-            // we do not make an additional effort to ensure a valid CGMES id has been assigned
-            if (boundaryId != null) {
-                writeTerminal(boundaryId, topologicalNode.get());
-            }
-            if (equivalentInjectionTerminalId != null) {
-                writeTerminal(equivalentInjectionTerminalId, topologicalNode.get());
-            }
-=======
-    private static void writeBoundaryTerminal(DanglingLine dl, List<String> exported, String cimNamespace, XMLStreamWriter writer, CgmesExportContext context) throws XMLStreamException {
+    private void writeBoundaryTerminal(DanglingLine dl, List<String> exported) throws XMLStreamException {
         String boundaryId = context.getNamingStrategy().getCgmesIdFromAlias(dl, Conversion.CGMES_PREFIX_ALIAS_PROPERTIES + "Terminal_Boundary");
         String equivalentInjectionTerminalId = context.getNamingStrategy().getCgmesIdFromProperty(dl, Conversion.CGMES_PREFIX_ALIAS_PROPERTIES + "EquivalentInjectionTerminal");
         String topologicalNode = dl.getProperty(Conversion.CGMES_PREFIX_ALIAS_PROPERTIES + dl.getId() + "." + CgmesNames.TOPOLOGICAL_NODE_BOUNDARY);
@@ -230,12 +209,11 @@
         // we do not make an additional effort to ensure a valid CGMES id has been assigned
         // If not defined it has already been created above so topological node is never null
         if (boundaryId != null) {
-            writeTerminal(boundaryId, topologicalNode, cimNamespace, writer);
+            writeTerminal(boundaryId, topologicalNode);
         }
         if (equivalentInjectionTerminalId != null && !exported.contains(equivalentInjectionTerminalId)) { // check if the equivalent injection terminal has already been written (if several dangling lines linked to same X-node)
-            writeTerminal(equivalentInjectionTerminalId, topologicalNode, cimNamespace, writer);
+            writeTerminal(equivalentInjectionTerminalId, topologicalNode);
             exported.add(equivalentInjectionTerminalId);
->>>>>>> aff2ed1b
         }
     }
 
@@ -252,17 +230,10 @@
         writeDanglingLineTopologicalNodes();
     }
 
-<<<<<<< HEAD
     private void writeDanglingLineTopologicalNodes() throws XMLStreamException {
         for (DanglingLine dl : context.getNetwork().getDanglingLines()) {
-            Optional<String> topologicalNodeId = dl.getAliasFromType(Conversion.CGMES_PREFIX_ALIAS_PROPERTIES + CgmesNames.TOPOLOGICAL_NODE_BOUNDARY);
-            if (topologicalNodeId.isEmpty()) {
-=======
-    private static void writeDanglingLineTopologicalNodes(Network network, String cimNamespace, XMLStreamWriter writer, CgmesExportContext context) throws XMLStreamException {
-        for (DanglingLine dl : network.getDanglingLines()) {
             String topologicalNodeId = dl.getProperty(Conversion.CGMES_PREFIX_ALIAS_PROPERTIES + dl.getId() + "." + CgmesNames.TOPOLOGICAL_NODE_BOUNDARY);
             if (topologicalNodeId == null) {
->>>>>>> aff2ed1b
                 // If no information about original boundary has been preserved in the IIDM model,
                 // we will create a new TopologicalNode
                 String baseVoltage = context.getBaseVoltageByNominalVoltage(dl.getTerminal().getVoltageLevel().getNominalV()).getId();
@@ -276,13 +247,8 @@
                     containerId = context.getNamingStrategy().getCgmesId(dl.getTerminal().getVoltageLevel());
                 }
                 String fictTopologicalNodeId = CgmesExportUtil.getUniqueId();
-<<<<<<< HEAD
-                dl.addAlias(fictTopologicalNodeId, Conversion.CGMES_PREFIX_ALIAS_PROPERTIES + CgmesNames.TOPOLOGICAL_NODE_BOUNDARY);
+                dl.setProperty(Conversion.CGMES_PREFIX_ALIAS_PROPERTIES + dl.getId() + "." + CgmesNames.TOPOLOGICAL_NODE_BOUNDARY, fictTopologicalNodeId);
                 writeTopologicalNode(fictTopologicalNodeId, dl.getNameOrId() + "_NODE", containerId, baseVoltage);
-=======
-                dl.setProperty(Conversion.CGMES_PREFIX_ALIAS_PROPERTIES + dl.getId() + "." + CgmesNames.TOPOLOGICAL_NODE_BOUNDARY, fictTopologicalNodeId);
-                writeTopologicalNode(fictTopologicalNodeId, dl.getNameOrId() + "_NODE", containerId, baseVoltage, cimNamespace, writer);
->>>>>>> aff2ed1b
             }
         }
     }
