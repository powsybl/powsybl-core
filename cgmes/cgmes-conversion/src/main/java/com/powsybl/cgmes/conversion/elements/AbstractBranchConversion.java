--- conflicted
+++ resolved
@@ -115,11 +115,7 @@
     }
 
     protected static void updateBranch(Switch sw, Context context) {
-<<<<<<< HEAD
-        boolean isOpen = isOpenFromBothTerminalStatus(sw, context).orElse(defaultValue(getDefaultIsOpen(sw), context));
-=======
         boolean isOpen = isOpenFromBothTerminalStatus(sw, context).orElse(getDefaultIsOpen(sw, context));
->>>>>>> 71eb042c
         sw.setOpen(isOpen);
     }
 }