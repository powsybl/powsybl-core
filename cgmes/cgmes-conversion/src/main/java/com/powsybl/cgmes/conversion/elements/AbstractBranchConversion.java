/**
 * Copyright (c) 2017-2018, RTE (http://www.rte-france.com)
 * This Source Code Form is subject to the terms of the Mozilla Public
 * License, v. 2.0. If a copy of the MPL was not distributed with this
 * file, You can obtain one at http://mozilla.org/MPL/2.0/.
 * SPDX-License-Identifier: MPL-2.0
 */

package com.powsybl.cgmes.conversion.elements;

import com.powsybl.cgmes.conversion.Context;
import com.powsybl.cgmes.conversion.Conversion;
<<<<<<< HEAD
import com.powsybl.cgmes.model.CgmesNames;
=======
>>>>>>> a6416cb2
import com.powsybl.iidm.network.*;
import com.powsybl.triplestore.api.PropertyBag;

import java.util.Optional;

/**
 * @author Luma Zamarreño {@literal <zamarrenolm at aia.es>}
 */
public abstract class AbstractBranchConversion extends AbstractConductingEquipmentConversion {

    protected AbstractBranchConversion(
            String type,
            PropertyBag p,
            Context context) {
        super(type, p, context, 2);
    }

    @Override
    public boolean valid() {
        if (!super.valid()) {
            return false;
        }
        String node1 = nodeId(1);
        String node2 = nodeId(2);
        if (context.boundary().containsNode(node1)
                || context.boundary().containsNode(node2)) {
            invalid("Has " + nodeIdPropertyName() + " on boundary");
            return false;
        }
        if (!p.containsKey("r") || !p.containsKey("x")) {
            invalid("No r,x attributes");
            return false;
        }
        return true;
    }

    protected void convertBranch(double r, double x, double gch, double bch, String originalClass) {
        if (isZeroImpedanceInsideVoltageLevel(r, x)) {
            // Convert to switch
            boolean normalOpen = false;
            Switch sw;
            if (context.nodeBreaker()) {
                VoltageLevel.NodeBreakerView.SwitchAdder adder;
                adder = voltageLevel().getNodeBreakerView().newSwitch()
                                .setKind(SwitchKind.BREAKER)
                                .setOpen(normalOpen)
                                .setRetained(true)
                                .setFictitious(true);
                identify(adder);
                connectWithOnlyEq(adder);
                sw = adder.add();
            } else {
                VoltageLevel.BusBreakerView.SwitchAdder adder;
                adder = voltageLevel().getBusBreakerView().newSwitch()
                                .setOpen(normalOpen)
                                .setFictitious(true);
                identify(adder);
                connectWithOnlyEq(adder);
                sw = adder.add();
            }
            addAliasesAndProperties(sw);
            sw.setProperty(Conversion.PROPERTY_CGMES_ORIGINAL_CLASS, originalClass);
            sw.setProperty(Conversion.CGMES_PREFIX_ALIAS_PROPERTIES + CgmesNames.NORMAL_OPEN, String.valueOf(normalOpen));
        } else {
            final LineAdder adder = context.network().newLine()
                    .setEnsureIdUnicity(context.config().isEnsureIdAliasUnicity())
                    .setR(r)
                    .setX(x)
                    .setG1(gch / 2)
                    .setG2(gch / 2)
                    .setB1(bch / 2)
                    .setB2(bch / 2);
            identify(adder);
            connectWithOnlyEq(adder);
            final Line l = adder.add();
            addAliasesAndProperties(l);
            convertedTerminalsWithOnlyEq(l.getTerminal1(), l.getTerminal2());
            l.setProperty(Conversion.PROPERTY_CGMES_ORIGINAL_CLASS, originalClass);
        }
    }

    private boolean isZeroImpedanceInsideVoltageLevel(double r, double x) {
        Optional<VoltageLevel> vl1 = voltageLevel(1);
        Optional<VoltageLevel> vl2 = voltageLevel(2);
        if (vl1.isPresent()) {
            if (vl2.isPresent() && vl1.get() == vl2.get()) {
                return r == 0.0 && x == 0.0;
            }
            return false;
        } else {
            if (vl2.isPresent()) {
                return false;
            }
            return r == 0.0 && x == 0.0;
        }
    }

    protected static void updateBranch(Line line, Context context) {
        updateTerminals(line, context, line.getTerminal1(), line.getTerminal2());
        line.getOperationalLimitsGroups1().forEach(operationalLimitsGroup -> OperationalLimitConversion.update(line, operationalLimitsGroup, TwoSides.ONE, context));
        line.getOperationalLimitsGroups2().forEach(operationalLimitsGroup -> OperationalLimitConversion.update(line, operationalLimitsGroup, TwoSides.TWO, context));
    }
<<<<<<< HEAD

    protected static void updateBranch(Switch sw, Context context) {
        boolean isOpen = isOpenFromBothTerminalStatus(sw, context).orElse(defaultValue(getDefaultIsOpen(sw), context));
        sw.setOpen(isOpen);
    }
=======
>>>>>>> a6416cb2
}<|MERGE_RESOLUTION|>--- conflicted
+++ resolved
@@ -10,10 +10,7 @@
 
 import com.powsybl.cgmes.conversion.Context;
 import com.powsybl.cgmes.conversion.Conversion;
-<<<<<<< HEAD
 import com.powsybl.cgmes.model.CgmesNames;
-=======
->>>>>>> a6416cb2
 import com.powsybl.iidm.network.*;
 import com.powsybl.triplestore.api.PropertyBag;
 
@@ -116,12 +113,9 @@
         line.getOperationalLimitsGroups1().forEach(operationalLimitsGroup -> OperationalLimitConversion.update(line, operationalLimitsGroup, TwoSides.ONE, context));
         line.getOperationalLimitsGroups2().forEach(operationalLimitsGroup -> OperationalLimitConversion.update(line, operationalLimitsGroup, TwoSides.TWO, context));
     }
-<<<<<<< HEAD
 
     protected static void updateBranch(Switch sw, Context context) {
-        boolean isOpen = isOpenFromBothTerminalStatus(sw, context).orElse(defaultValue(getDefaultIsOpen(sw), context));
+        boolean isOpen = isOpenFromBothTerminalStatus(sw, context).orElse(getDefaultIsOpen(sw, context));
         sw.setOpen(isOpen);
     }
-=======
->>>>>>> a6416cb2
 }