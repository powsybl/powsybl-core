--- conflicted
+++ resolved
@@ -60,17 +60,10 @@
         String filenameTp = baseName + "_TP.xml";
         String filenameSsh = baseName + "_SSH.xml";
         String filenameSv = baseName + "_SV.xml";
-<<<<<<< HEAD
         CgmesExportContext context = new CgmesExportContext(network)
-                .setExportBoundaryPowerFlows(ConversionParameters.readBooleanParameter(getFormat(), params, EXPORT_BOUNDARY_POWER_FLOWS_PARAMETER, defaultValueConfig))
-                .setExportFlowsForSwitches(ConversionParameters.readBooleanParameter(getFormat(), params, EXPORT_POWER_FLOWS_FOR_SWITCHES_PARAMETER, defaultValueConfig));
-        String cimVersionParam = ConversionParameters.readStringParameter(getFormat(), params, CIM_VERSION_PARAMETER, defaultValueConfig);
-=======
-        CgmesExportContext context = new CgmesExportContext(network, Parameter.readBoolean(getFormat(), params, WITH_TOPOLOGICAL_MAPPING_PARAMETER, defaultValueConfig))
                 .setExportBoundaryPowerFlows(Parameter.readBoolean(getFormat(), params, EXPORT_BOUNDARY_POWER_FLOWS_PARAMETER, defaultValueConfig))
                 .setExportFlowsForSwitches(Parameter.readBoolean(getFormat(), params, EXPORT_POWER_FLOWS_FOR_SWITCHES_PARAMETER, defaultValueConfig));
         String cimVersionParam = Parameter.readString(getFormat(), params, CIM_VERSION_PARAMETER, defaultValueConfig);
->>>>>>> 875c8b42
         if (cimVersionParam != null) {
             context.setCimVersion(Integer.parseInt(cimVersionParam));
         }
@@ -132,6 +125,7 @@
     public static final String EXPORT_BOUNDARY_POWER_FLOWS = "iidm.export.cgmes.export-boundary-power-flows";
     public static final String EXPORT_POWER_FLOWS_FOR_SWITCHES = "iidm.export.cgmes.export-power-flows-for-switches";
     public static final String PROFILES = "iidm.export.cgmes.profiles";
+    public static final String WITH_TOPOLOGICAL_MAPPING = "iidm.export.cgmes.with-topological-mapping";
 
     private static final Parameter BASE_NAME_PARAMETER = new Parameter(
             BASE_NAME,
