--- conflicted
+++ resolved
@@ -12,11 +12,9 @@
 import com.powsybl.cgmes.conversion.export.*;
 import com.powsybl.cgmes.conversion.naming.NamingStrategy;
 import com.powsybl.cgmes.conversion.naming.NamingStrategyFactory;
-<<<<<<< HEAD
 import com.powsybl.cgmes.extensions.CgmesMetadataModels;
 import com.powsybl.cgmes.model.CgmesMetadataModel;
-=======
->>>>>>> 2f17f08e
+import com.powsybl.cgmes.model.CgmesMetadataModelImpl;
 import com.powsybl.cgmes.model.CgmesNamespace;
 import com.powsybl.cgmes.model.CgmesSubset;
 import com.powsybl.commons.config.PlatformConfig;
@@ -97,31 +95,7 @@
         } else {
             exportIGM(network, dataSource, context);
         }
-<<<<<<< HEAD
-    }
-=======
-        ReferenceDataProvider referenceDataProvider = new ReferenceDataProvider(sourcingActorName, countryName, importer, params);
-
-        // The UUID namespace parameter must be a valid UUID itself
-        UUID uuidNamespace = UUID.fromString(Parameter.readString(getFormat(), params, UUID_NAMESPACE_PARAMETER, defaultValueConfig));
-        NamingStrategy namingStrategy = NamingStrategyFactory.create(
-                Parameter.readString(getFormat(), params, NAMING_STRATEGY_PARAMETER, defaultValueConfig),
-                uuidNamespace);
-        CgmesExportContext context = new CgmesExportContext(network, referenceDataProvider, namingStrategy)
-                .setExportBoundaryPowerFlows(Parameter.readBoolean(getFormat(), params, EXPORT_BOUNDARY_POWER_FLOWS_PARAMETER, defaultValueConfig))
-                .setExportFlowsForSwitches(Parameter.readBoolean(getFormat(), params, EXPORT_POWER_FLOWS_FOR_SWITCHES_PARAMETER, defaultValueConfig))
-                .setExportTransformersWithHighestVoltageAtEnd1(Parameter.readBoolean(getFormat(), params, EXPORT_TRANSFORMERS_WITH_HIGHEST_VOLTAGE_AT_END1_PARAMETER, defaultValueConfig))
-                .setExportLoadFlowStatus(Parameter.readBoolean(getFormat(), params, EXPORT_LOAD_FLOW_STATUS_PARAMETER, defaultValueConfig))
-                .setMaxPMismatchConverged(Parameter.readDouble(getFormat(), params, MAX_P_MISMATCH_CONVERGED_PARAMETER, defaultValueConfig))
-                .setMaxQMismatchConverged(Parameter.readDouble(getFormat(), params, MAX_Q_MISMATCH_CONVERGED_PARAMETER, defaultValueConfig))
-                .setExportSvInjectionsForSlacks(Parameter.readBoolean(getFormat(), params, EXPORT_SV_INJECTIONS_FOR_SLACKS_PARAMETER, defaultValueConfig))
-                .setEncodeIds(Parameter.readBoolean(getFormat(), params, ENCODE_IDS_PARAMETERS, defaultValueConfig))
-                .setBoundaryEqId(getBoundaryId("EQ", network, params, BOUNDARY_EQ_ID_PARAMETER, referenceDataProvider))
-                .setBoundaryTpId(getBoundaryId("TP", network, params, BOUNDARY_TP_ID_PARAMETER, referenceDataProvider))
-                .setReportNode(reportNode)
-                .setBusinessProcess(Parameter.readString(getFormat(), params, BUSINESS_PROCESS_PARAMETER, defaultValueConfig))
-                .setUpdateDependencies(Parameter.readBoolean(getFormat(), params, UPDATE_DEPENDENCIES_PARAMETER, defaultValueConfig));
->>>>>>> 2f17f08e
+    }
 
     /**
      * Common Grid Model export.
@@ -144,7 +118,6 @@
             );
             igmModels.put(subnetwork, igmModelsForCgm);
         }
-<<<<<<< HEAD
         CgmesMetadataModel updatedCgmSvModel = initializeModelForExport(network, CgmesSubset.STATE_VARIABLES, context, true, true);
 
         // Update dependencies
@@ -159,21 +132,6 @@
             String igmName = country != null ? country : subnetwork.getNameOrId();
             String igmSshFileName = baseName + "_" + igmName + "_" + CgmesSubset.STEADY_STATE_HYPOTHESIS.getIdentifier() + ".xml";
             subsetExport(subnetwork, CgmesSubset.STEADY_STATE_HYPOTHESIS, igmSshFileName, dataSource, context, igmModels.get(subnetwork).updatedSsh);
-=======
-        // Only update if masUri is not the default value
-        if (!masUri.equals(CgmesExportContext.DEFAULT_MODELING_AUTHORITY_SET_VALUE)) {
-            context.getExportedEQModel().setModelingAuthoritySet(masUri);
-            context.getExportedTPModel().setModelingAuthoritySet(masUri);
-            context.getExportedSSHModel().setModelingAuthoritySet(masUri);
-            context.getExportedSVModel().setModelingAuthoritySet(masUri);
-        }
-        String modelDescription = Parameter.readString(getFormat(), params, MODEL_DESCRIPTION_PARAMETER, defaultValueConfig);
-        if (modelDescription != null) {
-            context.getExportedEQModel().setDescription(modelDescription);
-            context.getExportedTPModel().setDescription(modelDescription);
-            context.getExportedSSHModel().setDescription(modelDescription);
-            context.getExportedSVModel().setDescription(modelDescription);
->>>>>>> 2f17f08e
         }
         String cgmSvFileName = baseName + "_" + CgmesSubset.STATE_VARIABLES.getIdentifier() + ".xml";
         subsetExport(network, CgmesSubset.STATE_VARIABLES, cgmSvFileName, dataSource, context, updatedCgmSvModel);
@@ -213,7 +171,6 @@
         context.getNamingStrategy().debug(baseName, dataSource);
     }
 
-<<<<<<< HEAD
     /**
      * Initialize the model (= the metadata information) that is used by the export.
      * If existing, the network model extension is used for the initialization.
@@ -229,7 +186,7 @@
     public static CgmesMetadataModel initializeModelForExport(
             Network network, CgmesSubset subset, CgmesExportContext context, boolean mainNetwork, boolean modelUpdate) {
         // Initialize a new model for the export
-        CgmesMetadataModel modelForExport = new CgmesMetadataModel(subset, CgmesExportContext.DEFAULT_MODELING_AUTHORITY_SET_VALUE);
+        CgmesMetadataModel modelForExport = new CgmesMetadataModelImpl(subset, CgmesExportContext.DEFAULT_MODELING_AUTHORITY_SET_VALUE);
         modelForExport.setProfile(context.getCim().getProfileUri(subset.getIdentifier()));
 
         // If a model extension exists, use it as basis for the export
@@ -339,42 +296,6 @@
             int maxVersion = maxOfVersionAndValue(network, CgmesSubset.STATE_VARIABLES, 2);
             for (Network subnetwork : network.getSubnetworks()) {
                 maxVersion = maxOfVersionAndValue(subnetwork, CgmesSubset.STEADY_STATE_HYPOTHESIS, maxVersion);
-=======
-    private void writeFiles(CgmesExportContext context, Properties params, DataSource ds, Network network) {
-        String baseName = baseName(params, ds, network);
-        String filenameEq = baseName + "_EQ.xml";
-        String filenameTp = baseName + "_TP.xml";
-        String filenameSsh = baseName + "_SSH.xml";
-        String filenameSv = baseName + "_SV.xml";
-
-        try {
-            List<String> profiles = Parameter.readStringList(getFormat(), params, PROFILES_PARAMETER, defaultValueConfig);
-            checkConsistency(profiles, network, context);
-            if (profiles.contains("EQ")) {
-                try (OutputStream out = new BufferedOutputStream(ds.newOutputStream(filenameEq, false))) {
-                    XMLStreamWriter writer = XmlUtil.initializeWriter(true, INDENT, out);
-                    EquipmentExport.write(network, writer, context);
-                }
-            } else {
-                saveLegacyIdsFromPropertiesForSvDependencies(network, CgmesSubset.EQUIPMENT, context);
-                context.getExportedEQModel().setId(context.getNamingStrategy().getCgmesId(network));
-            }
-            if (profiles.contains("TP")) {
-                try (OutputStream out = new BufferedOutputStream(ds.newOutputStream(filenameTp, false))) {
-                    XMLStreamWriter writer = XmlUtil.initializeWriter(true, INDENT, out);
-                    TopologyExport.write(network, writer, context);
-                }
-            } else {
-                saveLegacyIdsFromPropertiesForSvDependencies(network, CgmesSubset.TOPOLOGY, context);
-            }
-            if (profiles.contains("SSH")) {
-                try (OutputStream out = new BufferedOutputStream(ds.newOutputStream(filenameSsh, false))) {
-                    XMLStreamWriter writer = XmlUtil.initializeWriter(true, INDENT, out);
-                    SteadyStateHypothesisExport.write(network, writer, context);
-                }
-            } else {
-                saveLegacyIdsFromPropertiesForSvDependencies(network, CgmesSubset.STEADY_STATE_HYPOTHESIS, context);
->>>>>>> 2f17f08e
             }
             context.setModelVersion(String.valueOf(maxVersion));
         }
@@ -493,7 +414,8 @@
                 .setModelingAuthoritySet(Parameter.readString(getFormat(), params, MODELING_AUTHORITY_SET_PARAMETER, defaultValueConfig))
                 .setProfiles(Parameter.readStringList(getFormat(), params, PROFILES_PARAMETER, defaultValueConfig))
                 .setBaseName(Parameter.readString(getFormat(), params, BASE_NAME_PARAMETER))
-                .setReportNode(reportNode);
+                .setReportNode(reportNode)
+                .setUpdateDependencies(Parameter.readBoolean(getFormat(), params, UPDATE_DEPENDENCIES_PARAMETER, defaultValueConfig));
 
         // If sourcing actor data has been found and the modeling authority set has not been specified explicitly, set it
         PropertyBag sourcingActor = referenceDataProvider.getSourcingActor();
@@ -540,7 +462,6 @@
         return id;
     }
 
-<<<<<<< HEAD
     /**
      * Get the base name for the exported file.
      * @param context The context used by the export. It may store an optional parameter for base name.
@@ -555,28 +476,6 @@
             return dataSource.getBaseName();
         } else {
             return network.getNameOrId();
-=======
-    private static void saveLegacyIdsFromPropertiesForSvDependencies(Network network, CgmesSubset subset, CgmesExportContext context) {
-        String propertyName = String.format("%s%s_ID",
-                Conversion.CGMES_PREFIX_ALIAS_PROPERTIES,
-                subset.getIdentifier());
-        List<String> ids = network.getPropertyNames().stream()
-                .filter(p -> p.startsWith(propertyName))
-                .map(network::getProperty)
-                .toList();
-        context.setLegacyIdsForSvDependencies(subset, ids);
-    }
-
-    private static void checkConsistency(List<String> profiles, Network network, CgmesExportContext context) {
-        boolean networkIsNodeBreaker = network.getVoltageLevelStream()
-                .map(VoltageLevel::getTopologyKind)
-                .anyMatch(tk -> tk == TopologyKind.NODE_BREAKER);
-        if (networkIsNodeBreaker
-                && (profiles.contains("SSH") || profiles.contains("SV"))
-                && !profiles.contains("TP")) {
-            inconsistentProfilesTPRequiredReport(context.getReportNode(), network.getId());
-            LOG.error("Network {} contains node/breaker information. References to Topological Nodes in SSH/SV files will not be valid if TP is not exported.", network.getId());
->>>>>>> 2f17f08e
         }
     }
 
