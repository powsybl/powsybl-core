--- conflicted
+++ resolved
@@ -314,13 +314,6 @@
             "Export transformers with highest voltage at end1",
             CgmesExportContext.EXPORT_TRANSFORMERS_WITH_HIGHEST_VOLTAGE_AT_END1_DEFAULT_VALUE);
 
-<<<<<<< HEAD
-    private static final Parameter UUID_NAMESPACE_PARAMETER = new Parameter(
-            UUID_NAMESPACE,
-            ParameterType.STRING,
-            "Namespace to use for UUID generation",
-            null);
-=======
     private static final Parameter EXPORT_LOAD_FLOW_STATUS_PARAMETER = new Parameter(
             EXPORT_LOAD_FLOW_STATUS,
             ParameterType.BOOLEAN,
@@ -341,7 +334,12 @@
             ParameterType.BOOLEAN,
             "Export SvInjections with the mismatch of slack buses",
             CgmesExportContext.EXPORT_SV_INJECTIONS_FOR_SLACKS_DEFAULT_VALUE);
->>>>>>> c103c84f
+
+    private static final Parameter UUID_NAMESPACE_PARAMETER = new Parameter(
+            UUID_NAMESPACE,
+            ParameterType.STRING,
+            "Namespace to use for UUID generation",
+            null);
 
     private static final List<Parameter> STATIC_PARAMETERS = List.of(
             BASE_NAME_PARAMETER,
@@ -356,14 +354,11 @@
             MODEL_DESCRIPTION_PARAMETER,
             EXPORT_TRANSFORMERS_WITH_HIGHEST_VOLTAGE_AT_END1_PARAMETER,
             SOURCING_ACTOR_PARAMETER,
-<<<<<<< HEAD
-            UUID_NAMESPACE_PARAMETER);
-=======
             EXPORT_LOAD_FLOW_STATUS_PARAMETER,
             MAX_P_MISMATCH_CONVERGED_PARAMETER,
             MAX_Q_MISMATCH_CONVERGED_PARAMETER,
-            EXPORT_SV_INJECTIONS_FOR_SLACKS_PARAMETER);
->>>>>>> c103c84f
+            EXPORT_SV_INJECTIONS_FOR_SLACKS_PARAMETER,
+            UUID_NAMESPACE_PARAMETER);
 
     private static final Logger LOG = LoggerFactory.getLogger(CgmesExport.class);
 }