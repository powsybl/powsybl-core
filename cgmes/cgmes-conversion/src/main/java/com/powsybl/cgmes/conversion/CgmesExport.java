/**
 * Copyright (c) 2017-2018, RTE (http://www.rte-france.com)
 * This Source Code Form is subject to the terms of the Mozilla Public
 * License, v. 2.0. If a copy of the MPL was not distributed with this
 * file, You can obtain one at http://mozilla.org/MPL/2.0/.
 */

package com.powsybl.cgmes.conversion;

import com.google.auto.service.AutoService;
import com.powsybl.cgmes.conversion.export.*;
import com.powsybl.cgmes.conversion.naming.NamingStrategy;
import com.powsybl.cgmes.conversion.naming.NamingStrategyFactory;
import com.powsybl.cgmes.model.CgmesNamespace;
import com.powsybl.commons.config.PlatformConfig;
import com.powsybl.commons.datasource.DataSource;
import com.powsybl.commons.exceptions.UncheckedXmlStreamException;
import com.powsybl.commons.parameters.Parameter;
import com.powsybl.commons.parameters.ParameterDefaultValueConfig;
import com.powsybl.commons.parameters.ParameterType;
import com.powsybl.commons.reporter.ReportNode;
import com.powsybl.commons.xml.XmlUtil;
import com.powsybl.iidm.network.*;
import com.powsybl.triplestore.api.PropertyBag;
import org.slf4j.Logger;
import org.slf4j.LoggerFactory;

import javax.xml.stream.XMLStreamException;
import javax.xml.stream.XMLStreamWriter;
import java.io.BufferedOutputStream;
import java.io.IOException;
import java.io.OutputStream;
import java.io.UncheckedIOException;
import java.util.*;
import java.util.stream.Collectors;

import static com.powsybl.cgmes.conversion.CgmesReports.inconsistentProfilesTPRequiredReport;

/**
 * @author Luma Zamarreño {@literal <zamarrenolm at aia.es>}
 */
@AutoService(Exporter.class)
public class CgmesExport implements Exporter {

    private static final String INDENT = "    ";

    private final ParameterDefaultValueConfig defaultValueConfig;
    private final CgmesImport importer;

    public CgmesExport(PlatformConfig platformConfig) {
        defaultValueConfig = new ParameterDefaultValueConfig(platformConfig);
        // We may need to import the boundaries to be able to export proper references
        importer = new CgmesImport(platformConfig);
    }

    public CgmesExport() {
        this(PlatformConfig.defaultConfig());
    }

    @Override
    public List<Parameter> getParameters() {
        return STATIC_PARAMETERS;
    }

    @Override
    public void export(Network network, Properties params, DataSource ds, ReportNode reportNode) {
        Objects.requireNonNull(network);
        String baseName = baseName(params, ds, network);
        String filenameEq = baseName + "_EQ.xml";
        String filenameTp = baseName + "_TP.xml";
        String filenameSsh = baseName + "_SSH.xml";
        String filenameSv = baseName + "_SV.xml";

        // Reference data (if required) will come from imported boundaries
        // We may have received a sourcing actor as a parameter
        String sourcingActorName = Parameter.readString(getFormat(), params, SOURCING_ACTOR_PARAMETER, defaultValueConfig);
        String countryName = null;
        if (sourcingActorName == null || sourcingActorName.isEmpty()) {
            // If not given explicitly,
            // the reference data provider can try to obtain it from the country of the network
            // If we have multiple countries we do not pass this info to the reference data provider
            Set<String> countries = network.getSubstationStream()
                    .map(Substation::getCountry)
                    .flatMap(Optional::stream)
                    .map(Enum::name)
                    .collect(Collectors.toUnmodifiableSet());
            if (countries.size() == 1) {
                countryName = countries.iterator().next();
            }
        }
        ReferenceDataProvider referenceDataProvider = new ReferenceDataProvider(sourcingActorName, countryName, importer, params);

        // The UUID namespace parameter must be a valid UUID itself
        UUID uuidNamespace = UUID.fromString(Parameter.readString(getFormat(), params, UUID_NAMESPACE_PARAMETER, defaultValueConfig));
        NamingStrategy namingStrategy = NamingStrategyFactory.create(
                Parameter.readString(getFormat(), params, NAMING_STRATEGY_PARAMETER, defaultValueConfig),
                uuidNamespace);
        CgmesExportContext context = new CgmesExportContext(network, referenceDataProvider, namingStrategy)
                .setExportBoundaryPowerFlows(Parameter.readBoolean(getFormat(), params, EXPORT_BOUNDARY_POWER_FLOWS_PARAMETER, defaultValueConfig))
                .setExportFlowsForSwitches(Parameter.readBoolean(getFormat(), params, EXPORT_POWER_FLOWS_FOR_SWITCHES_PARAMETER, defaultValueConfig))
                .setExportTransformersWithHighestVoltageAtEnd1(Parameter.readBoolean(getFormat(), params, EXPORT_TRANSFORMERS_WITH_HIGHEST_VOLTAGE_AT_END1_PARAMETER, defaultValueConfig))
                .setExportLoadFlowStatus(Parameter.readBoolean(getFormat(), params, EXPORT_LOAD_FLOW_STATUS_PARAMETER, defaultValueConfig))
                .setMaxPMismatchConverged(Parameter.readDouble(getFormat(), params, MAX_P_MISMATCH_CONVERGED_PARAMETER, defaultValueConfig))
                .setMaxQMismatchConverged(Parameter.readDouble(getFormat(), params, MAX_Q_MISMATCH_CONVERGED_PARAMETER, defaultValueConfig))
                .setExportSvInjectionsForSlacks(Parameter.readBoolean(getFormat(), params, EXPORT_SV_INJECTIONS_FOR_SLACKS_PARAMETER, defaultValueConfig))
                .setEncodeIds(Parameter.readBoolean(getFormat(), params, ENCODE_IDS_PARAMETERS, defaultValueConfig))
                .setBoundaryEqId(getBoundaryId("EQ", network, params, BOUNDARY_EQ_ID_PARAMETER, referenceDataProvider))
                .setBoundaryTpId(getBoundaryId("TP", network, params, BOUNDARY_TP_ID_PARAMETER, referenceDataProvider))
<<<<<<< HEAD
                .setReporter(reportNode);
=======
                .setReporter(reporter)
                .setBusinessProcess(Parameter.readString(getFormat(), params, BUSINESS_PROCESS_PARAMETER, defaultValueConfig));
>>>>>>> 0c17579a

        // If sourcing actor data has been found and the modeling authority set has not been specified explicitly, set it
        String masUri = Parameter.readString(getFormat(), params, MODELING_AUTHORITY_SET_PARAMETER, defaultValueConfig);
        PropertyBag sourcingActor = referenceDataProvider.getSourcingActor();
        if (sourcingActor.containsKey("masUri") && masUri.equals(CgmesExportContext.DEFAULT_MODELING_AUTHORITY_SET_VALUE)) {
            masUri = sourcingActor.get("masUri");
        }

        context.getEqModelDescription().setModelingAuthoritySet(masUri);
        context.getTpModelDescription().setModelingAuthoritySet(masUri);
        context.getSshModelDescription().setModelingAuthoritySet(masUri);
        context.getSvModelDescription().setModelingAuthoritySet(masUri);
        String modelDescription = Parameter.readString(getFormat(), params, MODEL_DESCRIPTION_PARAMETER, defaultValueConfig);
        if (modelDescription != null) {
            context.getEqModelDescription().setDescription(modelDescription);
            context.getTpModelDescription().setDescription(modelDescription);
            context.getSshModelDescription().setDescription(modelDescription);
            context.getSvModelDescription().setDescription(modelDescription);
        }
        String cimVersionParam = Parameter.readString(getFormat(), params, CIM_VERSION_PARAMETER, defaultValueConfig);
        if (cimVersionParam != null) {
            context.setCimVersion(Integer.parseInt(cimVersionParam));
        }

        String modelVersion = Parameter.readString(getFormat(), params, MODEL_VERSION_PARAMETER, defaultValueConfig);
        if (modelVersion != null) {
            context.getEqModelDescription().setVersion(Integer.parseInt(modelVersion));
            context.getTpModelDescription().setVersion(Integer.parseInt(modelVersion));
            context.getSshModelDescription().setVersion(Integer.parseInt(modelVersion));
            context.getSvModelDescription().setVersion(Integer.parseInt(modelVersion));
        }

        try {
            List<String> profiles = Parameter.readStringList(getFormat(), params, PROFILES_PARAMETER, defaultValueConfig);
            checkConsistency(profiles, network, context);
            if (profiles.contains("EQ")) {
                try (OutputStream out = new BufferedOutputStream(ds.newOutputStream(filenameEq, false))) {
                    XMLStreamWriter writer = XmlUtil.initializeWriter(true, INDENT, out);
                    EquipmentExport.write(network, writer, context);
                }
            } else {
                addProfilesIdentifiers(network, "EQ", context.getEqModelDescription());
                context.getEqModelDescription().addId(context.getNamingStrategy().getCgmesId(network));
            }
            if (profiles.contains("TP")) {
                try (OutputStream out = new BufferedOutputStream(ds.newOutputStream(filenameTp, false))) {
                    XMLStreamWriter writer = XmlUtil.initializeWriter(true, INDENT, out);
                    TopologyExport.write(network, writer, context);
                }
            } else {
                addProfilesIdentifiers(network, "TP", context.getTpModelDescription());
            }
            if (profiles.contains("SSH")) {
                try (OutputStream out = new BufferedOutputStream(ds.newOutputStream(filenameSsh, false))) {
                    XMLStreamWriter writer = XmlUtil.initializeWriter(true, INDENT, out);
                    SteadyStateHypothesisExport.write(network, writer, context);
                }
            } else {
                addProfilesIdentifiers(network, "SSH", context.getSshModelDescription());
            }
            if (profiles.contains("SV")) {
                try (OutputStream out = new BufferedOutputStream(ds.newOutputStream(filenameSv, false))) {
                    XMLStreamWriter writer = XmlUtil.initializeWriter(true, INDENT, out);
                    StateVariablesExport.write(network, writer, context);
                }
            }
            context.getNamingStrategy().debug(baseName, ds);
        } catch (IOException e) {
            throw new UncheckedIOException(e);
        } catch (XMLStreamException e) {
            throw new UncheckedXmlStreamException(e);
        }
    }

    private String getBoundaryId(String profile, Network network, Properties params, Parameter parameter, ReferenceDataProvider referenceDataProvider) {
        if (network.hasProperty(Conversion.CGMES_PREFIX_ALIAS_PROPERTIES + profile + "_BD_ID")) {
            return network.getProperty(Conversion.CGMES_PREFIX_ALIAS_PROPERTIES + profile + "_BD_ID");
        }
        String id = Parameter.readString(getFormat(), params, parameter, defaultValueConfig);
        // If not specified through a parameter, try to load it from reference data
        if (id == null && referenceDataProvider != null) {
            if ("EQ".equals(profile)) {
                id = referenceDataProvider.getEquipmentBoundaryId();
            } else if ("TP".equals(profile)) {
                id = referenceDataProvider.getTopologyBoundaryId();
            }
        }
        return id;
    }

    private static void addProfilesIdentifiers(Network network, String profile, CgmesExportContext.ModelDescription description) {
        description.setIds(network.getPropertyNames().stream()
                .filter(p -> p.startsWith(Conversion.CGMES_PREFIX_ALIAS_PROPERTIES + profile + "_ID"))
                .map(network::getProperty)
                .toList());
    }

    private static void checkConsistency(List<String> profiles, Network network, CgmesExportContext context) {
        boolean networkIsNodeBreaker = network.getVoltageLevelStream()
                .map(VoltageLevel::getTopologyKind)
                .anyMatch(tk -> tk == TopologyKind.NODE_BREAKER);
        if (networkIsNodeBreaker
                && (profiles.contains("SSH") || profiles.contains("SV"))
                && !profiles.contains("TP")) {
            inconsistentProfilesTPRequiredReport(context.getReporter(), network.getId());
            LOG.error("Network {} contains node/breaker information. References to Topological Nodes in SSH/SV files will not be valid if TP is not exported.", network.getId());
        }
    }

    private String baseName(Properties params, DataSource ds, Network network) {
        String baseName = Parameter.readString(getFormat(), params, BASE_NAME_PARAMETER);
        if (baseName != null) {
            return baseName;
        } else if (ds.getBaseName() != null && !ds.getBaseName().isEmpty()) {
            return ds.getBaseName();
        }
        return network.getNameOrId();
    }

    @Override
    public String getComment() {
        return "ENTSO-E CGMES version 2.4.15";
    }

    @Override
    public String getFormat() {
        return "CGMES";
    }

    public static final String BASE_NAME = "iidm.export.cgmes.base-name";
    public static final String BOUNDARY_EQ_ID = "iidm.export.cgmes.boundary-EQ-identifier";
    public static final String BOUNDARY_TP_ID = "iidm.export.cgmes.boundary-TP-identifier";
    public static final String CIM_VERSION = "iidm.export.cgmes.cim-version";
    private static final String ENCODE_IDS = "iidm.export.cgmes.encode-ids";
    public static final String EXPORT_BOUNDARY_POWER_FLOWS = "iidm.export.cgmes.export-boundary-power-flows";
    public static final String EXPORT_POWER_FLOWS_FOR_SWITCHES = "iidm.export.cgmes.export-power-flows-for-switches";
    public static final String NAMING_STRATEGY = "iidm.export.cgmes.naming-strategy";
    public static final String PROFILES = "iidm.export.cgmes.profiles";
    public static final String MODELING_AUTHORITY_SET = "iidm.export.cgmes.modeling-authority-set";
    public static final String MODEL_DESCRIPTION = "iidm.export.cgmes.model-description";
    public static final String EXPORT_TRANSFORMERS_WITH_HIGHEST_VOLTAGE_AT_END1 = "iidm.export.cgmes.export-transformers-with-highest-voltage-at-end1";
    public static final String EXPORT_LOAD_FLOW_STATUS = "iidm.export.cgmes.export-load-flow-status";
    public static final String MAX_P_MISMATCH_CONVERGED = "iidm.export.cgmes.max-p-mismatch-converged";
    public static final String MAX_Q_MISMATCH_CONVERGED = "iidm.export.cgmes.max-q-mismatch-converged";
    public static final String EXPORT_SV_INJECTIONS_FOR_SLACKS = "iidm.export.cgmes.export-sv-injections-for-slacks";
    public static final String SOURCING_ACTOR = "iidm.export.cgmes.sourcing-actor";
    public static final String UUID_NAMESPACE = "iidm.export.cgmes.uuid-namespace";
    public static final String MODEL_VERSION = "iidm.export.cgmes.model-version";
    public static final String BUSINESS_PROCESS = "iidm.export.cgmes.business-process";

    private static final Parameter BASE_NAME_PARAMETER = new Parameter(
            BASE_NAME,
            ParameterType.STRING,
            "Basename for output files",
            null);
    private static final Parameter CIM_VERSION_PARAMETER = new Parameter(
            CIM_VERSION,
            ParameterType.STRING,
            "CIM version to export",
            null,
            CgmesNamespace.CIM_LIST.stream().map(cim -> Integer.toString(cim.getVersion())).collect(Collectors.toList()));
    private static final Parameter ENCODE_IDS_PARAMETERS = new Parameter(
            ENCODE_IDS,
            ParameterType.BOOLEAN,
            "Encode IDs as valid URI",
            CgmesExportContext.ENCODE_IDS_DEFAULT_VALUE);
    private static final Parameter EXPORT_BOUNDARY_POWER_FLOWS_PARAMETER = new Parameter(
            EXPORT_BOUNDARY_POWER_FLOWS,
            ParameterType.BOOLEAN,
            "Export boundaries' power flows",
            CgmesExportContext.EXPORT_BOUNDARY_POWER_FLOWS_DEFAULT_VALUE);
    private static final Parameter EXPORT_POWER_FLOWS_FOR_SWITCHES_PARAMETER = new Parameter(
            EXPORT_POWER_FLOWS_FOR_SWITCHES,
            ParameterType.BOOLEAN,
            "Export power flows for switches",
            CgmesExportContext.EXPORT_POWER_FLOWS_FOR_SWITCHES_DEFAULT_VALUE);
    private static final Parameter NAMING_STRATEGY_PARAMETER = new Parameter(
            NAMING_STRATEGY,
            ParameterType.STRING,
            "Configure what type of naming strategy you want",
            NamingStrategyFactory.IDENTITY,
            new ArrayList<>(NamingStrategyFactory.LIST));
    private static final Parameter PROFILES_PARAMETER = new Parameter(
            PROFILES,
            ParameterType.STRING_LIST,
            "Profiles to export",
            List.of("EQ", "TP", "SSH", "SV"),
            List.of("EQ", "TP", "SSH", "SV"));
    private static final Parameter BOUNDARY_EQ_ID_PARAMETER = new Parameter(
            BOUNDARY_EQ_ID,
            ParameterType.STRING,
            "Boundary EQ model identifier",
            null);
    private static final Parameter BOUNDARY_TP_ID_PARAMETER = new Parameter(
            BOUNDARY_TP_ID,
            ParameterType.STRING,
            "Boundary TP model identifier",
            null);
    private static final Parameter MODELING_AUTHORITY_SET_PARAMETER = new Parameter(
            MODELING_AUTHORITY_SET,
            ParameterType.STRING,
            "Modeling authority set",
            CgmesExportContext.DEFAULT_MODELING_AUTHORITY_SET_VALUE);
    private static final Parameter MODEL_DESCRIPTION_PARAMETER = new Parameter(
            MODEL_DESCRIPTION,
            ParameterType.STRING,
            "Model description",
            null);
    private static final Parameter SOURCING_ACTOR_PARAMETER = new Parameter(
            SOURCING_ACTOR,
            ParameterType.STRING,
            "Sourcing actor name (for CGM business processes)",
            null);

    private static final Parameter EXPORT_TRANSFORMERS_WITH_HIGHEST_VOLTAGE_AT_END1_PARAMETER = new Parameter(
            EXPORT_TRANSFORMERS_WITH_HIGHEST_VOLTAGE_AT_END1,
            ParameterType.BOOLEAN,
            "Export transformers with highest voltage at end1",
            CgmesExportContext.EXPORT_TRANSFORMERS_WITH_HIGHEST_VOLTAGE_AT_END1_DEFAULT_VALUE);

    private static final Parameter EXPORT_LOAD_FLOW_STATUS_PARAMETER = new Parameter(
            EXPORT_LOAD_FLOW_STATUS,
            ParameterType.BOOLEAN,
            "Export load flow status of topological islands",
            CgmesExportContext.EXPORT_LOAD_FLOW_STATUS_DEFAULT_VALUE);
    private static final Parameter MAX_P_MISMATCH_CONVERGED_PARAMETER = new Parameter(
            MAX_P_MISMATCH_CONVERGED,
            ParameterType.DOUBLE,
            "Max mismatch in active power to consider a bus converged when exporting load flow status of topological islands",
            CgmesExportContext.MAX_P_MISMATCH_CONVERGED_DEFAULT_VALUE);
    private static final Parameter MAX_Q_MISMATCH_CONVERGED_PARAMETER = new Parameter(
            MAX_Q_MISMATCH_CONVERGED,
            ParameterType.DOUBLE,
            "Max mismatch in reactive power to consider a bus converged when exporting load flow status of topological islands",
            CgmesExportContext.MAX_Q_MISMATCH_CONVERGED_DEFAULT_VALUE);
    private static final Parameter EXPORT_SV_INJECTIONS_FOR_SLACKS_PARAMETER = new Parameter(
            EXPORT_SV_INJECTIONS_FOR_SLACKS,
            ParameterType.BOOLEAN,
            "Export SvInjections with the mismatch of slack buses",
            CgmesExportContext.EXPORT_SV_INJECTIONS_FOR_SLACKS_DEFAULT_VALUE);

    private static final Parameter UUID_NAMESPACE_PARAMETER = new Parameter(
            UUID_NAMESPACE,
            ParameterType.STRING,
            "Namespace to use for name-based UUID generation. It must be a valid UUID itself",
            CgmesExportContext.DEFAULT_UUID_NAMESPACE.toString());

    private static final Parameter MODEL_VERSION_PARAMETER = new Parameter(
            MODEL_VERSION,
            ParameterType.STRING,
            "Model version",
            null);

    private static final Parameter BUSINESS_PROCESS_PARAMETER = new Parameter(
            BUSINESS_PROCESS,
            ParameterType.STRING,
            "Business process",
            CgmesExportContext.DEFAULT_BUSINESS_PROCESS);

    private static final List<Parameter> STATIC_PARAMETERS = List.of(
            BASE_NAME_PARAMETER,
            CIM_VERSION_PARAMETER,
            EXPORT_BOUNDARY_POWER_FLOWS_PARAMETER,
            EXPORT_POWER_FLOWS_FOR_SWITCHES_PARAMETER,
            NAMING_STRATEGY_PARAMETER,
            PROFILES_PARAMETER,
            BOUNDARY_EQ_ID_PARAMETER,
            BOUNDARY_TP_ID_PARAMETER,
            MODELING_AUTHORITY_SET_PARAMETER,
            MODEL_DESCRIPTION_PARAMETER,
            EXPORT_TRANSFORMERS_WITH_HIGHEST_VOLTAGE_AT_END1_PARAMETER,
            SOURCING_ACTOR_PARAMETER,
            EXPORT_LOAD_FLOW_STATUS_PARAMETER,
            MAX_P_MISMATCH_CONVERGED_PARAMETER,
            MAX_Q_MISMATCH_CONVERGED_PARAMETER,
            EXPORT_SV_INJECTIONS_FOR_SLACKS_PARAMETER,
            UUID_NAMESPACE_PARAMETER,
            MODEL_VERSION_PARAMETER,
            BUSINESS_PROCESS_PARAMETER);

    private static final Logger LOG = LoggerFactory.getLogger(CgmesExport.class);
}<|MERGE_RESOLUTION|>--- conflicted
+++ resolved
@@ -106,12 +106,8 @@
                 .setEncodeIds(Parameter.readBoolean(getFormat(), params, ENCODE_IDS_PARAMETERS, defaultValueConfig))
                 .setBoundaryEqId(getBoundaryId("EQ", network, params, BOUNDARY_EQ_ID_PARAMETER, referenceDataProvider))
                 .setBoundaryTpId(getBoundaryId("TP", network, params, BOUNDARY_TP_ID_PARAMETER, referenceDataProvider))
-<<<<<<< HEAD
-                .setReporter(reportNode);
-=======
-                .setReporter(reporter)
+                .setReporter(reportNode)
                 .setBusinessProcess(Parameter.readString(getFormat(), params, BUSINESS_PROCESS_PARAMETER, defaultValueConfig));
->>>>>>> 0c17579a
 
         // If sourcing actor data has been found and the modeling authority set has not been specified explicitly, set it
         String masUri = Parameter.readString(getFormat(), params, MODELING_AUTHORITY_SET_PARAMETER, defaultValueConfig);
