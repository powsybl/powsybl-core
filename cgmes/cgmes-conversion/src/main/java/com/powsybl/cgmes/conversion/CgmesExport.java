--- conflicted
+++ resolved
@@ -60,21 +60,14 @@
         String filenameTp = baseName + "_TP.xml";
         String filenameSsh = baseName + "_SSH.xml";
         String filenameSv = baseName + "_SV.xml";
-<<<<<<< HEAD
         CgmesExportContext context = new CgmesExportContext(
                 network,
-                ConversionParameters.readBooleanParameter(getFormat(), params, WITH_TOPOLOGICAL_MAPPING_PARAMETER, defaultValueConfig),
-                NamingStrategyFactory.create(ConversionParameters.readStringParameter(getFormat(), params, NAMING_STRATEGY_PARAMETER, defaultValueConfig))
+                Parameter.readBoolean(getFormat(), params, WITH_TOPOLOGICAL_MAPPING_PARAMETER, defaultValueConfig),
+                NamingStrategyFactory.create(Parameter.readString(getFormat(), params, NAMING_STRATEGY_PARAMETER, defaultValueConfig))
         )
-                .setExportBoundaryPowerFlows(ConversionParameters.readBooleanParameter(getFormat(), params, EXPORT_BOUNDARY_POWER_FLOWS_PARAMETER, defaultValueConfig))
-                .setExportFlowsForSwitches(ConversionParameters.readBooleanParameter(getFormat(), params, EXPORT_POWER_FLOWS_FOR_SWITCHES_PARAMETER, defaultValueConfig));
-        String cimVersionParam = ConversionParameters.readStringParameter(getFormat(), params, CIM_VERSION_PARAMETER, defaultValueConfig);
-=======
-        CgmesExportContext context = new CgmesExportContext(network, Parameter.readBoolean(getFormat(), params, WITH_TOPOLOGICAL_MAPPING_PARAMETER, defaultValueConfig))
                 .setExportBoundaryPowerFlows(Parameter.readBoolean(getFormat(), params, EXPORT_BOUNDARY_POWER_FLOWS_PARAMETER, defaultValueConfig))
                 .setExportFlowsForSwitches(Parameter.readBoolean(getFormat(), params, EXPORT_POWER_FLOWS_FOR_SWITCHES_PARAMETER, defaultValueConfig));
         String cimVersionParam = Parameter.readString(getFormat(), params, CIM_VERSION_PARAMETER, defaultValueConfig);
->>>>>>> 875c8b42
         if (cimVersionParam != null) {
             context.setCimVersion(Integer.parseInt(cimVersionParam));
         }
