/**
 * Copyright (c) 2017-2018, RTE (http://www.rte-france.com)
 * This Source Code Form is subject to the terms of the Mozilla Public
 * License, v. 2.0. If a copy of the MPL was not distributed with this
 * file, You can obtain one at http://mozilla.org/MPL/2.0/.
 */

package com.powsybl.cgmes.conversion;

import com.google.auto.service.AutoService;
import com.powsybl.cgmes.conversion.export.*;
import com.powsybl.commons.config.PlatformConfig;
import com.powsybl.commons.datasource.DataSource;
import com.powsybl.commons.exceptions.UncheckedXmlStreamException;
import com.powsybl.commons.xml.XmlUtil;
import com.powsybl.iidm.ConversionParameters;
import com.powsybl.iidm.export.Exporter;
import com.powsybl.iidm.network.Network;
import com.powsybl.iidm.parameters.Parameter;
import com.powsybl.iidm.parameters.ParameterDefaultValueConfig;
import com.powsybl.iidm.parameters.ParameterType;

import javax.xml.stream.XMLStreamException;
import javax.xml.stream.XMLStreamWriter;
import java.io.BufferedOutputStream;
import java.io.IOException;
import java.io.OutputStream;
import java.io.UncheckedIOException;
import java.util.List;
import java.util.Objects;
import java.util.Properties;

/**
 * @author Luma Zamarreño <zamarrenolm at aia.es>
 */
@AutoService(Exporter.class)
public class CgmesExport implements Exporter {

    private static final String INDENT = "    ";

    private final ParameterDefaultValueConfig defaultValueConfig;

    public CgmesExport(PlatformConfig platformConfig) {
        defaultValueConfig = new ParameterDefaultValueConfig(platformConfig);
    }

    public CgmesExport() {
        this(PlatformConfig.defaultConfig());
    }

    @Override
    public List<Parameter> getParameters() {
        return STATIC_PARAMETERS;
    }

    @Override
    public void export(Network network, Properties params, DataSource ds) {
        Objects.requireNonNull(network);
        String baseName = baseName(params, ds, network);
        String filenameEq = baseName + "_EQ.xml";
        String filenameTp = baseName + "_TP.xml";
        String filenameSsh = baseName + "_SSH.xml";
        String filenameSv = baseName + "_SV.xml";
        CgmesExportContext context = new CgmesExportContext(network, ConversionParameters.readBooleanParameter(getFormat(), params, WITH_TOPOLOGICAL_MAPPING_PARAMETER, defaultValueConfig))
                .setExportBoundaryPowerFlows(ConversionParameters.readBooleanParameter(getFormat(), params, EXPORT_BOUNDARY_POWER_FLOWS_PARAMETER, defaultValueConfig))
                .setExportFlowsForSwitches(ConversionParameters.readBooleanParameter(getFormat(), params, EXPORT_POWER_FLOWS_FOR_SWITCHES_PARAMETER, defaultValueConfig))
                .setNamingStrategy(NamingStrategyFactory.create(ConversionParameters.readStringParameter(getFormat(), params, NAMING_STRATEGY_PARAMETER, defaultValueConfig)));
        String cimVersionParam = ConversionParameters.readStringParameter(getFormat(), params, CIM_VERSION_PARAMETER, defaultValueConfig);
        if (cimVersionParam != null) {
            context.setCimVersion(Integer.parseInt(cimVersionParam));
        }
        try {
            List<String> profiles = ConversionParameters.readStringListParameter(getFormat(), params, PROFILES_PARAMETER);
            if (profiles.contains("EQ")) {
                try (OutputStream out = new BufferedOutputStream(ds.newOutputStream(filenameEq, false))) {
                    XMLStreamWriter writer = XmlUtil.initializeWriter(true, INDENT, out);
                    EquipmentExport.write(network, writer, context);
                }
            }
            if (profiles.contains("TP")) {
                try (OutputStream out = new BufferedOutputStream(ds.newOutputStream(filenameTp, false))) {
                    XMLStreamWriter writer = XmlUtil.initializeWriter(true, INDENT, out);
                    TopologyExport.write(network, writer, context);
                }
            }
            if (profiles.contains("SSH")) {
                try (OutputStream out = new BufferedOutputStream(ds.newOutputStream(filenameSsh, false))) {
                    XMLStreamWriter writer = XmlUtil.initializeWriter(true, INDENT, out);
                    SteadyStateHypothesisExport.write(network, writer, context);
                }
            }
            if (profiles.contains("SV")) {
                try (OutputStream out = new BufferedOutputStream(ds.newOutputStream(filenameSv, false))) {
                    XMLStreamWriter writer = XmlUtil.initializeWriter(true, INDENT, out);
                    StateVariablesExport.write(network, writer, context);
                }
            }
            context.getNamingStrategy().writeIdMapping(baseName + "_id_mapping.csv", ds);
        } catch (IOException e) {
            throw new UncheckedIOException(e);
        } catch (XMLStreamException e) {
            throw new UncheckedXmlStreamException(e);
        }
    }

    private String baseName(Properties params, DataSource ds, Network network) {
        String baseName = ConversionParameters.readStringParameter(getFormat(), params, BASE_NAME_PARAMETER);
        if (baseName != null) {
            return baseName;
        } else if (ds.getBaseName() != null && !ds.getBaseName().isEmpty()) {
            return ds.getBaseName();
        }
        return network.getNameOrId();
    }

    @Override
    public String getComment() {
        return "ENTSO-E CGMES version 2.4.15";
    }

    @Override
    public String getFormat() {
        return "CGMES";
    }

    public static final String BASE_NAME = "iidm.export.cgmes.base-name";
    public static final String CIM_VERSION = "iidm.export.cgmes.cim-version";
    public static final String EXPORT_BOUNDARY_POWER_FLOWS = "iidm.export.cgmes.export-boundary-power-flows";
    public static final String EXPORT_POWER_FLOWS_FOR_SWITCHES = "iidm.export.cgmes.export-power-flows-for-switches";
    public static final String NAMING_STRATEGY = "iidm.export.cgmes.naming-strategy";
    public static final String PROFILES = "iidm.export.cgmes.profiles";
    public static final String WITH_TOPOLOGICAL_MAPPING = "iidm.export.cgmes.with-topological-mapping";

    private static final Parameter BASE_NAME_PARAMETER = new Parameter(
            BASE_NAME,
            ParameterType.STRING,
            "Basename for output files",
            null);
    private static final Parameter CIM_VERSION_PARAMETER = new Parameter(
            CIM_VERSION,
            ParameterType.STRING,
            "CIM version to export",
            null);
    private static final Parameter EXPORT_BOUNDARY_POWER_FLOWS_PARAMETER = new Parameter(
            EXPORT_BOUNDARY_POWER_FLOWS,
            ParameterType.BOOLEAN,
            "Export boundaries' power flows",
            Boolean.TRUE);
    private static final Parameter EXPORT_POWER_FLOWS_FOR_SWITCHES_PARAMETER = new Parameter(
            EXPORT_POWER_FLOWS_FOR_SWITCHES,
            ParameterType.BOOLEAN,
            "Export power flows for switches",
            Boolean.FALSE);
    private static final Parameter NAMING_STRATEGY_PARAMETER = new Parameter(
            NAMING_STRATEGY,
            ParameterType.STRING,
            "Configure what type of naming strategy you want",
            "identity");
    private static final Parameter PROFILES_PARAMETER = new Parameter(
            PROFILES,
            ParameterType.STRING_LIST,
            "Profiles to export",
            List.of("EQ", "TP", "SSH", "SV"));
    private static final Parameter WITH_TOPOLOGICAL_MAPPING_PARAMETER = new Parameter(
            WITH_TOPOLOGICAL_MAPPING,
            ParameterType.BOOLEAN,
            "Take topological mapping (CGMES-IIDM) of CgmesIidmMapping extension into account or create one for CGMES export",
            Boolean.FALSE);

    private static final List<Parameter> STATIC_PARAMETERS = List.of(
            BASE_NAME_PARAMETER,
            CIM_VERSION_PARAMETER,
            EXPORT_BOUNDARY_POWER_FLOWS_PARAMETER,
            EXPORT_POWER_FLOWS_FOR_SWITCHES_PARAMETER,
<<<<<<< HEAD
            NAMING_STRATEGY_PARAMETER,
            PROFILES_PARAMETER);
=======
            PROFILES_PARAMETER,
            WITH_TOPOLOGICAL_MAPPING_PARAMETER);
>>>>>>> f1207845
}<|MERGE_RESOLUTION|>--- conflicted
+++ resolved
@@ -172,11 +172,7 @@
             CIM_VERSION_PARAMETER,
             EXPORT_BOUNDARY_POWER_FLOWS_PARAMETER,
             EXPORT_POWER_FLOWS_FOR_SWITCHES_PARAMETER,
-<<<<<<< HEAD
             NAMING_STRATEGY_PARAMETER,
-            PROFILES_PARAMETER);
-=======
             PROFILES_PARAMETER,
             WITH_TOPOLOGICAL_MAPPING_PARAMETER);
->>>>>>> f1207845
 }