--- conflicted
+++ resolved
@@ -64,21 +64,12 @@
         CgmesModel cgmesSource = ext.getCgmesModel();
         profiling.start();
         CgmesModel cgmes = CgmesModelFactory.cloneCgmes(cgmesSource);
-<<<<<<< HEAD
-        profiling.end(String.valueOf(Operations.TRIPLESTORE_COPY));
+        profiling.end(Operations.TRIPLESTORE_COPY.name());
 
         String variantId = network.getVariantManager().getWorkingVariantId();
 
         CgmesUpdate cgmesUpdater = ext.getCgmesUpdate();
-        profiling.start();
-=======
-        profiling.end(Operations.TRIPLESTORE_COPY.name());
-
-        String variantId = network.getVariantManager().getWorkingVariantId();
-
-        CgmesUpdate cgmesUpdater = ext.getCgmesUpdater();
         profiling.startLoop();
->>>>>>> 36ca5488
         if (!cgmesUpdater.changes().isEmpty()) {
             try {
                 cgmesUpdater.update(cgmes, variantId, profiling);
@@ -86,13 +77,9 @@
                 e.printStackTrace();
             }
         }
-<<<<<<< HEAD
-        profiling.end(String.valueOf(Operations.TRIPLESTORE_UPDATE));
-        // Clear the previous SV data
-=======
+
         profiling.endLoop(Operations.TRIPLESTORE_UPDATE.name());
 
->>>>>>> 36ca5488
         profiling.start();
         // Clear the previous SV data
         cgmes.clear(CgmesSubset.STATE_VARIABLES);
@@ -103,16 +90,8 @@
 
         profiling.start();
         cgmes.write(ds);
-<<<<<<< HEAD
-        profiling.end(String.valueOf(Operations.WRITE_UPDATED_CGMES));
-
-    }
-
-    public void profilingReport() {
-        profiling.report();
-=======
+
         profiling.end(Operations.WRITE_UPDATED_CGMES.name());
->>>>>>> 36ca5488
     }
 
     @Override
@@ -127,11 +106,7 @@
 
     public enum Operations {
         IMPORT_CGMES, SCALING, LOAD_FLOW, TRIPLESTORE_COPY, CLONE_VARIANT, TRIPLESTORE_UPDATE,
-<<<<<<< HEAD
-        ADD_STATE_VARIABLES, WRITE_UPDATED_CGMES;
-=======
         ADD_STATE_VARIABLES, WRITE_UPDATED_CGMES, CGMES_READ, CGMES_CONVERSION;
->>>>>>> 36ca5488
     }
 
     private void addStateVariables(Network n, CgmesModel cgmes) {
