/**
 * Copyright (c) 2017-2018, RTE (http://www.rte-france.com)
 * This Source Code Form is subject to the terms of the Mozilla Public
 * License, v. 2.0. If a copy of the MPL was not distributed with this
 * file, You can obtain one at http://mozilla.org/MPL/2.0/.
 */

package com.powsybl.cgmes.conversion;

import com.google.auto.service.AutoService;
import com.powsybl.cgmes.conversion.export.*;
import com.powsybl.cgmes.model.CgmesNamespace;
import com.powsybl.commons.config.PlatformConfig;
import com.powsybl.commons.datasource.DataSource;
import com.powsybl.commons.exceptions.UncheckedXmlStreamException;
import com.powsybl.commons.parameters.Parameter;
import com.powsybl.commons.parameters.ParameterDefaultValueConfig;
import com.powsybl.commons.parameters.ParameterType;
import com.powsybl.commons.reporter.Reporter;
import com.powsybl.commons.xml.XmlUtil;
import com.powsybl.iidm.network.Exporter;
import com.powsybl.iidm.network.Network;
import com.powsybl.iidm.network.TopologyKind;
import com.powsybl.iidm.network.VoltageLevel;
import com.powsybl.triplestore.api.PropertyBag;
import org.slf4j.Logger;
import org.slf4j.LoggerFactory;

import javax.xml.stream.XMLStreamException;
import javax.xml.stream.XMLStreamWriter;
import java.io.BufferedOutputStream;
import java.io.IOException;
import java.io.OutputStream;
import java.io.UncheckedIOException;
import java.util.*;
import java.util.stream.Collectors;

import static com.powsybl.cgmes.conversion.CgmesReports.inconsistentProfilesTPRequiredReport;

/**
 * @author Luma Zamarreño <zamarrenolm at aia.es>
 */
@AutoService(Exporter.class)
public class CgmesExport implements Exporter {

    private static final String INDENT = "    ";

    private final ParameterDefaultValueConfig defaultValueConfig;
    private final CgmesImport importer;

    public CgmesExport(PlatformConfig platformConfig) {
        defaultValueConfig = new ParameterDefaultValueConfig(platformConfig);
        // We may need to import the boundaries to be able to export proper references
        importer = new CgmesImport(platformConfig);
    }

    public CgmesExport() {
        this(PlatformConfig.defaultConfig());
    }

    @Override
    public List<Parameter> getParameters() {
        return STATIC_PARAMETERS;
    }

    @Override
    public void export(Network network, Properties params, DataSource ds, Reporter reporter) {
        Objects.requireNonNull(network);
        String baseName = baseName(params, ds, network);
        String filenameEq = baseName + "_EQ.xml";
        String filenameTp = baseName + "_TP.xml";
        String filenameSsh = baseName + "_SSH.xml";
        String filenameSv = baseName + "_SV.xml";

        // Reference data (if required) will come from imported boundaries
        // We may have received a sourcing actor as a parameter
        String sourcingActorName = Parameter.readString(getFormat(), params, SOURCING_ACTOR_PARAMETER, defaultValueConfig);
        ReferenceDataProvider referenceDataProvider = new ReferenceDataProvider(sourcingActorName, importer, params);

        CgmesExportContext context = new CgmesExportContext(
                network,
                referenceDataProvider,
                NamingStrategyFactory.create(Parameter.readString(getFormat(), params, NAMING_STRATEGY_PARAMETER, defaultValueConfig)))
                .setExportBoundaryPowerFlows(Parameter.readBoolean(getFormat(), params, EXPORT_BOUNDARY_POWER_FLOWS_PARAMETER, defaultValueConfig))
                .setExportFlowsForSwitches(Parameter.readBoolean(getFormat(), params, EXPORT_POWER_FLOWS_FOR_SWITCHES_PARAMETER, defaultValueConfig))
                .setExportTransformersWithHighestVoltageAtEnd1(Parameter.readBoolean(getFormat(), params, EXPORT_TRANSFORMERS_WITH_HIGHEST_VOLTAGE_AT_END1_PARAMETER, defaultValueConfig))
                .setEncodeIds(Parameter.readBoolean(getFormat(), params, ENCODE_IDS_PARAMETERS, defaultValueConfig))
                .setBoundaryEqId(getBoundaryId("EQ", network, params, BOUNDARY_EQ_ID_PARAMETER, referenceDataProvider))
                .setBoundaryTpId(getBoundaryId("TP", network, params, BOUNDARY_TP_ID_PARAMETER, referenceDataProvider))
                .setReporter(reporter);

        // If sourcing actor data has been found and the modeling authority set has not been specified explicitly, set it
        String masUri = Parameter.readString(getFormat(), params, MODELING_AUTHORITY_SET_PARAMETER, defaultValueConfig);
        PropertyBag sourcingActor = referenceDataProvider.getSourcingActor();
        if (sourcingActor.containsKey("masUri") && masUri.equals(DEFAULT_MODELING_AUTHORITY_SET_VALUE)) {
            masUri = sourcingActor.get("masUri");
        }

        context.getEqModelDescription().setModelingAuthoritySet(masUri);
        context.getTpModelDescription().setModelingAuthoritySet(masUri);
        context.getSshModelDescription().setModelingAuthoritySet(masUri);
        context.getSvModelDescription().setModelingAuthoritySet(masUri);
        String modelDescription = Parameter.readString(getFormat(), params, MODEL_DESCRIPTION_PARAMETER, defaultValueConfig);
        if (modelDescription != null) {
            context.getEqModelDescription().setDescription(modelDescription);
            context.getTpModelDescription().setDescription(modelDescription);
            context.getSshModelDescription().setDescription(modelDescription);
            context.getSvModelDescription().setDescription(modelDescription);
        }
        String cimVersionParam = Parameter.readString(getFormat(), params, CIM_VERSION_PARAMETER, defaultValueConfig);
        if (cimVersionParam != null) {
            context.setCimVersion(Integer.parseInt(cimVersionParam));
        }
        try {
            List<String> profiles = Parameter.readStringList(getFormat(), params, PROFILES_PARAMETER, defaultValueConfig);
            checkConsistency(profiles, network, context);
            if (profiles.contains("EQ")) {
                try (OutputStream out = new BufferedOutputStream(ds.newOutputStream(filenameEq, false))) {
                    XMLStreamWriter writer = XmlUtil.initializeWriter(true, INDENT, out);
                    EquipmentExport.write(network, writer, context);
                }
            } else {
                addProfilesIdentifiers(network, "EQ", context.getEqModelDescription());
                context.getEqModelDescription().addId(context.getNamingStrategy().getCgmesId(network));
            }
            if (profiles.contains("TP")) {
                try (OutputStream out = new BufferedOutputStream(ds.newOutputStream(filenameTp, false))) {
                    XMLStreamWriter writer = XmlUtil.initializeWriter(true, INDENT, out);
                    TopologyExport.write(network, writer, context);
                }
            } else {
                addProfilesIdentifiers(network, "TP", context.getTpModelDescription());
            }
            if (profiles.contains("SSH")) {
                try (OutputStream out = new BufferedOutputStream(ds.newOutputStream(filenameSsh, false))) {
                    XMLStreamWriter writer = XmlUtil.initializeWriter(true, INDENT, out);
                    SteadyStateHypothesisExport.write(network, writer, context);
                }
            } else {
                addProfilesIdentifiers(network, "SSH", context.getSshModelDescription());
            }
            if (profiles.contains("SV")) {
                try (OutputStream out = new BufferedOutputStream(ds.newOutputStream(filenameSv, false))) {
                    XMLStreamWriter writer = XmlUtil.initializeWriter(true, INDENT, out);
                    StateVariablesExport.write(network, writer, context);
                }
            }
            context.getNamingStrategy().writeIdMapping(baseName + "_id_mapping.csv", ds);
        } catch (IOException e) {
            throw new UncheckedIOException(e);
        } catch (XMLStreamException e) {
            throw new UncheckedXmlStreamException(e);
        }
    }

    private String getBoundaryId(String profile, Network network, Properties params, Parameter parameter, ReferenceDataProvider referenceDataProvider) {
        if (network.hasProperty(Conversion.CGMES_PREFIX_ALIAS_PROPERTIES + profile + "_BD_ID")) {
            return network.getProperty(Conversion.CGMES_PREFIX_ALIAS_PROPERTIES + profile + "_BD_ID");
        }
        String id = Parameter.readString(getFormat(), params, parameter, defaultValueConfig);
        // If not specified through a parameter, try to load it from reference data
        if (id == null && referenceDataProvider != null) {
            if ("EQ".equals(profile)) {
                id = referenceDataProvider.getEquipmentBoundaryId();
            } else if ("TP".equals(profile)) {
                id = referenceDataProvider.getTopologyBoundaryId();
            }
        }
        return id;
    }

    private static void addProfilesIdentifiers(Network network, String profile, CgmesExportContext.ModelDescription description) {
        description.setIds(network.getPropertyNames().stream()
                .filter(p -> p.startsWith(Conversion.CGMES_PREFIX_ALIAS_PROPERTIES + profile + "_ID"))
                .map(network::getProperty)
                .toList());
    }

    private static void checkConsistency(List<String> profiles, Network network, CgmesExportContext context) {
        boolean networkIsNodeBreaker = network.getVoltageLevelStream()
                .map(VoltageLevel::getTopologyKind)
                .anyMatch(tk -> tk == TopologyKind.NODE_BREAKER);
        if (networkIsNodeBreaker
                && (profiles.contains("SSH") || profiles.contains("SV"))
                && !profiles.contains("TP")) {
            inconsistentProfilesTPRequiredReport(context.getReporter(), network.getId());
            LOG.error("Network {} contains node/breaker information. References to Topological Nodes in SSH/SV files will not be valid if TP is not exported.", network.getId());
        }
    }

    private String baseName(Properties params, DataSource ds, Network network) {
        String baseName = Parameter.readString(getFormat(), params, BASE_NAME_PARAMETER);
        if (baseName != null) {
            return baseName;
        } else if (ds.getBaseName() != null && !ds.getBaseName().isEmpty()) {
            return ds.getBaseName();
        }
        return network.getNameOrId();
    }

    @Override
    public String getComment() {
        return "ENTSO-E CGMES version 2.4.15";
    }

    @Override
    public String getFormat() {
        return "CGMES";
    }

    public static final String BASE_NAME = "iidm.export.cgmes.base-name";
    public static final String BOUNDARY_EQ_ID = "iidm.export.cgmes.boundary-EQ-identifier";
    public static final String BOUNDARY_TP_ID = "iidm.export.cgmes.boundary-TP-identifier";
    public static final String CIM_VERSION = "iidm.export.cgmes.cim-version";
    private static final String ENCODE_IDS = "iidm.export.cgmes.encode-ids";
    public static final String EXPORT_BOUNDARY_POWER_FLOWS = "iidm.export.cgmes.export-boundary-power-flows";
    public static final String EXPORT_POWER_FLOWS_FOR_SWITCHES = "iidm.export.cgmes.export-power-flows-for-switches";
    public static final String NAMING_STRATEGY = "iidm.export.cgmes.naming-strategy";
    public static final String PROFILES = "iidm.export.cgmes.profiles";
    public static final String MODELING_AUTHORITY_SET = "iidm.export.cgmes.modeling-authority-set";
    public static final String MODEL_DESCRIPTION = "iidm.export.cgmes.model-description";
<<<<<<< HEAD
    public static final String SOURCING_ACTOR = "iidm.export.cgmes.sourcing-actor";
    private static final String DEFAULT_MODELING_AUTHORITY_SET_VALUE = "powsybl.org";
=======
    public static final String EXPORT_TRANSFORMERS_WITH_HIGHEST_VOLTAGE_AT_END1 = "iidm.export.cgmes.export-transformers-with-highest-voltage-at-end1";
>>>>>>> 04f90429

    private static final Parameter BASE_NAME_PARAMETER = new Parameter(
            BASE_NAME,
            ParameterType.STRING,
            "Basename for output files",
            null);
    private static final Parameter CIM_VERSION_PARAMETER = new Parameter(
            CIM_VERSION,
            ParameterType.STRING,
            "CIM version to export",
            null,
            CgmesNamespace.CIM_LIST.stream().map(cim -> Integer.toString(cim.getVersion())).collect(Collectors.toList()));
    private static final Parameter ENCODE_IDS_PARAMETERS = new Parameter(
            ENCODE_IDS,
            ParameterType.BOOLEAN,
            "Encode IDs as valid URI",
            CgmesExportContext.ENCODE_IDS_DEFAULT_VALUE);
    private static final Parameter EXPORT_BOUNDARY_POWER_FLOWS_PARAMETER = new Parameter(
            EXPORT_BOUNDARY_POWER_FLOWS,
            ParameterType.BOOLEAN,
            "Export boundaries' power flows",
            CgmesExportContext.EXPORT_BOUNDARY_POWER_FLOWS_DEFAULT_VALUE);
    private static final Parameter EXPORT_POWER_FLOWS_FOR_SWITCHES_PARAMETER = new Parameter(
            EXPORT_POWER_FLOWS_FOR_SWITCHES,
            ParameterType.BOOLEAN,
            "Export power flows for switches",
            CgmesExportContext.EXPORT_POWER_FLOWS_FOR_SWITCHES_DEFAULT_VALUE);
    private static final Parameter NAMING_STRATEGY_PARAMETER = new Parameter(
            NAMING_STRATEGY,
            ParameterType.STRING,
            "Configure what type of naming strategy you want",
            NamingStrategyFactory.IDENTITY,
            new ArrayList<>(NamingStrategyFactory.LIST));
    private static final Parameter PROFILES_PARAMETER = new Parameter(
            PROFILES,
            ParameterType.STRING_LIST,
            "Profiles to export",
            List.of("EQ", "TP", "SSH", "SV"),
            List.of("EQ", "TP", "SSH", "SV"));
    private static final Parameter BOUNDARY_EQ_ID_PARAMETER = new Parameter(
            BOUNDARY_EQ_ID,
            ParameterType.STRING,
            "Boundary EQ model identifier",
            null);
    private static final Parameter BOUNDARY_TP_ID_PARAMETER = new Parameter(
            BOUNDARY_TP_ID,
            ParameterType.STRING,
            "Boundary TP model identifier",
            null);
    private static final Parameter MODELING_AUTHORITY_SET_PARAMETER = new Parameter(
            MODELING_AUTHORITY_SET,
            ParameterType.STRING,
            "Modeling authority set",
            DEFAULT_MODELING_AUTHORITY_SET_VALUE);
    private static final Parameter MODEL_DESCRIPTION_PARAMETER = new Parameter(
            MODEL_DESCRIPTION,
            ParameterType.STRING,
            "Model description",
            null);
    private static final Parameter SOURCING_ACTOR_PARAMETER = new Parameter(
            SOURCING_ACTOR,
            ParameterType.STRING,
            "Sourcing actor name (for CGM business processes)",
            null);

    private static final Parameter EXPORT_TRANSFORMERS_WITH_HIGHEST_VOLTAGE_AT_END1_PARAMETER = new Parameter(
            EXPORT_TRANSFORMERS_WITH_HIGHEST_VOLTAGE_AT_END1,
            ParameterType.BOOLEAN,
            "Export transformers with highest voltage at end1",
            CgmesExportContext.EXPORT_TRANSFORMERS_WITH_HIGHEST_VOLTAGE_AT_END1_DEFAULT_VALUE);

    private static final List<Parameter> STATIC_PARAMETERS = List.of(
            BASE_NAME_PARAMETER,
            CIM_VERSION_PARAMETER,
            EXPORT_BOUNDARY_POWER_FLOWS_PARAMETER,
            EXPORT_POWER_FLOWS_FOR_SWITCHES_PARAMETER,
            NAMING_STRATEGY_PARAMETER,
            PROFILES_PARAMETER,
            BOUNDARY_EQ_ID_PARAMETER,
            BOUNDARY_TP_ID_PARAMETER,
            MODELING_AUTHORITY_SET_PARAMETER,
            MODEL_DESCRIPTION_PARAMETER,
<<<<<<< HEAD
            SOURCING_ACTOR_PARAMETER);
=======
            EXPORT_TRANSFORMERS_WITH_HIGHEST_VOLTAGE_AT_END1_PARAMETER);
>>>>>>> 04f90429

    private static final Logger LOG = LoggerFactory.getLogger(CgmesExport.class);
}<|MERGE_RESOLUTION|>--- conflicted
+++ resolved
@@ -219,12 +219,9 @@
     public static final String PROFILES = "iidm.export.cgmes.profiles";
     public static final String MODELING_AUTHORITY_SET = "iidm.export.cgmes.modeling-authority-set";
     public static final String MODEL_DESCRIPTION = "iidm.export.cgmes.model-description";
-<<<<<<< HEAD
+    public static final String EXPORT_TRANSFORMERS_WITH_HIGHEST_VOLTAGE_AT_END1 = "iidm.export.cgmes.export-transformers-with-highest-voltage-at-end1";
     public static final String SOURCING_ACTOR = "iidm.export.cgmes.sourcing-actor";
     private static final String DEFAULT_MODELING_AUTHORITY_SET_VALUE = "powsybl.org";
-=======
-    public static final String EXPORT_TRANSFORMERS_WITH_HIGHEST_VOLTAGE_AT_END1 = "iidm.export.cgmes.export-transformers-with-highest-voltage-at-end1";
->>>>>>> 04f90429
 
     private static final Parameter BASE_NAME_PARAMETER = new Parameter(
             BASE_NAME,
@@ -307,11 +304,8 @@
             BOUNDARY_TP_ID_PARAMETER,
             MODELING_AUTHORITY_SET_PARAMETER,
             MODEL_DESCRIPTION_PARAMETER,
-<<<<<<< HEAD
+            EXPORT_TRANSFORMERS_WITH_HIGHEST_VOLTAGE_AT_END1_PARAMETER,
             SOURCING_ACTOR_PARAMETER);
-=======
-            EXPORT_TRANSFORMERS_WITH_HIGHEST_VOLTAGE_AT_END1_PARAMETER);
->>>>>>> 04f90429
 
     private static final Logger LOG = LoggerFactory.getLogger(CgmesExport.class);
 }