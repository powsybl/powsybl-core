--- conflicted
+++ resolved
@@ -69,7 +69,7 @@
         String baseName = baseName(params, ds, network);
         // Process the requested profiles in the proper order
         // First export EQ, then TP, then SSH, then SV
-        Set<String> requestedProfiles = new HashSet<>(Parameter.readStringList(getFormat(), params, PROFILES_PARAMETER));
+        Set<String> requestedProfiles = new HashSet<>(Parameter.readStringList(getFormat(), params, PROFILES_PARAMETER, defaultValueConfig));
         Stream.of("EQ", "TP", "SSH", "SV")
                 .filter(requestedProfiles::contains)
                 .forEachOrdered(profile -> export(profile, baseName, ds, context));
@@ -78,37 +78,10 @@
 
     private void export(String profile, String baseName, DataSource ds, CgmesExportContext context) {
         try {
-<<<<<<< HEAD
             String filename = baseName + "_" + profile + ".xml";
             try (OutputStream out = new BufferedOutputStream(ds.newOutputStream(filename, false))) {
                 XMLStreamWriter xmlWriter = XmlUtil.initializeWriter(true, INDENT, out);
                 CgmesProfileExporterFactory.create(profile, context, xmlWriter).export();
-=======
-            List<String> profiles = Parameter.readStringList(getFormat(), params, PROFILES_PARAMETER, defaultValueConfig);
-            if (profiles.contains("EQ")) {
-                try (OutputStream out = new BufferedOutputStream(ds.newOutputStream(filenameEq, false))) {
-                    XMLStreamWriter writer = XmlUtil.initializeWriter(true, INDENT, out);
-                    EquipmentExport.write(network, writer, context);
-                }
-            }
-            if (profiles.contains("TP")) {
-                try (OutputStream out = new BufferedOutputStream(ds.newOutputStream(filenameTp, false))) {
-                    XMLStreamWriter writer = XmlUtil.initializeWriter(true, INDENT, out);
-                    TopologyExport.write(network, writer, context);
-                }
-            }
-            if (profiles.contains("SSH")) {
-                try (OutputStream out = new BufferedOutputStream(ds.newOutputStream(filenameSsh, false))) {
-                    XMLStreamWriter writer = XmlUtil.initializeWriter(true, INDENT, out);
-                    SteadyStateHypothesisExport.write(network, writer, context);
-                }
-            }
-            if (profiles.contains("SV")) {
-                try (OutputStream out = new BufferedOutputStream(ds.newOutputStream(filenameSv, false))) {
-                    XMLStreamWriter writer = XmlUtil.initializeWriter(true, INDENT, out);
-                    StateVariablesExport.write(network, writer, context);
-                }
->>>>>>> 57ef80a8
             }
         } catch (IOException e) {
             throw new UncheckedIOException(e);
