--- conflicted
+++ resolved
@@ -60,15 +60,10 @@
         String filenameTp = baseName + "_TP.xml";
         String filenameSsh = baseName + "_SSH.xml";
         String filenameSv = baseName + "_SV.xml";
-<<<<<<< HEAD
-        CgmesExportContext context = new CgmesExportContext(network)
-=======
         CgmesExportContext context = new CgmesExportContext(
                 network,
-                Parameter.readBoolean(getFormat(), params, WITH_TOPOLOGICAL_MAPPING_PARAMETER, defaultValueConfig),
                 NamingStrategyFactory.create(Parameter.readString(getFormat(), params, NAMING_STRATEGY_PARAMETER, defaultValueConfig))
         )
->>>>>>> 57e06695
                 .setExportBoundaryPowerFlows(Parameter.readBoolean(getFormat(), params, EXPORT_BOUNDARY_POWER_FLOWS_PARAMETER, defaultValueConfig))
                 .setExportFlowsForSwitches(Parameter.readBoolean(getFormat(), params, EXPORT_POWER_FLOWS_FOR_SWITCHES_PARAMETER, defaultValueConfig));
         String cimVersionParam = Parameter.readString(getFormat(), params, CIM_VERSION_PARAMETER, defaultValueConfig);
@@ -174,11 +169,6 @@
             CIM_VERSION_PARAMETER,
             EXPORT_BOUNDARY_POWER_FLOWS_PARAMETER,
             EXPORT_POWER_FLOWS_FOR_SWITCHES_PARAMETER,
-<<<<<<< HEAD
+            NAMING_STRATEGY_PARAMETER,
             PROFILES_PARAMETER);
-=======
-            NAMING_STRATEGY_PARAMETER,
-            PROFILES_PARAMETER,
-            WITH_TOPOLOGICAL_MAPPING_PARAMETER);
->>>>>>> 57e06695
 }