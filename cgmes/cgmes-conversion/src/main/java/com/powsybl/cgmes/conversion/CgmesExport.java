/**
 * Copyright (c) 2017-2018, RTE (http://www.rte-france.com)
 * This Source Code Form is subject to the terms of the Mozilla Public
 * License, v. 2.0. If a copy of the MPL was not distributed with this
 * file, You can obtain one at http://mozilla.org/MPL/2.0/.
 */

package com.powsybl.cgmes.conversion;

import java.util.Properties;

import com.google.auto.service.AutoService;
import com.powsybl.cgmes.conversion.update.CgmesUpdate;
import com.powsybl.cgmes.conversion.update.StateVariablesAdder;
import com.powsybl.cgmes.model.CgmesModel;
import com.powsybl.cgmes.model.CgmesModelException;
import com.powsybl.cgmes.model.CgmesModelFactory;
import com.powsybl.cgmes.model.CgmesSubset;
import com.powsybl.commons.datasource.DataSource;
import com.powsybl.iidm.export.Exporter;
import com.powsybl.iidm.network.Network;

/**
 * @author Luma Zamarreño <zamarrenolm at aia.es>
 */
@AutoService(Exporter.class)
public class CgmesExport implements Exporter {

    @Override
    public void export(Network network, Properties params, DataSource ds) {

        // Right now the network must contain the original CgmesModel
        // In the future it should be possible to export to CGMES
        // directly from an IIDM Network,
        // without the need for the original CgmesModel
        CgmesModelExtension ext = network.getExtension(CgmesModelExtension.class);
        if (ext == null) {
            throw new CgmesModelException("No extension for CGMES model found in Network");
        }
        CgmesUpdate cgmesUpdate = ext.getCgmesUpdate();

        CgmesModel cgmesSource = ext.getCgmesModel();
        CgmesModel cgmes = CgmesModelFactory.copy(cgmesSource);

        String variantId = network.getVariantManager().getWorkingVariantId();

        cgmesUpdate.update(cgmes, variantId);
        // Clear the previous SV data in CGMES model
        // and fill it with the Network current state values
        cgmes.clear(CgmesSubset.STATE_VARIABLES);
        StateVariablesAdder.add(network, cgmes);
        cgmes.write(ds);
    }

    @Override
    public String getComment() {
        return "ENTSO-E CGMES version 2.4.15";
    }

    @Override
    public String getFormat() {
        return "CGMES";
    }
<<<<<<< HEAD

    public enum Operations {
        IMPORT_CGMES, SCALING, LOAD_FLOW, TRIPLESTORE_COPY, CLONE_VARIANT, TRIPLESTORE_UPDATE,
        ADD_STATE_VARIABLES, WRITE_UPDATED_CGMES, CGMES_READ, CGMES_CONVERSION;
    }
=======
>>>>>>> d5ea1c23
}<|MERGE_RESOLUTION|>--- conflicted
+++ resolved
@@ -61,12 +61,4 @@
     public String getFormat() {
         return "CGMES";
     }
-<<<<<<< HEAD
-
-    public enum Operations {
-        IMPORT_CGMES, SCALING, LOAD_FLOW, TRIPLESTORE_COPY, CLONE_VARIANT, TRIPLESTORE_UPDATE,
-        ADD_STATE_VARIABLES, WRITE_UPDATED_CGMES, CGMES_READ, CGMES_CONVERSION;
-    }
-=======
->>>>>>> d5ea1c23
 }