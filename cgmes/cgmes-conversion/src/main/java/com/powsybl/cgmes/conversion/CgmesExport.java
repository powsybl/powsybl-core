--- conflicted
+++ resolved
@@ -110,18 +110,8 @@
         if (networkIsNodeBreaker
                 && (profiles.contains("SSH") || profiles.contains("SV"))
                 && !profiles.contains("TP")) {
-<<<<<<< HEAD
-            context.getReporter().report(Report.builder()
-                    .withKey("InconsistentProfilesTPRequired")
-                    .withDefaultMessage("Network contains node/breaker ${networkId} information. References to Topological Nodes in SSH/SV files will not be valid if TP is not exported.")
-                    .withValue("networkId", context.getNetwork().getId())
-                    .withSeverity(TypedValue.ERROR_SEVERITY)
-                    .build());
+            inconsistentProfilesTPRequiredReport(context.getReporter(), context.getNetwork().getId());
             LOG.error("Network {} contains node/breaker information. References to Topological Nodes in SSH/SV files will not be valid if TP is not exported.", context.getNetwork().getId());
-=======
-            inconsistentProfilesTPRequiredReport(context.getReporter(), network.getId());
-            LOG.error("Network {} contains node/breaker information. References to Topological Nodes in SSH/SV files will not be valid if TP is not exported.", network.getId());
->>>>>>> b9ede863
         }
     }
 
