--- conflicted
+++ resolved
@@ -350,11 +350,7 @@
         }
     }
 
-<<<<<<< HEAD
-    private static void addIidmMappingsTapChangers(Network network) {
-=======
-    private void addIidmMappingsEndsAndTapChangers(Network network) {
->>>>>>> 71c88f9d
+    private static void addIidmMappingsEndsAndTapChangers(Network network) {
         for (TwoWindingsTransformer twt : network.getTwoWindingsTransformers()) {
             addIidmTransformerEnd(twt, 1);
             addIidmTransformerEnd(twt, 2);
@@ -374,10 +370,7 @@
         }
     }
 
-<<<<<<< HEAD
-    private static void addIidmPhaseTapChanger(Identifiable<?> eq, PhaseTapChanger ptc) {
-=======
-    private void addIidmTransformerEnd(Identifiable<?> eq, int end) {
+    private static void addIidmTransformerEnd(Identifiable<?> eq, int end) {
         String endId = eq.getAliasFromType(Conversion.CGMES_PREFIX_ALIAS_PROPERTIES + CgmesNames.TRANSFORMER_END + end).orElse(null);
         if (endId == null) {
             endId = CgmesExportUtil.getUniqueId();
@@ -385,8 +378,7 @@
         }
     }
 
-    private void addIidmPhaseTapChanger(Identifiable<?> eq, PhaseTapChanger ptc) {
->>>>>>> 71c88f9d
+    private static void addIidmPhaseTapChanger(Identifiable<?> eq, PhaseTapChanger ptc) {
         if (ptc != null) {
             String tapChangerId = eq.getAliasFromType(Conversion.CGMES_PREFIX_ALIAS_PROPERTIES + CgmesNames.PHASE_TAP_CHANGER + 1)
                     .orElseGet(() -> eq.getAliasFromType(Conversion.CGMES_PREFIX_ALIAS_PROPERTIES + CgmesNames.PHASE_TAP_CHANGER + 2).orElse(null));
