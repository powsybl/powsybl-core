/**
 * Copyright (c) 2020, RTE (http://www.rte-france.com)
 * This Source Code Form is subject to the terms of the Mozilla Public
 * License, v. 2.0. If a copy of the MPL was not distributed with this
 * file, You can obtain one at http://mozilla.org/MPL/2.0/.
 */
package com.powsybl.cgmes.conversion.export;

import com.powsybl.cgmes.conversion.Conversion;
import com.powsybl.cgmes.conversion.ConversionException;
import com.powsybl.cgmes.extensions.*;
import com.powsybl.cgmes.model.CgmesNames;
import com.powsybl.cgmes.model.CgmesNamespace;
import com.powsybl.iidm.network.*;
import org.joda.time.DateTime;

import java.util.*;
import java.util.stream.Collectors;

/**
 * @author Miora Ralambotiana <miora.ralambotiana at rte-france.com>
 */
public class CgmesExportContext {

    private int cimVersion = 16;
    private CgmesTopologyKind topologyKind = CgmesTopologyKind.BUS_BRANCH;
    private DateTime scenarioTime = DateTime.now();

    private ModelDescription eqModelDescription = new ModelDescription("EQ Model", CgmesNamespace.EQ_PROFILE);
    private ModelDescription svModelDescription = new ModelDescription("SV Model", CgmesNamespace.SV_PROFILE);
    private ModelDescription sshModelDescription = new ModelDescription("SSH Model", CgmesNamespace.SSH_PROFILE);

    private boolean exportBoundaryPowerFlows = true;
    private boolean exportFlowsForSwitches = false;

    private final Map<String, Set<String>> topologicalNodeByBusViewBusMapping = new HashMap<>();
    private final Set<String> unmappedTopologicalNodes = new HashSet<>();

    private final Map<Double, String> baseVoltageByNominalVoltageMapping = new HashMap<>();
    private final Set<String> unmappedBaseVoltages = new HashSet<>();

    public static final class ModelDescription {

        private String description;
        private int version = 1;
        private final List<String> dependencies = new ArrayList<>();
        private String modelingAuthoritySet = "powsybl.org";
        // TODO Each model may have a list of profiles, not only one
        private String profile;

        private ModelDescription(String description, String profile) {
            this.description = description;
            this.profile = profile;
        }

        public String getDescription() {
            return description;
        }

        public ModelDescription setDescription(String description) {
            this.description = description;
            return this;
        }

        public int getVersion() {
            return version;
        }

        public ModelDescription setVersion(int version) {
            this.version = version;
            return this;
        }

        public List<String> getDependencies() {
            return Collections.unmodifiableList(dependencies);
        }

        public ModelDescription addDependency(String dependency) {
            dependencies.add(Objects.requireNonNull(dependency));
            return this;
        }

        public ModelDescription addDependencies(List<String> dependencies) {
            this.dependencies.addAll(Objects.requireNonNull(dependencies));
            return this;
        }

        public ModelDescription clearDependencies() {
            this.dependencies.clear();
            return this;
        }

        public String getModelingAuthoritySet() {
            return modelingAuthoritySet;
        }

        public ModelDescription setModelingAuthoritySet(String modelingAuthoritySet) {
            this.modelingAuthoritySet = Objects.requireNonNull(modelingAuthoritySet);
            return this;
        }

        public String getProfile() {
            return profile;
        }
    }

    public CgmesExportContext(Network network) {
        CimCharacteristics cimCharacteristics = network.getExtension(CimCharacteristics.class);
        if (cimCharacteristics != null) {
            cimVersion = cimCharacteristics.getCimVersion();
            topologyKind = cimCharacteristics.getTopologyKind();
        }
        scenarioTime = network.getCaseDate();
        // TODO CgmesSvMetadata and CgmesSshMetadata could be in fact same class
        // Add multiple instances of CgmesMetadata to Network, one for each profile
        CgmesSvMetadata svMetadata = network.getExtension(CgmesSvMetadata.class);
        if (svMetadata != null) {
            svModelDescription.setDescription(svMetadata.getDescription());
            svModelDescription.setVersion(svMetadata.getSvVersion() + 1);
            svModelDescription.addDependencies(svMetadata.getDependencies());
            svModelDescription.setModelingAuthoritySet(svMetadata.getModelingAuthoritySet());
        }
        CgmesSshMetadata sshMetadata = network.getExtension(CgmesSshMetadata.class);
        if (sshMetadata != null) {
            sshModelDescription.setDescription(sshMetadata.getDescription());
            sshModelDescription.setVersion(sshMetadata.getSshVersion() + 1);
            sshModelDescription.addDependencies(sshMetadata.getDependencies());
            sshModelDescription.setModelingAuthoritySet(sshMetadata.getModelingAuthoritySet());
        }
<<<<<<< HEAD
        addIidmMappings(network);
=======
        // TODO Fill EQ Model Description
        addTopologicalNodeMappings(network);
>>>>>>> d3aa5e76
    }

    /**
     * @deprecated Not used anymore. To add the topological nodes mappings, use
     * {@link CgmesExportContext#addIidmMappings(Network)} instead.
     */
    @Deprecated
    public void addTopologicalNodeMappings(Network network) {
        throw new ConversionException("Deprecated. Not used anymore");
    }

    public void addIidmMappings(Network network) {
        // For a merging view we plan to call CgmesExportContext() and then addIidmMappings(network) for every network
        addIidmMappingsTopologicalNodes(network);
        addIidmMappingsBaseVoltages(network);
        addIidmMappingsTerminals(network);
        addIidmMappingsGenerators(network);
        addIidmMappingsShuntCompensators(network);
        addIidmMappingsTapChangers(network);
        addIidmMappingsEquivalentInjection(network);
    }

    private void addIidmMappingsTopologicalNodes(Network network) {
        CgmesIidmMapping cgmesIidmMapping = network.getExtension(CgmesIidmMapping.class);
        if (cgmesIidmMapping != null) {
            Map<String, Set<String>> tnsByBus = cgmesIidmMapping.topologicalNodesByBusViewBusMap();
            topologicalNodeByBusViewBusMapping.putAll(tnsByBus);
            unmappedTopologicalNodes.addAll(cgmesIidmMapping.getUnmappedTopologicalNodes());

            // And remove from unmapped the currently mapped
            // When we have multiple networks, mappings from a new Network may add mapped TNs to the list
            unmappedTopologicalNodes.removeAll(tnsByBus.values().stream().flatMap(Set::stream).collect(Collectors.toSet()));
        } else {
            // If we do not have an explicit mapping
            // For bus/branch models there is a 1:1 mapping between busBreakerView bus and TN
            // We can not obtain the configured buses inside a BusView bus looking only at connected terminals
            // If we consider only connected terminals we would miss configured buses that only have connections through switches
            // Switches do not add as terminals
            // We have to rely on the busView to obtain the calculated bus for every configured bus (getMergedBus)s
            for (VoltageLevel vl : network.getVoltageLevels()) {
                if (vl.getTopologyKind() == TopologyKind.BUS_BREAKER) {
                    addTopologicalNodeBusBreakerMappings(vl);
                } else {
                    addTopologicalNodeNodeBreakerMappings(vl);
                }
            }
        }
    }

    private void addIidmMappingsBaseVoltages(Network network) {
        CgmesIidmMapping cgmesIidmMapping = network.getExtension(CgmesIidmMapping.class);
        if (cgmesIidmMapping != null) {
            Map<Double, String> bvByNominalVoltage = cgmesIidmMapping.baseVoltagesByNominalVoltageMap();
            baseVoltageByNominalVoltageMapping.putAll(bvByNominalVoltage);
            unmappedBaseVoltages.addAll(cgmesIidmMapping.getUnmappedBaseVoltages());

            // And remove from unmapped the currently mapped
            // When we have multiple networks, mappings from a new Network may add mapped TNs to the list
            unmappedBaseVoltages.removeAll(bvByNominalVoltage.values().stream().collect(Collectors.toSet()));
        } else {
            Map<Double, String> bvsFromBusBreaker = new HashMap<>();
            Set<String> mappedBvs = new HashSet<>();
            for (VoltageLevel vl : network.getVoltageLevels()) {
                double nominalV = vl.getNominalV();
                String baseVoltageId = CgmesExportUtil.getUniqueId();
                bvsFromBusBreaker.computeIfAbsent(nominalV, v -> baseVoltageId);
                mappedBvs.add(baseVoltageId);
            }

            baseVoltageByNominalVoltageMapping.putAll(bvsFromBusBreaker);
            unmappedBaseVoltages.removeAll(mappedBvs);
        }
    }

    private void addIidmMappingsTerminals(Network network) {
        for (Connectable<?> c : network.getConnectables()) {
            for (Terminal t : c.getTerminals()) {
                addIidmMappingsTerminal(t, c);
            }
        }

        for (Switch sw : network.getSwitches()) {
            String terminal1Id = sw.getAliasFromType(Conversion.CGMES_PREFIX_ALIAS_PROPERTIES + CgmesNames.TERMINAL + "1").orElse(null);
            if (terminal1Id == null) {
                terminal1Id = CgmesExportUtil.getUniqueId();
                sw.addAlias(terminal1Id, Conversion.CGMES_PREFIX_ALIAS_PROPERTIES + CgmesNames.TERMINAL + "1");
            }
            String terminal2Id = sw.getAliasFromType(Conversion.CGMES_PREFIX_ALIAS_PROPERTIES + CgmesNames.TERMINAL + "2").orElse(null);
            if (terminal2Id == null) {
                terminal2Id = CgmesExportUtil.getUniqueId();
                sw.addAlias(terminal2Id, Conversion.CGMES_PREFIX_ALIAS_PROPERTIES + CgmesNames.TERMINAL + "2");
            }
        }
    }

    private void addIidmMappingsTerminal(Terminal t, Connectable<?> c) {
        if (c instanceof DanglingLine) {
            String terminalId = c.getAliasFromType(Conversion.CGMES_PREFIX_ALIAS_PROPERTIES + "Terminal_Network").orElse(null);
            if (terminalId == null) {
                terminalId = CgmesExportUtil.getUniqueId();
                c.addAlias(terminalId, Conversion.CGMES_PREFIX_ALIAS_PROPERTIES + "Terminal_Network");
            }
        } else {
            int sequenceNumber = CgmesExportUtil.getTerminalSide(t, c);
            String terminalId = c.getAliasFromType(Conversion.CGMES_PREFIX_ALIAS_PROPERTIES + CgmesNames.TERMINAL + sequenceNumber).orElse(null);
            if (terminalId == null) {
                terminalId = CgmesExportUtil.getUniqueId();
                c.addAlias(terminalId, Conversion.CGMES_PREFIX_ALIAS_PROPERTIES + CgmesNames.TERMINAL + sequenceNumber);
            }
        }
    }

    private void addIidmMappingsGenerators(Network network) {
        for (Generator generator : network.getGenerators()) {
            String generatingUnit = generator.getProperty(Conversion.CGMES_PREFIX_ALIAS_PROPERTIES + "GeneratingUnit");
            if (generatingUnit == null) {
                generatingUnit = CgmesExportUtil.getUniqueId();
                generator.setProperty(Conversion.CGMES_PREFIX_ALIAS_PROPERTIES + "GeneratingUnit", generatingUnit);
            }
            String regulatingControlId = generator.getProperty(Conversion.CGMES_PREFIX_ALIAS_PROPERTIES + "RegulatingControl");
            if (regulatingControlId == null && (generator.isVoltageRegulatorOn() || !Objects.equals(generator, generator.getRegulatingTerminal().getConnectable()))) {
                regulatingControlId = CgmesExportUtil.getUniqueId();
                generator.setProperty(Conversion.CGMES_PREFIX_ALIAS_PROPERTIES + "RegulatingControl", regulatingControlId);
            }
        }
    }

    private void addIidmMappingsShuntCompensators(Network network) {
        for (ShuntCompensator shuntCompensator : network.getShuntCompensators()) {
            String regulatingControlId = shuntCompensator.getProperty(Conversion.CGMES_PREFIX_ALIAS_PROPERTIES + "RegulatingControl");
            if (regulatingControlId == null) {
                regulatingControlId = CgmesExportUtil.getUniqueId();
                shuntCompensator.setProperty(Conversion.CGMES_PREFIX_ALIAS_PROPERTIES + "RegulatingControl", regulatingControlId);
            }
        }
    }

    private void addIidmMappingsTapChangers(Network network) {
        for (TwoWindingsTransformer twt : network.getTwoWindingsTransformers()) {
            addIidmPhaseTapChanger(twt, twt.getPhaseTapChanger());
            addIidmRatioTapChanger(twt, twt.getRatioTapChanger());
        }
        for (ThreeWindingsTransformer twt : network.getThreeWindingsTransformers()) {
            addIidmPhaseTapChanger(twt, twt.getLeg1().getPhaseTapChanger(), 1);
            addIidmRatioTapChanger(twt, twt.getLeg1().getRatioTapChanger(), 1);
            addIidmPhaseTapChanger(twt, twt.getLeg2().getPhaseTapChanger(), 2);
            addIidmRatioTapChanger(twt, twt.getLeg2().getRatioTapChanger(), 2);
            addIidmPhaseTapChanger(twt, twt.getLeg3().getPhaseTapChanger(), 3);
            addIidmRatioTapChanger(twt, twt.getLeg3().getRatioTapChanger(), 3);
        }
    }

    private void addIidmPhaseTapChanger(Identifiable<?> eq, PhaseTapChanger ptc) {
        if (ptc != null) {
            String tapChangerId = eq.getAliasFromType(Conversion.CGMES_PREFIX_ALIAS_PROPERTIES + CgmesNames.PHASE_TAP_CHANGER + 1)
                    .orElseGet(() -> eq.getAliasFromType(Conversion.CGMES_PREFIX_ALIAS_PROPERTIES + CgmesNames.PHASE_TAP_CHANGER + 2).orElse(null));
            if (tapChangerId == null) {
                tapChangerId = CgmesExportUtil.getUniqueId();
                eq.addAlias(tapChangerId, Conversion.CGMES_PREFIX_ALIAS_PROPERTIES + CgmesNames.PHASE_TAP_CHANGER + 1);
            }
        }
    }

    private void addIidmRatioTapChanger(Identifiable<?> eq, RatioTapChanger rtc) {
        if (rtc != null) {
            String tapChangerId = eq.getAliasFromType(Conversion.CGMES_PREFIX_ALIAS_PROPERTIES + CgmesNames.RATIO_TAP_CHANGER + 1)
                    .orElseGet(() -> eq.getAliasFromType(Conversion.CGMES_PREFIX_ALIAS_PROPERTIES + CgmesNames.RATIO_TAP_CHANGER + 2).orElse(null));
            if (tapChangerId == null) {
                tapChangerId = CgmesExportUtil.getUniqueId();
                eq.addAlias(tapChangerId, Conversion.CGMES_PREFIX_ALIAS_PROPERTIES + CgmesNames.RATIO_TAP_CHANGER + 1);
            }
        }
    }

    private void addIidmPhaseTapChanger(Identifiable<?> eq, PhaseTapChanger ptc, int sequence) {
        if (ptc != null) {
            String tapChangerId = eq.getAliasFromType(Conversion.CGMES_PREFIX_ALIAS_PROPERTIES + CgmesNames.PHASE_TAP_CHANGER + sequence).orElse(null);
            if (tapChangerId == null) {
                tapChangerId = CgmesExportUtil.getUniqueId();
                eq.addAlias(tapChangerId, Conversion.CGMES_PREFIX_ALIAS_PROPERTIES + CgmesNames.PHASE_TAP_CHANGER + sequence);
            }
        }
    }

    private void addIidmRatioTapChanger(Identifiable<?> eq, RatioTapChanger rtc, int sequence) {
        if (rtc != null) {
            String tapChangerId = eq.getAliasFromType(Conversion.CGMES_PREFIX_ALIAS_PROPERTIES + CgmesNames.RATIO_TAP_CHANGER + sequence).orElse(null);
            if (tapChangerId == null) {
                tapChangerId = CgmesExportUtil.getUniqueId();
                eq.addAlias(tapChangerId, Conversion.CGMES_PREFIX_ALIAS_PROPERTIES + CgmesNames.RATIO_TAP_CHANGER + sequence);
            }
        }
    }

    private void addIidmMappingsEquivalentInjection(Network network) {
        for (DanglingLine danglingLine : network.getDanglingLines()) {
            String equivalentInjectionId = danglingLine.getAliasFromType(Conversion.CGMES_PREFIX_ALIAS_PROPERTIES + "EquivalentInjection").orElse(null);
            if (equivalentInjectionId == null) {
                equivalentInjectionId = CgmesExportUtil.getUniqueId();
                danglingLine.addAlias(equivalentInjectionId, Conversion.CGMES_PREFIX_ALIAS_PROPERTIES + "EquivalentInjection");
            }
        }
    }

    private void addTopologicalNodeBusBreakerMappings(VoltageLevel vl) {
        Map<String, Set<String>> tnsFromBusBreaker = new HashMap<>();
        Set<String> mappedTns = new HashSet<>();
        for (Bus configuredBus : vl.getBusBreakerView().getBuses()) {
            Bus busViewBus;
            String topologicalNode;
            // Bus/breaker IIDM networks have been created from bus/branch CGMES data
            // CGMES Topological Nodes have been used as configured bus identifiers
            topologicalNode = configuredBus.getId();
            busViewBus = vl.getBusView().getMergedBus(configuredBus.getId());
            if (busViewBus != null && topologicalNode != null) {
                tnsFromBusBreaker.computeIfAbsent(busViewBus.getId(), b -> new HashSet<>()).add(topologicalNode);
                mappedTns.add(topologicalNode);
            }
        }
        topologicalNodeByBusViewBusMapping.putAll(tnsFromBusBreaker);
        unmappedTopologicalNodes.removeAll(mappedTns);
    }

    private void addTopologicalNodeNodeBreakerMappings(VoltageLevel vl) {
        Map<String, Set<String>> tnsFromBusBreaker = new HashMap<>();
        Set<String> mappedTns = new HashSet<>();
        for (int node : vl.getNodeBreakerView().getNodes()) {
            Bus busViewBus;
            String topologicalNode;
            // Node/breaker IIDM networks have been created from node/breaker CGMES data
            // CGMES topological nodes have not been used in model import
            Terminal terminal = vl.getNodeBreakerView().getTerminal(node);
            if (terminal != null) {
                Bus bus = terminal.getBusBreakerView().getBus();
                if (bus != null) {
                    topologicalNode = bus.getId();
                    busViewBus = terminal.getBusView().getBus();
                    if (topologicalNode != null && busViewBus != null) {
                        tnsFromBusBreaker.computeIfAbsent(busViewBus.getId(), b -> new HashSet<>()).add(topologicalNode);
                        mappedTns.add(topologicalNode);
                    }
                }
            }
        }
        topologicalNodeByBusViewBusMapping.putAll(tnsFromBusBreaker);
        unmappedTopologicalNodes.removeAll(mappedTns);
    }

    public CgmesExportContext() {
    }

    public int getCimVersion() {
        return cimVersion;
    }

    public CgmesExportContext setCimVersion(int cimVersion) {
        this.cimVersion = cimVersion;
        return this;
    }

    public CgmesTopologyKind getTopologyKind() {
        return topologyKind;
    }

    public CgmesExportContext setTopologyKind(CgmesTopologyKind topologyKind) {
        this.topologyKind = Objects.requireNonNull(topologyKind);
        return this;
    }

    public DateTime getScenarioTime() {
        return scenarioTime;
    }

    public CgmesExportContext setScenarioTime(DateTime scenarioTime) {
        this.scenarioTime = Objects.requireNonNull(scenarioTime);
        return this;
    }

    public ModelDescription getEqModelDescription() {
        return eqModelDescription;
    }

    public ModelDescription getSvModelDescription() {
        return svModelDescription;
    }

    public ModelDescription getSshModelDescription() {
        return sshModelDescription;
    }

    public boolean exportBoundaryPowerFlows() {
        return exportBoundaryPowerFlows;
    }

    public CgmesExportContext setExportBoundaryPowerFlows(boolean exportBoundaryPowerFlows) {
        this.exportBoundaryPowerFlows = exportBoundaryPowerFlows;
        return this;
    }

    public boolean exportFlowsForSwitches() {
        return exportFlowsForSwitches;
    }

    public CgmesExportContext setExportFlowsForSwitches(boolean exportFlowsForSwitches) {
        this.exportFlowsForSwitches = exportFlowsForSwitches;
        return this;
    }

    public String getCimNamespace() {
        return CgmesNamespace.getCimNamespace(cimVersion);
    }

    public Set<String> getTopologicalNodesByBusViewBus(String busId) {
        return topologicalNodeByBusViewBusMapping.get(busId);
    }

    public Set<String> getUnmappedTopologicalNodes() {
        return Collections.unmodifiableSet(unmappedTopologicalNodes);
    }

    public void isTopologicalNodeMapped(String mappedTopologicalNode) {
        this.unmappedTopologicalNodes.remove(mappedTopologicalNode);
    }

    public String getBaseVoltageByNominalVoltage(double nominalV) {
        return baseVoltageByNominalVoltageMapping.get(nominalV);
    }

    public Set<String> getUnmappedBaseVoltages() {
        return Collections.unmodifiableSet(unmappedBaseVoltages);
    }
}<|MERGE_RESOLUTION|>--- conflicted
+++ resolved
@@ -127,12 +127,7 @@
             sshModelDescription.addDependencies(sshMetadata.getDependencies());
             sshModelDescription.setModelingAuthoritySet(sshMetadata.getModelingAuthoritySet());
         }
-<<<<<<< HEAD
         addIidmMappings(network);
-=======
-        // TODO Fill EQ Model Description
-        addTopologicalNodeMappings(network);
->>>>>>> d3aa5e76
     }
 
     /**
@@ -235,6 +230,8 @@
                 terminalId = CgmesExportUtil.getUniqueId();
                 c.addAlias(terminalId, Conversion.CGMES_PREFIX_ALIAS_PROPERTIES + "Terminal_Network");
             }
+        } else if (c instanceof Load && ((Load) c).isFictitious()) {
+            // An fictitious load do not need an alias
         } else {
             int sequenceNumber = CgmesExportUtil.getTerminalSide(t, c);
             String terminalId = c.getAliasFromType(Conversion.CGMES_PREFIX_ALIAS_PROPERTIES + CgmesNames.TERMINAL + sequenceNumber).orElse(null);
