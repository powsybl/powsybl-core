--- conflicted
+++ resolved
@@ -14,6 +14,7 @@
 import com.powsybl.cgmes.extensions.*;
 import com.powsybl.cgmes.model.CgmesNames;
 import com.powsybl.cgmes.model.CgmesNamespace;
+import com.powsybl.commons.PowsyblException;
 import com.powsybl.commons.reporter.Reporter;
 import com.powsybl.iidm.network.*;
 import org.joda.time.DateTime;
@@ -46,18 +47,11 @@
     private String boundaryEqId; // may be null
     private String boundaryTpId; // may be null
 
-<<<<<<< HEAD
     private final Network network;
-    private final ModelDescription eqModelDescription = new ModelDescription("EQ Model", cim.getProfile("EQ"));
-    private final ModelDescription tpModelDescription = new ModelDescription("TP Model", cim.getProfile("TP"));
-    private final ModelDescription svModelDescription = new ModelDescription("SV Model", cim.getProfile("SV"));
-    private final ModelDescription sshModelDescription = new ModelDescription("SSH Model", cim.getProfile("SSH"));
-=======
     private final ModelDescription eqModelDescription = new ModelDescription("EQ Model", cim.getProfileUri("EQ"));
     private final ModelDescription tpModelDescription = new ModelDescription("TP Model", cim.getProfileUri("TP"));
     private final ModelDescription svModelDescription = new ModelDescription("SV Model", cim.getProfileUri("SV"));
     private final ModelDescription sshModelDescription = new ModelDescription("SSH Model", cim.getProfileUri("SSH"));
->>>>>>> aff2ed1b
 
     private NamingStrategy namingStrategy = new NamingStrategy.Identity();
 
@@ -614,6 +608,20 @@
         return this;
     }
 
+    public ModelDescription getModelDescription(String profile) {
+        if (profile.equals("EQ")) {
+            return eqModelDescription;
+        } else if (profile.equals("SSH")) {
+            return sshModelDescription;
+        } else if (profile.equals("TP")) {
+            return tpModelDescription;
+        } else if (profile.equals("SV")) {
+            return svModelDescription;
+        } else {
+            throw new PowsyblException("unknown profile for ModelDescription in ExportContext");
+        }
+    }
+
     public ModelDescription getEqModelDescription() {
         return eqModelDescription;
     }
