--- conflicted
+++ resolved
@@ -164,18 +164,11 @@
     }
 
     public CgmesExportContext(Network network) {
-<<<<<<< HEAD
-=======
-        this(network, false);
-    }
-
-    public CgmesExportContext(Network network, boolean withTopologicalMapping) {
-        this(network, withTopologicalMapping, NamingStrategyFactory.create(NamingStrategyFactory.IDENTITY));
-    }
-
-    public CgmesExportContext(Network network, boolean withTopologicalMapping, NamingStrategy namingStrategy) {
+        this(network, NamingStrategyFactory.create(NamingStrategyFactory.IDENTITY));
+    }
+
+    public CgmesExportContext(Network network, NamingStrategy namingStrategy) {
         this.namingStrategy = namingStrategy;
->>>>>>> 57e06695
         CimCharacteristics cimCharacteristics = network.getExtension(CimCharacteristics.class);
         if (cimCharacteristics != null) {
             setCimVersion(cimCharacteristics.getCimVersion());
@@ -260,100 +253,6 @@
         }
     }
 
-<<<<<<< HEAD
-=======
-    private void addIidmMappingsTopologicalNodes(CgmesIidmMapping mapping, Network network) {
-        updateTopologicalNodesMapping(mapping, network, namingStrategy);
-        Map<String, Set<CgmesIidmMapping.CgmesTopologicalNode>> tnsByBus = mapping.topologicalNodesByBusViewBusMap();
-        topologicalNodeByBusViewBusMapping.putAll(tnsByBus);
-        unmappedTopologicalNodes.addAll(mapping.getUnmappedTopologicalNodes());
-
-        // And remove from unmapped the currently mapped
-        // When we have multiple networks, mappings from a new Network may add mapped TNs to the list
-        unmappedTopologicalNodes.removeAll(tnsByBus.values().stream().flatMap(Set::stream).collect(Collectors.toSet()));
-    }
-
-    public static void updateTopologicalNodesMapping(Network network) {
-        updateTopologicalNodesMapping(network, new NamingStrategy.Identity());
-    }
-
-    public static void updateTopologicalNodesMapping(Network network, NamingStrategy namingStrategy) {
-        CgmesIidmMapping mapping = network.getExtension(CgmesIidmMapping.class);
-        if (mapping != null) {
-            updateTopologicalNodesMapping(mapping, network, namingStrategy);
-        }
-    }
-
-    private static void updateTopologicalNodesMapping(CgmesIidmMapping mapping, Network network, NamingStrategy namingStrategy) {
-        if (mapping.isTopologicalNodeEmpty()) {
-            // If we do not have an explicit mapping
-            // For bus/branch models there is a 1:1 mapping between busBreakerView bus and TN
-            // We can not obtain the configured buses inside a BusView bus looking only at connected terminals
-            // If we consider only connected terminals we would miss configured buses that only have connections through switches
-            // Switches do not add as terminals
-            // We have to rely on the busView to obtain the calculated bus for every configured bus (getMergedBus)
-            for (VoltageLevel vl : network.getVoltageLevels()) {
-                if (vl.getTopologyKind() == TopologyKind.BUS_BREAKER) {
-                    computeBusBreakerTopologicalNodeMapping(vl, namingStrategy, mapping::putTopologicalNode);
-                } else {
-                    computeNodeBreakerTopologicalNodesMapping(vl, namingStrategy, mapping::putTopologicalNode);
-                }
-            }
-        }
-    }
-
-    private void addIidmMappingsTopologicalNodes(Network network) {
-        for (VoltageLevel vl : network.getVoltageLevels()) {
-            if (vl.getTopologyKind() == TopologyKind.BUS_BREAKER) {
-                computeBusBreakerTopologicalNodeMapping(vl, namingStrategy, (iidmId, cgmesId, cgmesName, source) -> topologicalNodeByBusViewBusMapping
-                        .computeIfAbsent(iidmId, key -> new HashSet<>())
-                        .add(new CgmesIidmMapping.CgmesTopologicalNode(cgmesId, cgmesName, source)));
-            } else {
-                computeNodeBreakerTopologicalNodesMapping(vl, namingStrategy, (iidmId, cgmesId, cgmesName, source) -> topologicalNodeByBusViewBusMapping
-                        .computeIfAbsent(iidmId, key -> new HashSet<>())
-                        .add(new CgmesIidmMapping.CgmesTopologicalNode(cgmesId, cgmesName, source)));
-            }
-        }
-    }
-
-    private static void computeBusBreakerTopologicalNodeMapping(VoltageLevel vl, NamingStrategy namingStrategy, TopologicalConsumer addTnMapping) {
-        for (Bus configuredBus : vl.getBusBreakerView().getBuses()) {
-            Bus busViewBus;
-            // Bus/breaker IIDM networks have been created from bus/branch CGMES data
-            // CGMES Topological Nodes have been used as configured bus identifiers
-            String topologicalNodeId = namingStrategy.getCgmesId(configuredBus);
-
-            busViewBus = vl.getBusView().getMergedBus(configuredBus.getId());
-            if (busViewBus != null && topologicalNodeId != null) {
-                String topologicalNodeName = configuredBus.getNameOrId();
-                addTnMapping.accept(busViewBus.getId(), topologicalNodeId, topologicalNodeName, Source.IGM);
-            }
-        }
-    }
-
-    private static void computeNodeBreakerTopologicalNodesMapping(VoltageLevel vl, NamingStrategy namingStrategy, TopologicalConsumer addTnMapping) {
-        for (int node : vl.getNodeBreakerView().getNodes()) {
-            Bus busViewBus;
-            String topologicalNode;
-            // Node/breaker IIDM networks have been created from node/breaker CGMES data
-            // CGMES topological nodes have not been used in model import
-            Terminal terminal = vl.getNodeBreakerView().getTerminal(node);
-            if (terminal != null) {
-                Bus bus = terminal.getBusBreakerView().getBus();
-                if (bus != null) {
-                    topologicalNode = bus.getId();
-                    busViewBus = terminal.getBusView().getBus();
-                    if (topologicalNode != null && busViewBus != null) {
-                        String topologicalNodeId = namingStrategy.getCgmesId(bus);
-                        String topologicalNodeName = bus.getNameOrId();
-                        addTnMapping.accept(busViewBus.getId(), topologicalNodeId, topologicalNodeName, Source.IGM);
-                    }
-                }
-            }
-        }
-    }
-
->>>>>>> 57e06695
     private void addIidmMappingsBaseVoltages(BaseVoltageMapping mapping, Network network) {
         if (mapping.isBaseVoltageEmpty()) {
             for (VoltageLevel vl : network.getVoltageLevels()) {
@@ -658,8 +557,6 @@
         return cim;
     }
 
-<<<<<<< HEAD
-=======
     public NamingStrategy getNamingStrategy() {
         return namingStrategy;
     }
@@ -669,24 +566,6 @@
         return this;
     }
 
-    public Set<CgmesIidmMapping.CgmesTopologicalNode> getTopologicalNodesByBusViewBus(String busId) {
-        return topologicalNodeByBusViewBusMapping.get(busId);
-    }
-
-    public CgmesExportContext putTopologicalNode(String iidmBusId, String cgmesId) {
-        topologicalNodeByBusViewBusMapping.computeIfAbsent(iidmBusId, k -> new HashSet<>()).add(new CgmesIidmMapping.CgmesTopologicalNode(cgmesId, cgmesId, Source.IGM));
-        return this;
-    }
-
-    public Set<CgmesIidmMapping.CgmesTopologicalNode> getUnmappedTopologicalNodes() {
-        return Collections.unmodifiableSet(unmappedTopologicalNodes);
-    }
-
-    public CgmesIidmMapping.CgmesTopologicalNode getUnmappedTopologicalNode(String topologicalNodeId) {
-        return unmappedTopologicalNodes.stream().filter(cgmesTopologicalNode -> cgmesTopologicalNode.getCgmesId().equals(topologicalNodeId)).findAny().orElse(null);
-    }
-
->>>>>>> 57e06695
     public BaseVoltageMapping.BaseVoltageSource getBaseVoltageByNominalVoltage(double nominalV) {
         return baseVoltageByNominalVoltageMapping.get(nominalV);
     }
