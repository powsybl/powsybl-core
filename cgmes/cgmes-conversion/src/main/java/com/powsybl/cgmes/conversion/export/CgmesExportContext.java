/**
 * Copyright (c) 2020, RTE (http://www.rte-france.com)
 * This Source Code Form is subject to the terms of the Mozilla Public
 * License, v. 2.0. If a copy of the MPL was not distributed with this
 * file, You can obtain one at http://mozilla.org/MPL/2.0/.
 */
package com.powsybl.cgmes.conversion.export;

import com.google.common.collect.BiMap;
import com.google.common.collect.HashBiMap;
import com.powsybl.cgmes.conversion.Conversion;
import com.powsybl.cgmes.conversion.NamingStrategy;
import com.powsybl.cgmes.conversion.NamingStrategyFactory;
import com.powsybl.cgmes.extensions.*;
import com.powsybl.cgmes.model.CgmesNames;
import com.powsybl.cgmes.model.CgmesNamespace;
import com.powsybl.commons.reporter.Reporter;
import com.powsybl.iidm.network.*;
import org.joda.time.DateTime;

import java.util.*;

/**
 * @author Miora Ralambotiana <miora.ralambotiana at rte-france.com>
 */
public class CgmesExportContext {

    private static final String REGULATING_CONTROL = "RegulatingControl";
    private static final String GENERATING_UNIT = "GeneratingUnit";

    private static final String DCNODE = "DCNode";
    private static final String DCTERMINAL = "DCTerminal";
    private static final String ACDCCONVERTERDCTERMINAL = "ACDCConverterDCTerminal";

    private static final String TERMINAL_NETWORK = "Terminal_Network";
    private static final String TERMINAL_BOUNDARY = "Terminal_Boundary";
    private static final String REGION_ID = "regionId";
    private static final String REGION_NAME = "regionName";
    private static final String DEFAULT_REGION = "default region";
    public static final String SUB_REGION_ID = "subRegionId";

    private CgmesNamespace.Cim cim = CgmesNamespace.CIM_16;
    private CgmesTopologyKind topologyKind = CgmesTopologyKind.BUS_BRANCH;
    private DateTime scenarioTime = DateTime.now();
    private Reporter reporter = Reporter.NO_OP;
    private String boundaryEqId; // may be null
    private String boundaryTpId; // may be null

    private final Network network;
    private final ModelDescription eqModelDescription = new ModelDescription("EQ Model", cim.getProfile("EQ"));
    private final ModelDescription tpModelDescription = new ModelDescription("TP Model", cim.getProfile("TP"));
    private final ModelDescription svModelDescription = new ModelDescription("SV Model", cim.getProfile("SV"));
    private final ModelDescription sshModelDescription = new ModelDescription("SSH Model", cim.getProfile("SSH"));

    private NamingStrategy namingStrategy = new NamingStrategy.Identity();

    private boolean exportBoundaryPowerFlows = true;
    private boolean exportFlowsForSwitches = false;
    private boolean exportEquipment = false;

    private final Map<Double, BaseVoltageMapping.BaseVoltageSource> baseVoltageByNominalVoltageMapping = new HashMap<>();

    private final BiMap<String, String> regionsIdsByRegionName = HashBiMap.create();
    private final BiMap<String, String> subRegionsIdsBySubRegionName = HashBiMap.create();
    private final Map<String, String> fictitiousContainers = new HashMap<>();

    // FIXME(Luma) review these data added to context
    Set<String> addedTopologicalNodes = new HashSet<>();
    Set<Double> exportedBaseVoltagesByNominalV = new HashSet<>();
    LoadGroups loadGroups = new LoadGroups();

    // Update dependencies in a way that:
    // [EQ.dependentOn EQ_BD]
    // SV.dependentOn TP, SSH
    // TP.dependentOn EQ[, EQ_BD][, TP_BD]
    // SSH.dependentOn EQ
    public void updateDependencies() {
        String eqModelId = getEqModelDescription().getId();
        if (eqModelId != null) {
            getTpModelDescription()
                    .clearDependencies()
                    .addDependency(eqModelId);
            getSshModelDescription()
                    .clearDependencies()
                    .addDependency(eqModelId);
            getSvModelDescription().clearDependencies();
            String tpModelId = getTpModelDescription().getId();
            if (tpModelId != null) {
                getSvModelDescription().addDependency(tpModelId);
            }
            String sshModelId = getSshModelDescription().getId();
            if (sshModelId != null) {
                getSvModelDescription().addDependency(sshModelId);
                getSvModelDescription().addDependency(sshModelId);
            }
            if (boundaryEqId != null) {
                getEqModelDescription().addDependency(boundaryEqId);
                getTpModelDescription().addDependency(boundaryEqId);
            }
            if (boundaryTpId != null) {
                getTpModelDescription().addDependency(boundaryTpId);
            }
        }
    }

<<<<<<< HEAD
    public Network getNetwork() {
        return this.network;
=======
    public String getFictitiousContainerFor(Identifiable<?> id) {
        return fictitiousContainers.get(id.getId());
    }

    public void setFictitiousContainerFor(Identifiable<?> id, String containerId) {
        fictitiousContainers.put(id.getId(), containerId);
>>>>>>> b9ede863
    }

    public static final class ModelDescription {

        private String description;
        private int version = 1;
        private final List<String> dependencies = new ArrayList<>();
        private String modelingAuthoritySet = "powsybl.org";
        private String id = null;

        // TODO Each model may have a list of profiles, not only one
        private String profile;

        private ModelDescription(String description, String profile) {
            this.description = description;
            this.profile = profile;
        }

        public String getDescription() {
            return description;
        }

        public ModelDescription setDescription(String description) {
            this.description = description;
            return this;
        }

        public int getVersion() {
            return version;
        }

        public ModelDescription setVersion(int version) {
            this.version = version;
            return this;
        }

        public List<String> getDependencies() {
            return Collections.unmodifiableList(dependencies);
        }

        public ModelDescription addDependency(String dependency) {
            dependencies.add(Objects.requireNonNull(dependency));
            return this;
        }

        public ModelDescription addDependencies(List<String> dependencies) {
            this.dependencies.addAll(Objects.requireNonNull(dependencies));
            return this;
        }

        public ModelDescription clearDependencies() {
            this.dependencies.clear();
            return this;
        }

        public String getModelingAuthoritySet() {
            return modelingAuthoritySet;
        }

        public ModelDescription setModelingAuthoritySet(String modelingAuthoritySet) {
            this.modelingAuthoritySet = Objects.requireNonNull(modelingAuthoritySet);
            return this;
        }

        public String getProfile() {
            return profile;
        }

        public ModelDescription setProfile(String profile) {
            this.profile = profile;
            return this;
        }

        public void setId(String id) {
            this.id = id;
        }

        public String getId() {
            return id;
        }
    }

    public CgmesExportContext() {
        // FIXME(Luma) review how this is used, no default constructor should be allowed
        this.network = null;
    }

    public CgmesExportContext(Network network) {
        this(network, NamingStrategyFactory.create(NamingStrategyFactory.IDENTITY));
    }

    public CgmesExportContext(Network network, NamingStrategy namingStrategy) {
        this.network = network;
        this.namingStrategy = namingStrategy;
        CimCharacteristics cimCharacteristics = network.getExtension(CimCharacteristics.class);
        if (cimCharacteristics != null) {
            setCimVersion(cimCharacteristics.getCimVersion());
            topologyKind = cimCharacteristics.getTopologyKind();
        } else {
            topologyKind = networkTopologyKind(network);
        }
        scenarioTime = network.getCaseDate();
        // TODO CgmesSvMetadata and CgmesSshMetadata could be in fact same class
        // Add multiple instances of CgmesMetadata to Network, one for each profile
        CgmesSvMetadata svMetadata = network.getExtension(CgmesSvMetadata.class);
        if (svMetadata != null) {
            svModelDescription.setDescription(svMetadata.getDescription());
            svModelDescription.setVersion(svMetadata.getSvVersion() + 1);
            svModelDescription.addDependencies(svMetadata.getDependencies());
            svModelDescription.setModelingAuthoritySet(svMetadata.getModelingAuthoritySet());
        }
        CgmesSshMetadata sshMetadata = network.getExtension(CgmesSshMetadata.class);
        if (sshMetadata != null) {
            sshModelDescription.setDescription(sshMetadata.getDescription());
            sshModelDescription.setVersion(sshMetadata.getSshVersion() + 1);
            sshModelDescription.addDependencies(sshMetadata.getDependencies());
            sshModelDescription.setModelingAuthoritySet(sshMetadata.getModelingAuthoritySet());
        }
        addIidmMappings(network);
    }

    private CgmesTopologyKind networkTopologyKind(Network network) {
        for (VoltageLevel vl : network.getVoltageLevels()) {
            if (vl.getTopologyKind().equals(TopologyKind.NODE_BREAKER)) {
                return CgmesTopologyKind.NODE_BREAKER;
            }
        }
        return CgmesTopologyKind.BUS_BRANCH;
    }

    public void addIidmMappings(Network network) {
        // For a merging view we plan to call CgmesExportContext() and then addIidmMappings(network) for every network
        // TODO add option to skip this part (if from CGMES)
        addIidmMappingsSubstations(network);
        BaseVoltageMapping bvMapping = network.getExtension(BaseVoltageMapping.class);
        if (bvMapping == null) {
            network.newExtension(BaseVoltageMappingAdder.class).add();
            bvMapping = network.getExtension(BaseVoltageMapping.class);
        }
        addIidmMappingsBaseVoltages(bvMapping, network);
        addIidmMappingsTerminals(network);
        addIidmMappingsGenerators(network);
        addIidmMappingsShuntCompensators(network);
        addIidmMappingsStaticVarCompensators(network);
        addIidmMappingsEndsAndTapChangers(network);
        addIidmMappingsEquivalentInjection(network);
        addIidmMappingsControlArea(network);
    }

    private void addIidmMappingsSubstations(Network network) {
        for (Substation substation : network.getSubstations()) {
            String regionName;
            if (!substation.hasProperty(Conversion.CGMES_PREFIX_ALIAS_PROPERTIES + REGION_ID)) {
                regionName = substation.getCountry().map(Country::name).orElse(DEFAULT_REGION);
                String regionId = regionsIdsByRegionName.computeIfAbsent(regionName, k -> CgmesExportUtil.getUniqueId());
                substation.setProperty(Conversion.CGMES_PREFIX_ALIAS_PROPERTIES + REGION_ID, regionId);
                substation.setProperty(Conversion.CGMES_PREFIX_ALIAS_PROPERTIES + REGION_NAME, regionName);
            } else {
                // Only add with this name if the id is not already mapped
                // We can not have the same id mapped to two different names
                String regionId = namingStrategy.getCgmesIdFromProperty(substation, Conversion.CGMES_PREFIX_ALIAS_PROPERTIES + REGION_ID);
                regionName = substation.getProperty(Conversion.CGMES_PREFIX_ALIAS_PROPERTIES + REGION_NAME);
                if (!regionsIdsByRegionName.containsValue(regionId)) {
                    regionsIdsByRegionName.computeIfAbsent(regionName, k -> regionId);
                }
            }
            String geoTag;
            if (substation.getGeographicalTags().size() == 1) {
                geoTag = substation.getGeographicalTags().iterator().next();
            } else {
                geoTag = regionName;
            }
            if (!substation.hasProperty(Conversion.CGMES_PREFIX_ALIAS_PROPERTIES + SUB_REGION_ID)) {
                String id = subRegionsIdsBySubRegionName.computeIfAbsent(geoTag, k -> CgmesExportUtil.getUniqueId());
                substation.setProperty(Conversion.CGMES_PREFIX_ALIAS_PROPERTIES + SUB_REGION_ID, id);
            } else {
                subRegionsIdsBySubRegionName.computeIfAbsent(geoTag, k -> namingStrategy.getCgmesIdFromProperty(substation, Conversion.CGMES_PREFIX_ALIAS_PROPERTIES + SUB_REGION_ID));
            }
        }
    }

    private void addIidmMappingsBaseVoltages(BaseVoltageMapping mapping, Network network) {
        if (mapping.isBaseVoltageEmpty()) {
            for (VoltageLevel vl : network.getVoltageLevels()) {
                double nominalV = vl.getNominalV();
                String baseVoltageId = CgmesExportUtil.getUniqueId();
                mapping.addBaseVoltage(nominalV, baseVoltageId, Source.IGM);
            }
        }
        Map<Double, BaseVoltageMapping.BaseVoltageSource> bvByNominalVoltage = mapping.baseVoltagesByNominalVoltageMap();
        baseVoltageByNominalVoltageMapping.putAll(bvByNominalVoltage);
    }

    private void addIidmMappingsTerminals(Network network) {
        for (Connectable<?> c : network.getConnectables()) {
            if (isExportedEquipment(c)) {
                for (Terminal t : c.getTerminals()) {
                    addIidmMappingsTerminal(t, c);
                }
            }
        }
        addIidmMappingsSwitchTerminals(network);
        addIidmMappingsHvdcTerminals(network);
    }

    public boolean isExportEquipment() {
        return exportEquipment;
    }

    public CgmesExportContext setExportEquipment(boolean exportEquipment) {
        this.exportEquipment = exportEquipment;
        return this;
    }

    public boolean isExportedEquipment(Identifiable<?> c) {
        // We ignore fictitious loads used to model CGMES SvInjection objects that represent calculation mismatches
        // We also ignore fictitious switches used to model CGMES disconnected Terminals
        boolean ignored = c.isFictitious() &&
                (c instanceof Load
                        || c instanceof Switch && "true".equals(c.getProperty(Conversion.PROPERTY_IS_CREATED_FOR_DISCONNECTED_TERMINAL)));
        return !ignored;
    }

    public CgmesExportContext setBoundaryEqId(String boundaryEqId) {
        this.boundaryEqId = boundaryEqId;
        return this;
    }

    public CgmesExportContext setBoundaryTpId(String boundaryTpId) {
        this.boundaryTpId = boundaryTpId;
        return this;
    }

    private static void addIidmMappingsSwitchTerminals(Network network) {
        for (Switch sw : network.getSwitches()) {
            String terminal1Id = sw.getAliasFromType(Conversion.CGMES_PREFIX_ALIAS_PROPERTIES + CgmesNames.TERMINAL + "1").orElse(null);
            if (terminal1Id == null) {
                terminal1Id = CgmesExportUtil.getUniqueId();
                sw.addAlias(terminal1Id, Conversion.CGMES_PREFIX_ALIAS_PROPERTIES + CgmesNames.TERMINAL + "1");
            }
            String terminal2Id = sw.getAliasFromType(Conversion.CGMES_PREFIX_ALIAS_PROPERTIES + CgmesNames.TERMINAL + "2").orElse(null);
            if (terminal2Id == null) {
                terminal2Id = CgmesExportUtil.getUniqueId();
                sw.addAlias(terminal2Id, Conversion.CGMES_PREFIX_ALIAS_PROPERTIES + CgmesNames.TERMINAL + "2");
            }
        }
    }

    private static void addIidmMappingsHvdcTerminals(Network network) {
        for (HvdcLine line : network.getHvdcLines()) {
            String dcNode1 = line.getAliasFromType(Conversion.CGMES_PREFIX_ALIAS_PROPERTIES + DCNODE + "1").orElse(null);
            if (dcNode1 == null) {
                dcNode1 = CgmesExportUtil.getUniqueId();
                line.addAlias(dcNode1, Conversion.CGMES_PREFIX_ALIAS_PROPERTIES + DCNODE + "1");
            }
            String dcNode2 = line.getAliasFromType(Conversion.CGMES_PREFIX_ALIAS_PROPERTIES + DCNODE + "2").orElse(null);
            if (dcNode2 == null) {
                dcNode2 = CgmesExportUtil.getUniqueId();
                line.addAlias(dcNode2, Conversion.CGMES_PREFIX_ALIAS_PROPERTIES + DCNODE + "2");
            }
            String dcTerminal1 = line.getAliasFromType(Conversion.CGMES_PREFIX_ALIAS_PROPERTIES + DCTERMINAL + "1").orElse(null);
            if (dcTerminal1 == null) {
                dcTerminal1 = CgmesExportUtil.getUniqueId();
                line.addAlias(dcTerminal1, Conversion.CGMES_PREFIX_ALIAS_PROPERTIES + DCTERMINAL + "1");
            }
            String dcTerminal2 = line.getAliasFromType(Conversion.CGMES_PREFIX_ALIAS_PROPERTIES + DCTERMINAL + "2").orElse(null);
            if (dcTerminal2 == null) {
                dcTerminal2 = CgmesExportUtil.getUniqueId();
                line.addAlias(dcTerminal2, Conversion.CGMES_PREFIX_ALIAS_PROPERTIES + DCTERMINAL + "2");
            }
            String acdcConverterDcTerminal1 = line.getConverterStation1().getAliasFromType(Conversion.CGMES_PREFIX_ALIAS_PROPERTIES + ACDCCONVERTERDCTERMINAL).orElse(null);
            if (acdcConverterDcTerminal1 == null) {
                acdcConverterDcTerminal1 = CgmesExportUtil.getUniqueId();
                line.getConverterStation1().addAlias(acdcConverterDcTerminal1, Conversion.CGMES_PREFIX_ALIAS_PROPERTIES + ACDCCONVERTERDCTERMINAL);
            }
            String acdcConverterDcTerminal2 = line.getConverterStation2().getAliasFromType(Conversion.CGMES_PREFIX_ALIAS_PROPERTIES + ACDCCONVERTERDCTERMINAL).orElse(null);
            if (acdcConverterDcTerminal2 == null) {
                acdcConverterDcTerminal2 = CgmesExportUtil.getUniqueId();
                line.getConverterStation2().addAlias(acdcConverterDcTerminal2, Conversion.CGMES_PREFIX_ALIAS_PROPERTIES + ACDCCONVERTERDCTERMINAL);
            }
        }
    }

    private static void addIidmMappingsTerminal(Terminal t, Connectable<?> c) {
        if (c instanceof DanglingLine) {
            String terminalId = c.getAliasFromType(Conversion.CGMES_PREFIX_ALIAS_PROPERTIES + TERMINAL_NETWORK).orElse(null);
            if (terminalId == null) {
                terminalId = CgmesExportUtil.getUniqueId();
                c.addAlias(terminalId, Conversion.CGMES_PREFIX_ALIAS_PROPERTIES + TERMINAL_NETWORK);
            }
            String boundaryId = c.getAliasFromType(Conversion.CGMES_PREFIX_ALIAS_PROPERTIES + TERMINAL_BOUNDARY).orElse(null);
            if (boundaryId == null) {
                boundaryId = CgmesExportUtil.getUniqueId();
                c.addAlias(boundaryId, Conversion.CGMES_PREFIX_ALIAS_PROPERTIES + TERMINAL_BOUNDARY);
            }
        } else {
            int sequenceNumber = CgmesExportUtil.getTerminalSequenceNumber(t);
            String terminalId = c.getAliasFromType(Conversion.CGMES_PREFIX_ALIAS_PROPERTIES + CgmesNames.TERMINAL + sequenceNumber).orElse(null);
            if (terminalId == null) {
                terminalId = CgmesExportUtil.getUniqueId();
                c.addAlias(terminalId, Conversion.CGMES_PREFIX_ALIAS_PROPERTIES + CgmesNames.TERMINAL + sequenceNumber);
            }
        }
    }

    private static void addIidmMappingsGenerators(Network network) {
        for (Generator generator : network.getGenerators()) {
            String generatingUnit = generator.getProperty(Conversion.CGMES_PREFIX_ALIAS_PROPERTIES + GENERATING_UNIT);
            if (generatingUnit == null) {
                generatingUnit = CgmesExportUtil.getUniqueId();
                generator.setProperty(Conversion.CGMES_PREFIX_ALIAS_PROPERTIES + GENERATING_UNIT, generatingUnit);
            }
            String regulatingControlId = generator.getProperty(Conversion.CGMES_PREFIX_ALIAS_PROPERTIES + REGULATING_CONTROL);
            if (regulatingControlId == null && (generator.isVoltageRegulatorOn() || !Objects.equals(generator, generator.getRegulatingTerminal().getConnectable()))) {
                regulatingControlId = CgmesExportUtil.getUniqueId();
                generator.setProperty(Conversion.CGMES_PREFIX_ALIAS_PROPERTIES + REGULATING_CONTROL, regulatingControlId);
            }
        }
    }

    private static void addIidmMappingsShuntCompensators(Network network) {
        for (ShuntCompensator shuntCompensator : network.getShuntCompensators()) {
            String regulatingControlId = shuntCompensator.getProperty(Conversion.CGMES_PREFIX_ALIAS_PROPERTIES + REGULATING_CONTROL);
            if (regulatingControlId == null) {
                regulatingControlId = CgmesExportUtil.getUniqueId();
                shuntCompensator.setProperty(Conversion.CGMES_PREFIX_ALIAS_PROPERTIES + REGULATING_CONTROL, regulatingControlId);
            }
        }
    }

    private static void addIidmMappingsStaticVarCompensators(Network network) {
        for (StaticVarCompensator svc : network.getStaticVarCompensators()) {
            String regulatingControlId = svc.getProperty(Conversion.CGMES_PREFIX_ALIAS_PROPERTIES + REGULATING_CONTROL);
            if (regulatingControlId == null && (StaticVarCompensator.RegulationMode.VOLTAGE.equals(svc.getRegulationMode()) || !Objects.equals(svc, svc.getRegulatingTerminal().getConnectable()))) {
                regulatingControlId = CgmesExportUtil.getUniqueId();
                svc.setProperty(Conversion.CGMES_PREFIX_ALIAS_PROPERTIES + REGULATING_CONTROL, regulatingControlId);
            }
        }
    }

    private static void addIidmMappingsEndsAndTapChangers(Network network) {
        for (TwoWindingsTransformer twt : network.getTwoWindingsTransformers()) {
            addIidmTransformerEnd(twt, 1);
            addIidmTransformerEnd(twt, 2);
            //  For two winding transformers we can not check-and-add based on endNumber
            //  The resulting IIDM tap changer is always at end1
            //  But the original position of tap changer could be 1 or 2
            addIidmTapChanger2wt(twt, twt.getPhaseTapChanger(), CgmesNames.PHASE_TAP_CHANGER);
            addIidmTapChanger2wt(twt, twt.getRatioTapChanger(), CgmesNames.RATIO_TAP_CHANGER);
        }
        for (ThreeWindingsTransformer twt : network.getThreeWindingsTransformers()) {
            addIidmTransformerEnd(twt, 1);
            addIidmTransformerEnd(twt, 2);
            addIidmTransformerEnd(twt, 3);
            addIidmTapChanger(twt, twt.getLeg1().getPhaseTapChanger(), CgmesNames.PHASE_TAP_CHANGER, 1);
            addIidmTapChanger(twt, twt.getLeg1().getRatioTapChanger(), CgmesNames.RATIO_TAP_CHANGER, 1);
            addIidmTapChanger(twt, twt.getLeg2().getPhaseTapChanger(), CgmesNames.PHASE_TAP_CHANGER, 2);
            addIidmTapChanger(twt, twt.getLeg2().getRatioTapChanger(), CgmesNames.RATIO_TAP_CHANGER, 2);
            addIidmTapChanger(twt, twt.getLeg3().getPhaseTapChanger(), CgmesNames.PHASE_TAP_CHANGER, 3);
            addIidmTapChanger(twt, twt.getLeg3().getRatioTapChanger(), CgmesNames.RATIO_TAP_CHANGER, 3);
        }
    }

    private static void addIidmTransformerEnd(Identifiable<?> eq, int end) {
        String endId = eq.getAliasFromType(Conversion.CGMES_PREFIX_ALIAS_PROPERTIES + CgmesNames.TRANSFORMER_END + end).orElse(null);
        if (endId == null) {
            endId = CgmesExportUtil.getUniqueId();
            eq.addAlias(endId, Conversion.CGMES_PREFIX_ALIAS_PROPERTIES + CgmesNames.TRANSFORMER_END + end);
        }
    }

    private static void addIidmTapChanger(Identifiable<?> eq, TapChanger<?, ?> tc, String typeChangerTypeName, int endNumber) {
        if (tc != null) {
            String aliasType = Conversion.CGMES_PREFIX_ALIAS_PROPERTIES + typeChangerTypeName + endNumber;
            if (eq.getAliasFromType(aliasType).isEmpty()) {
                String newTapChangerId = CgmesExportUtil.getUniqueId();
                eq.addAlias(newTapChangerId, aliasType);
            }
        }
    }

    private static void addIidmTapChanger2wt(Identifiable<?> eq, TapChanger<?, ?> tc, String typeChangerTypeName) {
        if (tc != null) {
            String aliasType1 = Conversion.CGMES_PREFIX_ALIAS_PROPERTIES + typeChangerTypeName + 1;
            String aliasType2 = Conversion.CGMES_PREFIX_ALIAS_PROPERTIES + typeChangerTypeName + 2;
            // Only create a new identifier, always at end 1,
            // If no previous identifiers were found
            // Neither at end 1 nor at end 2
            if (eq.getAliasFromType(aliasType1).isEmpty() && eq.getAliasFromType(aliasType2).isEmpty()) {
                String newTapChangerId = CgmesExportUtil.getUniqueId();
                eq.addAlias(newTapChangerId, aliasType1);
            }
        }
    }

    private static void addIidmMappingsEquivalentInjection(Network network) {
        for (DanglingLine danglingLine : network.getDanglingLines()) {
            Optional<String> alias;
            alias = danglingLine.getAliasFromType(Conversion.CGMES_PREFIX_ALIAS_PROPERTIES + "EquivalentInjection");
            if (alias.isEmpty()) {
                String equivalentInjectionId = CgmesExportUtil.getUniqueId();
                danglingLine.addAlias(equivalentInjectionId, Conversion.CGMES_PREFIX_ALIAS_PROPERTIES + "EquivalentInjection");
            }
            alias = danglingLine.getAliasFromType(Conversion.CGMES_PREFIX_ALIAS_PROPERTIES + "EquivalentInjectionTerminal");
            if (alias.isEmpty()) {
                String equivalentInjectionTerminalId = CgmesExportUtil.getUniqueId();
                danglingLine.addAlias(equivalentInjectionTerminalId, Conversion.CGMES_PREFIX_ALIAS_PROPERTIES + "EquivalentInjectionTerminal");
            }
        }
    }

    private void addIidmMappingsControlArea(Network network) {
        CgmesControlAreas cgmesControlAreas = network.getExtension(CgmesControlAreas.class);
        if (cgmesControlAreas == null) {
            network.newExtension(CgmesControlAreasAdder.class).add();
            cgmesControlAreas = network.getExtension(CgmesControlAreas.class);
            String cgmesControlAreaId = CgmesExportUtil.getUniqueId();
            cgmesControlAreas.newCgmesControlArea()
                    .setId(cgmesControlAreaId)
                    .setName("Network")
                    .setEnergyIdentificationCodeEic("Network--1")
                    .add();
            CgmesControlArea cgmesControlArea = cgmesControlAreas.getCgmesControlArea(cgmesControlAreaId);
            for (DanglingLine danglingLine : network.getDanglingLines()) {
                cgmesControlArea.add(danglingLine.getTerminal());
            }
        }
    }

    public int getCimVersion() {
        return cim.getVersion();
    }

    public CgmesExportContext setCimVersion(int cimVersion) {
        cim = CgmesNamespace.getCim(cimVersion);
        if (cim.hasProfiles()) {
            eqModelDescription.setProfile(cim.getProfile("EQ"));
            tpModelDescription.setProfile(cim.getProfile("TP"));
            svModelDescription.setProfile(cim.getProfile("SV"));
            sshModelDescription.setProfile(cim.getProfile("SSH"));
        }
        return this;
    }

    public CgmesTopologyKind getTopologyKind() {
        return topologyKind;
    }

    public CgmesExportContext setTopologyKind(CgmesTopologyKind topologyKind) {
        this.topologyKind = Objects.requireNonNull(topologyKind);
        return this;
    }

    public DateTime getScenarioTime() {
        return scenarioTime;
    }

    public CgmesExportContext setScenarioTime(DateTime scenarioTime) {
        this.scenarioTime = Objects.requireNonNull(scenarioTime);
        return this;
    }

    public ModelDescription getEqModelDescription() {
        return eqModelDescription;
    }

    public ModelDescription getTpModelDescription() {
        return tpModelDescription;
    }

    public ModelDescription getSvModelDescription() {
        return svModelDescription;
    }

    public ModelDescription getSshModelDescription() {
        return sshModelDescription;
    }

    public boolean exportBoundaryPowerFlows() {
        return exportBoundaryPowerFlows;
    }

    public CgmesExportContext setExportBoundaryPowerFlows(boolean exportBoundaryPowerFlows) {
        this.exportBoundaryPowerFlows = exportBoundaryPowerFlows;
        return this;
    }

    public boolean exportFlowsForSwitches() {
        return exportFlowsForSwitches;
    }

    public CgmesExportContext setExportFlowsForSwitches(boolean exportFlowsForSwitches) {
        this.exportFlowsForSwitches = exportFlowsForSwitches;
        return this;
    }

    public CgmesNamespace.Cim getCim() {
        return cim;
    }

    public NamingStrategy getNamingStrategy() {
        return namingStrategy;
    }

    public CgmesExportContext setNamingStrategy(NamingStrategy namingStrategy) {
        this.namingStrategy = Objects.requireNonNull(namingStrategy);
        return this;
    }

    public BaseVoltageMapping.BaseVoltageSource getBaseVoltageByNominalVoltage(double nominalV) {
        return baseVoltageByNominalVoltageMapping.get(nominalV);
    }

    public boolean writeConnectivityNodes() {
        boolean writeConnectivityNodes = cim.writeConnectivityNodes();
        if (!writeConnectivityNodes) {
            return topologyKind == CgmesTopologyKind.NODE_BREAKER;
        }
        return true;
    }

    public Collection<String> getRegionsIds() {
        return Collections.unmodifiableSet(regionsIdsByRegionName.values());
    }

    public String getRegionName(String regionId) {
        return regionsIdsByRegionName.inverse().get(regionId);
    }

    public String getSubRegionName(String subRegionId) {
        return subRegionsIdsBySubRegionName.inverse().get(subRegionId);
    }

    public CgmesExportContext setReporter(Reporter reporter) {
        this.reporter = reporter;
        return this;
    }

    public Reporter getReporter() {
        return this.reporter;
    }
}
<|MERGE_RESOLUTION|>--- conflicted
+++ resolved
@@ -103,17 +103,16 @@
         }
     }
 
-<<<<<<< HEAD
+    public String getFictitiousContainerFor(Identifiable<?> id) {
+        return fictitiousContainers.get(id.getId());
+    }
+
+    public void setFictitiousContainerFor(Identifiable<?> id, String containerId) {
+        fictitiousContainers.put(id.getId(), containerId);
+    }
+
     public Network getNetwork() {
         return this.network;
-=======
-    public String getFictitiousContainerFor(Identifiable<?> id) {
-        return fictitiousContainers.get(id.getId());
-    }
-
-    public void setFictitiousContainerFor(Identifiable<?> id, String containerId) {
-        fictitiousContainers.put(id.getId(), containerId);
->>>>>>> b9ede863
     }
 
     public static final class ModelDescription {
