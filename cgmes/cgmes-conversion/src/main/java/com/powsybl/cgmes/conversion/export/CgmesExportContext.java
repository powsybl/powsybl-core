--- conflicted
+++ resolved
@@ -599,11 +599,7 @@
         }
     }
 
-<<<<<<< HEAD
-    private static void addIidmTapChanger(Identifiable<?> eq, TapChanger<?, ?, ?, ?> tc, String typeChangerTypeName, int endNumber) {
-=======
-    private void addIidmTapChanger(Identifiable<?> eq, TapChanger<?, ?> tc, String typeChangerTypeName, int endNumber) {
->>>>>>> faf3cb47
+    private void addIidmTapChanger(Identifiable<?> eq, TapChanger<?, ?, ?, ?> tc, String typeChangerTypeName, int endNumber) {
         if (tc != null) {
             String aliasType = Conversion.CGMES_PREFIX_ALIAS_PROPERTIES + typeChangerTypeName + endNumber;
             if (eq.getAliasFromType(aliasType).isEmpty()) {
@@ -614,11 +610,7 @@
         }
     }
 
-<<<<<<< HEAD
-    private static void addIidmTapChanger2wt(Identifiable<?> eq, TapChanger<?, ?, ?, ?> tc, String typeChangerTypeName) {
-=======
-    private void addIidmTapChanger2wt(Identifiable<?> eq, TapChanger<?, ?> tc, String typeChangerTypeName) {
->>>>>>> faf3cb47
+    private void addIidmTapChanger2wt(Identifiable<?> eq, TapChanger<?, ?, ?, ?> tc, String typeChangerTypeName) {
         if (tc != null) {
             String aliasType1 = Conversion.CGMES_PREFIX_ALIAS_PROPERTIES + typeChangerTypeName + 1;
             String aliasType2 = Conversion.CGMES_PREFIX_ALIAS_PROPERTIES + typeChangerTypeName + 2;
