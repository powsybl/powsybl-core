/**
 * Copyright (c) 2020, RTE (http://www.rte-france.com)
 * This Source Code Form is subject to the terms of the Mozilla Public
 * License, v. 2.0. If a copy of the MPL was not distributed with this
 * file, You can obtain one at http://mozilla.org/MPL/2.0/.
 */
package com.powsybl.cgmes.conversion.export;

import com.google.common.collect.BiMap;
import com.google.common.collect.HashBiMap;
import com.powsybl.cgmes.conversion.Conversion;
import com.powsybl.cgmes.conversion.NamingStrategy;
import com.powsybl.cgmes.extensions.*;
import com.powsybl.cgmes.model.CgmesNames;
import com.powsybl.cgmes.model.CgmesNamespace;
import com.powsybl.iidm.network.*;
import org.joda.time.DateTime;

import java.util.*;
import java.util.stream.Collectors;

/**
 * @author Miora Ralambotiana <miora.ralambotiana at rte-france.com>
 */
public class CgmesExportContext {

    private static final String REGULATING_CONTROL = "RegulatingControl";
    private static final String GENERATING_UNIT = "GeneratingUnit";

    private static final String DCNODE = "DCNode";
    private static final String DCTERMINAL = "DCTerminal";
    private static final String ACDCCONVERTERDCTERMINAL = "ACDCConverterDCTerminal";

    private static final String TERMINAL_NETWORK = "Terminal_Network";
    private static final String TERMINAL_BOUNDARY = "Terminal_Boundary";

    private CgmesNamespace.Cim cim = CgmesNamespace.CIM_16;
    private CgmesTopologyKind topologyKind = CgmesTopologyKind.BUS_BRANCH;
    private DateTime scenarioTime = DateTime.now();

    private final ModelDescription eqModelDescription = new ModelDescription("EQ Model", cim.getProfile("EQ"));
    private final ModelDescription tpModelDescription = new ModelDescription("TP Model", cim.getProfile("TP"));
    private final ModelDescription svModelDescription = new ModelDescription("SV Model", cim.getProfile("SV"));
    private final ModelDescription sshModelDescription = new ModelDescription("SSH Model", cim.getProfile("SSH"));

    private NamingStrategy namingStrategy = new NamingStrategy.Identity();

    private boolean exportBoundaryPowerFlows = true;
    private boolean exportFlowsForSwitches = false;

    private final Map<String, Set<CgmesIidmMapping.CgmesTopologicalNode>> topologicalNodeByBusViewBusMapping = new HashMap<>();
    private final Set<CgmesIidmMapping.CgmesTopologicalNode> unmappedTopologicalNodes = new HashSet<>();

    private final Map<Double, BaseVoltageMapping.BaseVoltageSource> baseVoltageByNominalVoltageMapping = new HashMap<>();

    private final BiMap<String, String> regionsIdsByRegionName = HashBiMap.create();
    private final BiMap<String, String> subRegionsIdsBySubRegionName = HashBiMap.create();

    // Update dependencies in a way that:
    // SV.dependentOn TP
    // SV.dependentOn SSH
    // TP.dependentOn EQ
    // SSH.dependentOn EQ
    public void updateDependencies() {
        String eqModelId = getEqModelDescription().getId();
        if (eqModelId != null) {
            getTpModelDescription()
                    .clearDependencies()
                    .addDependency(eqModelId);
            getSshModelDescription()
                    .clearDependencies()
                    .addDependency(eqModelId);
            getSvModelDescription().clearDependencies();
            String tpModelId = getTpModelDescription().getId();
            if (tpModelId != null) {
                getSvModelDescription().addDependency(tpModelId);
            }
            String sshModelId = getSshModelDescription().getId();
            if (sshModelId != null) {
                getSvModelDescription().addDependency(sshModelId);
                getSvModelDescription().addDependency(sshModelId);
            }
        }
    }

    public static final class ModelDescription {

        private String description;
        private int version = 1;
        private final List<String> dependencies = new ArrayList<>();
        private String modelingAuthoritySet = "powsybl.org";
        private String id = null;

        // TODO Each model may have a list of profiles, not only one
        private String profile;

        private ModelDescription(String description, String profile) {
            this.description = description;
            this.profile = profile;
        }

        public String getDescription() {
            return description;
        }

        public ModelDescription setDescription(String description) {
            this.description = description;
            return this;
        }

        public int getVersion() {
            return version;
        }

        public ModelDescription setVersion(int version) {
            this.version = version;
            return this;
        }

        public List<String> getDependencies() {
            return Collections.unmodifiableList(dependencies);
        }

        public ModelDescription addDependency(String dependency) {
            dependencies.add(Objects.requireNonNull(dependency));
            return this;
        }

        public ModelDescription addDependencies(List<String> dependencies) {
            this.dependencies.addAll(Objects.requireNonNull(dependencies));
            return this;
        }

        public ModelDescription clearDependencies() {
            this.dependencies.clear();
            return this;
        }

        public String getModelingAuthoritySet() {
            return modelingAuthoritySet;
        }

        public ModelDescription setModelingAuthoritySet(String modelingAuthoritySet) {
            this.modelingAuthoritySet = Objects.requireNonNull(modelingAuthoritySet);
            return this;
        }

        public String getProfile() {
            return profile;
        }

        public ModelDescription setProfile(String profile) {
            this.profile = profile;
            return this;
        }

        public void setId(String id) {
            this.id = id;
        }

        public String getId() {
            return id;
        }
    }

    interface TopologicalConsumer {
        void accept(String iidmId, String cgmesId, String cgmesName, Source source);
    }

    public CgmesExportContext() {
    }

    public CgmesExportContext(Network network) {
        this(network, false);
    }

    public CgmesExportContext(Network network, boolean withTopologicalMapping) {
        CimCharacteristics cimCharacteristics = network.getExtension(CimCharacteristics.class);
        if (cimCharacteristics != null) {
            setCimVersion(cimCharacteristics.getCimVersion());
            topologyKind = cimCharacteristics.getTopologyKind();
        }
        scenarioTime = network.getCaseDate();
        // TODO CgmesSvMetadata and CgmesSshMetadata could be in fact same class
        // Add multiple instances of CgmesMetadata to Network, one for each profile
        CgmesSvMetadata svMetadata = network.getExtension(CgmesSvMetadata.class);
        if (svMetadata != null) {
            svModelDescription.setDescription(svMetadata.getDescription());
            svModelDescription.setVersion(svMetadata.getSvVersion() + 1);
            svModelDescription.addDependencies(svMetadata.getDependencies());
            svModelDescription.setModelingAuthoritySet(svMetadata.getModelingAuthoritySet());
        }
        CgmesSshMetadata sshMetadata = network.getExtension(CgmesSshMetadata.class);
        if (sshMetadata != null) {
            sshModelDescription.setDescription(sshMetadata.getDescription());
            sshModelDescription.setVersion(sshMetadata.getSshVersion() + 1);
            sshModelDescription.addDependencies(sshMetadata.getDependencies());
            sshModelDescription.setModelingAuthoritySet(sshMetadata.getModelingAuthoritySet());
        }
        addIidmMappings(network, withTopologicalMapping);
    }

    public void addIidmMappings(Network network) {
        addIidmMappings(network, false);
    }

    public void addIidmMappings(Network network, boolean withTopologicalMapping) {
        // For a merging view we plan to call CgmesExportContext() and then addIidmMappings(network) for every network
        // TODO add option to skip this part (if from CGMES)
        addIidmMappingsSubstations(network);
        if (withTopologicalMapping) {
            CgmesIidmMapping mapping = network.getExtension(CgmesIidmMapping.class);
            if (mapping == null) {
                network.newExtension(CgmesIidmMappingAdder.class).add();
                mapping = network.getExtension(CgmesIidmMapping.class);
                mapping.addTopologyListener();
            }
            addIidmMappingsTopologicalNodes(mapping, network);
        } else {
            addIidmMappingsTopologicalNodes(network);
        }
        BaseVoltageMapping bvMapping = network.getExtension(BaseVoltageMapping.class);
        if (bvMapping == null) {
            network.newExtension(BaseVoltageMappingAdder.class).add();
            bvMapping = network.getExtension(BaseVoltageMapping.class);
        }
        addIidmMappingsBaseVoltages(bvMapping, network);
        addIidmMappingsTerminals(network);
        addIidmMappingsGenerators(network);
        addIidmMappingsShuntCompensators(network);
        addIidmMappingsStaticVarCompensators(network);
        addIidmMappingsEndsAndTapChangers(network);
        addIidmMappingsEquivalentInjection(network);
        addIidmMappingsControlArea(network);
    }

    private void addIidmMappingsSubstations(Network network) {
        for (Substation substation : network.getSubstations()) {
            String country = substation.getCountry().map(Country::name).orElseGet(network::getNameOrId);
            if (!substation.hasProperty(Conversion.CGMES_PREFIX_ALIAS_PROPERTIES + "regionId")) {
                String id = regionsIdsByRegionName.computeIfAbsent(country, k -> CgmesExportUtil.getUniqueId());
                substation.setProperty(Conversion.CGMES_PREFIX_ALIAS_PROPERTIES + "regionId", id);
            } else {
                regionsIdsByRegionName.computeIfAbsent(country, k -> substation.getProperty(Conversion.CGMES_PREFIX_ALIAS_PROPERTIES + "regionId"));
            }
            String geoTag;
            if (substation.getGeographicalTags().size() == 1) {
                geoTag = substation.getGeographicalTags().iterator().next();
            } else {
                geoTag = country;
            }
            if (!substation.hasProperty(Conversion.CGMES_PREFIX_ALIAS_PROPERTIES + "subRegionId")) {
                String id = subRegionsIdsBySubRegionName.computeIfAbsent(geoTag, k -> CgmesExportUtil.getUniqueId());
                substation.setProperty(Conversion.CGMES_PREFIX_ALIAS_PROPERTIES + "subRegionId", id);
            } else {
                subRegionsIdsBySubRegionName.computeIfAbsent(geoTag, k -> substation.getProperty(Conversion.CGMES_PREFIX_ALIAS_PROPERTIES + "subRegionId"));
            }
        }
    }

    private void addIidmMappingsTopologicalNodes(CgmesIidmMapping mapping, Network network) {
        updateTopologicalNodesMapping(mapping, network, namingStrategy);
        Map<String, Set<CgmesIidmMapping.CgmesTopologicalNode>> tnsByBus = mapping.topologicalNodesByBusViewBusMap();
        topologicalNodeByBusViewBusMapping.putAll(tnsByBus);
        unmappedTopologicalNodes.addAll(mapping.getUnmappedTopologicalNodes());

        // And remove from unmapped the currently mapped
        // When we have multiple networks, mappings from a new Network may add mapped TNs to the list
        unmappedTopologicalNodes.removeAll(tnsByBus.values().stream().flatMap(Set::stream).collect(Collectors.toSet()));
    }

    public static void updateTopologicalNodesMapping(Network network) {
        updateTopologicalNodesMapping(network, new NamingStrategy.Identity());
    }

    public static void updateTopologicalNodesMapping(Network network, NamingStrategy namingStrategy) {
        CgmesIidmMapping mapping = network.getExtension(CgmesIidmMapping.class);
        if (mapping != null) {
            updateTopologicalNodesMapping(mapping, network, namingStrategy);
        }
    }

    private static void updateTopologicalNodesMapping(CgmesIidmMapping mapping, Network network, NamingStrategy namingStrategy) {
        if (mapping.isTopologicalNodeEmpty()) {
            // If we do not have an explicit mapping
            // For bus/branch models there is a 1:1 mapping between busBreakerView bus and TN
            // We can not obtain the configured buses inside a BusView bus looking only at connected terminals
            // If we consider only connected terminals we would miss configured buses that only have connections through switches
            // Switches do not add as terminals
            // We have to rely on the busView to obtain the calculated bus for every configured bus (getMergedBus)s
            for (VoltageLevel vl : network.getVoltageLevels()) {
                if (vl.getTopologyKind() == TopologyKind.BUS_BREAKER) {
<<<<<<< HEAD
                    updateBusBreakerTopologicalNodesMapping(mapping, vl, namingStrategy);
=======
                    computeBusBreakerTopologicalNodeMapping(vl, mapping::putTopologicalNode);
>>>>>>> f1207845
                } else {
                    computeNodeBreakerTopologicalNodesMapping(vl, mapping::putTopologicalNode);
                }
            }
        }
    }

<<<<<<< HEAD
    private static void updateBusBreakerTopologicalNodesMapping(CgmesIidmMapping mapping, VoltageLevel vl, NamingStrategy namingStrategy) {
=======
    private void addIidmMappingsTopologicalNodes(Network network) {
        for (VoltageLevel vl : network.getVoltageLevels()) {
            if (vl.getTopologyKind() == TopologyKind.BUS_BREAKER) {
                computeBusBreakerTopologicalNodeMapping(vl, (iidmId, cgmesId, cgmesName, source) -> topologicalNodeByBusViewBusMapping
                        .computeIfAbsent(iidmId, key -> new HashSet<>())
                        .add(new CgmesIidmMapping.CgmesTopologicalNode(cgmesId, cgmesName, source)));
            } else {
                computeNodeBreakerTopologicalNodesMapping(vl, (iidmId, cgmesId, cgmesName, source) -> topologicalNodeByBusViewBusMapping
                        .computeIfAbsent(iidmId, key -> new HashSet<>())
                        .add(new CgmesIidmMapping.CgmesTopologicalNode(cgmesId, cgmesName, source)));
            }
        }
    }

    private static void computeBusBreakerTopologicalNodeMapping(VoltageLevel vl, TopologicalConsumer addTnMapping) {
>>>>>>> f1207845
        for (Bus configuredBus : vl.getBusBreakerView().getBuses()) {
            Bus busViewBus;
            String topologicalNode;
            // Bus/breaker IIDM networks have been created from bus/branch CGMES data
            // CGMES Topological Nodes have been used as configured bus identifiers
            topologicalNode = configuredBus.getId();

            busViewBus = vl.getBusView().getMergedBus(configuredBus.getId());
            if (busViewBus != null && topologicalNode != null) {
                String topologicalNodeName = configuredBus.getNameOrId();
<<<<<<< HEAD
                mapping.putTopologicalNode(busViewBus.getId(), namingStrategy.getCgmesId(configuredBus), topologicalNodeName, CgmesIidmMapping.Source.IGM);
=======
                addTnMapping.accept(busViewBus.getId(), configuredBus.getId(), topologicalNodeName, Source.IGM);
>>>>>>> f1207845
            }
        }
    }

    private static void computeNodeBreakerTopologicalNodesMapping(VoltageLevel vl, TopologicalConsumer addTnMapping) {
        for (int node : vl.getNodeBreakerView().getNodes()) {
            Bus busViewBus;
            String topologicalNode;
            // Node/breaker IIDM networks have been created from node/breaker CGMES data
            // CGMES topological nodes have not been used in model import
            Terminal terminal = vl.getNodeBreakerView().getTerminal(node);
            if (terminal != null) {
                Bus bus = terminal.getBusBreakerView().getBus();
                if (bus != null) {
                    topologicalNode = bus.getId();
                    busViewBus = terminal.getBusView().getBus();
                    if (topologicalNode != null && busViewBus != null) {
                        String topologicalNodeName = bus.getNameOrId();
                        addTnMapping.accept(busViewBus.getId(), bus.getId(), topologicalNodeName, Source.IGM);
                    }
                }
            }
        }
    }

    private void addIidmMappingsBaseVoltages(BaseVoltageMapping mapping, Network network) {
        if (mapping.isBaseVoltageEmpty()) {
            for (VoltageLevel vl : network.getVoltageLevels()) {
                double nominalV = vl.getNominalV();
                String baseVoltageId = CgmesExportUtil.getUniqueId();
                mapping.addBaseVoltage(nominalV, baseVoltageId, Source.IGM);
            }
        }
        Map<Double, BaseVoltageMapping.BaseVoltageSource> bvByNominalVoltage = mapping.baseVoltagesByNominalVoltageMap();
        baseVoltageByNominalVoltageMapping.putAll(bvByNominalVoltage);
    }

    private static void addIidmMappingsTerminals(Network network) {
        for (Connectable<?> c : network.getConnectables()) {
            for (Terminal t : c.getTerminals()) {
                addIidmMappingsTerminal(t, c);
            }
        }
        addIidmMappingsSwitchTerminals(network);
        addIidmMappingsHvdcTerminals(network);
    }

    private static void addIidmMappingsSwitchTerminals(Network network) {
        for (Switch sw : network.getSwitches()) {
            String terminal1Id = sw.getAliasFromType(Conversion.CGMES_PREFIX_ALIAS_PROPERTIES + CgmesNames.TERMINAL + "1").orElse(null);
            if (terminal1Id == null) {
                terminal1Id = CgmesExportUtil.getUniqueId();
                sw.addAlias(terminal1Id, Conversion.CGMES_PREFIX_ALIAS_PROPERTIES + CgmesNames.TERMINAL + "1");
            }
            String terminal2Id = sw.getAliasFromType(Conversion.CGMES_PREFIX_ALIAS_PROPERTIES + CgmesNames.TERMINAL + "2").orElse(null);
            if (terminal2Id == null) {
                terminal2Id = CgmesExportUtil.getUniqueId();
                sw.addAlias(terminal2Id, Conversion.CGMES_PREFIX_ALIAS_PROPERTIES + CgmesNames.TERMINAL + "2");
            }
        }
    }

    private static void addIidmMappingsHvdcTerminals(Network network) {
        for (HvdcLine line : network.getHvdcLines()) {
            String dcNode1 = line.getAliasFromType(Conversion.CGMES_PREFIX_ALIAS_PROPERTIES + DCNODE + "1").orElse(null);
            if (dcNode1 == null) {
                dcNode1 = CgmesExportUtil.getUniqueId();
                line.addAlias(dcNode1, Conversion.CGMES_PREFIX_ALIAS_PROPERTIES + DCNODE + "1");
            }
            String dcNode2 = line.getAliasFromType(Conversion.CGMES_PREFIX_ALIAS_PROPERTIES + DCNODE + "2").orElse(null);
            if (dcNode2 == null) {
                dcNode2 = CgmesExportUtil.getUniqueId();
                line.addAlias(dcNode2, Conversion.CGMES_PREFIX_ALIAS_PROPERTIES + DCNODE + "2");
            }
            String dcTerminal1 = line.getAliasFromType(Conversion.CGMES_PREFIX_ALIAS_PROPERTIES + DCTERMINAL + "1").orElse(null);
            if (dcTerminal1 == null) {
                dcTerminal1 = CgmesExportUtil.getUniqueId();
                line.addAlias(dcTerminal1, Conversion.CGMES_PREFIX_ALIAS_PROPERTIES + DCTERMINAL + "1");
            }
            String dcTerminal2 = line.getAliasFromType(Conversion.CGMES_PREFIX_ALIAS_PROPERTIES + DCTERMINAL + "2").orElse(null);
            if (dcTerminal2 == null) {
                dcTerminal2 = CgmesExportUtil.getUniqueId();
                line.addAlias(dcTerminal2, Conversion.CGMES_PREFIX_ALIAS_PROPERTIES + DCTERMINAL + "2");
            }
            String acdcConverterDcTerminal1 = line.getConverterStation1().getAliasFromType(Conversion.CGMES_PREFIX_ALIAS_PROPERTIES + ACDCCONVERTERDCTERMINAL).orElse(null);
            if (acdcConverterDcTerminal1 == null) {
                acdcConverterDcTerminal1 = CgmesExportUtil.getUniqueId();
                line.getConverterStation1().addAlias(acdcConverterDcTerminal1, Conversion.CGMES_PREFIX_ALIAS_PROPERTIES + ACDCCONVERTERDCTERMINAL);
            }
            String acdcConverterDcTerminal2 = line.getConverterStation2().getAliasFromType(Conversion.CGMES_PREFIX_ALIAS_PROPERTIES + ACDCCONVERTERDCTERMINAL).orElse(null);
            if (acdcConverterDcTerminal2 == null) {
                acdcConverterDcTerminal2 = CgmesExportUtil.getUniqueId();
                line.getConverterStation2().addAlias(acdcConverterDcTerminal2, Conversion.CGMES_PREFIX_ALIAS_PROPERTIES + ACDCCONVERTERDCTERMINAL);
            }
        }
    }

    private static void addIidmMappingsTerminal(Terminal t, Connectable<?> c) {
        if (c instanceof DanglingLine) {
            String terminalId = c.getAliasFromType(Conversion.CGMES_PREFIX_ALIAS_PROPERTIES + TERMINAL_NETWORK).orElse(null);
            if (terminalId == null) {
                terminalId = CgmesExportUtil.getUniqueId();
                c.addAlias(terminalId, Conversion.CGMES_PREFIX_ALIAS_PROPERTIES + TERMINAL_NETWORK);
            }
            String boundaryId = c.getAliasFromType(Conversion.CGMES_PREFIX_ALIAS_PROPERTIES + TERMINAL_BOUNDARY).orElse(null);
            if (boundaryId == null) {
                boundaryId = CgmesExportUtil.getUniqueId();
                c.addAlias(boundaryId, Conversion.CGMES_PREFIX_ALIAS_PROPERTIES + TERMINAL_BOUNDARY);
            }
        } else if (c instanceof Load && c.isFictitious()) {
            // An fictitious load do not need an alias
        } else {
            int sequenceNumber = CgmesExportUtil.getTerminalSequenceNumber(t);
            String terminalId = c.getAliasFromType(Conversion.CGMES_PREFIX_ALIAS_PROPERTIES + CgmesNames.TERMINAL + sequenceNumber).orElse(null);
            if (terminalId == null) {
                terminalId = CgmesExportUtil.getUniqueId();
                c.addAlias(terminalId, Conversion.CGMES_PREFIX_ALIAS_PROPERTIES + CgmesNames.TERMINAL + sequenceNumber);
            }
        }
    }

    private static void addIidmMappingsGenerators(Network network) {
        for (Generator generator : network.getGenerators()) {
            String generatingUnit = generator.getProperty(Conversion.CGMES_PREFIX_ALIAS_PROPERTIES + GENERATING_UNIT);
            if (generatingUnit == null) {
                generatingUnit = CgmesExportUtil.getUniqueId();
                generator.setProperty(Conversion.CGMES_PREFIX_ALIAS_PROPERTIES + GENERATING_UNIT, generatingUnit);
            }
            String regulatingControlId = generator.getProperty(Conversion.CGMES_PREFIX_ALIAS_PROPERTIES + REGULATING_CONTROL);
            if (regulatingControlId == null && (generator.isVoltageRegulatorOn() || !Objects.equals(generator, generator.getRegulatingTerminal().getConnectable()))) {
                regulatingControlId = CgmesExportUtil.getUniqueId();
                generator.setProperty(Conversion.CGMES_PREFIX_ALIAS_PROPERTIES + REGULATING_CONTROL, regulatingControlId);
            }
        }
    }

    private static void addIidmMappingsShuntCompensators(Network network) {
        for (ShuntCompensator shuntCompensator : network.getShuntCompensators()) {
            String regulatingControlId = shuntCompensator.getProperty(Conversion.CGMES_PREFIX_ALIAS_PROPERTIES + REGULATING_CONTROL);
            if (regulatingControlId == null) {
                regulatingControlId = CgmesExportUtil.getUniqueId();
                shuntCompensator.setProperty(Conversion.CGMES_PREFIX_ALIAS_PROPERTIES + REGULATING_CONTROL, regulatingControlId);
            }
        }
    }

    private static void addIidmMappingsStaticVarCompensators(Network network) {
        for (StaticVarCompensator svc : network.getStaticVarCompensators()) {
            String regulatingControlId = svc.getProperty(Conversion.CGMES_PREFIX_ALIAS_PROPERTIES + REGULATING_CONTROL);
            if (regulatingControlId == null && (StaticVarCompensator.RegulationMode.VOLTAGE.equals(svc.getRegulationMode()) || !Objects.equals(svc, svc.getRegulatingTerminal().getConnectable()))) {
                regulatingControlId = CgmesExportUtil.getUniqueId();
                svc.setProperty(Conversion.CGMES_PREFIX_ALIAS_PROPERTIES + "RegulatingControl", regulatingControlId);
            }
        }
    }

    private static void addIidmMappingsEndsAndTapChangers(Network network) {
        for (TwoWindingsTransformer twt : network.getTwoWindingsTransformers()) {
            addIidmTransformerEnd(twt, 1);
            addIidmTransformerEnd(twt, 2);
            addIidmPhaseTapChanger(twt, twt.getPhaseTapChanger());
            addIidmRatioTapChanger(twt, twt.getRatioTapChanger());
        }
        for (ThreeWindingsTransformer twt : network.getThreeWindingsTransformers()) {
            addIidmTransformerEnd(twt, 1);
            addIidmTransformerEnd(twt, 2);
            addIidmTransformerEnd(twt, 3);
            addIidmPhaseTapChanger(twt, twt.getLeg1().getPhaseTapChanger(), 1);
            addIidmRatioTapChanger(twt, twt.getLeg1().getRatioTapChanger(), 1);
            addIidmPhaseTapChanger(twt, twt.getLeg2().getPhaseTapChanger(), 2);
            addIidmRatioTapChanger(twt, twt.getLeg2().getRatioTapChanger(), 2);
            addIidmPhaseTapChanger(twt, twt.getLeg3().getPhaseTapChanger(), 3);
            addIidmRatioTapChanger(twt, twt.getLeg3().getRatioTapChanger(), 3);
        }
    }

    private static void addIidmTransformerEnd(Identifiable<?> eq, int end) {
        String endId = eq.getAliasFromType(Conversion.CGMES_PREFIX_ALIAS_PROPERTIES + CgmesNames.TRANSFORMER_END + end).orElse(null);
        if (endId == null) {
            endId = CgmesExportUtil.getUniqueId();
            eq.addAlias(endId, Conversion.CGMES_PREFIX_ALIAS_PROPERTIES + CgmesNames.TRANSFORMER_END + end);
        }
    }

    private static void addIidmPhaseTapChanger(Identifiable<?> eq, PhaseTapChanger ptc) {
        if (ptc != null) {
            String tapChangerId = eq.getAliasFromType(Conversion.CGMES_PREFIX_ALIAS_PROPERTIES + CgmesNames.PHASE_TAP_CHANGER + 1)
                    .orElseGet(() -> eq.getAliasFromType(Conversion.CGMES_PREFIX_ALIAS_PROPERTIES + CgmesNames.PHASE_TAP_CHANGER + 2).orElse(null));
            if (tapChangerId == null) {
                tapChangerId = CgmesExportUtil.getUniqueId();
                eq.addAlias(tapChangerId, Conversion.CGMES_PREFIX_ALIAS_PROPERTIES + CgmesNames.PHASE_TAP_CHANGER + 1);
            }
        }
    }

    private static void addIidmRatioTapChanger(Identifiable<?> eq, RatioTapChanger rtc) {
        if (rtc != null) {
            String tapChangerId = eq.getAliasFromType(Conversion.CGMES_PREFIX_ALIAS_PROPERTIES + CgmesNames.RATIO_TAP_CHANGER + 1)
                    .orElseGet(() -> eq.getAliasFromType(Conversion.CGMES_PREFIX_ALIAS_PROPERTIES + CgmesNames.RATIO_TAP_CHANGER + 2).orElse(null));
            if (tapChangerId == null) {
                tapChangerId = CgmesExportUtil.getUniqueId();
                eq.addAlias(tapChangerId, Conversion.CGMES_PREFIX_ALIAS_PROPERTIES + CgmesNames.RATIO_TAP_CHANGER + 1);
            }
        }
    }

    private static void addIidmPhaseTapChanger(Identifiable<?> eq, PhaseTapChanger ptc, int sequence) {
        if (ptc != null) {
            String tapChangerId = eq.getAliasFromType(Conversion.CGMES_PREFIX_ALIAS_PROPERTIES + CgmesNames.PHASE_TAP_CHANGER + sequence).orElse(null);
            if (tapChangerId == null) {
                tapChangerId = CgmesExportUtil.getUniqueId();
                eq.addAlias(tapChangerId, Conversion.CGMES_PREFIX_ALIAS_PROPERTIES + CgmesNames.PHASE_TAP_CHANGER + sequence);
            }
        }
    }

    private static void addIidmRatioTapChanger(Identifiable<?> eq, RatioTapChanger rtc, int sequence) {
        if (rtc != null) {
            String tapChangerId = eq.getAliasFromType(Conversion.CGMES_PREFIX_ALIAS_PROPERTIES + CgmesNames.RATIO_TAP_CHANGER + sequence).orElse(null);
            if (tapChangerId == null) {
                tapChangerId = CgmesExportUtil.getUniqueId();
                eq.addAlias(tapChangerId, Conversion.CGMES_PREFIX_ALIAS_PROPERTIES + CgmesNames.RATIO_TAP_CHANGER + sequence);
            }
        }
    }

    private static void addIidmMappingsEquivalentInjection(Network network) {
        for (DanglingLine danglingLine : network.getDanglingLines()) {
            Optional<String> alias;
            alias = danglingLine.getAliasFromType(Conversion.CGMES_PREFIX_ALIAS_PROPERTIES + "EquivalentInjection");
            if (!alias.isPresent()) {
                String equivalentInjectionId = CgmesExportUtil.getUniqueId();
                danglingLine.addAlias(equivalentInjectionId, Conversion.CGMES_PREFIX_ALIAS_PROPERTIES + "EquivalentInjection");
            }
            alias = danglingLine.getAliasFromType(Conversion.CGMES_PREFIX_ALIAS_PROPERTIES + "EquivalentInjectionTerminal");
            if (!alias.isPresent()) {
                String equivalentInjectionTerminalId = CgmesExportUtil.getUniqueId();
                danglingLine.addAlias(equivalentInjectionTerminalId, Conversion.CGMES_PREFIX_ALIAS_PROPERTIES + "EquivalentInjectionTerminal");
            }
            alias = danglingLine.getAliasFromType(Conversion.CGMES_PREFIX_ALIAS_PROPERTIES + CgmesNames.TOPOLOGICAL_NODE);
            if (!alias.isPresent()) {
                String topologicalNode = CgmesExportUtil.getUniqueId();
                danglingLine.addAlias(topologicalNode, Conversion.CGMES_PREFIX_ALIAS_PROPERTIES + CgmesNames.TOPOLOGICAL_NODE);
            }
        }
    }

    private void addIidmMappingsControlArea(Network network) {
        CgmesControlAreas cgmesControlAreas = network.getExtension(CgmesControlAreas.class);
        if (cgmesControlAreas == null) {
            network.newExtension(CgmesControlAreasAdder.class).add();
            cgmesControlAreas = network.getExtension(CgmesControlAreas.class);
            String cgmesControlAreaId = CgmesExportUtil.getUniqueId();
            cgmesControlAreas.newCgmesControlArea()
                    .setId(cgmesControlAreaId)
                    .setName("Network")
                    .setEnergyIdentificationCodeEic("Network--1")
                    .add();
            CgmesControlArea cgmesControlArea = cgmesControlAreas.getCgmesControlArea(cgmesControlAreaId);
            for (DanglingLine danglingLine : network.getDanglingLines()) {
                cgmesControlArea.add(danglingLine.getTerminal());
            }
        }
    }

    public int getCimVersion() {
        return cim.getVersion();
    }

    public CgmesExportContext setCimVersion(int cimVersion) {
        cim = CgmesNamespace.getCim(cimVersion);
        if (cim.hasProfiles()) {
            eqModelDescription.setProfile(cim.getProfile("EQ"));
            tpModelDescription.setProfile(cim.getProfile("TP"));
            svModelDescription.setProfile(cim.getProfile("SV"));
            sshModelDescription.setProfile(cim.getProfile("SSH"));
        }
        return this;
    }

    public CgmesTopologyKind getTopologyKind() {
        return topologyKind;
    }

    public CgmesExportContext setTopologyKind(CgmesTopologyKind topologyKind) {
        this.topologyKind = Objects.requireNonNull(topologyKind);
        return this;
    }

    public DateTime getScenarioTime() {
        return scenarioTime;
    }

    public CgmesExportContext setScenarioTime(DateTime scenarioTime) {
        this.scenarioTime = Objects.requireNonNull(scenarioTime);
        return this;
    }

    public ModelDescription getEqModelDescription() {
        return eqModelDescription;
    }

    public ModelDescription getTpModelDescription() {
        return tpModelDescription;
    }

    public ModelDescription getSvModelDescription() {
        return svModelDescription;
    }

    public ModelDescription getSshModelDescription() {
        return sshModelDescription;
    }

    public boolean exportBoundaryPowerFlows() {
        return exportBoundaryPowerFlows;
    }

    public CgmesExportContext setExportBoundaryPowerFlows(boolean exportBoundaryPowerFlows) {
        this.exportBoundaryPowerFlows = exportBoundaryPowerFlows;
        return this;
    }

    public boolean exportFlowsForSwitches() {
        return exportFlowsForSwitches;
    }

    public CgmesExportContext setExportFlowsForSwitches(boolean exportFlowsForSwitches) {
        this.exportFlowsForSwitches = exportFlowsForSwitches;
        return this;
    }

    public CgmesNamespace.Cim getCim() {
        return cim;
    }

    public NamingStrategy getNamingStrategy() {
        return namingStrategy;
    }

    public CgmesExportContext setNamingStrategy(NamingStrategy namingStrategy) {
        this.namingStrategy = Objects.requireNonNull(namingStrategy);
        return this;
    }

    public Set<CgmesIidmMapping.CgmesTopologicalNode> getTopologicalNodesByBusViewBus(String busId) {
        return topologicalNodeByBusViewBusMapping.get(busId);
    }

    public CgmesExportContext putTopologicalNode(String iidmBusId, String cgmesId) {
        topologicalNodeByBusViewBusMapping.computeIfAbsent(iidmBusId, k -> new HashSet<>()).add(new CgmesIidmMapping.CgmesTopologicalNode(cgmesId, cgmesId, Source.IGM));
        return this;
    }

    public Set<CgmesIidmMapping.CgmesTopologicalNode> getUnmappedTopologicalNodes() {
        return Collections.unmodifiableSet(unmappedTopologicalNodes);
    }

    public CgmesIidmMapping.CgmesTopologicalNode getUnmappedTopologicalNode(String topologicalNodeId) {
        return unmappedTopologicalNodes.stream().filter(cgmesTopologicalNode -> cgmesTopologicalNode.getCgmesId().equals(topologicalNodeId)).findAny().orElse(null);
    }

    public BaseVoltageMapping.BaseVoltageSource getBaseVoltageByNominalVoltage(double nominalV) {
        return baseVoltageByNominalVoltageMapping.get(nominalV);
    }

    public Collection<String> getRegionsIds() {
        return Collections.unmodifiableSet(regionsIdsByRegionName.values());
    }

    public String getRegionName(String regionId) {
        return regionsIdsByRegionName.inverse().get(regionId);
    }

    public String getSubRegionName(String subRegionId) {
        return subRegionsIdsBySubRegionName.inverse().get(subRegionId);
    }
}<|MERGE_RESOLUTION|>--- conflicted
+++ resolved
@@ -287,14 +287,10 @@
             // We can not obtain the configured buses inside a BusView bus looking only at connected terminals
             // If we consider only connected terminals we would miss configured buses that only have connections through switches
             // Switches do not add as terminals
-            // We have to rely on the busView to obtain the calculated bus for every configured bus (getMergedBus)s
+            // We have to rely on the busView to obtain the calculated bus for every configured bus (getMergedBus)
             for (VoltageLevel vl : network.getVoltageLevels()) {
                 if (vl.getTopologyKind() == TopologyKind.BUS_BREAKER) {
-<<<<<<< HEAD
-                    updateBusBreakerTopologicalNodesMapping(mapping, vl, namingStrategy);
-=======
-                    computeBusBreakerTopologicalNodeMapping(vl, mapping::putTopologicalNode);
->>>>>>> f1207845
+                    computeBusBreakerTopologicalNodeMapping(vl, namingStrategy, mapping::putTopologicalNode);
                 } else {
                     computeNodeBreakerTopologicalNodesMapping(vl, mapping::putTopologicalNode);
                 }
@@ -302,13 +298,10 @@
         }
     }
 
-<<<<<<< HEAD
-    private static void updateBusBreakerTopologicalNodesMapping(CgmesIidmMapping mapping, VoltageLevel vl, NamingStrategy namingStrategy) {
-=======
     private void addIidmMappingsTopologicalNodes(Network network) {
         for (VoltageLevel vl : network.getVoltageLevels()) {
             if (vl.getTopologyKind() == TopologyKind.BUS_BREAKER) {
-                computeBusBreakerTopologicalNodeMapping(vl, (iidmId, cgmesId, cgmesName, source) -> topologicalNodeByBusViewBusMapping
+                computeBusBreakerTopologicalNodeMapping(vl, namingStrategy, (iidmId, cgmesId, cgmesName, source) -> topologicalNodeByBusViewBusMapping
                         .computeIfAbsent(iidmId, key -> new HashSet<>())
                         .add(new CgmesIidmMapping.CgmesTopologicalNode(cgmesId, cgmesName, source)));
             } else {
@@ -319,8 +312,7 @@
         }
     }
 
-    private static void computeBusBreakerTopologicalNodeMapping(VoltageLevel vl, TopologicalConsumer addTnMapping) {
->>>>>>> f1207845
+    private static void computeBusBreakerTopologicalNodeMapping(VoltageLevel vl, NamingStrategy namingStrategy, TopologicalConsumer addTnMapping) {
         for (Bus configuredBus : vl.getBusBreakerView().getBuses()) {
             Bus busViewBus;
             String topologicalNode;
@@ -331,11 +323,7 @@
             busViewBus = vl.getBusView().getMergedBus(configuredBus.getId());
             if (busViewBus != null && topologicalNode != null) {
                 String topologicalNodeName = configuredBus.getNameOrId();
-<<<<<<< HEAD
-                mapping.putTopologicalNode(busViewBus.getId(), namingStrategy.getCgmesId(configuredBus), topologicalNodeName, CgmesIidmMapping.Source.IGM);
-=======
-                addTnMapping.accept(busViewBus.getId(), configuredBus.getId(), topologicalNodeName, Source.IGM);
->>>>>>> f1207845
+                addTnMapping.accept(busViewBus.getId(), namingStrategy.getCgmesId(configuredBus), topologicalNodeName, Source.IGM);
             }
         }
     }
