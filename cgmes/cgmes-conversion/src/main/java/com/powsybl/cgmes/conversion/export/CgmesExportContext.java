--- conflicted
+++ resolved
@@ -60,6 +60,11 @@
 
     private final BiMap<String, String> regionsIdsByRegionName = HashBiMap.create();
     private final BiMap<String, String> subRegionsIdsBySubRegionName = HashBiMap.create();
+
+    // FIXME(Luma) review these data added to context
+    Set<String> addedTopologicalNodes = new HashSet<>();
+    Set<Double> exportedBaseVoltagesByNominalV = new HashSet<>();
+    LoadGroups loadGroups = new LoadGroups();
 
     // Update dependencies in a way that:
     // SV.dependentOn TP
@@ -181,12 +186,8 @@
         this(network, NamingStrategyFactory.create(NamingStrategyFactory.IDENTITY));
     }
 
-<<<<<<< HEAD
-    public CgmesExportContext(Network network, boolean withTopologicalMapping, NamingStrategy namingStrategy) {
+    public CgmesExportContext(Network network, NamingStrategy namingStrategy) {
         this.network = network;
-=======
-    public CgmesExportContext(Network network, NamingStrategy namingStrategy) {
->>>>>>> 5475db07
         this.namingStrategy = namingStrategy;
         CimCharacteristics cimCharacteristics = network.getExtension(CimCharacteristics.class);
         if (cimCharacteristics != null) {
