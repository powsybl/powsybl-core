/**
 * Copyright (c) 2020, RTE (http://www.rte-france.com)
 * This Source Code Form is subject to the terms of the Mozilla Public
 * License, v. 2.0. If a copy of the MPL was not distributed with this
 * file, You can obtain one at http://mozilla.org/MPL/2.0/.
 */
package com.powsybl.cgmes.conversion.export;

import com.google.common.collect.BiMap;
import com.google.common.collect.HashBiMap;
import com.powsybl.cgmes.conversion.Conversion;
import com.powsybl.cgmes.extensions.*;
import com.powsybl.cgmes.model.CgmesNames;
import com.powsybl.cgmes.model.CgmesNamespace;
import com.powsybl.iidm.network.*;
import org.joda.time.DateTime;

import java.util.*;

/**
 * @author Miora Ralambotiana <miora.ralambotiana at rte-france.com>
 */
public class CgmesExportContext {

    private static final String REGULATING_CONTROL = "RegulatingControl";
    private static final String GENERATING_UNIT = "GeneratingUnit";

    private static final String DCNODE = "DCNode";
    private static final String DCTERMINAL = "DCTerminal";
    private static final String ACDCCONVERTERDCTERMINAL = "ACDCConverterDCTerminal";

    private static final String TERMINAL_NETWORK = "Terminal_Network";
    private static final String TERMINAL_BOUNDARY = "Terminal_Boundary";

    private CgmesNamespace.Cim cim = CgmesNamespace.CIM_16;
    private CgmesTopologyKind topologyKind = CgmesTopologyKind.BUS_BRANCH;
    private DateTime scenarioTime = DateTime.now();

    private final ModelDescription eqModelDescription = new ModelDescription("EQ Model", cim.getProfile("EQ"));
    private final ModelDescription tpModelDescription = new ModelDescription("TP Model", cim.getProfile("TP"));
    private final ModelDescription svModelDescription = new ModelDescription("SV Model", cim.getProfile("SV"));
    private final ModelDescription sshModelDescription = new ModelDescription("SSH Model", cim.getProfile("SSH"));

    private boolean exportBoundaryPowerFlows = true;
    private boolean exportFlowsForSwitches = false;

    private final Map<Double, BaseVoltageMapping.BaseVoltageSource> baseVoltageByNominalVoltageMapping = new HashMap<>();

    private final BiMap<String, String> regionsIdsByRegionName = HashBiMap.create();
    private final BiMap<String, String> subRegionsIdsBySubRegionName = HashBiMap.create();

    // Update dependencies in a way that:
    // SV.dependentOn TP
    // SV.dependentOn SSH
    // TP.dependentOn EQ
    // SSH.dependentOn EQ
    public void updateDependencies() {
        String eqModelId = getEqModelDescription().getId();
        if (eqModelId != null) {
            getTpModelDescription()
                    .clearDependencies()
                    .addDependency(eqModelId);
            getSshModelDescription()
                    .clearDependencies()
                    .addDependency(eqModelId);
            getSvModelDescription().clearDependencies();
            String tpModelId = getTpModelDescription().getId();
            if (tpModelId != null) {
                getSvModelDescription().addDependency(tpModelId);
            }
            String sshModelId = getSshModelDescription().getId();
            if (sshModelId != null) {
                getSvModelDescription().addDependency(sshModelId);
                getSvModelDescription().addDependency(sshModelId);
            }
        }
    }

    public static final class ModelDescription {

        private String description;
        private int version = 1;
        private final List<String> dependencies = new ArrayList<>();
        private String modelingAuthoritySet = "powsybl.org";
        private String id = null;

        // TODO Each model may have a list of profiles, not only one
        private String profile;

        private ModelDescription(String description, String profile) {
            this.description = description;
            this.profile = profile;
        }

        public String getDescription() {
            return description;
        }

        public ModelDescription setDescription(String description) {
            this.description = description;
            return this;
        }

        public int getVersion() {
            return version;
        }

        public ModelDescription setVersion(int version) {
            this.version = version;
            return this;
        }

        public List<String> getDependencies() {
            return Collections.unmodifiableList(dependencies);
        }

        public ModelDescription addDependency(String dependency) {
            dependencies.add(Objects.requireNonNull(dependency));
            return this;
        }

        public ModelDescription addDependencies(List<String> dependencies) {
            this.dependencies.addAll(Objects.requireNonNull(dependencies));
            return this;
        }

        public ModelDescription clearDependencies() {
            this.dependencies.clear();
            return this;
        }

        public String getModelingAuthoritySet() {
            return modelingAuthoritySet;
        }

        public ModelDescription setModelingAuthoritySet(String modelingAuthoritySet) {
            this.modelingAuthoritySet = Objects.requireNonNull(modelingAuthoritySet);
            return this;
        }

        public String getProfile() {
            return profile;
        }

        public ModelDescription setProfile(String profile) {
            this.profile = profile;
            return this;
        }

        public void setId(String id) {
            this.id = id;
        }

        public String getId() {
            return id;
        }
    }

    public CgmesExportContext() {
    }

    public CgmesExportContext(Network network) {
        CimCharacteristics cimCharacteristics = network.getExtension(CimCharacteristics.class);
        if (cimCharacteristics != null) {
            setCimVersion(cimCharacteristics.getCimVersion());
            topologyKind = cimCharacteristics.getTopologyKind();
        } else {
            topologyKind = networkTopologyKind(network);
        }
        scenarioTime = network.getCaseDate();
        // TODO CgmesSvMetadata and CgmesSshMetadata could be in fact same class
        // Add multiple instances of CgmesMetadata to Network, one for each profile
        CgmesSvMetadata svMetadata = network.getExtension(CgmesSvMetadata.class);
        if (svMetadata != null) {
            svModelDescription.setDescription(svMetadata.getDescription());
            svModelDescription.setVersion(svMetadata.getSvVersion() + 1);
            svModelDescription.addDependencies(svMetadata.getDependencies());
            svModelDescription.setModelingAuthoritySet(svMetadata.getModelingAuthoritySet());
        }
        CgmesSshMetadata sshMetadata = network.getExtension(CgmesSshMetadata.class);
        if (sshMetadata != null) {
            sshModelDescription.setDescription(sshMetadata.getDescription());
            sshModelDescription.setVersion(sshMetadata.getSshVersion() + 1);
            sshModelDescription.addDependencies(sshMetadata.getDependencies());
            sshModelDescription.setModelingAuthoritySet(sshMetadata.getModelingAuthoritySet());
        }
        addIidmMappings(network);
    }

    private CgmesTopologyKind networkTopologyKind(Network network) {
        for (VoltageLevel vl : network.getVoltageLevels()) {
            if (vl.getTopologyKind().equals(TopologyKind.NODE_BREAKER)) {
                return CgmesTopologyKind.NODE_BREAKER;
            }
        }
        return CgmesTopologyKind.BUS_BRANCH;
    }

    public void addIidmMappings(Network network) {
        // For a merging view we plan to call CgmesExportContext() and then addIidmMappings(network) for every network
        // TODO add option to skip this part (if from CGMES)
        addIidmMappingsSubstations(network);
        BaseVoltageMapping bvMapping = network.getExtension(BaseVoltageMapping.class);
        if (bvMapping == null) {
            network.newExtension(BaseVoltageMappingAdder.class).add();
            bvMapping = network.getExtension(BaseVoltageMapping.class);
        }
        addIidmMappingsBaseVoltages(bvMapping, network);
        addIidmMappingsTerminals(network);
        addIidmMappingsGenerators(network);
        addIidmMappingsShuntCompensators(network);
        addIidmMappingsStaticVarCompensators(network);
        addIidmMappingsEndsAndTapChangers(network);
        addIidmMappingsEquivalentInjection(network);
        addIidmMappingsControlArea(network);
    }

    private void addIidmMappingsSubstations(Network network) {
        for (Substation substation : network.getSubstations()) {
            String country = substation.getCountry().map(Country::name).orElseGet(network::getNameOrId);
            if (!substation.hasProperty(Conversion.CGMES_PREFIX_ALIAS_PROPERTIES + "regionId")) {
                String id = regionsIdsByRegionName.computeIfAbsent(country, k -> CgmesExportUtil.getUniqueId());
                substation.setProperty(Conversion.CGMES_PREFIX_ALIAS_PROPERTIES + "regionId", id);
            } else {
                regionsIdsByRegionName.computeIfAbsent(country, k -> substation.getProperty(Conversion.CGMES_PREFIX_ALIAS_PROPERTIES + "regionId"));
            }
            String geoTag;
            if (substation.getGeographicalTags().size() == 1) {
                geoTag = substation.getGeographicalTags().iterator().next();
            } else {
                geoTag = country;
            }
            if (!substation.hasProperty(Conversion.CGMES_PREFIX_ALIAS_PROPERTIES + "subRegionId")) {
                String id = subRegionsIdsBySubRegionName.computeIfAbsent(geoTag, k -> CgmesExportUtil.getUniqueId());
                substation.setProperty(Conversion.CGMES_PREFIX_ALIAS_PROPERTIES + "subRegionId", id);
            } else {
                subRegionsIdsBySubRegionName.computeIfAbsent(geoTag, k -> substation.getProperty(Conversion.CGMES_PREFIX_ALIAS_PROPERTIES + "subRegionId"));
            }
        }
    }

    private void addIidmMappingsBaseVoltages(BaseVoltageMapping mapping, Network network) {
        if (mapping.isBaseVoltageEmpty()) {
            for (VoltageLevel vl : network.getVoltageLevels()) {
                double nominalV = vl.getNominalV();
                String baseVoltageId = CgmesExportUtil.getUniqueId();
                mapping.addBaseVoltage(nominalV, baseVoltageId, Source.IGM);
            }
        }
        Map<Double, BaseVoltageMapping.BaseVoltageSource> bvByNominalVoltage = mapping.baseVoltagesByNominalVoltageMap();
        baseVoltageByNominalVoltageMapping.putAll(bvByNominalVoltage);
    }

    private void addIidmMappingsTerminals(Network network) {
        for (Connectable<?> c : network.getConnectables()) {
            if (isExportedEquipment(c)) {
                for (Terminal t : c.getTerminals()) {
                    addIidmMappingsTerminal(t, c);
                }
            }
        }
        addIidmMappingsSwitchTerminals(network);
        addIidmMappingsHvdcTerminals(network);
    }

    public boolean isExportedEquipment(Connectable<?> c) {
        // We only ignore fictitious loads,
        // as they are used to model CGMES SvInjection objects
        // representing calculation mismatches
        boolean ignored = c.isFictitious() && c instanceof Load;
        return !ignored;
    }

    private static void addIidmMappingsSwitchTerminals(Network network) {
        for (Switch sw : network.getSwitches()) {
            String terminal1Id = sw.getAliasFromType(Conversion.CGMES_PREFIX_ALIAS_PROPERTIES + CgmesNames.TERMINAL + "1").orElse(null);
            if (terminal1Id == null) {
                terminal1Id = CgmesExportUtil.getUniqueId();
                sw.addAlias(terminal1Id, Conversion.CGMES_PREFIX_ALIAS_PROPERTIES + CgmesNames.TERMINAL + "1");
            }
            String terminal2Id = sw.getAliasFromType(Conversion.CGMES_PREFIX_ALIAS_PROPERTIES + CgmesNames.TERMINAL + "2").orElse(null);
            if (terminal2Id == null) {
                terminal2Id = CgmesExportUtil.getUniqueId();
                sw.addAlias(terminal2Id, Conversion.CGMES_PREFIX_ALIAS_PROPERTIES + CgmesNames.TERMINAL + "2");
            }
        }
    }

    private static void addIidmMappingsHvdcTerminals(Network network) {
        for (HvdcLine line : network.getHvdcLines()) {
            String dcNode1 = line.getAliasFromType(Conversion.CGMES_PREFIX_ALIAS_PROPERTIES + DCNODE + "1").orElse(null);
            if (dcNode1 == null) {
                dcNode1 = CgmesExportUtil.getUniqueId();
                line.addAlias(dcNode1, Conversion.CGMES_PREFIX_ALIAS_PROPERTIES + DCNODE + "1");
            }
            String dcNode2 = line.getAliasFromType(Conversion.CGMES_PREFIX_ALIAS_PROPERTIES + DCNODE + "2").orElse(null);
            if (dcNode2 == null) {
                dcNode2 = CgmesExportUtil.getUniqueId();
                line.addAlias(dcNode2, Conversion.CGMES_PREFIX_ALIAS_PROPERTIES + DCNODE + "2");
            }
            String dcTerminal1 = line.getAliasFromType(Conversion.CGMES_PREFIX_ALIAS_PROPERTIES + DCTERMINAL + "1").orElse(null);
            if (dcTerminal1 == null) {
                dcTerminal1 = CgmesExportUtil.getUniqueId();
                line.addAlias(dcTerminal1, Conversion.CGMES_PREFIX_ALIAS_PROPERTIES + DCTERMINAL + "1");
            }
            String dcTerminal2 = line.getAliasFromType(Conversion.CGMES_PREFIX_ALIAS_PROPERTIES + DCTERMINAL + "2").orElse(null);
            if (dcTerminal2 == null) {
                dcTerminal2 = CgmesExportUtil.getUniqueId();
                line.addAlias(dcTerminal2, Conversion.CGMES_PREFIX_ALIAS_PROPERTIES + DCTERMINAL + "2");
            }
            String acdcConverterDcTerminal1 = line.getConverterStation1().getAliasFromType(Conversion.CGMES_PREFIX_ALIAS_PROPERTIES + ACDCCONVERTERDCTERMINAL).orElse(null);
            if (acdcConverterDcTerminal1 == null) {
                acdcConverterDcTerminal1 = CgmesExportUtil.getUniqueId();
                line.getConverterStation1().addAlias(acdcConverterDcTerminal1, Conversion.CGMES_PREFIX_ALIAS_PROPERTIES + ACDCCONVERTERDCTERMINAL);
            }
            String acdcConverterDcTerminal2 = line.getConverterStation2().getAliasFromType(Conversion.CGMES_PREFIX_ALIAS_PROPERTIES + ACDCCONVERTERDCTERMINAL).orElse(null);
            if (acdcConverterDcTerminal2 == null) {
                acdcConverterDcTerminal2 = CgmesExportUtil.getUniqueId();
                line.getConverterStation2().addAlias(acdcConverterDcTerminal2, Conversion.CGMES_PREFIX_ALIAS_PROPERTIES + ACDCCONVERTERDCTERMINAL);
            }
        }
    }

    private static void addIidmMappingsTerminal(Terminal t, Connectable<?> c) {
        if (c instanceof DanglingLine) {
            String terminalId = c.getAliasFromType(Conversion.CGMES_PREFIX_ALIAS_PROPERTIES + TERMINAL_NETWORK).orElse(null);
            if (terminalId == null) {
                terminalId = CgmesExportUtil.getUniqueId();
                c.addAlias(terminalId, Conversion.CGMES_PREFIX_ALIAS_PROPERTIES + TERMINAL_NETWORK);
            }
            String boundaryId = c.getAliasFromType(Conversion.CGMES_PREFIX_ALIAS_PROPERTIES + TERMINAL_BOUNDARY).orElse(null);
            if (boundaryId == null) {
                boundaryId = CgmesExportUtil.getUniqueId();
                c.addAlias(boundaryId, Conversion.CGMES_PREFIX_ALIAS_PROPERTIES + TERMINAL_BOUNDARY);
            }
<<<<<<< HEAD
        } else if (c instanceof Load && c.isFictitious()) {
            // A fictitious load do not need an alias
=======
>>>>>>> 875c8b42
        } else {
            int sequenceNumber = CgmesExportUtil.getTerminalSequenceNumber(t);
            String terminalId = c.getAliasFromType(Conversion.CGMES_PREFIX_ALIAS_PROPERTIES + CgmesNames.TERMINAL + sequenceNumber).orElse(null);
            if (terminalId == null) {
                terminalId = CgmesExportUtil.getUniqueId();
                c.addAlias(terminalId, Conversion.CGMES_PREFIX_ALIAS_PROPERTIES + CgmesNames.TERMINAL + sequenceNumber);
            }
        }
    }

    private static void addIidmMappingsGenerators(Network network) {
        for (Generator generator : network.getGenerators()) {
            String generatingUnit = generator.getProperty(Conversion.CGMES_PREFIX_ALIAS_PROPERTIES + GENERATING_UNIT);
            if (generatingUnit == null) {
                generatingUnit = CgmesExportUtil.getUniqueId();
                generator.setProperty(Conversion.CGMES_PREFIX_ALIAS_PROPERTIES + GENERATING_UNIT, generatingUnit);
            }
            String regulatingControlId = generator.getProperty(Conversion.CGMES_PREFIX_ALIAS_PROPERTIES + REGULATING_CONTROL);
            if (regulatingControlId == null && (generator.isVoltageRegulatorOn() || !Objects.equals(generator, generator.getRegulatingTerminal().getConnectable()))) {
                regulatingControlId = CgmesExportUtil.getUniqueId();
                generator.setProperty(Conversion.CGMES_PREFIX_ALIAS_PROPERTIES + REGULATING_CONTROL, regulatingControlId);
            }
        }
    }

    private static void addIidmMappingsShuntCompensators(Network network) {
        for (ShuntCompensator shuntCompensator : network.getShuntCompensators()) {
            String regulatingControlId = shuntCompensator.getProperty(Conversion.CGMES_PREFIX_ALIAS_PROPERTIES + REGULATING_CONTROL);
            if (regulatingControlId == null) {
                regulatingControlId = CgmesExportUtil.getUniqueId();
                shuntCompensator.setProperty(Conversion.CGMES_PREFIX_ALIAS_PROPERTIES + REGULATING_CONTROL, regulatingControlId);
            }
        }
    }

    private static void addIidmMappingsStaticVarCompensators(Network network) {
        for (StaticVarCompensator svc : network.getStaticVarCompensators()) {
            String regulatingControlId = svc.getProperty(Conversion.CGMES_PREFIX_ALIAS_PROPERTIES + REGULATING_CONTROL);
            if (regulatingControlId == null && (StaticVarCompensator.RegulationMode.VOLTAGE.equals(svc.getRegulationMode()) || !Objects.equals(svc, svc.getRegulatingTerminal().getConnectable()))) {
                regulatingControlId = CgmesExportUtil.getUniqueId();
                svc.setProperty(Conversion.CGMES_PREFIX_ALIAS_PROPERTIES + "RegulatingControl", regulatingControlId);
            }
        }
    }

    private static void addIidmMappingsEndsAndTapChangers(Network network) {
        for (TwoWindingsTransformer twt : network.getTwoWindingsTransformers()) {
            addIidmTransformerEnd(twt, 1);
            addIidmTransformerEnd(twt, 2);
            //  For two winding transformers we can not check-and-add based on endNumber
            //  The resulting IIDM tap changer is always at end1
            //  But the original position of tap changer could be 1 or 2
            addIidmTapChanger2wt(twt, twt.getPhaseTapChanger(), CgmesNames.PHASE_TAP_CHANGER);
            addIidmTapChanger2wt(twt, twt.getRatioTapChanger(), CgmesNames.RATIO_TAP_CHANGER);
        }
        for (ThreeWindingsTransformer twt : network.getThreeWindingsTransformers()) {
            addIidmTransformerEnd(twt, 1);
            addIidmTransformerEnd(twt, 2);
            addIidmTransformerEnd(twt, 3);
            addIidmTapChanger(twt, twt.getLeg1().getPhaseTapChanger(), CgmesNames.PHASE_TAP_CHANGER, 1);
            addIidmTapChanger(twt, twt.getLeg1().getRatioTapChanger(), CgmesNames.RATIO_TAP_CHANGER, 1);
            addIidmTapChanger(twt, twt.getLeg2().getPhaseTapChanger(), CgmesNames.PHASE_TAP_CHANGER, 2);
            addIidmTapChanger(twt, twt.getLeg2().getRatioTapChanger(), CgmesNames.RATIO_TAP_CHANGER, 2);
            addIidmTapChanger(twt, twt.getLeg3().getPhaseTapChanger(), CgmesNames.PHASE_TAP_CHANGER, 3);
            addIidmTapChanger(twt, twt.getLeg3().getRatioTapChanger(), CgmesNames.RATIO_TAP_CHANGER, 3);
        }
    }

    private static void addIidmTransformerEnd(Identifiable<?> eq, int end) {
        String endId = eq.getAliasFromType(Conversion.CGMES_PREFIX_ALIAS_PROPERTIES + CgmesNames.TRANSFORMER_END + end).orElse(null);
        if (endId == null) {
            endId = CgmesExportUtil.getUniqueId();
            eq.addAlias(endId, Conversion.CGMES_PREFIX_ALIAS_PROPERTIES + CgmesNames.TRANSFORMER_END + end);
        }
    }

    private static void addIidmTapChanger(Identifiable<?> eq, TapChanger<?, ?> tc, String typeChangerTypeName, int endNumber) {
        if (tc != null) {
            String aliasType = Conversion.CGMES_PREFIX_ALIAS_PROPERTIES + typeChangerTypeName + endNumber;
            if (eq.getAliasFromType(aliasType).isEmpty()) {
                String newTapChangerId = CgmesExportUtil.getUniqueId();
                eq.addAlias(newTapChangerId, aliasType);
            }
        }
    }

    private static void addIidmTapChanger2wt(Identifiable<?> eq, TapChanger<?, ?> tc, String typeChangerTypeName) {
        if (tc != null) {
            String aliasType1 = Conversion.CGMES_PREFIX_ALIAS_PROPERTIES + typeChangerTypeName + 1;
            String aliasType2 = Conversion.CGMES_PREFIX_ALIAS_PROPERTIES + typeChangerTypeName + 2;
            // Only create a new identifier, always at end 1,
            // If no previous identifiers were found
            // Neither at end 1 nor at end 2
            if (eq.getAliasFromType(aliasType1).isEmpty() && eq.getAliasFromType(aliasType2).isEmpty()) {
                String newTapChangerId = CgmesExportUtil.getUniqueId();
                eq.addAlias(newTapChangerId, aliasType1);
            }
        }
    }

    private static void addIidmMappingsEquivalentInjection(Network network) {
        for (DanglingLine danglingLine : network.getDanglingLines()) {
            Optional<String> alias;
            alias = danglingLine.getAliasFromType(Conversion.CGMES_PREFIX_ALIAS_PROPERTIES + "EquivalentInjection");
            if (!alias.isPresent()) {
                String equivalentInjectionId = CgmesExportUtil.getUniqueId();
                danglingLine.addAlias(equivalentInjectionId, Conversion.CGMES_PREFIX_ALIAS_PROPERTIES + "EquivalentInjection");
            }
            alias = danglingLine.getAliasFromType(Conversion.CGMES_PREFIX_ALIAS_PROPERTIES + "EquivalentInjectionTerminal");
            if (!alias.isPresent()) {
                String equivalentInjectionTerminalId = CgmesExportUtil.getUniqueId();
                danglingLine.addAlias(equivalentInjectionTerminalId, Conversion.CGMES_PREFIX_ALIAS_PROPERTIES + "EquivalentInjectionTerminal");
            }
            alias = danglingLine.getAliasFromType(Conversion.CGMES_PREFIX_ALIAS_PROPERTIES + CgmesNames.TOPOLOGICAL_NODE);
            if (!alias.isPresent()) {
                String topologicalNode = CgmesExportUtil.getUniqueId();
                danglingLine.addAlias(topologicalNode, Conversion.CGMES_PREFIX_ALIAS_PROPERTIES + CgmesNames.TOPOLOGICAL_NODE);
            }
        }
    }

    private void addIidmMappingsControlArea(Network network) {
        CgmesControlAreas cgmesControlAreas = network.getExtension(CgmesControlAreas.class);
        if (cgmesControlAreas == null) {
            network.newExtension(CgmesControlAreasAdder.class).add();
            cgmesControlAreas = network.getExtension(CgmesControlAreas.class);
            String cgmesControlAreaId = CgmesExportUtil.getUniqueId();
            cgmesControlAreas.newCgmesControlArea()
                    .setId(cgmesControlAreaId)
                    .setName("Network")
                    .setEnergyIdentificationCodeEic("Network--1")
                    .add();
            CgmesControlArea cgmesControlArea = cgmesControlAreas.getCgmesControlArea(cgmesControlAreaId);
            for (DanglingLine danglingLine : network.getDanglingLines()) {
                cgmesControlArea.add(danglingLine.getTerminal());
            }
        }
    }

    public int getCimVersion() {
        return cim.getVersion();
    }

    public CgmesExportContext setCimVersion(int cimVersion) {
        cim = CgmesNamespace.getCim(cimVersion);
        if (cim.hasProfiles()) {
            eqModelDescription.setProfile(cim.getProfile("EQ"));
            tpModelDescription.setProfile(cim.getProfile("TP"));
            svModelDescription.setProfile(cim.getProfile("SV"));
            sshModelDescription.setProfile(cim.getProfile("SSH"));
        }
        return this;
    }

    public CgmesTopologyKind getTopologyKind() {
        return topologyKind;
    }

    public CgmesExportContext setTopologyKind(CgmesTopologyKind topologyKind) {
        this.topologyKind = Objects.requireNonNull(topologyKind);
        return this;
    }

    public DateTime getScenarioTime() {
        return scenarioTime;
    }

    public CgmesExportContext setScenarioTime(DateTime scenarioTime) {
        this.scenarioTime = Objects.requireNonNull(scenarioTime);
        return this;
    }

    public ModelDescription getEqModelDescription() {
        return eqModelDescription;
    }

    public ModelDescription getTpModelDescription() {
        return tpModelDescription;
    }

    public ModelDescription getSvModelDescription() {
        return svModelDescription;
    }

    public ModelDescription getSshModelDescription() {
        return sshModelDescription;
    }

    public boolean exportBoundaryPowerFlows() {
        return exportBoundaryPowerFlows;
    }

    public CgmesExportContext setExportBoundaryPowerFlows(boolean exportBoundaryPowerFlows) {
        this.exportBoundaryPowerFlows = exportBoundaryPowerFlows;
        return this;
    }

    public boolean exportFlowsForSwitches() {
        return exportFlowsForSwitches;
    }

    public CgmesExportContext setExportFlowsForSwitches(boolean exportFlowsForSwitches) {
        this.exportFlowsForSwitches = exportFlowsForSwitches;
        return this;
    }

    public CgmesNamespace.Cim getCim() {
        return cim;
    }

    public BaseVoltageMapping.BaseVoltageSource getBaseVoltageByNominalVoltage(double nominalV) {
        return baseVoltageByNominalVoltageMapping.get(nominalV);
    }

    public boolean isWriteConnectivityNodes() {
        boolean isWriteConnectivityNodes = cim.isWriteConnectivityNodes();
        if (!isWriteConnectivityNodes) {
            isWriteConnectivityNodes = topologyKind.equals(CgmesTopologyKind.NODE_BREAKER);
        }
        return isWriteConnectivityNodes;
    }

    public Collection<String> getRegionsIds() {
        return Collections.unmodifiableSet(regionsIdsByRegionName.values());
    }

    public String getRegionName(String regionId) {
        return regionsIdsByRegionName.inverse().get(regionId);
    }

    public String getSubRegionName(String subRegionId) {
        return subRegionsIdsBySubRegionName.inverse().get(subRegionId);
    }

}<|MERGE_RESOLUTION|>--- conflicted
+++ resolved
@@ -16,6 +16,7 @@
 import org.joda.time.DateTime;
 
 import java.util.*;
+import java.util.stream.Collectors;
 
 /**
  * @author Miora Ralambotiana <miora.ralambotiana at rte-france.com>
@@ -333,11 +334,6 @@
                 boundaryId = CgmesExportUtil.getUniqueId();
                 c.addAlias(boundaryId, Conversion.CGMES_PREFIX_ALIAS_PROPERTIES + TERMINAL_BOUNDARY);
             }
-<<<<<<< HEAD
-        } else if (c instanceof Load && c.isFictitious()) {
-            // A fictitious load do not need an alias
-=======
->>>>>>> 875c8b42
         } else {
             int sequenceNumber = CgmesExportUtil.getTerminalSequenceNumber(t);
             String terminalId = c.getAliasFromType(Conversion.CGMES_PREFIX_ALIAS_PROPERTIES + CgmesNames.TERMINAL + sequenceNumber).orElse(null);
@@ -571,5 +567,4 @@
     public String getSubRegionName(String subRegionId) {
         return subRegionsIdsBySubRegionName.inverse().get(subRegionId);
     }
-
 }