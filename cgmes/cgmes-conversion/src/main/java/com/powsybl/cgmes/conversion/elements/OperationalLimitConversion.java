--- conflicted
+++ resolved
@@ -290,11 +290,7 @@
     // Cgmes 2.6 value is defined in EQ file
     // Cgmes 3.0 normalValue is defined in EQ file and value in SSH
     private static double getNormalValueFromEQ(PropertyBag p) {
-<<<<<<< HEAD
-        return p.getDouble("normalValue").orElse(p.getDouble("value").orElse(Double.NaN));
-=======
         return p.asOptionalDouble("normalValue").orElse(p.asOptionalDouble("value").orElse(Double.NaN));
->>>>>>> 8b171541
     }
 
     private void convertVoltageLimit(double value) {
@@ -525,24 +521,14 @@
 
     private static double getValue(PR propertyNameData, Identifiable<?> identifiable, double previousValue, Context context) {
         String operationalLimitId = getOperationalLimitId(getPropertyName(propertyNameData, CgmesNames.OPERATIONAL_LIMIT), identifiable);
-<<<<<<< HEAD
-        DefaultValueDouble defaultLimitValue = getDefaultValue(getNormalValue(getPropertyName(propertyNameData, CgmesNames.NORMAL_VALUE), identifiable), previousValue);
-        return updatedValue(operationalLimitId, context).orElse(defaultValue(defaultLimitValue, context));
-=======
         double defaultLimitValue = getDefaultValue(getNormalValue(getPropertyName(propertyNameData, CgmesNames.NORMAL_VALUE), identifiable), previousValue, context);
         return updatedValue(operationalLimitId, context).orElse(defaultLimitValue);
->>>>>>> 8b171541
     }
 
     private static double getValue(TPR temporaryPropertyNameData, Identifiable<?> identifiable, double previousValue, Context context) {
         String operationalLimitId = getOperationalLimitId(getPropertyName(temporaryPropertyNameData, CgmesNames.OPERATIONAL_LIMIT), identifiable);
-<<<<<<< HEAD
-        DefaultValueDouble defaultLimitValue = getDefaultValue(getNormalValue(getPropertyName(temporaryPropertyNameData, CgmesNames.NORMAL_VALUE), identifiable), previousValue);
-        return updatedValue(operationalLimitId, context).orElse(defaultValue(defaultLimitValue, context));
-=======
         double defaultLimitValue = getDefaultValue(getNormalValue(getPropertyName(temporaryPropertyNameData, CgmesNames.NORMAL_VALUE), identifiable), previousValue, context);
         return updatedValue(operationalLimitId, context).orElse(defaultLimitValue);
->>>>>>> 8b171541
     }
 
     private static OptionalDouble updatedValue(String operationalLimitId, Context context) {
@@ -550,11 +536,7 @@
         if (p == null) {
             return OptionalDouble.empty();
         }
-<<<<<<< HEAD
-        return p.getDouble("value");
-=======
         return p.asOptionalDouble("value");
->>>>>>> 8b171541
     }
 
     private static String getOperationalLimitId(String propertyName, Identifiable<?> identifiable) {
@@ -582,13 +564,8 @@
                 + tpr.duration;
     }
 
-<<<<<<< HEAD
-    private static DefaultValueDouble getDefaultValue(Double normalValue, double previousValue) {
-        return new DefaultValueDouble(normalValue, previousValue, normalValue, normalValue != null ? normalValue : previousValue);
-=======
     private static double getDefaultValue(Double normalValue, double previousValue, Context context) {
         return getDefaultValue(normalValue, previousValue, normalValue, normalValue != null ? normalValue : previousValue, context);
->>>>>>> 8b171541
     }
 
     private record PR(String operationalLimitSetId, String limitSubclass, String end) {
