/**
 * Copyright (c) 2017-2018, RTE (http://www.rte-france.com)
 * This Source Code Form is subject to the terms of the Mozilla Public
 * License, v. 2.0. If a copy of the MPL was not distributed with this
 * file, You can obtain one at http://mozilla.org/MPL/2.0/.
 * SPDX-License-Identifier: MPL-2.0
 */

package com.powsybl.cgmes.conversion.elements;

import com.powsybl.cgmes.conversion.Context;
import com.powsybl.cgmes.conversion.Conversion;
import com.powsybl.cgmes.model.CgmesNames;
import com.powsybl.iidm.network.*;
import com.powsybl.triplestore.api.PropertyBag;

import java.util.Objects;
import java.util.Optional;
import java.util.OptionalDouble;
import java.util.function.Supplier;

import static com.powsybl.cgmes.conversion.Conversion.PROPERTY_OPERATIONAL_LIMIT_SET_NAME;
import static com.powsybl.cgmes.conversion.Conversion.PROPERTY_OPERATIONAL_LIMIT_SET_RDFID;

/**
 * @author Luma Zamarreño {@literal <zamarrenolm at aia.es>}
 */
public class OperationalLimitConversion extends AbstractIdentifiedObjectConversion {

    private static final String LIMIT_TYPE = "limitType";
    private static final String OPERATIONAL_LIMIT = "Operational limit";
    private static final String OPERATIONAL_LIMIT_TYPE_NAME = "operationalLimitTypeName";
    private static final String OPERATIONAL_LIMIT_SUBCLASS = "OperationalLimitSubclass";
    private static final String OPERATIONAL_LIMIT_SET_ID = "OperationalLimitSet";
    private static final String OPERATIONAL_LIMIT_SET_NAME = "OperationalLimitSetName";
    private static final String PERMANENT_LIMIT = "Permanent Limit";
    private static final String TEMPORARY_LIMIT = "Temporary Limit";

    public OperationalLimitConversion(PropertyBag l, Context context) {
        super(CgmesNames.OPERATIONAL_LIMIT, l, context);
        limitSubclassType = Objects.requireNonNull(p.getLocal(OPERATIONAL_LIMIT_SUBCLASS));
        String limitSetId = p.getId(OPERATIONAL_LIMIT_SET_ID);
        String limitSetName = p.getLocal(OPERATIONAL_LIMIT_SET_NAME);
        limitSetName = limitSetName != null ? limitSetName : limitSetId;
        // Limit can be associated to a Terminal or to an Equipment
        terminalId = l.getId("Terminal");
        equipmentId = l.getId("Equipment");

        Terminal terminal = null;
        if (isLoadingLimits()) {
            if (terminalId != null) {
                terminal = context.terminalMapping().findForFlowLimits(terminalId);
            }
            if (terminal != null) {
                checkAndCreateLimitsAdder(context.terminalMapping().number(terminalId), limitSetId, limitSetName, terminal.getConnectable());
            } else if (equipmentId != null) {
                // The equipment may be a Branch, a Dangling line, a Switch ...
                Identifiable<?> identifiable = context.network().getIdentifiable(equipmentId);
                checkAndCreateLimitsAdder(-1, limitSetId, limitSetName, identifiable);
            }
        } else if (isVoltageLimits()) {
            if (terminalId != null) {
                terminal = context.terminalMapping().findForVoltageLimits(terminalId);
            }
            setVoltageLevelForVoltageLimit(terminal);
        } else {
            notAssigned();
        }
    }

    private boolean isLoadingLimits() {
        return CgmesNames.ACTIVE_POWER_LIMIT.equals(limitSubclassType)
                || CgmesNames.APPARENT_POWER_LIMIT.equals(limitSubclassType)
                || CgmesNames.CURRENT_LIMIT.equals(limitSubclassType);
    }

    private boolean isVoltageLimits() {
        return "VoltageLimit".equals(limitSubclassType);
    }

    private void setVoltageLevelForVoltageLimit(Terminal terminal) {
        if (terminal != null) {
            vl = terminal.getVoltageLevel();
        } else if (equipmentId != null) {
            Identifiable<?> i = context.network().getIdentifiable(equipmentId);
            if (i == null) {
                // Happens in BusBranch when the voltage limit is linked to a busbarSection
                vl = context.network().getVoltageLevel(p.getId("EquipmentContainer"));
            } else if (i instanceof Injection<?> injection) {
                vl = injection.getTerminal().getVoltageLevel();
            }
        }
    }

    private void addProperties(OperationalLimitsGroup limitsGroup, String limitSetId, String limitSetName) {
        limitsGroup.setProperty(PROPERTY_OPERATIONAL_LIMIT_SET_RDFID, limitSetId);
        limitsGroup.setProperty(PROPERTY_OPERATIONAL_LIMIT_SET_NAME, limitSetName);
    }

    /**
     * Create the LoadingLimitsAdder for the given branch + side and the given limit set + subclass.
     * @param terminalNumber The side of the branch to which the OperationalLimit applies.
     * @param limitSubclass The subclass of the OperationalLimit.
     * @param limitSetId The id of the set containing the OperationalLimit.
     * @param limitSetName The name of the set containing the OperationalLimit.
     * @param b The branch to which the OperationalLimit applies.
     */
    private void createLimitsAdder(int terminalNumber, String limitSubclass, String limitSetId, String limitSetName, Branch<?> b) {
        if (terminalNumber == 1) {
            OperationalLimitsGroup limitsGroup = b.getOperationalLimitsGroup1(limitSetId).orElseGet(() -> {
                OperationalLimitsGroup newLimitsGroup = b.newOperationalLimitsGroup1(limitSetId);
                addProperties(newLimitsGroup, limitSetId, limitSetName);
                return newLimitsGroup;
            });
            olga1 = new OLGA(limitsGroup, context.loadingLimitsMapping().getLoadingLimitsAdder(limitsGroup, limitSubclass));
        } else if (terminalNumber == 2) {
            OperationalLimitsGroup limitsGroup = b.getOperationalLimitsGroup2(limitSetId).orElseGet(() -> {
                OperationalLimitsGroup newLimitsGroup = b.newOperationalLimitsGroup2(limitSetId);
                addProperties(newLimitsGroup, limitSetId, limitSetName);
                return newLimitsGroup;
            });
            olga2 = new OLGA(limitsGroup, context.loadingLimitsMapping().getLoadingLimitsAdder(limitsGroup, limitSubclass));
        } else {
            throw new IllegalArgumentException();
        }
    }

    /**
     * Create the LoadingLimitsAdder for the given dangling line and the given limit set + subclass.
     * @param limitSubclass The subclass of the OperationalLimit.
     * @param limitSetId The set containing the OperationalLimit.
     * @param limitSetName The name of the set containing the OperationalLimit.
     * @param dl The dangling line to which the OperationalLimit applies.
     */
    private void createLimitsAdder(String limitSubclass, String limitSetId, String limitSetName, DanglingLine dl) {
        OperationalLimitsGroup limitsGroup = dl.getOperationalLimitsGroup(limitSetId).orElseGet(() -> {
            OperationalLimitsGroup newLimitsGroup = dl.newOperationalLimitsGroup(limitSetId);
            addProperties(newLimitsGroup, limitSetId, limitSetName);
            return newLimitsGroup;
        });
        olga = new OLGA(limitsGroup, context.loadingLimitsMapping().getLoadingLimitsAdder(limitsGroup, limitSubclass));
    }

    /**
     * Create the LoadingLimitsAdder for the given 3w-transformer + side and the given limit set + subclass.
     * @param terminalNumber The side of the transformer to which the OperationalLimit applies.
     * @param limitSubclass The subclass of the OperationalLimit.
     * @param limitSetId The set containing the OperationalLimit.
     * @param limitSetName The name of the set containing the OperationalLimit.
     * @param twt The 3w-transformer to which the OperationalLimit applies.
     */
    private void createLimitsAdder(int terminalNumber, String limitSubclass, String limitSetId, String limitSetName, ThreeWindingsTransformer twt) {
        if (terminalNumber == 1) {
            OperationalLimitsGroup limitsGroup = twt.getLeg1().getOperationalLimitsGroup(limitSetId).orElseGet(() -> {
                OperationalLimitsGroup newLimitsGroup = twt.getLeg1().newOperationalLimitsGroup(limitSetId);
                addProperties(newLimitsGroup, limitSetId, limitSetName);
                return newLimitsGroup;
            });
            olga1 = new OLGA(limitsGroup, context.loadingLimitsMapping().getLoadingLimitsAdder(limitsGroup, limitSubclass));
        } else if (terminalNumber == 2) {
            OperationalLimitsGroup limitsGroup = twt.getLeg2().getOperationalLimitsGroup(limitSetId).orElseGet(() -> {
                OperationalLimitsGroup newLimitsGroup = twt.getLeg2().newOperationalLimitsGroup(limitSetId);
                addProperties(newLimitsGroup, limitSetId, limitSetName);
                return newLimitsGroup;
            });
            olga2 = new OLGA(limitsGroup, context.loadingLimitsMapping().getLoadingLimitsAdder(limitsGroup, limitSubclass));
        } else if (terminalNumber == 3) {
            OperationalLimitsGroup limitsGroup = twt.getLeg3().getOperationalLimitsGroup(limitSetId).orElseGet(() -> {
                OperationalLimitsGroup newLimitsGroup = twt.getLeg3().newOperationalLimitsGroup(limitSetId);
                addProperties(newLimitsGroup, limitSetId, limitSetName);
                return newLimitsGroup;
            });
            olga3 = new OLGA(limitsGroup, context.loadingLimitsMapping().getLoadingLimitsAdder(limitsGroup, limitSubclass));
        } else {
            throw new IllegalArgumentException();
        }
    }

    /**
     * Create LoadingLimitsAdder(s) as per the given inputs.
     * If the inputs are inconsistent, no limit adder is created.
     * @param terminalNumber The side of the equipment to which the OperationalLimit applies.
     * @param limitSetId The set containing the OperationalLimit.
     * @param limitSetName The name of the set containing the OperationalLimit.
     * @param identifiable The equipment to which the OperationalLimit applies.
     */
    private void checkAndCreateLimitsAdder(int terminalNumber, String limitSetId, String limitSetName, Identifiable<?> identifiable) {
        if (identifiable instanceof Line) {
            checkAndCreateLimitsAdderBranch((Branch<?>) identifiable, terminalNumber, limitSetId, limitSetName);
        } else if (identifiable instanceof TwoWindingsTransformer) {
            checkAndCreateLimitsAdderTwoWindingsTransformers((Branch<?>) identifiable, terminalNumber, limitSetId, limitSetName);
        } else if (identifiable instanceof DanglingLine dl) {
            createLimitsAdder(limitSubclassType, limitSetId, limitSetName, dl);
        } else if (identifiable instanceof ThreeWindingsTransformer t3w) {
            checkAndCreateLimitsAdderThreeWindingsTransformers(t3w, terminalNumber, limitSetId, limitSetName);
        } else if (identifiable instanceof Switch) {
            Switch aswitch = context.network().getSwitch(equipmentId);
            notAssigned(aswitch);
        } else {
            notAssigned(identifiable);
        }
    }

    private void checkAndCreateLimitsAdderBranch(Branch<?> b, int terminalNumber, String limitSetId, String limitSetName) {
        if (terminalNumber == -1) {
            // Limits applied to the whole equipment == to both sides
            createLimitsAdder(1, limitSubclassType, limitSetId, limitSetName, b);
            createLimitsAdder(2, limitSubclassType, limitSetId, limitSetName, b);
        } else if (terminalNumber == 1 || terminalNumber == 2) {
            createLimitsAdder(terminalNumber, limitSubclassType, limitSetId, limitSetName, b);
        } else {
            notAssigned(b);
        }
    }

    private void checkAndCreateLimitsAdderTwoWindingsTransformers(Branch<?> b, int terminalNumber, String limitSetId, String limitSetName) {
        if (terminalNumber == 1 || terminalNumber == 2) {
            createLimitsAdder(terminalNumber, limitSubclassType, limitSetId, limitSetName, b);
        } else {
            if (terminalNumber == -1) {
                context.ignored(limitSubclassType, "Defined for Equipment TwoWindingsTransformer. Should be defined for one Terminal of Two");
            }
            notAssigned(b);
        }
    }

    private void checkAndCreateLimitsAdderThreeWindingsTransformers(ThreeWindingsTransformer t3w, int terminalNumber, String limitSetId, String limitSetName) {
        if (terminalNumber == 1 || terminalNumber == 2 || terminalNumber == 3) {
            createLimitsAdder(terminalNumber, limitSubclassType, limitSetId, limitSetName, t3w);
        } else {
            if (terminalNumber == -1) {
                context.ignored(limitSubclassType, "Defined for Equipment ThreeWindingsTransformer. Should be defined for one Terminal of Three");
            }
            notAssigned(t3w);
        }
    }

    @Override
    public boolean valid() {
        if (vl == null && olga == null
                && olga1 == null
                && olga2 == null
                && olga3 == null) {
            missing(String.format("Terminal %s or Equipment %s", terminalId, equipmentId));
            return false;
        }
        return true;
    }

    @Override
    public void convert() {
        double value = getNormalValueFromEQ(p);
        if (Double.isNaN(value)) {
            context.ignored(OPERATIONAL_LIMIT, "value is not defined");
            return;
        } else if (value <= 0) {
            context.ignored(OPERATIONAL_LIMIT, "value is <= 0");
            return;
        }
        if (vl != null) {
            convertVoltageLimit(value);
        } else {
            if (isPatl()) { // Permanent Admissible Transmission Loading
                convertPatl(value);
            } else if (isTatl()) { // Temporary Admissible Transmission Loading
                convertTatl(value);
            }
        }
    }

    // Cgmes 2.6 value is defined in EQ file
    // Cgmes 3.0 normalValue is defined in EQ file and value in SSH
    private static double getNormalValueFromEQ(PropertyBag p) {
        return p.asOptionalDouble("normalValue").orElse(p.asOptionalDouble("value").orElse(Double.NaN));
    }

    private void convertVoltageLimit(double value) {
        String limitTypeName = p.getLocal(OPERATIONAL_LIMIT_TYPE_NAME);
        String limitType = p.getLocal(LIMIT_TYPE);
        if (limitTypeName.equalsIgnoreCase("highvoltage") || "LimitTypeKind.highVoltage".equals(limitType)) {
            if (value < vl.getLowVoltageLimit()) {
                context.ignored("HighVoltageLimit", "Inconsistent with low voltage limit (" + vl.getLowVoltageLimit() + "kV)");
            } else if (value < vl.getHighVoltageLimit() || Double.isNaN(vl.getHighVoltageLimit())) {
                vl.setHighVoltageLimit(value);
            }
        } else if (limitTypeName.equalsIgnoreCase("lowvoltage") || "LimitTypeKind.lowVoltage".equals(limitType)) {
            if (value > vl.getHighVoltageLimit()) {
                context.ignored("LowVoltageLimit", "Inconsistent with high voltage limit (" + vl.getHighVoltageLimit() + "kV)");
            } else if (value > vl.getLowVoltageLimit() || Double.isNaN(vl.getLowVoltageLimit())) {
                vl.setLowVoltageLimit(value);
            }
        } else {
            notAssigned(vl);
        }
    }

    private boolean isPatl() {
        String limitTypeName = p.getLocal(OPERATIONAL_LIMIT_TYPE_NAME);
        String limitType = p.getLocal(LIMIT_TYPE);
        return limitTypeName.equals("PATL") || "LimitTypeKind.patl".equals(limitType) || "LimitKind.patl".equals(limitType);
    }

    private boolean addPatl(double value, LoadingLimitsAdder<?, ?> adder) {
        if (Double.isNaN(adder.getPermanentLimit())) {
            adder.setPermanentLimit(value);
            return true;
        } else {
            if (terminalId != null) {
                context.fixed(PERMANENT_LIMIT, () -> String.format("Several permanent limits defined for Terminal %s. Only the lowest is kept.", terminalId));
            } else {
                context.fixed(PERMANENT_LIMIT, () -> String.format("Several permanent limits defined for Equipment %s. Only the lowest is kept.", equipmentId));
            }
            if (adder.getPermanentLimit() > value) {
                adder.setPermanentLimit(value);
                return true;
            }
        }
        return false;
    }

    private void convertPatl(double value) {
        String operationalLimitId = p.getId(CgmesNames.OPERATIONAL_LIMIT);

        if (olga != null) {
            boolean added = addPatl(value, olga.loadingLimitsAdder);
            addPermanentOperationalLimitPropertiesIfLimitHasBeenConsidered(added, olga.operationalLimitsGroup, limitSubclassType, operationalLimitId, value);
        } else {
            if (olga1 != null) {
                boolean added = addPatl(value, olga1.loadingLimitsAdder);
                addPermanentOperationalLimitPropertiesIfLimitHasBeenConsidered(added, olga1.operationalLimitsGroup, limitSubclassType, operationalLimitId, value);
            }
            if (olga2 != null) {
                boolean added = addPatl(value, olga2.loadingLimitsAdder);
                addPermanentOperationalLimitPropertiesIfLimitHasBeenConsidered(added, olga2.operationalLimitsGroup, limitSubclassType, operationalLimitId, value);
            }
            if (olga3 != null) {
                boolean added = addPatl(value, olga3.loadingLimitsAdder);
                addPermanentOperationalLimitPropertiesIfLimitHasBeenConsidered(added, olga3.operationalLimitsGroup, limitSubclassType, operationalLimitId, value);
            }
        }
    }

    private boolean isTatl() {
        String limitTypeName = p.getLocal(OPERATIONAL_LIMIT_TYPE_NAME);
        String limitType = p.getLocal(LIMIT_TYPE);
        return limitTypeName.equals("TATL") || "LimitTypeKind.tatl".equals(limitType) || "LimitKind.tatl".equals(limitType);
    }

    private boolean addTatl(String name, double value, int acceptableDuration, LoadingLimitsAdder<?, ?> adder) {
        if (Double.isNaN(value)) {
            context.ignored(TEMPORARY_LIMIT, "Temporary limit value is undefined");
            return false;
        }

        if (Double.isNaN(adder.getTemporaryLimitValue(acceptableDuration))) {
            adder.beginTemporaryLimit()
                    .setAcceptableDuration(acceptableDuration)
                    .setName(name)
                    .setValue(value)
                    .ensureNameUnicity()
                    .endTemporaryLimit();
            return true;
        } else {
            if (terminalId != null) {
                context.fixed(TEMPORARY_LIMIT, () -> String.format("Several temporary limits defined for same acceptable duration (%d s) for Terminal %s. Only the lowest is kept.", acceptableDuration, terminalId));
            } else {
                context.fixed(TEMPORARY_LIMIT, () -> String.format("Several temporary limits defined for same acceptable duration (%d s) for Equipment %s. Only the lowest is kept.", acceptableDuration, equipmentId));
            }
            if (adder.getTemporaryLimitValue(acceptableDuration) > value) {
                adder.beginTemporaryLimit()
                        .setAcceptableDuration(acceptableDuration)
                        .setName(name)
                        .setValue(value)
                        .ensureNameUnicity()
                        .endTemporaryLimit();
                return true;
            }
        }
        return false;
    }

    private void convertTatl(double value) {
        int acceptableDuration = p.containsKey("acceptableDuration") ? (int) p.asDouble("acceptableDuration") : Integer.MAX_VALUE;
        // We only accept high or absoluteValue (considered as high when
        // current from the conducting equipment to the terminal) limits
        String direction = p.getId("direction");

        // if there is no direction, the limit is considered as absoluteValue (cf. CGMES specification)
        if (direction == null || direction.endsWith("high") || direction.endsWith("absoluteValue")) {
            String operationalLimitId = p.getId(CgmesNames.OPERATIONAL_LIMIT);
            String name = Optional.ofNullable(p.getId("shortName")).orElse(p.getId("name"));

            addTemporaryLoadingLimits(name, value, acceptableDuration, operationalLimitId);
        } else if (direction.endsWith("low")) {
            context.invalid(TEMPORARY_LIMIT, () -> String.format("TATL %s is a low limit", id));
        } else {
            context.invalid(TEMPORARY_LIMIT, () -> String.format("TATL %s does not have a valid direction", id));
        }
    }

    private void addTemporaryLoadingLimits(String name, double value, int acceptableDuration, String operationalLimitId) {
        if (olga != null) {
            addTatlAndTemporaryProperties(name, limitSubclassType, value, acceptableDuration, olga, operationalLimitId);
        } else {
            if (olga1 != null) {
                addTatlAndTemporaryProperties(name, limitSubclassType, value, acceptableDuration, olga1, operationalLimitId);
            }
            if (olga2 != null) {
                addTatlAndTemporaryProperties(name, limitSubclassType, value, acceptableDuration, olga2, operationalLimitId);
            }
            if (olga3 != null) {
                addTatlAndTemporaryProperties(name, limitSubclassType, value, acceptableDuration, olga3, operationalLimitId);
            }
        }
    }

    private void addTatlAndTemporaryProperties(String name, String limitSubclass, double value, int duration, OLGA olga, String operationalLimitId) {
        boolean added = addTatl(name, value, duration, olga.loadingLimitsAdder);
        addTemporaryOperationalLimitPropertiesIfLimitHasBeenConsidered(added, olga.operationalLimitsGroup, limitSubclass, duration, operationalLimitId, value);
    }

    private void addTemporaryOperationalLimitPropertiesIfLimitHasBeenConsidered(boolean included, OperationalLimitsGroup operationalLimitsGroup, String limitSubclass, int duration, String operationalLimitId, double value) {
        if (included) {
            addTemporaryOperationalLimitProperties(operationalLimitsGroup, limitSubclass, duration, operationalLimitId, value);
        }
    }

    private void addTemporaryOperationalLimitProperties(OperationalLimitsGroup operationalLimitsGroup, String limitSubclass, int duration, String operationalLimitId, double value) {
        operationalLimitsGroup.setProperty(getPropertyName(limitSubclass, duration, CgmesNames.OPERATIONAL_LIMIT), operationalLimitId);
        operationalLimitsGroup.setProperty(getPropertyName(limitSubclass, duration, CgmesNames.NORMAL_VALUE), String.valueOf(value));
    }

    private void addPermanentOperationalLimitPropertiesIfLimitHasBeenConsidered(boolean included, OperationalLimitsGroup operationalLimitsGroup, String limitSubclassType, String operationalLimitId, double value) {
        if (included) {
            addPermanentOperationalLimitProperties(operationalLimitsGroup, limitSubclassType, operationalLimitId, value);
        }
    }

    private void addPermanentOperationalLimitProperties(OperationalLimitsGroup operationalLimitsGroup, String limitSubclassType, String operationalLimitId, double value) {
        operationalLimitsGroup.setProperty(getPropertyName(limitSubclassType, CgmesNames.OPERATIONAL_LIMIT), operationalLimitId);
        operationalLimitsGroup.setProperty(getPropertyName(limitSubclassType, CgmesNames.NORMAL_VALUE), String.valueOf(value));
    }

    private void notAssigned() {
        notAssigned(null);
    }

    private void notAssigned(Identifiable<?> eq) {
        String type = p.getLocal(LIMIT_TYPE);
        String typeName = p.getLocal(OPERATIONAL_LIMIT_TYPE_NAME);
        String subclass = p.getLocal(OPERATIONAL_LIMIT_SUBCLASS);
        Supplier<String> reason = () -> String.format(
                "Not assigned for %s %s. Limit id, type, typeName, subClass, terminal : %s, %s, %s, %s, %s",
                eq != null ? className(eq) : "",
                eq != null ? eq.getId() : "",
                id,
                type,
                typeName,
                subclass,
                terminalId);
        context.pending(OPERATIONAL_LIMIT, reason);
    }

    private static String className(Identifiable<?> o) {
        String s = o.getClass().getName();
        int dot = s.lastIndexOf('.');
        if (dot >= 0) {
            s = s.substring(dot + 1);
        }
        s = s.replace("Impl", "");
        return s;
    }

<<<<<<< HEAD
    public static void update(Identifiable<?> identifiable, OperationalLimitsGroup operationalLimitsGroup, Context context) {
        update(identifiable, operationalLimitsGroup, "", context);
    }

    public static void update(Identifiable<?> identifiable, OperationalLimitsGroup operationalLimitsGroup, TwoSides side, Context context) {
        update(identifiable, operationalLimitsGroup, String.valueOf(side.getNum()), context);
    }

    public static void update(Identifiable<?> identifiable, OperationalLimitsGroup operationalLimitsGroup, ThreeSides side, Context context) {
        update(identifiable, operationalLimitsGroup, String.valueOf(side.getNum()), context);
    }

    private static void update(Identifiable<?> identifiable, OperationalLimitsGroup operationalLimitsGroup, String end, Context context) {
=======
    public static void update(OperationalLimitsGroup operationalLimitsGroup, Context context) {
>>>>>>> fe024b57
        operationalLimitsGroup.getActivePowerLimits().ifPresent(activePowerLimits
                -> updateLoadingLimits(CgmesNames.ACTIVE_POWER_LIMIT, activePowerLimits, operationalLimitsGroup, context));
        operationalLimitsGroup.getApparentPowerLimits().ifPresent(apparentPowerLimits
                -> updateLoadingLimits(CgmesNames.APPARENT_POWER_LIMIT, apparentPowerLimits, operationalLimitsGroup, context));
        operationalLimitsGroup.getCurrentLimits().ifPresent(currentLimits
                -> updateLoadingLimits(CgmesNames.CURRENT_LIMIT, currentLimits, operationalLimitsGroup, context));
    }

    private static void updateLoadingLimits(String limitSubclassType, LoadingLimits loadingLimits, OperationalLimitsGroup operationalLimitsGroup, Context context) {
        loadingLimits.setPermanentLimit(getValue(limitSubclassType, operationalLimitsGroup, loadingLimits.getPermanentLimit(), context));
        loadingLimits.getTemporaryLimits().forEach(temporaryLimit -> {
            int duration = temporaryLimit.getAcceptableDuration();
            loadingLimits.setTemporaryLimitValue(duration, getValue(limitSubclassType, duration, operationalLimitsGroup, temporaryLimit.getValue(), context));
        });
    }

    private static double getValue(String limitSubclassType, OperationalLimitsGroup operationalLimitsGroup, double previousValue, Context context) {
        String operationalLimitId = getOperationalLimitId(getPropertyName(limitSubclassType, CgmesNames.OPERATIONAL_LIMIT), operationalLimitsGroup);
        double defaultLimitValue = getDefaultValue(getNormalValue(getPropertyName(limitSubclassType, CgmesNames.NORMAL_VALUE), operationalLimitsGroup), previousValue, context);
        return updatedValue(operationalLimitId, context).orElse(defaultLimitValue);
    }

    private static double getValue(String limitSubclass, int duration, OperationalLimitsGroup operationalLimitsGroup, double previousValue, Context context) {
        String operationalLimitId = getOperationalLimitId(getPropertyName(limitSubclass, duration, CgmesNames.OPERATIONAL_LIMIT), operationalLimitsGroup);
        double defaultLimitValue = getDefaultValue(getNormalValue(getPropertyName(limitSubclass, duration, CgmesNames.NORMAL_VALUE), operationalLimitsGroup), previousValue, context);
        return updatedValue(operationalLimitId, context).orElse(defaultLimitValue);
    }

    private static OptionalDouble updatedValue(String operationalLimitId, Context context) {
        PropertyBag p = context.operationalLimit(operationalLimitId);
        if (p == null) {
            return OptionalDouble.empty();
        }
        return p.asOptionalDouble("value");
    }

    private static String getOperationalLimitId(String propertyName, OperationalLimitsGroup operationalLimitsGroup) {
        return operationalLimitsGroup.getProperty(propertyName);
    }

    private static Double getNormalValue(String propertyName, OperationalLimitsGroup operationalLimitsGroup) {
        return operationalLimitsGroup.getProperty(propertyName) != null ? Double.parseDouble(operationalLimitsGroup.getProperty(propertyName)) : null;
    }

    private static String getPropertyName(String limitSubclass, String tagProperty) {
        return Conversion.CGMES_PREFIX_ALIAS_PROPERTIES + tagProperty + "_"
                + limitSubclass + "_"
                + "patl";
    }

    private static String getPropertyName(String limitSubclass, int duration, String tagProperty) {
        return Conversion.CGMES_PREFIX_ALIAS_PROPERTIES + tagProperty + "_"
                + limitSubclass + "_"
                + "tatl" + "_"
                + duration;
    }

    private static double getDefaultValue(Double normalValue, double previousValue, Context context) {
        return getDefaultValue(normalValue, previousValue, normalValue, normalValue != null ? normalValue : previousValue, context);
    }

    private record OLGA(OperationalLimitsGroup operationalLimitsGroup, LoadingLimitsAdder<?, ?> loadingLimitsAdder) {
    }

    private final String terminalId;
    private final String equipmentId;
    private final String limitSubclassType;

    private OLGA olga;
    private OLGA olga1;
    private OLGA olga2;
    private OLGA olga3;

    private VoltageLevel vl;
}<|MERGE_RESOLUTION|>--- conflicted
+++ resolved
@@ -471,23 +471,7 @@
         return s;
     }
 
-<<<<<<< HEAD
-    public static void update(Identifiable<?> identifiable, OperationalLimitsGroup operationalLimitsGroup, Context context) {
-        update(identifiable, operationalLimitsGroup, "", context);
-    }
-
-    public static void update(Identifiable<?> identifiable, OperationalLimitsGroup operationalLimitsGroup, TwoSides side, Context context) {
-        update(identifiable, operationalLimitsGroup, String.valueOf(side.getNum()), context);
-    }
-
-    public static void update(Identifiable<?> identifiable, OperationalLimitsGroup operationalLimitsGroup, ThreeSides side, Context context) {
-        update(identifiable, operationalLimitsGroup, String.valueOf(side.getNum()), context);
-    }
-
-    private static void update(Identifiable<?> identifiable, OperationalLimitsGroup operationalLimitsGroup, String end, Context context) {
-=======
     public static void update(OperationalLimitsGroup operationalLimitsGroup, Context context) {
->>>>>>> fe024b57
         operationalLimitsGroup.getActivePowerLimits().ifPresent(activePowerLimits
                 -> updateLoadingLimits(CgmesNames.ACTIVE_POWER_LIMIT, activePowerLimits, operationalLimitsGroup, context));
         operationalLimitsGroup.getApparentPowerLimits().ifPresent(apparentPowerLimits
