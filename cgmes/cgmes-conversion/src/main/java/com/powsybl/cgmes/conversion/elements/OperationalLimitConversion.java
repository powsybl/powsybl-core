/**
 * Copyright (c) 2017-2018, RTE (http://www.rte-france.com)
 * This Source Code Form is subject to the terms of the Mozilla Public
 * License, v. 2.0. If a copy of the MPL was not distributed with this
 * file, You can obtain one at http://mozilla.org/MPL/2.0/.
 */

package com.powsybl.cgmes.conversion.elements;

<<<<<<< HEAD
=======
import com.powsybl.iidm.network.*;
>>>>>>> 411d7265
import com.powsybl.cgmes.conversion.Context;
import com.powsybl.iidm.network.Branch;
import com.powsybl.iidm.network.DanglingLine;
import com.powsybl.iidm.network.Identifiable;
import com.powsybl.iidm.network.Switch;
import com.powsybl.iidm.network.Terminal;
import com.powsybl.iidm.network.TwoWindingsTransformer;
import com.powsybl.triplestore.api.PropertyBag;

/**
 * @author Luma Zamarreño <zamarrenolm at aia.es>
 */
public class OperationalLimitConversion extends AbstractIdentifiedObjectConversion {

<<<<<<< HEAD
    public OperationalLimitConversion(PropertyBag l, Context context) {
        super("OperationalLimitSet", l, context);
=======
    private static final String CURRENT_LIMIT = "CurrentLimit";
    private static final String LIMIT_TYPE = "limitType";
    private static final String OPERATIONAL_LIMIT = "Operational limit";
    private static final String OPERATIONAL_LIMIT_TYPE_NAME = "operationalLimitTypeName";
    private static final String OPERATIONAL_LIMIT_SUBCLASS = "OperationalLimitSubclass";

    private static final String PERMANENT_CURRENT_LIMIT = "Permanent Current Limit";
    private static final String TEMPORARY_CURRENT_LIMIT = "Temporary Current Limit";

    public OperationalLimitConversion(PropertyBag l, Context context) {
        super("OperationalLimit", l, context);
>>>>>>> 411d7265
        // Limit can associated to a Terminal or to an Equipment
        terminalId = l.getId("Terminal");
        equipmentId = l.getId("Equipment");
        Terminal terminal = null;
        if (terminalId != null) {
            terminal = context.terminalMapping().find(terminalId);
            if (terminal != null) {
                createCurrentLimitsAdder(context.terminalMapping().number(terminalId), terminal.getConnectable());
            }
        }
        if (terminal == null && equipmentId != null) {
            // The equipment may be a Branch, a Dangling line, a Switch ...
            Identifiable identifiable = context.network().getIdentifiable(equipmentId);
            createCurrentLimitsAdder(-1, identifiable);
        }
    }

    private void createCurrentLimitsAdder(int terminalNumber, Branch<?> b) {
        if (terminalNumber == 1) {
            currentLimitsAdder1 = context.currentLimitsMapping().getCurrentLimitsAdder(b.getId() + "_1", b::newCurrentLimits1);
        } else if (terminalNumber == 2) {
            currentLimitsAdder2 = context.currentLimitsMapping().getCurrentLimitsAdder(b.getId() + "_2", b::newCurrentLimits2);
        } else {
            notAssigned(b);
        }
    }

    private void createCurrentLimitsAdder(int terminalNumber, Identifiable<?> identifiable) {
        if (identifiable instanceof Line) {
            Branch<?> b = (Branch<?>) identifiable;
            if (terminalNumber == -1) {
                currentLimitsAdder1 = context.currentLimitsMapping().getCurrentLimitsAdder(b.getId() + "_1", b::newCurrentLimits1);
                currentLimitsAdder2 = context.currentLimitsMapping().getCurrentLimitsAdder(b.getId() + "_2", b::newCurrentLimits2);
            } else {
                createCurrentLimitsAdder(terminalNumber, b);
            }
        } else if (identifiable instanceof TwoWindingsTransformer) {
            Branch<?> b = (Branch<?>) identifiable;
            if (terminalNumber == -1) {
                context.ignored(CURRENT_LIMIT, "Defined for Equipment TwoWindingsTransformer. Should be defined for one Terminal of Two");
                notAssigned(b);
            } else {
                createCurrentLimitsAdder(terminalNumber, b);
            }
        } else if (identifiable instanceof DanglingLine) {
            DanglingLine danglingLine = (DanglingLine) identifiable;
            currentLimitsAdder = context.currentLimitsMapping().getCurrentLimitsAdder(danglingLine.getId(), danglingLine::newCurrentLimits);
        } else if (identifiable instanceof Switch) {
            Switch aswitch = context.network().getSwitch(equipmentId);
            notAssigned(aswitch);
        } else {
            notAssigned(identifiable);
        }
    }

    @Override
    public boolean valid() {
        if (currentLimitsAdder == null && currentLimitsAdder1 == null && currentLimitsAdder2 == null) {
            missing(String.format("Terminal %s or Equipment %s", terminalId, equipmentId));
            return false;
        }
        return true;
    }

    @Override
    public void convert() {
        double value = p.asDouble("value");
        if (value <= 0) {
            context.ignored(OPERATIONAL_LIMIT, "value is <= 0");
            return;
        }
        String limitSubclass = p.getLocal(OPERATIONAL_LIMIT_SUBCLASS);
        if (limitSubclass == null || limitSubclass.equals(CURRENT_LIMIT)) {
            if (isPatl()) { // Permanent Admissible Transmission Loading
                convertPatlCurrent(value);
            } else if (isTatl()) { // Temporary Admissible Transmission Loading
                convertTatlCurrent(value);
            }
        } else if (limitSubclass.equals("ApparentPowerLimit")) {
            notAssigned();
        } else {
            notAssigned();
        }
    }

    private boolean isPatl() {
        String limitTypeName = p.getLocal(OPERATIONAL_LIMIT_TYPE_NAME);
        String limitType = p.getLocal(LIMIT_TYPE);
        return limitTypeName.equals("PATL") || "LimitTypeKind.patl".equals(limitType);
    }

    private void addPatlCurrent(double value, CurrentLimitsAdder adder) {
        if (Double.isNaN(adder.getPermanentLimit())) {
            adder.setPermanentLimit(value);
        } else {
            if (terminalId != null) {
                context.fixed(PERMANENT_CURRENT_LIMIT,
                        String.format("Several permanent limits defined for Terminal %s. Only the lowest is kept.", terminalId));
            } else {
                context.fixed(PERMANENT_CURRENT_LIMIT,
                        String.format("Several permanent limits defined for Equipment %s. Only the lowest is kept.", equipmentId));
            }
            if (adder.getPermanentLimit() > value) {
                adder.setPermanentLimit(value);
            }
        }
    }

    private void convertPatlCurrent(double value) {
        if (currentLimitsAdder != null) {
            addPatlCurrent(value, currentLimitsAdder);
        } else {
            if (currentLimitsAdder1 != null) {
                addPatlCurrent(value, currentLimitsAdder1);
            }
            if (currentLimitsAdder2 != null) {
                addPatlCurrent(value, currentLimitsAdder2);
            }
        }
    }

    private boolean isTatl() {
        String limitTypeName = p.getLocal(OPERATIONAL_LIMIT_TYPE_NAME);
        String limitType = p.getLocal(LIMIT_TYPE);
        return limitTypeName.equals("TATL") || "LimitTypeKind.tatl".equals(limitType);
    }

    private void addTatlCurrent(String name, double value, int acceptableDuration, CurrentLimitsAdder adder) {
        if (Double.isNaN(adder.getTemporaryLimitValue(acceptableDuration))) {
            adder.beginTemporaryLimit()
                    .setAcceptableDuration(acceptableDuration)
                    .setName(name)
                    .setValue(value)
                    .ensureNameUnicity()
                    .endTemporaryLimit();
        } else {
            if (terminalId != null) {
                context.fixed(TEMPORARY_CURRENT_LIMIT,
                        String.format("Several temporary limits defined for same acceptable duration (%d s) for Terminal %s. Only the lowest is kept.", acceptableDuration, terminalId));
            } else {
                context.fixed(TEMPORARY_CURRENT_LIMIT,
                        String.format("Several temporary limits defined for same acceptable duration (%d s) for Equipment %s. Only the lowest is kept.", acceptableDuration, equipmentId));
            }
            if (adder.getTemporaryLimitValue(acceptableDuration) > value) {
                adder.beginTemporaryLimit()
                        .setAcceptableDuration(acceptableDuration)
                        .setName(name)
                        .setValue(value)
                        .ensureNameUnicity()
                        .endTemporaryLimit();
            }
        }
    }

    private void convertTatlCurrent(double value) {
        int acceptableDuration = p.containsKey("acceptableDuration") ? (int) p.asDouble("acceptableDuration") : Integer.MAX_VALUE;
        // We only accept high or absoluteValue (considered as high when
        // current from the conducting equipment to the terminal) limits
        String direction = p.getId("direction");

        // if there is no direction, the limit is considered as absoluteValue (cf. CGMES specification)
        if (direction == null || direction.endsWith("high") || direction.endsWith("absoluteValue")) {
            if (currentLimitsAdder != null) {
                addTatlCurrent(context.namingStrategy().getId("TATL", id), value, acceptableDuration, currentLimitsAdder);
            } else if (currentLimitsAdder1 != null) {
                // Should we chose one terminal randomly for branches ? Here by default, we only look at terminal1
                addTatlCurrent(context.namingStrategy().getId("TATL", id), value, acceptableDuration, currentLimitsAdder1);
            }
        } else if (direction.endsWith("low")) {
            context.invalid(TEMPORARY_CURRENT_LIMIT, String.format("TATL %s is a low limit", id));
        } else {
            context.invalid(TEMPORARY_CURRENT_LIMIT, String.format("TATL %s does not have a valid direction", id));
        }
    }

    private void notAssigned() {
        notAssigned(null);
    }

    private void notAssigned(Identifiable<?> eq) {
        String type = p.getLocal(LIMIT_TYPE);
        String typeName = p.getLocal(OPERATIONAL_LIMIT_TYPE_NAME);
        String subclass = p.getLocal(OPERATIONAL_LIMIT_SUBCLASS);
        String reason = String.format(
                "Not assigned for %s %s. Limit id, type, typeName, subClass, terminal : %s, %s, %s, %s, %s",
                eq != null ? className(eq) : "",
                eq != null ? eq.getId() : "",
                id,
                type,
                typeName,
                subclass,
                terminalId);
        context.pending(OPERATIONAL_LIMIT, reason);
        context.pending(OPERATIONAL_LIMIT, reason);
    }

    private static String className(Identifiable<?> o) {
        String s = o.getClass().getName();
        int dot = s.lastIndexOf('.');
        if (dot >= 0) {
            s = s.substring(dot + 1);
        }
        s = s.replace("Impl", "");
        return s;
    }

    private final String terminalId;
    private final String equipmentId;

    private CurrentLimitsAdder currentLimitsAdder;
    private CurrentLimitsAdder currentLimitsAdder1;
    private CurrentLimitsAdder currentLimitsAdder2;
}<|MERGE_RESOLUTION|>--- conflicted
+++ resolved
@@ -7,10 +7,7 @@
 
 package com.powsybl.cgmes.conversion.elements;
 
-<<<<<<< HEAD
-=======
 import com.powsybl.iidm.network.*;
->>>>>>> 411d7265
 import com.powsybl.cgmes.conversion.Context;
 import com.powsybl.iidm.network.Branch;
 import com.powsybl.iidm.network.DanglingLine;
@@ -25,10 +22,6 @@
  */
 public class OperationalLimitConversion extends AbstractIdentifiedObjectConversion {
 
-<<<<<<< HEAD
-    public OperationalLimitConversion(PropertyBag l, Context context) {
-        super("OperationalLimitSet", l, context);
-=======
     private static final String CURRENT_LIMIT = "CurrentLimit";
     private static final String LIMIT_TYPE = "limitType";
     private static final String OPERATIONAL_LIMIT = "Operational limit";
@@ -40,7 +33,6 @@
 
     public OperationalLimitConversion(PropertyBag l, Context context) {
         super("OperationalLimit", l, context);
->>>>>>> 411d7265
         // Limit can associated to a Terminal or to an Equipment
         terminalId = l.getId("Terminal");
         equipmentId = l.getId("Equipment");
