/**
 * Copyright (c) 2017-2018, RTE (http://www.rte-france.com)
 * This Source Code Form is subject to the terms of the Mozilla Public
 * License, v. 2.0. If a copy of the MPL was not distributed with this
 * file, You can obtain one at http://mozilla.org/MPL/2.0/.
 * SPDX-License-Identifier: MPL-2.0
 */

package com.powsybl.cgmes.conversion.elements;

import com.powsybl.cgmes.conversion.Context;
import com.powsybl.cgmes.conversion.Conversion;
import com.powsybl.cgmes.model.CgmesNames;
import com.powsybl.iidm.network.*;
import com.powsybl.triplestore.api.PropertyBag;

import java.util.Comparator;
import java.util.List;
import java.util.Optional;
import java.util.function.Supplier;

import static com.powsybl.cgmes.conversion.LoadingLimitsMapping.*;

/**
 * @author Luma Zamarreño {@literal <zamarrenolm at aia.es>}
 */
public class OperationalLimitConversion extends AbstractIdentifiedObjectConversion {

<<<<<<< HEAD
    private static final String ACTIVE_POWER_LIMIT = "ActivePowerLimit";
    private static final String APPARENT_POWER_LIMIT = "ApparentPowerLimit";
    private static final String CURRENT_LIMIT = "CurrentLimit";
    private static final String VOLTAGE_LIMIT = "VoltageLimit";
=======
>>>>>>> 473d382c
    private static final String LIMIT_TYPE = "limitType";
    private static final String OPERATIONAL_LIMIT = "Operational limit";
    private static final String OPERATIONAL_LIMIT_TYPE_NAME = "operationalLimitTypeName";
    private static final String OPERATIONAL_LIMIT_SUBCLASS = "OperationalLimitSubclass";
    private static final String OPERATIONAL_LIMIT_SET_ID = "OperationalLimitSet";
    private static final String OPERATIONAL_LIMIT_SET_NAME = "OperationalLimitSetName";
    private static final String PROPERTY_PREFIX = Conversion.CGMES_PREFIX_ALIAS_PROPERTIES + CgmesNames.OPERATIONAL_LIMIT_SET + "_";
    private static final String PERMANENT_LIMIT = "Permanent Limit";
    private static final String TEMPORARY_LIMIT = "Temporary Limit";

    public OperationalLimitConversion(PropertyBag l, Context context) {
        super(CgmesNames.OPERATIONAL_LIMIT, l, context);
        String limitSubclass = p.getLocal(OPERATIONAL_LIMIT_SUBCLASS);
<<<<<<< HEAD
        // Limit can be associated with a Terminal or to an Equipment
=======
        String limitSetId = p.getId(OPERATIONAL_LIMIT_SET_ID);
        String limitSetName = p.getLocal(OPERATIONAL_LIMIT_SET_NAME);
        limitSetName = limitSetName != null ? limitSetName : limitSetId;
        // Limit can associated to a Terminal or to an Equipment
>>>>>>> 473d382c
        terminalId = l.getId("Terminal");
        equipmentId = l.getId("Equipment");
        Terminal terminal = null;
        if (limitSubclass == null || limitSubclass.equals(CgmesNames.ACTIVE_POWER_LIMIT) || limitSubclass.equals(CgmesNames.APPARENT_POWER_LIMIT) || limitSubclass.equals(CgmesNames.CURRENT_LIMIT)) {
            if (limitSubclass == null) {
                // Support for CIM14, all limits are assumed to be current
                limitSubclass = CgmesNames.CURRENT_LIMIT;
            }
            if (terminalId != null) {
                terminal = context.terminalMapping().findForFlowLimits(terminalId);
            }
            if (terminal != null) {
                checkAndCreateLimitsAdder(context.terminalMapping().number(terminalId), limitSubclass, limitSetId, limitSetName, terminal.getConnectable());
            } else if (equipmentId != null) {
                // The equipment may be a Branch, a Dangling line, a Switch ...
                Identifiable<?> identifiable = context.network().getIdentifiable(equipmentId);
                checkAndCreateLimitsAdder(-1, limitSubclass, limitSetId, limitSetName, identifiable);
            }
        } else if (limitSubclass.equals(VOLTAGE_LIMIT)) {
            if (terminalId != null) {
                terminal = context.terminalMapping().findForVoltageLimits(terminalId);
            }
            setVoltageLevelForVoltageLimit(terminal);
        } else {
            notAssigned();
        }
    }

    private void setVoltageLevelForVoltageLimit(Terminal terminal) {
        if (terminal != null) {
            vl = terminal.getVoltageLevel();
        } else if (equipmentId != null) {
            Identifiable<?> i = context.network().getIdentifiable(equipmentId);
            if (i == null) {
                // Happens in BusBranch when the voltage limit is linked to a busbarSection
                vl = context.network().getVoltageLevel(p.getId("EquipmentContainer"));
            } else if (i instanceof Injection<?> injection) {
                vl = injection.getTerminal().getVoltageLevel();
            }
        }
    }

<<<<<<< HEAD
    private static Supplier<LoadingLimitsAdder<?, ?>> getLoadingLimitAdderSupplier(String limitSubClass, FlowsLimitsHolder holder) {
        if (limitSubClass == null) {
            return holder::newCurrentLimits;
        }
        return switch (limitSubClass) {
            case ACTIVE_POWER_LIMIT -> holder::newActivePowerLimits;
            case APPARENT_POWER_LIMIT -> holder::newApparentPowerLimits;
            case CURRENT_LIMIT -> holder::newCurrentLimits;
            default -> throw new IllegalStateException();
        };
    }

    private static Supplier<LoadingLimitsAdder<?, ?>> getLoadingLimitAdder1Supplier(String limitSubClass, Branch<?> b) {
        if (limitSubClass == null) {
            return b::newCurrentLimits1;
        }
        return switch (limitSubClass) {
            case ACTIVE_POWER_LIMIT -> b::newActivePowerLimits1;
            case APPARENT_POWER_LIMIT -> b::newApparentPowerLimits1;
            case CURRENT_LIMIT -> b::newCurrentLimits1;
            default -> throw new IllegalStateException();
        };
    }

    private static Supplier<LoadingLimitsAdder<?, ?>> getLoadingLimitAdder2Supplier(String limitSubClass, Branch<?> b) {
        if (limitSubClass == null) {
            return b::newCurrentLimits2;
        }
        return switch (limitSubClass) {
            case ACTIVE_POWER_LIMIT -> b::newActivePowerLimits2;
            case APPARENT_POWER_LIMIT -> b::newApparentPowerLimits2;
            case CURRENT_LIMIT -> b::newCurrentLimits2;
            default -> throw new IllegalStateException();
        };
    }

    private void createLimitsAdder(int terminalNumber, String limitSubClass, Branch<?> b) {
=======
    /**
     * Create the LoadingLimitsAdder for the given branch + side and the given limit set + subclass.
     * @param terminalNumber The side of the branch to which the OperationalLimit applies.
     * @param limitSubClass The subclass of the OperationalLimit.
     * @param limitSetId The id of the set containing the OperationalLimit.
     * @param limitSetName The name of the set containing the OperationalLimit.
     * @param b The branch to which the OperationalLimit applies.
     */
    private void createLimitsAdder(int terminalNumber, String limitSubClass, String limitSetId, String limitSetName, Branch<?> b) {
>>>>>>> 473d382c
        if (terminalNumber == 1) {
            OperationalLimitsGroup limitsGroup = b.getOperationalLimitsGroup1(limitSetId).orElseGet(() -> {
                b.setProperty(PROPERTY_PREFIX + limitSetId, limitSetName);
                return b.newOperationalLimitsGroup1(limitSetId); });
            loadingLimitsAdder1 = context.loadingLimitsMapping().getLoadingLimitsAdder(limitsGroup, limitSubClass);
        } else if (terminalNumber == 2) {
            OperationalLimitsGroup limitsGroup = b.getOperationalLimitsGroup2(limitSetId).orElseGet(() -> {
                b.setProperty(PROPERTY_PREFIX + limitSetId, limitSetName);
                return b.newOperationalLimitsGroup2(limitSetId); });
            loadingLimitsAdder2 = context.loadingLimitsMapping().getLoadingLimitsAdder(limitsGroup, limitSubClass);
        } else {
            throw new IllegalArgumentException();
        }
    }

    /**
     * Create the LoadingLimitsAdder for the given dangling line and the given limit set + subclass.
     * @param limitSubClass The subclass of the OperationalLimit.
     * @param limitSetId The set containing the OperationalLimit.
     * @param limitSetName The name of the set containing the OperationalLimit.
     * @param dl The branch to which the OperationalLimit applies.
     */
    private void createLimitsAdder(String limitSubClass, String limitSetId, String limitSetName, DanglingLine dl) {
        OperationalLimitsGroup limitsGroup = dl.getOperationalLimitsGroup(limitSetId).orElseGet(() -> {
            dl.setProperty(PROPERTY_PREFIX + limitSetId, limitSetName);
            return dl.newOperationalLimitsGroup(limitSetId); });
        loadingLimitsAdder = context.loadingLimitsMapping().getLoadingLimitsAdder(limitsGroup, limitSubClass);
    }

    /**
     * Create the LoadingLimitsAdder for the given 3w-transformer + side and the given limit set + subclass.
     * @param terminalNumber The side of the transformer to which the OperationalLimit applies.
     * @param limitSubClass The subclass of the OperationalLimit.
     * @param limitSetId The set containing the OperationalLimit.
     * @param limitSetName The name of the set containing the OperationalLimit.
     * @param twt The 3w-transformer to which the OperationalLimit applies.
     */
    private void createLimitsAdder(int terminalNumber, String limitSubClass, String limitSetId, String limitSetName, ThreeWindingsTransformer twt) {
        if (terminalNumber == 1) {
<<<<<<< HEAD
            loadingLimitsAdder1 = context.loadingLimitsMapping().computeIfAbsentLoadingLimitsAdder(twt.getId() + "_1_" + limitSubClass,
                    getLoadingLimitAdderSupplier(limitSubClass, twt.getLeg1()));
        } else if (terminalNumber == 2) {
            loadingLimitsAdder2 = context.loadingLimitsMapping().computeIfAbsentLoadingLimitsAdder(twt.getId() + "_2_" + limitSubClass,
                    getLoadingLimitAdderSupplier(limitSubClass, twt.getLeg2()));
        } else if (terminalNumber == 3) {
            loadingLimitsAdder3 = context.loadingLimitsMapping().computeIfAbsentLoadingLimitsAdder(twt.getId() + "_3_" + limitSubClass,
                    getLoadingLimitAdderSupplier(limitSubClass, twt.getLeg3()));
=======
            OperationalLimitsGroup limitsGroup = twt.getLeg1().getOperationalLimitsGroup(limitSetId).orElseGet(() -> {
                twt.setProperty(PROPERTY_PREFIX + limitSetId, limitSetName);
                return twt.getLeg1().newOperationalLimitsGroup(limitSetId); });
            loadingLimitsAdder = context.loadingLimitsMapping().getLoadingLimitsAdder(limitsGroup, limitSubClass);
        } else if (terminalNumber == 2) {
            OperationalLimitsGroup limitsGroup = twt.getLeg2().getOperationalLimitsGroup(limitSetId).orElseGet(() -> {
                twt.setProperty(PROPERTY_PREFIX + limitSetId, limitSetName);
                return twt.getLeg2().newOperationalLimitsGroup(limitSetId); });
            loadingLimitsAdder = context.loadingLimitsMapping().getLoadingLimitsAdder(limitsGroup, limitSubClass);
        } else if (terminalNumber == 3) {
            OperationalLimitsGroup limitsGroup = twt.getLeg3().getOperationalLimitsGroup(limitSetId).orElseGet(() -> {
                twt.setProperty(PROPERTY_PREFIX + limitSetId, limitSetName);
                return twt.getLeg3().newOperationalLimitsGroup(limitSetId); });
            loadingLimitsAdder = context.loadingLimitsMapping().getLoadingLimitsAdder(limitsGroup, limitSubClass);
>>>>>>> 473d382c
        } else {
            throw new IllegalArgumentException();
        }
    }

<<<<<<< HEAD
    private void createLimitsAdder(int terminalNumber, String limitSubClass, Identifiable<?> identifiable) {
        this.identifiableId = identifiable.getId();
        this.limitSubclass = limitSubClass;

=======
    /**
     * Create LoadingLimitsAdder(s) as per the given inputs.
     * If the inputs are inconsistent, no limit adder is created.
     * @param terminalNumber The side of the equipment to which the OperationalLimit applies.
     * @param limitSubClass The subclass of the OperationalLimit.
     * @param limitSetId The set containing the OperationalLimit.
     * @param limitSetName The name of the set containing the OperationalLimit.
     * @param identifiable The equipment to which the OperationalLimit applies.
     */
    private void checkAndCreateLimitsAdder(int terminalNumber, String limitSubClass, String limitSetId, String limitSetName, Identifiable<?> identifiable) {
>>>>>>> 473d382c
        if (identifiable instanceof Line) {
            Branch<?> b = (Branch<?>) identifiable;
            if (terminalNumber == -1) {
                // Limits appliy to the whole equipment == to both sides
                createLimitsAdder(1, limitSubClass, limitSetId, limitSetName, b);
                createLimitsAdder(2, limitSubClass, limitSetId, limitSetName, b);
            } else if (terminalNumber == 1 || terminalNumber == 2) {
                createLimitsAdder(terminalNumber, limitSubClass, limitSetId, limitSetName, b);
            } else {
                notAssigned(b);
            }
        } else if (identifiable instanceof TwoWindingsTransformer) {
            Branch<?> b = (Branch<?>) identifiable;
            if (terminalNumber == 1 || terminalNumber == 2) {
                createLimitsAdder(terminalNumber, limitSubClass, limitSetId, limitSetName, b);
            } else {
                if (terminalNumber == -1) {
                    context.ignored(limitSubClass, "Defined for Equipment TwoWindingsTransformer. Should be defined for one Terminal of Two");
                }
                notAssigned(b);
            }
        } else if (identifiable instanceof DanglingLine dl) {
            createLimitsAdder(limitSubClass, limitSetId, limitSetName, dl);
        } else if (identifiable instanceof ThreeWindingsTransformer twt) {
            if (terminalNumber == 1 || terminalNumber == 2 || terminalNumber == 3) {
                createLimitsAdder(terminalNumber, limitSubClass, limitSetId, limitSetName, twt);
            } else {
                if (terminalNumber == -1) {
                    context.ignored(limitSubClass, "Defined for Equipment ThreeWindingsTransformer. Should be defined for one Terminal of Three");
                }
                notAssigned(twt);
            }
        } else if (identifiable instanceof Switch) {
            Switch aswitch = context.network().getSwitch(equipmentId);
            notAssigned(aswitch);
        } else {
            notAssigned(identifiable);
        }
    }

    @Override
    public boolean valid() {
        if (vl == null && loadingLimitsAdder == null && loadingLimitsAdder1 == null && loadingLimitsAdder2 == null && loadingLimitsAdder3 == null) {
            missing(String.format("Terminal %s or Equipment %s", terminalId, equipmentId));
            return false;
        }
        return true;
    }

    @Override
    public void convert() {
        double value = getValueFromEQ(p);
        if (vl != null) {
            convertVoltageLimit(value);
        } else {
            if (isPatl()) { // Permanent Admissible Transmission Loading
                convertPatl(value);
            } else if (isTatl()) { // Temporary Admissible Transmission Loading
                convertTatl(value);
            }
        }
    }

    // Cgmes 2.6 value is defined in EQ file
    // Cgmes 3.0 normalValue is defined in EQ file and value in SSH
    private static double getValueFromEQ(PropertyBag p) {
        return p.getDouble("normalValue").orElse(p.getDouble("value").orElse(Double.NaN));
    }

    private void convertVoltageLimit(double value) {
        String limitTypeName = p.getLocal(OPERATIONAL_LIMIT_TYPE_NAME);
        String limitType = p.getLocal(LIMIT_TYPE);
        if (limitTypeName.equalsIgnoreCase("highvoltage") || "LimitTypeKind.highVoltage".equals(limitType)) {
            context.loadingLimitsMapping().addOperationalLimit(id, vl.getId(), "", VOLTAGE_LIMIT, "highVoltage", 0, value);
            if (value < vl.getLowVoltageLimit()) {
                context.ignored("HighVoltageLimit", "Inconsistent with low voltage limit (" + vl.getLowVoltageLimit() + "kV)");
            } else if (value < vl.getHighVoltageLimit() || Double.isNaN(vl.getHighVoltageLimit())) {
                vl.setHighVoltageLimit(value);
            }
        } else if (limitTypeName.equalsIgnoreCase("lowvoltage") || "LimitTypeKind.lowVoltage".equals(limitType)) {
            context.loadingLimitsMapping().addOperationalLimit(id, vl.getId(), "", VOLTAGE_LIMIT, "lowVoltage", 0, value);
            if (value > vl.getHighVoltageLimit()) {
                context.ignored("LowVoltageLimit", "Inconsistent with high voltage limit (" + vl.getHighVoltageLimit() + "kV)");
            } else if (value > vl.getLowVoltageLimit() || Double.isNaN(vl.getLowVoltageLimit())) {
                vl.setLowVoltageLimit(value);
            }
        } else {
            notAssigned(vl);
        }
    }

    private boolean isPatl() {
        String limitTypeName = p.getLocal(OPERATIONAL_LIMIT_TYPE_NAME);
        String limitType = p.getLocal(LIMIT_TYPE);
        return limitTypeName.equals("PATL") || "LimitTypeKind.patl".equals(limitType) || "LimitKind.patl".equals(limitType);
    }

    private void addPatl(double value, LoadingLimitsAdder<?, ?> adder) {
        if (Double.isNaN(adder.getPermanentLimit())) {
            adder.setPermanentLimit(value);
        } else {
            if (terminalId != null) {
                context.fixed(PERMANENT_LIMIT, () -> String.format("Several permanent limits defined for Terminal %s. Only the lowest is kept.", terminalId));
            } else {
                context.fixed(PERMANENT_LIMIT, () -> String.format("Several permanent limits defined for Equipment %s. Only the lowest is kept.", equipmentId));
            }
            if (adder.getPermanentLimit() > value) {
                adder.setPermanentLimit(value);
            }
        }
    }

    private void convertPatl(double value) {
        if (loadingLimitsAdder != null) {
            addPatl(value, loadingLimitsAdder);
            context.loadingLimitsMapping().addOperationalLimit(id, identifiableId, "", limitSubclass, "patl", 0, value);
        } else {
            if (loadingLimitsAdder1 != null) {
                addPatl(value, loadingLimitsAdder1);
                context.loadingLimitsMapping().addOperationalLimit(id, identifiableId, "1", limitSubclass, "patl", 0, value);
            }
            if (loadingLimitsAdder2 != null) {
                addPatl(value, loadingLimitsAdder2);
                context.loadingLimitsMapping().addOperationalLimit(id, identifiableId, "2", limitSubclass, "patl", 0, value);
            }
            if (loadingLimitsAdder3 != null) {
                addPatl(value, loadingLimitsAdder3);
                context.loadingLimitsMapping().addOperationalLimit(id, identifiableId, "3", limitSubclass, "patl", 0, value);
            }
        }
    }

    private boolean isTatl() {
        String limitTypeName = p.getLocal(OPERATIONAL_LIMIT_TYPE_NAME);
        String limitType = p.getLocal(LIMIT_TYPE);
        return limitTypeName.equals("TATL") || "LimitTypeKind.tatl".equals(limitType) || "LimitKind.tatl".equals(limitType);
    }

    private void addTatl(String name, double value, int acceptableDuration, String end, LoadingLimitsAdder<?, ?> adder) {
        if (Double.isNaN(value)) {
            return;
        }

        context.loadingLimitsMapping().addOperationalLimit(id, identifiableId, end, limitSubclass, "tatl", acceptableDuration, value);
        if (Double.isNaN(adder.getTemporaryLimitValue(acceptableDuration))) {
            adder.beginTemporaryLimit()
                    .setAcceptableDuration(acceptableDuration)
                    .setName(name)
                    .setValue(value)
                    .ensureNameUnicity()
                    .endTemporaryLimit();
        } else {
            if (terminalId != null) {
                context.fixed(TEMPORARY_LIMIT, () -> String.format("Several temporary limits defined for same acceptable duration (%d s) for Terminal %s. Only the lowest is kept.", acceptableDuration, terminalId));
            } else {
                context.fixed(TEMPORARY_LIMIT, () -> String.format("Several temporary limits defined for same acceptable duration (%d s) for Equipment %s. Only the lowest is kept.", acceptableDuration, equipmentId));
            }
            if (adder.getTemporaryLimitValue(acceptableDuration) > value) {
                adder.beginTemporaryLimit()
                        .setAcceptableDuration(acceptableDuration)
                        .setName(name)
                        .setValue(value)
                        .ensureNameUnicity()
                        .endTemporaryLimit();
            }
        }
    }

    private void convertTatl(double value) {
        int acceptableDuration = p.containsKey("acceptableDuration") ? (int) p.asDouble("acceptableDuration") : Integer.MAX_VALUE;
        // We only accept high or absoluteValue (considered as high when
        // current from the conducting equipment to the terminal) limits
        String direction = p.getId("direction");

        // if there is no direction, the limit is considered as absoluteValue (cf. CGMES specification)
        if (direction == null || direction.endsWith("high") || direction.endsWith("absoluteValue")) {
            String name = Optional.ofNullable(p.getId("shortName")).orElse(p.getId("name"));
            if (loadingLimitsAdder != null) {
                addTatl(name, value, acceptableDuration, "", loadingLimitsAdder);
            } else {
                if (loadingLimitsAdder1 != null) {
                    addTatl(name, value, acceptableDuration, "1", loadingLimitsAdder1);
                }
                if (loadingLimitsAdder2 != null) {
                    addTatl(name, value, acceptableDuration, "2", loadingLimitsAdder2);
                }
                if (loadingLimitsAdder3 != null) {
                    addTatl(name, value, acceptableDuration, "3", loadingLimitsAdder3);
                }
            }
        } else if (direction.endsWith("low")) {
            context.invalid(TEMPORARY_LIMIT, () -> String.format("TATL %s is a low limit", id));
        } else {
            context.invalid(TEMPORARY_LIMIT, () -> String.format("TATL %s does not have a valid direction", id));
        }
    }

    private void notAssigned() {
        notAssigned(null);
    }

    private void notAssigned(Identifiable<?> eq) {
        String type = p.getLocal(LIMIT_TYPE);
        String typeName = p.getLocal(OPERATIONAL_LIMIT_TYPE_NAME);
        String subclass = p.getLocal(OPERATIONAL_LIMIT_SUBCLASS);
        Supplier<String> reason = () -> String.format(
                "Not assigned for %s %s. Limit id, type, typeName, subClass, terminal : %s, %s, %s, %s, %s",
                eq != null ? className(eq) : "",
                eq != null ? eq.getId() : "",
                id,
                type,
                typeName,
                subclass,
                terminalId);
        context.pending(OPERATIONAL_LIMIT, reason);
    }

    private static String className(Identifiable<?> o) {
        String s = o.getClass().getName();
        int dot = s.lastIndexOf('.');
        if (dot >= 0) {
            s = s.substring(dot + 1);
        }
        s = s.replace("Impl", "");
        return s;
    }

    public static void updateOperationalLimitsOfVoltageLevel(VoltageLevel voltageLevel, Context context) {
        String lowOperationalLimitIdsString = voltageLevel.getProperty(getOperationalLimitKey("", VOLTAGE_LIMIT, "lowLimit"));
        String highOperationalLimitIdsString = voltageLevel.getProperty(getOperationalLimitKey("", VOLTAGE_LIMIT, "highLimit"));
        if (lowOperationalLimitIdsString != null && highOperationalLimitIdsString != null) {
            double maxLowLimit = getMaxLimit(voltageLevel.getParentNetwork(), context, lowOperationalLimitIdsString);
            double minHighLimit = getMinLimit(voltageLevel.getParentNetwork(), context, highOperationalLimitIdsString);
            if (!Double.isNaN(maxLowLimit) && !Double.isNaN(minHighLimit)) {
                if (maxLowLimit <= minHighLimit) {
                    voltageLevel.setLowVoltageLimit(maxLowLimit);
                    voltageLevel.setHighVoltageLimit(minHighLimit);
                } else {
                    context.ignored("VoltageLimits", "Inconsistent lowVoltageLimit (" + maxLowLimit + " kV) and highVoltageLimit (" + minHighLimit + "kV)");
                }
            }
        } else if (lowOperationalLimitIdsString != null) {
            double maxLowLimit = getMaxLimit(voltageLevel.getParentNetwork(), context, lowOperationalLimitIdsString);
            if (!Double.isNaN(maxLowLimit)) {
                voltageLevel.setLowVoltageLimit(maxLowLimit);
            }
        } else if (highOperationalLimitIdsString != null) {
            double minHighLimit = getMinLimit(voltageLevel.getParentNetwork(), context, highOperationalLimitIdsString);
            if (!Double.isNaN(minHighLimit)) {
                voltageLevel.setHighVoltageLimit(minHighLimit);
            }
        }
    }

    private static double getValue(Network network, Context context, String operationalLimitId) {
        double normalValue = fixNormalValue(network.getProperty(getOperationalLimitNormalValueKey(operationalLimitId)));
        return context.operationalLimitUpdate().getValue(operationalLimitId).orElse(normalValue);
    }

    private static double fixNormalValue(String normalValue) {
        return normalValue == null ? Double.NaN : Double.parseDouble(normalValue);
    }

    private static double getMaxLimit(Network network, Context context, String operationalLimitIdsString) {
        List<String> operationalLimitsIds = splitOperationalLimitsIdsString(operationalLimitIdsString);
        return getMaxLimit(network, context, operationalLimitsIds);
    }

    private static double getMaxLimit(Network network, Context context, List<String> operationalLimitsIds) {
        return operationalLimitsIds.stream()
                .map(operationalLimitsId -> getValue(network, context, operationalLimitsId))
                .max(Comparator.naturalOrder()).orElseThrow();
    }

    private static double getMinLimit(Network network, Context context, String operationalLimitIdsString) {
        List<String> operationalLimitsIds = splitOperationalLimitsIdsString(operationalLimitIdsString);
        return getMinLimit(network, context, operationalLimitsIds);
    }

    private static double getMinLimit(Network network, Context context, List<String> operationalLimitsIds) {
        return operationalLimitsIds.stream()
                .map(operationalLimitsId -> getValue(network, context, operationalLimitsId))
                .min(Comparator.naturalOrder()).orElseThrow();
    }

    public static void updateOperationalLimitsOfConnectable(Connectable<?> connectable, Context context) {
        if (connectable.getType().equals(IdentifiableType.DANGLING_LINE)) {
            DanglingLine danglingLine = (DanglingLine) connectable;
            danglingLine.getActivePowerLimits().ifPresent(activePowerLimits -> updateLoadingLimits(context, connectable, activePowerLimits, danglingLine.newActivePowerLimits(), "", ACTIVE_POWER_LIMIT));
            danglingLine.getApparentPowerLimits().ifPresent(apparentPowerLimits -> updateLoadingLimits(context, connectable, apparentPowerLimits, danglingLine.newApparentPowerLimits(), "", APPARENT_POWER_LIMIT));
            danglingLine.getCurrentLimits().ifPresent(currentLimits -> updateLoadingLimits(context, connectable, currentLimits, danglingLine.newCurrentLimits(), "", CURRENT_LIMIT));
        } else if (connectable.getType().equals(IdentifiableType.LINE)) {
            Line line = (Line) connectable;
            line.getActivePowerLimits1().ifPresent(activePowerLimits -> updateLoadingLimits(context, connectable, activePowerLimits, line.newActivePowerLimits1(), "1", ACTIVE_POWER_LIMIT));
            line.getApparentPowerLimits1().ifPresent(apparentPowerLimits -> updateLoadingLimits(context, connectable, apparentPowerLimits, line.newApparentPowerLimits1(), "1", APPARENT_POWER_LIMIT));
            line.getCurrentLimits1().ifPresent(currentLimits -> updateLoadingLimits(context, connectable, currentLimits, line.newCurrentLimits1(), "1", CURRENT_LIMIT));

            line.getActivePowerLimits2().ifPresent(activePowerLimits -> updateLoadingLimits(context, connectable, activePowerLimits, line.newActivePowerLimits2(), "2", ACTIVE_POWER_LIMIT));
            line.getApparentPowerLimits2().ifPresent(apparentPowerLimits -> updateLoadingLimits(context, connectable, apparentPowerLimits, line.newApparentPowerLimits2(), "2", APPARENT_POWER_LIMIT));
            line.getCurrentLimits2().ifPresent(currentLimits -> updateLoadingLimits(context, connectable, currentLimits, line.newCurrentLimits2(), "2", CURRENT_LIMIT));
        } else if (connectable.getType().equals(IdentifiableType.TWO_WINDINGS_TRANSFORMER)) {
            TwoWindingsTransformer t2wt = (TwoWindingsTransformer) connectable;
            t2wt.getActivePowerLimits1().ifPresent(activePowerLimits -> updateLoadingLimits(context, connectable, activePowerLimits, t2wt.newActivePowerLimits1(), "1", ACTIVE_POWER_LIMIT));
            t2wt.getApparentPowerLimits1().ifPresent(apparentPowerLimits -> updateLoadingLimits(context, connectable, apparentPowerLimits, t2wt.newApparentPowerLimits1(), "1", APPARENT_POWER_LIMIT));
            t2wt.getCurrentLimits1().ifPresent(currentLimits -> updateLoadingLimits(context, connectable, currentLimits, t2wt.newCurrentLimits1(), "1", CURRENT_LIMIT));

            t2wt.getActivePowerLimits2().ifPresent(activePowerLimits -> updateLoadingLimits(context, connectable, activePowerLimits, t2wt.newActivePowerLimits2(), "2", ACTIVE_POWER_LIMIT));
            t2wt.getApparentPowerLimits2().ifPresent(apparentPowerLimits -> updateLoadingLimits(context, connectable, apparentPowerLimits, t2wt.newApparentPowerLimits2(), "2", APPARENT_POWER_LIMIT));
            t2wt.getCurrentLimits2().ifPresent(currentLimits -> updateLoadingLimits(context, connectable, currentLimits, t2wt.newCurrentLimits2(), "2", CURRENT_LIMIT));
        } else if (connectable.getType().equals(IdentifiableType.THREE_WINDINGS_TRANSFORMER)) {
            ThreeWindingsTransformer t3wt = (ThreeWindingsTransformer) connectable;
            t3wt.getLeg1().getActivePowerLimits().ifPresent(activePowerLimits -> updateLoadingLimits(context, connectable, activePowerLimits, t3wt.getLeg1().newActivePowerLimits(), "1", ACTIVE_POWER_LIMIT));
            t3wt.getLeg1().getApparentPowerLimits().ifPresent(apparentPowerLimits -> updateLoadingLimits(context, connectable, apparentPowerLimits, t3wt.getLeg1().newApparentPowerLimits(), "1", APPARENT_POWER_LIMIT));
            t3wt.getLeg1().getCurrentLimits().ifPresent(currentLimits -> updateLoadingLimits(context, connectable, currentLimits, t3wt.getLeg1().newCurrentLimits(), "1", CURRENT_LIMIT));

            t3wt.getLeg2().getActivePowerLimits().ifPresent(activePowerLimits -> updateLoadingLimits(context, connectable, activePowerLimits, t3wt.getLeg2().newActivePowerLimits(), "2", ACTIVE_POWER_LIMIT));
            t3wt.getLeg2().getApparentPowerLimits().ifPresent(apparentPowerLimits -> updateLoadingLimits(context, connectable, apparentPowerLimits, t3wt.getLeg2().newApparentPowerLimits(), "2", APPARENT_POWER_LIMIT));
            t3wt.getLeg2().getCurrentLimits().ifPresent(currentLimits -> updateLoadingLimits(context, connectable, currentLimits, t3wt.getLeg2().newCurrentLimits(), "2", CURRENT_LIMIT));

            t3wt.getLeg3().getActivePowerLimits().ifPresent(activePowerLimits -> updateLoadingLimits(context, connectable, activePowerLimits, t3wt.getLeg3().newActivePowerLimits(), "3", ACTIVE_POWER_LIMIT));
            t3wt.getLeg3().getApparentPowerLimits().ifPresent(apparentPowerLimits -> updateLoadingLimits(context, connectable, apparentPowerLimits, t3wt.getLeg3().newApparentPowerLimits(), "3", APPARENT_POWER_LIMIT));
            t3wt.getLeg3().getCurrentLimits().ifPresent(currentLimits -> updateLoadingLimits(context, connectable, currentLimits, t3wt.getLeg3().newCurrentLimits(), "3", CURRENT_LIMIT));
        }
    }

    private static void updateLoadingLimits(Context context, Connectable<?> connectable, LoadingLimits loadingLimits, LoadingLimitsAdder<?, ?> loadingLimitsAdder, String end, String limitSubclass) {
        boolean okPermanent = updatePermanentLoadingLimits(context, connectable, loadingLimits, loadingLimitsAdder, end, limitSubclass);
        boolean okTemporary = updateTemporaryLoadingLimits(context, connectable, loadingLimits, loadingLimitsAdder, end, limitSubclass);
        if (okPermanent || okTemporary) {
            loadingLimitsAdder.add();
        }
    }

    private static boolean updatePermanentLoadingLimits(Context context, Connectable<?> connectable, LoadingLimits loadingLimits, LoadingLimitsAdder<?, ?> loadingLimitsAdder, String end, String limitSubclass) {
        String operationalLimitIdsString = connectable.getProperty(getOperationalLimitKey(end, limitSubclass, "patl"));
        if (operationalLimitIdsString == null) {
            loadingLimitsAdder.setPermanentLimit(loadingLimits.getPermanentLimit());
            return false;
        }
        List<String> operationalLimitsIds = splitOperationalLimitsIdsString(operationalLimitIdsString);
        double minValue = getMinLimit(connectable.getParentNetwork(), context, operationalLimitsIds);
        if (Double.isNaN(minValue)) {
            loadingLimitsAdder.setPermanentLimit(loadingLimits.getPermanentLimit());
            return false;
        }
        loadingLimitsAdder.setPermanentLimit(minValue);
        if (operationalLimitsIds.size() > 1) {
            context.fixed(PERMANENT_LIMIT, () -> String.format("Several permanent limits defined for Connectable %s. Only the lowest is kept.", connectable.getId()));
        }
        return true;
    }

    private static boolean updateTemporaryLoadingLimits(Context context, Connectable<?> connectable, LoadingLimits loadingLimits, LoadingLimitsAdder<?, ?> loadingLimitsAdder, String end, String limitSubclass) {
        String operationalLimitIdsString = connectable.getProperty(getOperationalLimitKey(end, limitSubclass, "tatl"));
        if (operationalLimitIdsString == null) {
            copyTemporaryLimitsToAdder(loadingLimits, loadingLimitsAdder);
            return false;
        }
        List<String> operationalLimitsIds = splitOperationalLimitsIdsString(operationalLimitIdsString);
        for (LoadingLimits.TemporaryLimit temporaryLimit : loadingLimits.getTemporaryLimits()) {
            int duration = temporaryLimit.getAcceptableDuration();
            List<String> operationalLimitsIdsForThisDuration = operationalLimitsIds.stream().filter(operationalLimitsId -> isSameDuration(connectable.getParentNetwork(), operationalLimitsId, duration)).toList();
            if (operationalLimitsIdsForThisDuration.size() > 1) {
                context.fixed(TEMPORARY_LIMIT, () -> String.format("Several temporary limits defined for same acceptable duration (%d s) for Connectable %s. Only the lowest is kept.", duration, connectable.getId()));
            }
            double minValue = getMinLimit(connectable.getParentNetwork(), context, operationalLimitsIdsForThisDuration);
            if (Double.isNaN(minValue)) {
                copyTemporaryLimitsToAdder(loadingLimits, loadingLimitsAdder);
                return false;
            }
            loadingLimitsAdder.beginTemporaryLimit()
                    .setAcceptableDuration(duration)
                    .setValue(minValue)
                    .setName(temporaryLimit.getName())
                    .setFictitious(temporaryLimit.isFictitious())
                    .endTemporaryLimit();
        }
        return true;
    }

    private static void copyTemporaryLimitsToAdder(LoadingLimits loadingLimits, LoadingLimitsAdder<?, ?> loadingLimitsAdder) {
        List<String> names = loadingLimitsAdder.getTemporaryLimitNames().stream().toList();
        names.forEach(loadingLimitsAdder::removeTemporaryLimit);

        for (LoadingLimits.TemporaryLimit temporaryLimit : loadingLimits.getTemporaryLimits()) {
            loadingLimitsAdder.beginTemporaryLimit()
                    .setAcceptableDuration(temporaryLimit.getAcceptableDuration())
                    .setValue(temporaryLimit.getValue())
                    .setName(temporaryLimit.getName())
                    .setFictitious(temporaryLimit.isFictitious())
                    .endTemporaryLimit();
        }
    }

    private static boolean isSameDuration(Network network, String operationalLimitsId, int durationRef) {
        int duration = fixDuration(network.getProperty(getOperationalLimitDurationKey(operationalLimitsId)));
        return duration == durationRef;
    }

    private static int fixDuration(String duration) {
        return duration == null ? 0 : Integer.parseInt(duration);
    }

    private final String terminalId;
    private final String equipmentId;

    private LoadingLimitsAdder<?, ?> loadingLimitsAdder;
    private LoadingLimitsAdder<?, ?> loadingLimitsAdder1;
    private LoadingLimitsAdder<?, ?> loadingLimitsAdder2;
    private LoadingLimitsAdder<?, ?> loadingLimitsAdder3;
    private VoltageLevel vl;

    private String identifiableId;
    private String limitSubclass;
}<|MERGE_RESOLUTION|>--- conflicted
+++ resolved
@@ -26,13 +26,10 @@
  */
 public class OperationalLimitConversion extends AbstractIdentifiedObjectConversion {
 
-<<<<<<< HEAD
     private static final String ACTIVE_POWER_LIMIT = "ActivePowerLimit";
     private static final String APPARENT_POWER_LIMIT = "ApparentPowerLimit";
     private static final String CURRENT_LIMIT = "CurrentLimit";
     private static final String VOLTAGE_LIMIT = "VoltageLimit";
-=======
->>>>>>> 473d382c
     private static final String LIMIT_TYPE = "limitType";
     private static final String OPERATIONAL_LIMIT = "Operational limit";
     private static final String OPERATIONAL_LIMIT_TYPE_NAME = "operationalLimitTypeName";
@@ -46,14 +43,12 @@
     public OperationalLimitConversion(PropertyBag l, Context context) {
         super(CgmesNames.OPERATIONAL_LIMIT, l, context);
         String limitSubclass = p.getLocal(OPERATIONAL_LIMIT_SUBCLASS);
-<<<<<<< HEAD
         // Limit can be associated with a Terminal or to an Equipment
-=======
+
         String limitSetId = p.getId(OPERATIONAL_LIMIT_SET_ID);
         String limitSetName = p.getLocal(OPERATIONAL_LIMIT_SET_NAME);
         limitSetName = limitSetName != null ? limitSetName : limitSetId;
-        // Limit can associated to a Terminal or to an Equipment
->>>>>>> 473d382c
+
         terminalId = l.getId("Terminal");
         equipmentId = l.getId("Equipment");
         Terminal terminal = null;
@@ -96,7 +91,6 @@
         }
     }
 
-<<<<<<< HEAD
     private static Supplier<LoadingLimitsAdder<?, ?>> getLoadingLimitAdderSupplier(String limitSubClass, FlowsLimitsHolder holder) {
         if (limitSubClass == null) {
             return holder::newCurrentLimits;
@@ -133,8 +127,6 @@
         };
     }
 
-    private void createLimitsAdder(int terminalNumber, String limitSubClass, Branch<?> b) {
-=======
     /**
      * Create the LoadingLimitsAdder for the given branch + side and the given limit set + subclass.
      * @param terminalNumber The side of the branch to which the OperationalLimit applies.
@@ -144,7 +136,6 @@
      * @param b The branch to which the OperationalLimit applies.
      */
     private void createLimitsAdder(int terminalNumber, String limitSubClass, String limitSetId, String limitSetName, Branch<?> b) {
->>>>>>> 473d382c
         if (terminalNumber == 1) {
             OperationalLimitsGroup limitsGroup = b.getOperationalLimitsGroup1(limitSetId).orElseGet(() -> {
                 b.setProperty(PROPERTY_PREFIX + limitSetId, limitSetName);
@@ -184,7 +175,7 @@
      */
     private void createLimitsAdder(int terminalNumber, String limitSubClass, String limitSetId, String limitSetName, ThreeWindingsTransformer twt) {
         if (terminalNumber == 1) {
-<<<<<<< HEAD
+/*** TODO JAM update
             loadingLimitsAdder1 = context.loadingLimitsMapping().computeIfAbsentLoadingLimitsAdder(twt.getId() + "_1_" + limitSubClass,
                     getLoadingLimitAdderSupplier(limitSubClass, twt.getLeg1()));
         } else if (terminalNumber == 2) {
@@ -193,7 +184,7 @@
         } else if (terminalNumber == 3) {
             loadingLimitsAdder3 = context.loadingLimitsMapping().computeIfAbsentLoadingLimitsAdder(twt.getId() + "_3_" + limitSubClass,
                     getLoadingLimitAdderSupplier(limitSubClass, twt.getLeg3()));
-=======
+***/
             OperationalLimitsGroup limitsGroup = twt.getLeg1().getOperationalLimitsGroup(limitSetId).orElseGet(() -> {
                 twt.setProperty(PROPERTY_PREFIX + limitSetId, limitSetName);
                 return twt.getLeg1().newOperationalLimitsGroup(limitSetId); });
@@ -208,18 +199,11 @@
                 twt.setProperty(PROPERTY_PREFIX + limitSetId, limitSetName);
                 return twt.getLeg3().newOperationalLimitsGroup(limitSetId); });
             loadingLimitsAdder = context.loadingLimitsMapping().getLoadingLimitsAdder(limitsGroup, limitSubClass);
->>>>>>> 473d382c
         } else {
             throw new IllegalArgumentException();
         }
     }
 
-<<<<<<< HEAD
-    private void createLimitsAdder(int terminalNumber, String limitSubClass, Identifiable<?> identifiable) {
-        this.identifiableId = identifiable.getId();
-        this.limitSubclass = limitSubClass;
-
-=======
     /**
      * Create LoadingLimitsAdder(s) as per the given inputs.
      * If the inputs are inconsistent, no limit adder is created.
@@ -230,7 +214,6 @@
      * @param identifiable The equipment to which the OperationalLimit applies.
      */
     private void checkAndCreateLimitsAdder(int terminalNumber, String limitSubClass, String limitSetId, String limitSetName, Identifiable<?> identifiable) {
->>>>>>> 473d382c
         if (identifiable instanceof Line) {
             Branch<?> b = (Branch<?>) identifiable;
             if (terminalNumber == -1) {
