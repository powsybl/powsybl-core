/**
 * Copyright (c) 2017-2018, RTE (http://www.rte-france.com)
 * This Source Code Form is subject to the terms of the Mozilla Public
 * License, v. 2.0. If a copy of the MPL was not distributed with this
 * file, You can obtain one at http://mozilla.org/MPL/2.0/.
 */

package com.powsybl.cgmes.conversion.elements;

<<<<<<< HEAD
import com.powsybl.cgmes.conversion.Conversion;
import com.powsybl.iidm.network.*;
=======
import com.powsybl.cgmes.conversion.Context;
import com.powsybl.iidm.network.Branch;
import com.powsybl.iidm.network.Connectable;
import com.powsybl.iidm.network.DanglingLine;
import com.powsybl.iidm.network.Identifiable;
import com.powsybl.iidm.network.Switch;
import com.powsybl.iidm.network.Terminal;
import com.powsybl.iidm.network.TwoWindingsTransformer;
>>>>>>> a98ca2f7
import com.powsybl.triplestore.api.PropertyBag;

/**
 * @author Luma Zamarreño <zamarrenolm at aia.es>
 */
public class OperationalLimitConversion extends AbstractIdentifiedObjectConversion {

<<<<<<< HEAD
    private static final String CURRENT_LIMIT = "CurrentLimit";
    private static final String LIMIT_TYPE = "limitType";
    private static final String OPERATIONAL_LIMIT = "Operational limit";
    private static final String OPERATIONAL_LIMIT_TYPE_NAME = "operationalLimitTypeName";
    private static final String OPERATIONAL_LIMIT_SUBCLASS = "OperationalLimitSubclass";

    public OperationalLimitConversion(PropertyBag l, Conversion.Context context) {
=======
    public OperationalLimitConversion(PropertyBag l, Context context) {
>>>>>>> a98ca2f7
        super("OperationalLimitSet", l, context);
        // Limit can associated to a Terminal or to an Equipment
        terminalId = l.getId("Terminal");
        equipmentId = l.getId("Equipment");
        Terminal terminal = null;
        if (terminalId != null) {
            terminal = context.terminalMapping().find(terminalId);
            if (terminal != null) {
                createCurrentLimitsAdder(terminal);
            }
        }
        if (terminal == null && equipmentId != null) {
            // The equipment may be a Branch, a Dangling line, a Switch ...
            Identifiable identifiable = context.network().getIdentifiable(equipmentId);
            if (identifiable instanceof Branch) {
                Branch branch = context.network().getBranch(equipmentId);
                createCurrentLimitsAdder(branch);
            } else if (identifiable instanceof DanglingLine) {
                DanglingLine danglingLine = context.network().getDanglingLine(equipmentId);
                createCurrentLimitsAdder(danglingLine);
            } else if (identifiable instanceof Switch) {
                Switch aswitch = context.network().getSwitch(equipmentId);
                notAssigned(aswitch);
            } else {
                notAssigned();
            }
        }
    }

    private void createCurrentLimitsAdder(Terminal terminal) {
        Connectable<?> connectable = terminal.getConnectable();
        if (connectable instanceof Branch) {
            int terminalNumber = context.terminalMapping().number(terminalId);
            Branch<?> b = (Branch<?>) connectable;
            if (terminalNumber == 1) {
                adder1 = context.currentLimitsMapping().computeAdderIfAbsent(terminal, t -> b.newCurrentLimits1());
            } else if (terminalNumber == 2) {
                adder2 = context.currentLimitsMapping().computeAdderIfAbsent(terminal, t -> b.newCurrentLimits2());
            } else {
                notAssigned(b);
            }
        } else if (connectable instanceof DanglingLine) {
            adder = context.currentLimitsMapping().computeAdderIfAbsent(terminal, t -> ((DanglingLine) connectable).newCurrentLimits());
        } else {
            notAssigned(connectable);
        }
    }

    private void createCurrentLimitsAdder(Branch branch) {
        if (branch instanceof TwoWindingsTransformer) {
            context.ignored(CURRENT_LIMIT, "Defined for Equipment TwoWindingsTransformer. Should be defined for one Terminal of Two");
            notAssigned(branch);
        } else {
            adder1 = context.currentLimitsMapping().computeAdderIfAbsent(branch.getTerminal1(), t -> branch.newCurrentLimits1());
            adder2 = context.currentLimitsMapping().computeAdderIfAbsent(branch.getTerminal2(), t -> branch.newCurrentLimits2());
        }
    }

    private void createCurrentLimitsAdder(DanglingLine danglingLine) {
        adder = context.currentLimitsMapping().computeAdderIfAbsent(danglingLine.getTerminal(), t -> danglingLine.newCurrentLimits());
    }

    @Override
    public boolean valid() {
        if (adder == null && adder1 == null && adder2 == null) {
            missing(String.format("Terminal %s or Equipment %s", terminalId, equipmentId));
            return false;
        }
        return true;
    }

    @Override
    public void convert() {
        double value = p.asDouble("value");
        if (value <= 0) {
            context.ignored(OPERATIONAL_LIMIT, "value is <= 0");
            return;
        }
        String limitSubclass = p.getLocal(OPERATIONAL_LIMIT_SUBCLASS);
        if (limitSubclass == null || limitSubclass.equals(CURRENT_LIMIT)) {
            if (isPatl()) { // Permanent Admissible Transmission Loading
                convertPatlCurrent(value);
            } else if (isTatl()) { // Temporary Admissible Transmission Loading
                convertTatlCurrent(value);
            }
        } else if (limitSubclass.equals("ApparentPowerLimit")) {
            notAssigned();
        } else {
            notAssigned();
        }
    }

    private boolean isPatl() {
        String limitTypeName = p.getLocal(OPERATIONAL_LIMIT_TYPE_NAME);
        String limitType = p.getLocal(LIMIT_TYPE);
        return limitTypeName.equals("PATL") || "LimitTypeKind.patl".equals(limitType);
    }

    private void convertPatlCurrent(double value) {
        if (adder != null) {
            context.currentLimitsMapping().addPermanentLimit(value, adder);
        } else {
            if (adder1 != null) {
                context.currentLimitsMapping().addPermanentLimit(value, adder1);
            }
            if (adder2 != null) {
                context.currentLimitsMapping().addPermanentLimit(value, adder2);
            }
        }
    }

    private boolean isTatl() {
        String limitTypeName = p.getLocal(OPERATIONAL_LIMIT_TYPE_NAME);
        String limitType = p.getLocal(LIMIT_TYPE);
        return limitTypeName.equals("TATL") || "LimitTypeKind.tatl".equals(limitType);
    }

    private void convertTatlCurrent(double value) {
        int acceptableDuration = (int) p.asDouble("acceptableDuration");
        // We only accept high or absoluteValue (considered as high when
        // current from the conducting equipment to the terminal) limits
        if (acceptableDuration != 10000 && !p.getId("direction").equals("low")) {
            String name = p.getId("name");
            if (adder != null) {
                adder.beginTemporaryLimit()
                        .setName(name)
                        .setValue(value)
                        .setAcceptableDuration(acceptableDuration)
                        .endTemporaryLimit();
            } else if (adder1 != null) {
                // Should we chose one terminal randomly for branches ? Here by default, we only look at terminal1
                adder1.beginTemporaryLimit()
                        .setName(name)
                        .setValue(value)
                        .setAcceptableDuration(acceptableDuration)
                        .endTemporaryLimit();
            }
        } else if (acceptableDuration == 10000) {
            context.ignored(OPERATIONAL_LIMIT, "TATL acceptable duration is 10000");
        } else {
            context.invalid(OPERATIONAL_LIMIT, "TATL is a low limit");
        }
    }

    private void notAssigned() {
        notAssigned(null);
    }

    private void notAssigned(Identifiable<?> eq) {
        String type = p.getLocal(LIMIT_TYPE);
        String typeName = p.getLocal(OPERATIONAL_LIMIT_TYPE_NAME);
        String subclass = p.getLocal(OPERATIONAL_LIMIT_SUBCLASS);
        String reason = String.format(
                "Not assigned for %s %s. Limit id, type, typeName, subClass, terminal : %s, %s, %s, %s, %s",
                eq != null ? className(eq) : "",
                eq != null ? eq.getId() : "",
                id,
                type,
                typeName,
                subclass,
                terminalId);
        context.pending(OPERATIONAL_LIMIT, reason);
    }

    private static String className(Identifiable<?> o) {
        String s = o.getClass().getName();
        int dot = s.lastIndexOf('.');
        if (dot >= 0) {
            s = s.substring(dot + 1);
        }
        s = s.replace("Impl", "");
        return s;
    }

    private final String terminalId;
    private final String equipmentId;

    private CurrentLimitsAdder adder;
    private CurrentLimitsAdder adder1;
    private CurrentLimitsAdder adder2;
}<|MERGE_RESOLUTION|>--- conflicted
+++ resolved
@@ -7,10 +7,8 @@
 
 package com.powsybl.cgmes.conversion.elements;
 
-<<<<<<< HEAD
 import com.powsybl.cgmes.conversion.Conversion;
 import com.powsybl.iidm.network.*;
-=======
 import com.powsybl.cgmes.conversion.Context;
 import com.powsybl.iidm.network.Branch;
 import com.powsybl.iidm.network.Connectable;
@@ -19,7 +17,6 @@
 import com.powsybl.iidm.network.Switch;
 import com.powsybl.iidm.network.Terminal;
 import com.powsybl.iidm.network.TwoWindingsTransformer;
->>>>>>> a98ca2f7
 import com.powsybl.triplestore.api.PropertyBag;
 
 /**
@@ -27,17 +24,13 @@
  */
 public class OperationalLimitConversion extends AbstractIdentifiedObjectConversion {
 
-<<<<<<< HEAD
     private static final String CURRENT_LIMIT = "CurrentLimit";
     private static final String LIMIT_TYPE = "limitType";
     private static final String OPERATIONAL_LIMIT = "Operational limit";
     private static final String OPERATIONAL_LIMIT_TYPE_NAME = "operationalLimitTypeName";
     private static final String OPERATIONAL_LIMIT_SUBCLASS = "OperationalLimitSubclass";
 
-    public OperationalLimitConversion(PropertyBag l, Conversion.Context context) {
-=======
     public OperationalLimitConversion(PropertyBag l, Context context) {
->>>>>>> a98ca2f7
         super("OperationalLimitSet", l, context);
         // Limit can associated to a Terminal or to an Equipment
         terminalId = l.getId("Terminal");
