--- conflicted
+++ resolved
@@ -93,11 +93,7 @@
         return limitSubclassType.equals("VoltageLimit");
     }
 
-<<<<<<< HEAD
     private void setVoltageLevelForVoltageLimit(Terminal terminal, String limitSetId, String limitSetName) {
-=======
-    private void setVoltageLevelForVoltageLimit(Terminal terminal) {
->>>>>>> 61cd4e8a
         if (terminal != null) {
             vl = terminal.getVoltageLevel();
         } else if (equipmentId != null) {
@@ -297,11 +293,7 @@
     // Cgmes 2.6 value is defined in EQ file
     // Cgmes 3.0 normalValue is defined in EQ file and value in SSH
     private static double getNormalValueFromEQ(PropertyBag p) {
-<<<<<<< HEAD
-        return p.getDouble("normalValue").orElse(p.getDouble("value").orElse(Double.NaN));
-=======
         return p.asOptionalDouble("normalValue").orElse(p.asOptionalDouble("value").orElse(Double.NaN));
->>>>>>> 61cd4e8a
     }
 
     private void convertVoltageLimit(double value) {
@@ -479,7 +471,6 @@
         loadingLimitsIdentifiable.setProperty(getPropertyName(propertyNameData, CgmesNames.NORMAL_VALUE), String.valueOf(value));
     }
 
-<<<<<<< HEAD
     private void addVoltageLimitProperties(VR propertyNameData, String operationalLimitId, double value) {
         Objects.requireNonNull(vl);
         vl.setProperty(getPropertyNameForOperationalLimitSet(propertyNameData.limitType), propertyNameData.operationalLimitSetId);
@@ -487,8 +478,6 @@
         vl.setProperty(getPropertyName(propertyNameData, CgmesNames.NORMAL_VALUE), String.valueOf(value));
     }
 
-=======
->>>>>>> 61cd4e8a
     private void notAssigned() {
         notAssigned(null);
     }
@@ -531,14 +520,11 @@
         update(identifiable, operationalLimitsGroup, String.valueOf(side.getNum()), context);
     }
 
-<<<<<<< HEAD
     protected static void update(VoltageLevel voltageLevel, Context context) {
         voltageLevel.setLowVoltageLimit(getValue(voltageLevel, CgmesNames.LOW_VOLTAGE_LIMIT, voltageLevel.getLowVoltageLimit(), context));
         voltageLevel.setHighVoltageLimit(getValue(voltageLevel, CgmesNames.HIGH_VOLTAGE_LIMIT, voltageLevel.getHighVoltageLimit(), context));
     }
 
-=======
->>>>>>> 61cd4e8a
     private static void update(Identifiable<?> identifiable, OperationalLimitsGroup operationalLimitsGroup, String end, Context context) {
         operationalLimitsGroup.getActivePowerLimits().ifPresent(activePowerLimits
                 -> updateLoadingLimits(new PR(operationalLimitsGroup.getId(), CgmesNames.ACTIVE_POWER_LIMIT, end), activePowerLimits, identifiable, context));
@@ -558,24 +544,14 @@
 
     private static double getValue(PR propertyNameData, Identifiable<?> identifiable, double previousValue, Context context) {
         String operationalLimitId = getOperationalLimitId(getPropertyName(propertyNameData, CgmesNames.OPERATIONAL_LIMIT), identifiable);
-<<<<<<< HEAD
-        DefaultValueDouble defaultLimitValue = getDefaultValue(getNormalValue(getPropertyName(propertyNameData, CgmesNames.NORMAL_VALUE), identifiable), previousValue);
-        return updatedValue(operationalLimitId, context).orElse(defaultValue(defaultLimitValue, context));
-=======
         double defaultLimitValue = getDefaultValue(getNormalValue(getPropertyName(propertyNameData, CgmesNames.NORMAL_VALUE), identifiable), previousValue, context);
         return updatedValue(operationalLimitId, context).orElse(defaultLimitValue);
->>>>>>> 61cd4e8a
     }
 
     private static double getValue(TPR temporaryPropertyNameData, Identifiable<?> identifiable, double previousValue, Context context) {
         String operationalLimitId = getOperationalLimitId(getPropertyName(temporaryPropertyNameData, CgmesNames.OPERATIONAL_LIMIT), identifiable);
-<<<<<<< HEAD
-        DefaultValueDouble defaultLimitValue = getDefaultValue(getNormalValue(getPropertyName(temporaryPropertyNameData, CgmesNames.NORMAL_VALUE), identifiable), previousValue);
-        return updatedValue(operationalLimitId, context).orElse(defaultValue(defaultLimitValue, context));
-=======
         double defaultLimitValue = getDefaultValue(getNormalValue(getPropertyName(temporaryPropertyNameData, CgmesNames.NORMAL_VALUE), identifiable), previousValue, context);
         return updatedValue(operationalLimitId, context).orElse(defaultLimitValue);
->>>>>>> 61cd4e8a
     }
 
     private static OptionalDouble updatedValue(String operationalLimitId, Context context) {
@@ -583,11 +559,7 @@
         if (p == null) {
             return OptionalDouble.empty();
         }
-<<<<<<< HEAD
-        return p.getDouble("value");
-=======
         return p.asOptionalDouble("value");
->>>>>>> 61cd4e8a
     }
 
     private static String getOperationalLimitId(String propertyName, Identifiable<?> identifiable) {
@@ -615,9 +587,8 @@
                 + tpr.duration;
     }
 
-<<<<<<< HEAD
-    private static DefaultValueDouble getDefaultValue(Double normalValue, double previousValue) {
-        return new DefaultValueDouble(normalValue, previousValue, normalValue, normalValue != null ? normalValue : previousValue);
+    private static double getDefaultValue(Double normalValue, double previousValue, Context context) {
+        return getDefaultValue(normalValue, previousValue, normalValue, normalValue != null ? normalValue : previousValue, context);
     }
 
     private static double getValue(VoltageLevel voltageLevel, String limitType, double previousValue, Context context) {
@@ -627,8 +598,8 @@
             String operationalLimitId = getOperationalLimitId(getPropertyName(vr, CgmesNames.OPERATIONAL_LIMIT), voltageLevel);
             Double normalValue = getNormalValue(getPropertyName(vr, CgmesNames.NORMAL_VALUE), voltageLevel);
             Double voltageLevelNormalValue = getVoltageLevelNormalValue(voltageLevel, limitType);
-            DefaultValueDouble defaultLimitValue = getDefaultValue(normalValue != null ? normalValue : voltageLevelNormalValue, previousValue);
-            return updatedValue(operationalLimitId, context).orElse(defaultValue(defaultLimitValue, context));
+            double defaultLimitValue = getDefaultValue(normalValue != null ? normalValue : voltageLevelNormalValue, previousValue, context);
+            return updatedValue(operationalLimitId, context).orElse(defaultLimitValue);
         } else {
             return previousValue;
         }
@@ -648,10 +619,6 @@
         return Conversion.CGMES_PREFIX_ALIAS_PROPERTIES + tagProperty + "_"
                 + vr.operationalLimitSetId + "_"
                 + vr.limitType;
-=======
-    private static double getDefaultValue(Double normalValue, double previousValue, Context context) {
-        return getDefaultValue(normalValue, previousValue, normalValue, normalValue != null ? normalValue : previousValue, context);
->>>>>>> 61cd4e8a
     }
 
     private record PR(String operationalLimitSetId, String limitSubclass, String end) {
@@ -664,12 +631,9 @@
     private record TPR(String operationalLimitSetId, String limitSubclass, String end, int duration) {
     }
 
-<<<<<<< HEAD
     private record VR(String operationalLimitSetId, String limitType) {
     }
 
-=======
->>>>>>> 61cd4e8a
     private final String terminalId;
     private final String equipmentId;
     private final String limitSubclassType;
