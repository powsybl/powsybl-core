/**
 * Copyright (c) 2017-2018, RTE (http://www.rte-france.com)
 * This Source Code Form is subject to the terms of the Mozilla Public
 * License, v. 2.0. If a copy of the MPL was not distributed with this
 * file, You can obtain one at http://mozilla.org/MPL/2.0/.
 * SPDX-License-Identifier: MPL-2.0
 */

package com.powsybl.cgmes.conversion.elements;

import com.powsybl.cgmes.conversion.Context;
import com.powsybl.cgmes.conversion.Conversion;
import com.powsybl.cgmes.model.CgmesNames;
import com.powsybl.iidm.network.*;
import com.powsybl.triplestore.api.PropertyBag;

import java.util.Objects;
import java.util.Optional;
import java.util.OptionalDouble;
import java.util.function.Supplier;

import static com.powsybl.cgmes.conversion.Conversion.PROPERTY_OPERATIONAL_LIMIT_SET_NAME;
import static com.powsybl.cgmes.conversion.Conversion.PROPERTY_OPERATIONAL_LIMIT_SET_RDFID;

/**
 * @author Luma Zamarreño {@literal <zamarrenolm at aia.es>}
 */
public class OperationalLimitConversion extends AbstractIdentifiedObjectConversion {

    private static final String LIMIT_TYPE = "limitType";
    private static final String OPERATIONAL_LIMIT = "Operational limit";
    private static final String OPERATIONAL_LIMIT_TYPE_NAME = "operationalLimitTypeName";
    private static final String OPERATIONAL_LIMIT_SUBCLASS = "OperationalLimitSubclass";
    private static final String OPERATIONAL_LIMIT_SET_ID = "OperationalLimitSet";
    private static final String OPERATIONAL_LIMIT_SET_NAME = "OperationalLimitSetName";
    private static final String PERMANENT_LIMIT = "Permanent Limit";
    private static final String TEMPORARY_LIMIT = "Temporary Limit";

    public OperationalLimitConversion(PropertyBag l, Context context) {
        super(CgmesNames.OPERATIONAL_LIMIT, l, context);
        limitSubclassType = Objects.requireNonNull(p.getLocal(OPERATIONAL_LIMIT_SUBCLASS));
        String limitSetId = p.getId(OPERATIONAL_LIMIT_SET_ID);
        String limitSetName = p.getLocal(OPERATIONAL_LIMIT_SET_NAME);
        limitSetName = limitSetName != null ? limitSetName : limitSetId;
        // Limit can be associated to a Terminal or to an Equipment
        terminalId = l.getId("Terminal");
        equipmentId = l.getId("Equipment");

        Terminal terminal = null;
        if (isLoadingLimits()) {
            if (terminalId != null) {
                terminal = context.terminalMapping().findForFlowLimits(terminalId);
            }
            if (terminal != null) {
                checkAndCreateLimitsAdder(context.terminalMapping().number(terminalId), limitSetId, limitSetName, terminal.getConnectable());
                this.loadingLimitsIdentifiable = terminal.getConnectable();
            } else if (equipmentId != null) {
                // The equipment may be a Branch, a Dangling line, a Switch ...
                Identifiable<?> identifiable = context.network().getIdentifiable(equipmentId);
                checkAndCreateLimitsAdder(-1, limitSetId, limitSetName, identifiable);
                this.loadingLimitsIdentifiable = identifiable;
            }
        } else if (isVoltageLimits()) {
            if (terminalId != null) {
                terminal = context.terminalMapping().findForVoltageLimits(terminalId);
            }
            setVoltageLevelForVoltageLimit(terminal);
        } else {
            notAssigned();
        }
    }

    private boolean isLoadingLimits() {
        return CgmesNames.ACTIVE_POWER_LIMIT.equals(limitSubclassType)
                || CgmesNames.APPARENT_POWER_LIMIT.equals(limitSubclassType)
                || CgmesNames.CURRENT_LIMIT.equals(limitSubclassType);
    }

    private boolean isVoltageLimits() {
        return "VoltageLimit".equals(limitSubclassType);
    }

    private void setVoltageLevelForVoltageLimit(Terminal terminal) {
        if (terminal != null) {
            vl = terminal.getVoltageLevel();
        } else if (equipmentId != null) {
            Identifiable<?> i = context.network().getIdentifiable(equipmentId);
            if (i == null) {
                // Happens in BusBranch when the voltage limit is linked to a busbarSection
                vl = context.network().getVoltageLevel(p.getId("EquipmentContainer"));
            } else if (i instanceof Injection<?> injection) {
                vl = injection.getTerminal().getVoltageLevel();
            }
        }
    }

    private void addProperties(OperationalLimitsGroup limitsGroup, String limitSetId, String limitSetName) {
        limitsGroup.setProperty(PROPERTY_OPERATIONAL_LIMIT_SET_RDFID, limitSetId);
        limitsGroup.setProperty(PROPERTY_OPERATIONAL_LIMIT_SET_NAME, limitSetName);
    }

    /**
     * Create the LoadingLimitsAdder for the given branch + side and the given limit set + subclass.
     * @param terminalNumber The side of the branch to which the OperationalLimit applies.
     * @param limitSubclass The subclass of the OperationalLimit.
     * @param limitSetId The id of the set containing the OperationalLimit.
     * @param limitSetName The name of the set containing the OperationalLimit.
     * @param b The branch to which the OperationalLimit applies.
     */
    private void createLimitsAdder(int terminalNumber, String limitSubclass, String limitSetId, String limitSetName, Branch<?> b) {
        if (terminalNumber == 1) {
            OperationalLimitsGroup limitsGroup = b.getOperationalLimitsGroup1(limitSetId).orElseGet(() -> {
<<<<<<< HEAD
                storeOperationalLimitSetIdentifiers(b, limitSetId, limitSetName);
                return b.newOperationalLimitsGroup1(limitSetId); });
            loadingLimitsAdder1 = context.loadingLimitsMapping().getLoadingLimitsAdder(limitsGroup, limitSubclass);
        } else if (terminalNumber == 2) {
            OperationalLimitsGroup limitsGroup = b.getOperationalLimitsGroup2(limitSetId).orElseGet(() -> {
                storeOperationalLimitSetIdentifiers(b, limitSetId, limitSetName);
                return b.newOperationalLimitsGroup2(limitSetId); });
            loadingLimitsAdder2 = context.loadingLimitsMapping().getLoadingLimitsAdder(limitsGroup, limitSubclass);
=======
                OperationalLimitsGroup newLimitsGroup = b.newOperationalLimitsGroup1(limitSetId);
                addProperties(newLimitsGroup, limitSetId, limitSetName);
                return newLimitsGroup;
            });
            loadingLimitsAdder1 = context.loadingLimitsMapping().getLoadingLimitsAdder(limitsGroup, limitSubClass);
        } else if (terminalNumber == 2) {
            OperationalLimitsGroup limitsGroup = b.getOperationalLimitsGroup2(limitSetId).orElseGet(() -> {
                OperationalLimitsGroup newLimitsGroup = b.newOperationalLimitsGroup2(limitSetId);
                addProperties(newLimitsGroup, limitSetId, limitSetName);
                return newLimitsGroup;
            });
            loadingLimitsAdder2 = context.loadingLimitsMapping().getLoadingLimitsAdder(limitsGroup, limitSubClass);
>>>>>>> 6c7b0688
        } else {
            throw new IllegalArgumentException();
        }
    }

    /**
     * Create the LoadingLimitsAdder for the given dangling line and the given limit set + subclass.
     * @param limitSubclass The subclass of the OperationalLimit.
     * @param limitSetId The set containing the OperationalLimit.
     * @param limitSetName The name of the set containing the OperationalLimit.
     * @param dl The dangling line to which the OperationalLimit applies.
     */
    private void createLimitsAdder(String limitSubclass, String limitSetId, String limitSetName, DanglingLine dl) {
        OperationalLimitsGroup limitsGroup = dl.getOperationalLimitsGroup(limitSetId).orElseGet(() -> {
<<<<<<< HEAD
            storeOperationalLimitSetIdentifiers(dl, limitSetId, limitSetName);
            return dl.newOperationalLimitsGroup(limitSetId); });
        loadingLimitsAdder = context.loadingLimitsMapping().getLoadingLimitsAdder(limitsGroup, limitSubclass);
=======
            OperationalLimitsGroup newLimitsGroup = dl.newOperationalLimitsGroup(limitSetId);
            addProperties(newLimitsGroup, limitSetId, limitSetName);
            return newLimitsGroup;
        });
        loadingLimitsAdder = context.loadingLimitsMapping().getLoadingLimitsAdder(limitsGroup, limitSubClass);
>>>>>>> 6c7b0688
    }

    /**
     * Create the LoadingLimitsAdder for the given 3w-transformer + side and the given limit set + subclass.
     * @param terminalNumber The side of the transformer to which the OperationalLimit applies.
     * @param limitSubclass The subclass of the OperationalLimit.
     * @param limitSetId The set containing the OperationalLimit.
     * @param limitSetName The name of the set containing the OperationalLimit.
     * @param twt The 3w-transformer to which the OperationalLimit applies.
     */
    private void createLimitsAdder(int terminalNumber, String limitSubclass, String limitSetId, String limitSetName, ThreeWindingsTransformer twt) {
        if (terminalNumber == 1) {
            OperationalLimitsGroup limitsGroup = twt.getLeg1().getOperationalLimitsGroup(limitSetId).orElseGet(() -> {
<<<<<<< HEAD
                storeOperationalLimitSetIdentifiers(twt, limitSetId, limitSetName);
                return twt.getLeg1().newOperationalLimitsGroup(limitSetId); });
            loadingLimitsAdder1 = context.loadingLimitsMapping().getLoadingLimitsAdder(limitsGroup, limitSubclass);
        } else if (terminalNumber == 2) {
            OperationalLimitsGroup limitsGroup = twt.getLeg2().getOperationalLimitsGroup(limitSetId).orElseGet(() -> {
                storeOperationalLimitSetIdentifiers(twt, limitSetId, limitSetName);
                return twt.getLeg2().newOperationalLimitsGroup(limitSetId); });
            loadingLimitsAdder2 = context.loadingLimitsMapping().getLoadingLimitsAdder(limitsGroup, limitSubclass);
        } else if (terminalNumber == 3) {
            OperationalLimitsGroup limitsGroup = twt.getLeg3().getOperationalLimitsGroup(limitSetId).orElseGet(() -> {
                storeOperationalLimitSetIdentifiers(twt, limitSetId, limitSetName);
                return twt.getLeg3().newOperationalLimitsGroup(limitSetId); });
            loadingLimitsAdder3 = context.loadingLimitsMapping().getLoadingLimitsAdder(limitsGroup, limitSubclass);
=======
                OperationalLimitsGroup newLimitsGroup = twt.getLeg1().newOperationalLimitsGroup(limitSetId);
                addProperties(newLimitsGroup, limitSetId, limitSetName);
                return newLimitsGroup;
            });
            loadingLimitsAdder = context.loadingLimitsMapping().getLoadingLimitsAdder(limitsGroup, limitSubClass);
        } else if (terminalNumber == 2) {
            OperationalLimitsGroup limitsGroup = twt.getLeg2().getOperationalLimitsGroup(limitSetId).orElseGet(() -> {
                OperationalLimitsGroup newLimitsGroup = twt.getLeg2().newOperationalLimitsGroup(limitSetId);
                addProperties(newLimitsGroup, limitSetId, limitSetName);
                return newLimitsGroup;
            });
            loadingLimitsAdder = context.loadingLimitsMapping().getLoadingLimitsAdder(limitsGroup, limitSubClass);
        } else if (terminalNumber == 3) {
            OperationalLimitsGroup limitsGroup = twt.getLeg3().getOperationalLimitsGroup(limitSetId).orElseGet(() -> {
                OperationalLimitsGroup newLimitsGroup = twt.getLeg3().newOperationalLimitsGroup(limitSetId);
                addProperties(newLimitsGroup, limitSetId, limitSetName);
                return newLimitsGroup;
            });
            loadingLimitsAdder = context.loadingLimitsMapping().getLoadingLimitsAdder(limitsGroup, limitSubClass);
>>>>>>> 6c7b0688
        } else {
            throw new IllegalArgumentException();
        }
    }

    /**
     * Create LoadingLimitsAdder(s) as per the given inputs.
     * If the inputs are inconsistent, no limit adder is created.
     * @param terminalNumber The side of the equipment to which the OperationalLimit applies.
     * @param limitSetId The set containing the OperationalLimit.
     * @param limitSetName The name of the set containing the OperationalLimit.
     * @param identifiable The equipment to which the OperationalLimit applies.
     */
    private void checkAndCreateLimitsAdder(int terminalNumber, String limitSetId, String limitSetName, Identifiable<?> identifiable) {
        if (identifiable instanceof Line) {
            checkAndCreateLimitsAdderBranch((Branch<?>) identifiable, terminalNumber, limitSetId, limitSetName);
        } else if (identifiable instanceof TwoWindingsTransformer) {
            checkAndCreateLimitsAdderTwoWindingsTransformers((Branch<?>) identifiable, terminalNumber, limitSetId, limitSetName);
        } else if (identifiable instanceof DanglingLine dl) {
            createLimitsAdder(limitSubclassType, limitSetId, limitSetName, dl);
        } else if (identifiable instanceof ThreeWindingsTransformer t3w) {
            checkAndCreateLimitsAdderThreeWindingsTransformers(t3w, terminalNumber, limitSetId, limitSetName);
        } else if (identifiable instanceof Switch) {
            Switch aswitch = context.network().getSwitch(equipmentId);
            notAssigned(aswitch);
        } else {
            notAssigned(identifiable);
        }
    }

    private void checkAndCreateLimitsAdderBranch(Branch<?> b, int terminalNumber, String limitSetId, String limitSetName) {
        if (terminalNumber == -1) {
            // Limits applied to the whole equipment == to both sides
            createLimitsAdder(1, limitSubclassType, limitSetId, limitSetName, b);
            createLimitsAdder(2, limitSubclassType, limitSetId, limitSetName, b);
        } else if (terminalNumber == 1 || terminalNumber == 2) {
            createLimitsAdder(terminalNumber, limitSubclassType, limitSetId, limitSetName, b);
        } else {
            notAssigned(b);
        }
    }

    private void checkAndCreateLimitsAdderTwoWindingsTransformers(Branch<?> b, int terminalNumber, String limitSetId, String limitSetName) {
        if (terminalNumber == 1 || terminalNumber == 2) {
            createLimitsAdder(terminalNumber, limitSubclassType, limitSetId, limitSetName, b);
        } else {
            if (terminalNumber == -1) {
                context.ignored(limitSubclassType, "Defined for Equipment TwoWindingsTransformer. Should be defined for one Terminal of Two");
            }
            notAssigned(b);
        }
    }

    private void checkAndCreateLimitsAdderThreeWindingsTransformers(ThreeWindingsTransformer t3w, int terminalNumber, String limitSetId, String limitSetName) {
        if (terminalNumber == 1 || terminalNumber == 2 || terminalNumber == 3) {
            createLimitsAdder(terminalNumber, limitSubclassType, limitSetId, limitSetName, t3w);
        } else {
            if (terminalNumber == -1) {
                context.ignored(limitSubclassType, "Defined for Equipment ThreeWindingsTransformer. Should be defined for one Terminal of Three");
            }
            notAssigned(t3w);
        }
    }

    @Override
    public boolean valid() {
        if (vl == null && loadingLimitsAdder == null && loadingLimitsAdder1 == null && loadingLimitsAdder2 == null && loadingLimitsAdder3 == null) {
            missing(String.format("Terminal %s or Equipment %s", terminalId, equipmentId));
            return false;
        }
        return true;
    }

    @Override
    public void convert() {
        double value = getNormalValueFromEQ(p);
        if (Double.isNaN(value)) {
            context.ignored(OPERATIONAL_LIMIT, "value is not defined");
            return;
        } else if (value <= 0) {
            context.ignored(OPERATIONAL_LIMIT, "value is <= 0");
            return;
        }
        if (vl != null) {
            convertVoltageLimit(value);
        } else {
            if (isPatl()) { // Permanent Admissible Transmission Loading
                convertPatl(value);
            } else if (isTatl()) { // Temporary Admissible Transmission Loading
                convertTatl(value);
            }
        }
    }

    // Cgmes 2.6 value is defined in EQ file
    // Cgmes 3.0 normalValue is defined in EQ file and value in SSH
    private static double getNormalValueFromEQ(PropertyBag p) {
        return p.asOptionalDouble("normalValue").orElse(p.asOptionalDouble("value").orElse(Double.NaN));
    }

    private void convertVoltageLimit(double value) {
        String limitTypeName = p.getLocal(OPERATIONAL_LIMIT_TYPE_NAME);
        String limitType = p.getLocal(LIMIT_TYPE);
        if (limitTypeName.equalsIgnoreCase("highvoltage") || "LimitTypeKind.highVoltage".equals(limitType)) {
            if (value < vl.getLowVoltageLimit()) {
                context.ignored("HighVoltageLimit", "Inconsistent with low voltage limit (" + vl.getLowVoltageLimit() + "kV)");
            } else if (value < vl.getHighVoltageLimit() || Double.isNaN(vl.getHighVoltageLimit())) {
                vl.setHighVoltageLimit(value);
            }
        } else if (limitTypeName.equalsIgnoreCase("lowvoltage") || "LimitTypeKind.lowVoltage".equals(limitType)) {
            if (value > vl.getHighVoltageLimit()) {
                context.ignored("LowVoltageLimit", "Inconsistent with high voltage limit (" + vl.getHighVoltageLimit() + "kV)");
            } else if (value > vl.getLowVoltageLimit() || Double.isNaN(vl.getLowVoltageLimit())) {
                vl.setLowVoltageLimit(value);
            }
        } else {
            notAssigned(vl);
        }
    }

    private boolean isPatl() {
        String limitTypeName = p.getLocal(OPERATIONAL_LIMIT_TYPE_NAME);
        String limitType = p.getLocal(LIMIT_TYPE);
        return limitTypeName.equals("PATL") || "LimitTypeKind.patl".equals(limitType) || "LimitKind.patl".equals(limitType);
    }

    private boolean addPatl(double value, LoadingLimitsAdder<?, ?> adder) {
        if (Double.isNaN(adder.getPermanentLimit())) {
            adder.setPermanentLimit(value);
            return true;
        } else {
            if (terminalId != null) {
                context.fixed(PERMANENT_LIMIT, () -> String.format("Several permanent limits defined for Terminal %s. Only the lowest is kept.", terminalId));
            } else {
                context.fixed(PERMANENT_LIMIT, () -> String.format("Several permanent limits defined for Equipment %s. Only the lowest is kept.", equipmentId));
            }
            if (adder.getPermanentLimit() > value) {
                adder.setPermanentLimit(value);
                return true;
            }
        }
        return false;
    }

    private void convertPatl(double value) {
        String operationalLimitSetId = p.getId(OPERATIONAL_LIMIT_SET_ID);
        String operationalLimitId = p.getId(CgmesNames.OPERATIONAL_LIMIT);

        if (loadingLimitsAdder != null) {
            boolean added = addPatl(value, loadingLimitsAdder);
            addPermanentOperationalLimitPropertiesIfLimitHasBeenConsidered(added, new PR(operationalLimitSetId, limitSubclassType, ""), operationalLimitId, value);
        } else {
            if (loadingLimitsAdder1 != null) {
                boolean added = addPatl(value, loadingLimitsAdder1);
                addPermanentOperationalLimitPropertiesIfLimitHasBeenConsidered(added, new PR(operationalLimitSetId, limitSubclassType, "1"), operationalLimitId, value);
            }
            if (loadingLimitsAdder2 != null) {
                boolean added = addPatl(value, loadingLimitsAdder2);
                addPermanentOperationalLimitPropertiesIfLimitHasBeenConsidered(added, new PR(operationalLimitSetId, limitSubclassType, "2"), operationalLimitId, value);
            }
            if (loadingLimitsAdder3 != null) {
                boolean added = addPatl(value, loadingLimitsAdder3);
                addPermanentOperationalLimitPropertiesIfLimitHasBeenConsidered(added, new PR(operationalLimitSetId, limitSubclassType, "3"), operationalLimitId, value);
            }
        }
    }

    private boolean isTatl() {
        String limitTypeName = p.getLocal(OPERATIONAL_LIMIT_TYPE_NAME);
        String limitType = p.getLocal(LIMIT_TYPE);
        return limitTypeName.equals("TATL") || "LimitTypeKind.tatl".equals(limitType) || "LimitKind.tatl".equals(limitType);
    }

    private boolean addTatl(String name, double value, int acceptableDuration, LoadingLimitsAdder<?, ?> adder) {
        if (Double.isNaN(value)) {
            context.ignored(TEMPORARY_LIMIT, "Temporary limit value is undefined");
            return false;
        }

        if (Double.isNaN(adder.getTemporaryLimitValue(acceptableDuration))) {
            adder.beginTemporaryLimit()
                    .setAcceptableDuration(acceptableDuration)
                    .setName(name)
                    .setValue(value)
                    .ensureNameUnicity()
                    .endTemporaryLimit();
            return true;
        } else {
            if (terminalId != null) {
                context.fixed(TEMPORARY_LIMIT, () -> String.format("Several temporary limits defined for same acceptable duration (%d s) for Terminal %s. Only the lowest is kept.", acceptableDuration, terminalId));
            } else {
                context.fixed(TEMPORARY_LIMIT, () -> String.format("Several temporary limits defined for same acceptable duration (%d s) for Equipment %s. Only the lowest is kept.", acceptableDuration, equipmentId));
            }
            if (adder.getTemporaryLimitValue(acceptableDuration) > value) {
                adder.beginTemporaryLimit()
                        .setAcceptableDuration(acceptableDuration)
                        .setName(name)
                        .setValue(value)
                        .ensureNameUnicity()
                        .endTemporaryLimit();
                return true;
            }
        }
        return false;
    }

    private void convertTatl(double value) {
        int acceptableDuration = p.containsKey("acceptableDuration") ? (int) p.asDouble("acceptableDuration") : Integer.MAX_VALUE;
        // We only accept high or absoluteValue (considered as high when
        // current from the conducting equipment to the terminal) limits
        String direction = p.getId("direction");

        // if there is no direction, the limit is considered as absoluteValue (cf. CGMES specification)
        if (direction == null || direction.endsWith("high") || direction.endsWith("absoluteValue")) {
            String operationalLimitSetId = p.getId(OPERATIONAL_LIMIT_SET_ID);
            String operationalLimitId = p.getId(CgmesNames.OPERATIONAL_LIMIT);
            String name = Optional.ofNullable(p.getId("shortName")).orElse(p.getId("name"));

            addTemporayLoadingLimits(name, value, acceptableDuration, operationalLimitSetId, operationalLimitId);
        } else if (direction.endsWith("low")) {
            context.invalid(TEMPORARY_LIMIT, () -> String.format("TATL %s is a low limit", id));
        } else {
            context.invalid(TEMPORARY_LIMIT, () -> String.format("TATL %s does not have a valid direction", id));
        }
    }

    private void addTemporayLoadingLimits(String name, double value, int acceptableDuration, String operationalLimitSetId, String operationalLimitId) {
        if (loadingLimitsAdder != null) {
            addTatlAndTemporaryProperties(name, new PR(operationalLimitSetId, limitSubclassType, ""), value, acceptableDuration, loadingLimitsAdder, operationalLimitId);
        } else {
            if (loadingLimitsAdder1 != null) {
                addTatlAndTemporaryProperties(name, new PR(operationalLimitSetId, limitSubclassType, "1"), value, acceptableDuration, loadingLimitsAdder1, operationalLimitId);
            }
            if (loadingLimitsAdder2 != null) {
                addTatlAndTemporaryProperties(name, new PR(operationalLimitSetId, limitSubclassType, "2"), value, acceptableDuration, loadingLimitsAdder2, operationalLimitId);
            }
            if (loadingLimitsAdder3 != null) {
                addTatlAndTemporaryProperties(name, new PR(operationalLimitSetId, limitSubclassType, "3"), value, acceptableDuration, loadingLimitsAdder3, operationalLimitId);
            }
        }
    }

    private void addTatlAndTemporaryProperties(String name, PR propertyNameData, double value, int acceptableDuration, LoadingLimitsAdder<?, ?> loadingLimitsAdder, String operationalLimitId) {
        boolean added = addTatl(name, value, acceptableDuration, loadingLimitsAdder);
        addTemporaryOperationalLimitPropertiesIfLimitHasBeenConsidered(added, propertyNameData.toTR(acceptableDuration), operationalLimitId, value);
    }

    private void addTemporaryOperationalLimitPropertiesIfLimitHasBeenConsidered(boolean included, TPR temporaryPropertyNameData, String operationalLimitId, double value) {
        if (included) {
            addTemporaryOperationalLimitProperties(temporaryPropertyNameData, operationalLimitId, value);
        }
    }

    private void addTemporaryOperationalLimitProperties(TPR temporaryPropertyNameData, String operationalLimitId, double value) {
        Objects.requireNonNull(loadingLimitsIdentifiable);
        loadingLimitsIdentifiable.setProperty(getPropertyName(temporaryPropertyNameData, CgmesNames.OPERATIONAL_LIMIT), operationalLimitId);
        loadingLimitsIdentifiable.setProperty(getPropertyName(temporaryPropertyNameData, CgmesNames.NORMAL_VALUE), String.valueOf(value));
    }

    private void addPermanentOperationalLimitPropertiesIfLimitHasBeenConsidered(boolean included, PR propertyNameData, String operationalLimitId, double value) {
        if (included) {
            addPermanentOperationalLimitProperties(propertyNameData, operationalLimitId, value);
        }
    }

    private void addPermanentOperationalLimitProperties(PR propertyNameData, String operationalLimitId, double value) {
        Objects.requireNonNull(loadingLimitsIdentifiable);
        loadingLimitsIdentifiable.setProperty(getPropertyName(propertyNameData, CgmesNames.OPERATIONAL_LIMIT), operationalLimitId);
        loadingLimitsIdentifiable.setProperty(getPropertyName(propertyNameData, CgmesNames.NORMAL_VALUE), String.valueOf(value));
    }

    private void notAssigned() {
        notAssigned(null);
    }

    private void notAssigned(Identifiable<?> eq) {
        String type = p.getLocal(LIMIT_TYPE);
        String typeName = p.getLocal(OPERATIONAL_LIMIT_TYPE_NAME);
        String subclass = p.getLocal(OPERATIONAL_LIMIT_SUBCLASS);
        Supplier<String> reason = () -> String.format(
                "Not assigned for %s %s. Limit id, type, typeName, subClass, terminal : %s, %s, %s, %s, %s",
                eq != null ? className(eq) : "",
                eq != null ? eq.getId() : "",
                id,
                type,
                typeName,
                subclass,
                terminalId);
        context.pending(OPERATIONAL_LIMIT, reason);
    }

    private static String className(Identifiable<?> o) {
        String s = o.getClass().getName();
        int dot = s.lastIndexOf('.');
        if (dot >= 0) {
            s = s.substring(dot + 1);
        }
        s = s.replace("Impl", "");
        return s;
    }

    public static void update(Identifiable<?> identifiable, OperationalLimitsGroup operationalLimitsGroup, TwoSides side, Context context) {
        update(identifiable, operationalLimitsGroup, String.valueOf(side.getNum()), context);
    }

    public static void update(Identifiable<?> identifiable, OperationalLimitsGroup operationalLimitsGroup, ThreeSides side, Context context) {
        update(identifiable, operationalLimitsGroup, String.valueOf(side.getNum()), context);
    }

    private static void update(Identifiable<?> identifiable, OperationalLimitsGroup operationalLimitsGroup, String end, Context context) {
        operationalLimitsGroup.getActivePowerLimits().ifPresent(activePowerLimits
                -> updateLoadingLimits(new PR(operationalLimitsGroup.getId(), CgmesNames.ACTIVE_POWER_LIMIT, end), activePowerLimits, identifiable, context));
        operationalLimitsGroup.getApparentPowerLimits().ifPresent(apparentPowerLimits
                -> updateLoadingLimits(new PR(operationalLimitsGroup.getId(), CgmesNames.APPARENT_POWER_LIMIT, end), apparentPowerLimits, identifiable, context));
        operationalLimitsGroup.getCurrentLimits().ifPresent(currentLimits
                -> updateLoadingLimits(new PR(operationalLimitsGroup.getId(), CgmesNames.CURRENT_LIMIT, end), currentLimits, identifiable, context));
    }

    private static void updateLoadingLimits(PR propertyNameData, LoadingLimits loadingLimits, Identifiable<?> identifiable, Context context) {
        loadingLimits.setPermanentLimit(getValue(propertyNameData, identifiable, loadingLimits.getPermanentLimit(), context));
        loadingLimits.getTemporaryLimits().forEach(temporaryLimit -> {
            int duration = temporaryLimit.getAcceptableDuration();
            loadingLimits.setTemporaryLimitValue(duration, getValue(propertyNameData.toTR(duration), identifiable, temporaryLimit.getValue(), context));
        });
    }

    private static double getValue(PR propertyNameData, Identifiable<?> identifiable, double previousValue, Context context) {
        String operationalLimitId = getOperationalLimitId(getPropertyName(propertyNameData, CgmesNames.OPERATIONAL_LIMIT), identifiable);
        double defaultLimitValue = getDefaultValue(getNormalValue(getPropertyName(propertyNameData, CgmesNames.NORMAL_VALUE), identifiable), previousValue, context);
        return updatedValue(operationalLimitId, context).orElse(defaultLimitValue);
    }

    private static double getValue(TPR temporaryPropertyNameData, Identifiable<?> identifiable, double previousValue, Context context) {
        String operationalLimitId = getOperationalLimitId(getPropertyName(temporaryPropertyNameData, CgmesNames.OPERATIONAL_LIMIT), identifiable);
        double defaultLimitValue = getDefaultValue(getNormalValue(getPropertyName(temporaryPropertyNameData, CgmesNames.NORMAL_VALUE), identifiable), previousValue, context);
        return updatedValue(operationalLimitId, context).orElse(defaultLimitValue);
    }

    private static OptionalDouble updatedValue(String operationalLimitId, Context context) {
        PropertyBag p = context.operationalLimit(operationalLimitId);
        if (p == null) {
            return OptionalDouble.empty();
        }
        return p.asOptionalDouble("value");
    }

    private static String getOperationalLimitId(String propertyName, Identifiable<?> identifiable) {
        return identifiable.getProperty(propertyName);
    }

    private static Double getNormalValue(String propertyName, Identifiable<?> identifiable) {
        return identifiable.getProperty(propertyName) != null ? Double.parseDouble(identifiable.getProperty(propertyName)) : null;
    }

    private static String getPropertyName(PR pr, String tagProperty) {
        return Conversion.CGMES_PREFIX_ALIAS_PROPERTIES + tagProperty + "_"
                + pr.operationalLimitSetId + "_"
                + pr.end + "_"
                + pr.limitSubclass + "_"
                + "patl";
    }

    private static String getPropertyName(TPR tpr, String tagProperty) {
        return Conversion.CGMES_PREFIX_ALIAS_PROPERTIES + tagProperty + "_"
                + tpr.operationalLimitSetId + "_"
                + tpr.end + "_"
                + tpr.limitSubclass + "_"
                + "tatl" + "_"
                + tpr.duration;
    }

    private static double getDefaultValue(Double normalValue, double previousValue, Context context) {
        return getDefaultValue(normalValue, previousValue, normalValue, normalValue != null ? normalValue : previousValue, context);
    }

    private record PR(String operationalLimitSetId, String limitSubclass, String end) {

        private TPR toTR(int duration) {
            return new TPR(this.operationalLimitSetId, this.limitSubclass, this.end, duration);
        }
    }

    private record TPR(String operationalLimitSetId, String limitSubclass, String end, int duration) {
    }

    private final String terminalId;
    private final String equipmentId;
    private final String limitSubclassType;
    private Identifiable<?> loadingLimitsIdentifiable;

    private LoadingLimitsAdder<?, ?> loadingLimitsAdder;
    private LoadingLimitsAdder<?, ?> loadingLimitsAdder1;
    private LoadingLimitsAdder<?, ?> loadingLimitsAdder2;
    private LoadingLimitsAdder<?, ?> loadingLimitsAdder3;

    private VoltageLevel vl;
}<|MERGE_RESOLUTION|>--- conflicted
+++ resolved
@@ -53,12 +53,10 @@
             }
             if (terminal != null) {
                 checkAndCreateLimitsAdder(context.terminalMapping().number(terminalId), limitSetId, limitSetName, terminal.getConnectable());
-                this.loadingLimitsIdentifiable = terminal.getConnectable();
             } else if (equipmentId != null) {
                 // The equipment may be a Branch, a Dangling line, a Switch ...
                 Identifiable<?> identifiable = context.network().getIdentifiable(equipmentId);
                 checkAndCreateLimitsAdder(-1, limitSetId, limitSetName, identifiable);
-                this.loadingLimitsIdentifiable = identifiable;
             }
         } else if (isVoltageLimits()) {
             if (terminalId != null) {
@@ -110,29 +108,18 @@
     private void createLimitsAdder(int terminalNumber, String limitSubclass, String limitSetId, String limitSetName, Branch<?> b) {
         if (terminalNumber == 1) {
             OperationalLimitsGroup limitsGroup = b.getOperationalLimitsGroup1(limitSetId).orElseGet(() -> {
-<<<<<<< HEAD
-                storeOperationalLimitSetIdentifiers(b, limitSetId, limitSetName);
-                return b.newOperationalLimitsGroup1(limitSetId); });
-            loadingLimitsAdder1 = context.loadingLimitsMapping().getLoadingLimitsAdder(limitsGroup, limitSubclass);
-        } else if (terminalNumber == 2) {
-            OperationalLimitsGroup limitsGroup = b.getOperationalLimitsGroup2(limitSetId).orElseGet(() -> {
-                storeOperationalLimitSetIdentifiers(b, limitSetId, limitSetName);
-                return b.newOperationalLimitsGroup2(limitSetId); });
-            loadingLimitsAdder2 = context.loadingLimitsMapping().getLoadingLimitsAdder(limitsGroup, limitSubclass);
-=======
                 OperationalLimitsGroup newLimitsGroup = b.newOperationalLimitsGroup1(limitSetId);
                 addProperties(newLimitsGroup, limitSetId, limitSetName);
                 return newLimitsGroup;
             });
-            loadingLimitsAdder1 = context.loadingLimitsMapping().getLoadingLimitsAdder(limitsGroup, limitSubClass);
+            olga1 = new OLGA(limitsGroup, context.loadingLimitsMapping().getLoadingLimitsAdder(limitsGroup, limitSubclass));
         } else if (terminalNumber == 2) {
             OperationalLimitsGroup limitsGroup = b.getOperationalLimitsGroup2(limitSetId).orElseGet(() -> {
                 OperationalLimitsGroup newLimitsGroup = b.newOperationalLimitsGroup2(limitSetId);
                 addProperties(newLimitsGroup, limitSetId, limitSetName);
                 return newLimitsGroup;
             });
-            loadingLimitsAdder2 = context.loadingLimitsMapping().getLoadingLimitsAdder(limitsGroup, limitSubClass);
->>>>>>> 6c7b0688
+            olga2 = new OLGA(limitsGroup, context.loadingLimitsMapping().getLoadingLimitsAdder(limitsGroup, limitSubclass));
         } else {
             throw new IllegalArgumentException();
         }
@@ -147,17 +134,11 @@
      */
     private void createLimitsAdder(String limitSubclass, String limitSetId, String limitSetName, DanglingLine dl) {
         OperationalLimitsGroup limitsGroup = dl.getOperationalLimitsGroup(limitSetId).orElseGet(() -> {
-<<<<<<< HEAD
-            storeOperationalLimitSetIdentifiers(dl, limitSetId, limitSetName);
-            return dl.newOperationalLimitsGroup(limitSetId); });
-        loadingLimitsAdder = context.loadingLimitsMapping().getLoadingLimitsAdder(limitsGroup, limitSubclass);
-=======
             OperationalLimitsGroup newLimitsGroup = dl.newOperationalLimitsGroup(limitSetId);
             addProperties(newLimitsGroup, limitSetId, limitSetName);
             return newLimitsGroup;
         });
-        loadingLimitsAdder = context.loadingLimitsMapping().getLoadingLimitsAdder(limitsGroup, limitSubClass);
->>>>>>> 6c7b0688
+        olga = new OLGA(limitsGroup, context.loadingLimitsMapping().getLoadingLimitsAdder(limitsGroup, limitSubclass));
     }
 
     /**
@@ -171,41 +152,25 @@
     private void createLimitsAdder(int terminalNumber, String limitSubclass, String limitSetId, String limitSetName, ThreeWindingsTransformer twt) {
         if (terminalNumber == 1) {
             OperationalLimitsGroup limitsGroup = twt.getLeg1().getOperationalLimitsGroup(limitSetId).orElseGet(() -> {
-<<<<<<< HEAD
-                storeOperationalLimitSetIdentifiers(twt, limitSetId, limitSetName);
-                return twt.getLeg1().newOperationalLimitsGroup(limitSetId); });
-            loadingLimitsAdder1 = context.loadingLimitsMapping().getLoadingLimitsAdder(limitsGroup, limitSubclass);
-        } else if (terminalNumber == 2) {
-            OperationalLimitsGroup limitsGroup = twt.getLeg2().getOperationalLimitsGroup(limitSetId).orElseGet(() -> {
-                storeOperationalLimitSetIdentifiers(twt, limitSetId, limitSetName);
-                return twt.getLeg2().newOperationalLimitsGroup(limitSetId); });
-            loadingLimitsAdder2 = context.loadingLimitsMapping().getLoadingLimitsAdder(limitsGroup, limitSubclass);
-        } else if (terminalNumber == 3) {
-            OperationalLimitsGroup limitsGroup = twt.getLeg3().getOperationalLimitsGroup(limitSetId).orElseGet(() -> {
-                storeOperationalLimitSetIdentifiers(twt, limitSetId, limitSetName);
-                return twt.getLeg3().newOperationalLimitsGroup(limitSetId); });
-            loadingLimitsAdder3 = context.loadingLimitsMapping().getLoadingLimitsAdder(limitsGroup, limitSubclass);
-=======
                 OperationalLimitsGroup newLimitsGroup = twt.getLeg1().newOperationalLimitsGroup(limitSetId);
                 addProperties(newLimitsGroup, limitSetId, limitSetName);
                 return newLimitsGroup;
             });
-            loadingLimitsAdder = context.loadingLimitsMapping().getLoadingLimitsAdder(limitsGroup, limitSubClass);
+            olga1 = new OLGA(limitsGroup, context.loadingLimitsMapping().getLoadingLimitsAdder(limitsGroup, limitSubclass));
         } else if (terminalNumber == 2) {
             OperationalLimitsGroup limitsGroup = twt.getLeg2().getOperationalLimitsGroup(limitSetId).orElseGet(() -> {
                 OperationalLimitsGroup newLimitsGroup = twt.getLeg2().newOperationalLimitsGroup(limitSetId);
                 addProperties(newLimitsGroup, limitSetId, limitSetName);
                 return newLimitsGroup;
             });
-            loadingLimitsAdder = context.loadingLimitsMapping().getLoadingLimitsAdder(limitsGroup, limitSubClass);
+            olga2 = new OLGA(limitsGroup, context.loadingLimitsMapping().getLoadingLimitsAdder(limitsGroup, limitSubclass));
         } else if (terminalNumber == 3) {
             OperationalLimitsGroup limitsGroup = twt.getLeg3().getOperationalLimitsGroup(limitSetId).orElseGet(() -> {
                 OperationalLimitsGroup newLimitsGroup = twt.getLeg3().newOperationalLimitsGroup(limitSetId);
                 addProperties(newLimitsGroup, limitSetId, limitSetName);
                 return newLimitsGroup;
             });
-            loadingLimitsAdder = context.loadingLimitsMapping().getLoadingLimitsAdder(limitsGroup, limitSubClass);
->>>>>>> 6c7b0688
+            olga3 = new OLGA(limitsGroup, context.loadingLimitsMapping().getLoadingLimitsAdder(limitsGroup, limitSubclass));
         } else {
             throw new IllegalArgumentException();
         }
@@ -272,7 +237,10 @@
 
     @Override
     public boolean valid() {
-        if (vl == null && loadingLimitsAdder == null && loadingLimitsAdder1 == null && loadingLimitsAdder2 == null && loadingLimitsAdder3 == null) {
+        if (vl == null && olga == null
+                && olga1 == null
+                && olga2 == null
+                && olga3 == null) {
             missing(String.format("Terminal %s or Equipment %s", terminalId, equipmentId));
             return false;
         }
@@ -351,24 +319,23 @@
     }
 
     private void convertPatl(double value) {
-        String operationalLimitSetId = p.getId(OPERATIONAL_LIMIT_SET_ID);
         String operationalLimitId = p.getId(CgmesNames.OPERATIONAL_LIMIT);
 
-        if (loadingLimitsAdder != null) {
-            boolean added = addPatl(value, loadingLimitsAdder);
-            addPermanentOperationalLimitPropertiesIfLimitHasBeenConsidered(added, new PR(operationalLimitSetId, limitSubclassType, ""), operationalLimitId, value);
-        } else {
-            if (loadingLimitsAdder1 != null) {
-                boolean added = addPatl(value, loadingLimitsAdder1);
-                addPermanentOperationalLimitPropertiesIfLimitHasBeenConsidered(added, new PR(operationalLimitSetId, limitSubclassType, "1"), operationalLimitId, value);
-            }
-            if (loadingLimitsAdder2 != null) {
-                boolean added = addPatl(value, loadingLimitsAdder2);
-                addPermanentOperationalLimitPropertiesIfLimitHasBeenConsidered(added, new PR(operationalLimitSetId, limitSubclassType, "2"), operationalLimitId, value);
-            }
-            if (loadingLimitsAdder3 != null) {
-                boolean added = addPatl(value, loadingLimitsAdder3);
-                addPermanentOperationalLimitPropertiesIfLimitHasBeenConsidered(added, new PR(operationalLimitSetId, limitSubclassType, "3"), operationalLimitId, value);
+        if (olga != null) {
+            boolean added = addPatl(value, olga.loadingLimitsAdder);
+            addPermanentOperationalLimitPropertiesIfLimitHasBeenConsidered(added, olga.operationalLimitsGroup, limitSubclassType, operationalLimitId, value);
+        } else {
+            if (olga1 != null) {
+                boolean added = addPatl(value, olga1.loadingLimitsAdder);
+                addPermanentOperationalLimitPropertiesIfLimitHasBeenConsidered(added, olga1.operationalLimitsGroup, limitSubclassType, operationalLimitId, value);
+            }
+            if (olga2 != null) {
+                boolean added = addPatl(value, olga2.loadingLimitsAdder);
+                addPermanentOperationalLimitPropertiesIfLimitHasBeenConsidered(added, olga2.operationalLimitsGroup, limitSubclassType, operationalLimitId, value);
+            }
+            if (olga3 != null) {
+                boolean added = addPatl(value, olga3.loadingLimitsAdder);
+                addPermanentOperationalLimitPropertiesIfLimitHasBeenConsidered(added, olga3.operationalLimitsGroup, limitSubclassType, operationalLimitId, value);
             }
         }
     }
@@ -420,11 +387,10 @@
 
         // if there is no direction, the limit is considered as absoluteValue (cf. CGMES specification)
         if (direction == null || direction.endsWith("high") || direction.endsWith("absoluteValue")) {
-            String operationalLimitSetId = p.getId(OPERATIONAL_LIMIT_SET_ID);
             String operationalLimitId = p.getId(CgmesNames.OPERATIONAL_LIMIT);
             String name = Optional.ofNullable(p.getId("shortName")).orElse(p.getId("name"));
 
-            addTemporayLoadingLimits(name, value, acceptableDuration, operationalLimitSetId, operationalLimitId);
+            addTemporaryLoadingLimits(name, value, acceptableDuration, operationalLimitId);
         } else if (direction.endsWith("low")) {
             context.invalid(TEMPORARY_LIMIT, () -> String.format("TATL %s is a low limit", id));
         } else {
@@ -432,49 +398,47 @@
         }
     }
 
-    private void addTemporayLoadingLimits(String name, double value, int acceptableDuration, String operationalLimitSetId, String operationalLimitId) {
-        if (loadingLimitsAdder != null) {
-            addTatlAndTemporaryProperties(name, new PR(operationalLimitSetId, limitSubclassType, ""), value, acceptableDuration, loadingLimitsAdder, operationalLimitId);
-        } else {
-            if (loadingLimitsAdder1 != null) {
-                addTatlAndTemporaryProperties(name, new PR(operationalLimitSetId, limitSubclassType, "1"), value, acceptableDuration, loadingLimitsAdder1, operationalLimitId);
-            }
-            if (loadingLimitsAdder2 != null) {
-                addTatlAndTemporaryProperties(name, new PR(operationalLimitSetId, limitSubclassType, "2"), value, acceptableDuration, loadingLimitsAdder2, operationalLimitId);
-            }
-            if (loadingLimitsAdder3 != null) {
-                addTatlAndTemporaryProperties(name, new PR(operationalLimitSetId, limitSubclassType, "3"), value, acceptableDuration, loadingLimitsAdder3, operationalLimitId);
-            }
-        }
-    }
-
-    private void addTatlAndTemporaryProperties(String name, PR propertyNameData, double value, int acceptableDuration, LoadingLimitsAdder<?, ?> loadingLimitsAdder, String operationalLimitId) {
-        boolean added = addTatl(name, value, acceptableDuration, loadingLimitsAdder);
-        addTemporaryOperationalLimitPropertiesIfLimitHasBeenConsidered(added, propertyNameData.toTR(acceptableDuration), operationalLimitId, value);
-    }
-
-    private void addTemporaryOperationalLimitPropertiesIfLimitHasBeenConsidered(boolean included, TPR temporaryPropertyNameData, String operationalLimitId, double value) {
+    private void addTemporaryLoadingLimits(String name, double value, int acceptableDuration, String operationalLimitId) {
+        if (olga != null) {
+            addTatlAndTemporaryProperties(name, limitSubclassType, value, acceptableDuration, olga, operationalLimitId);
+        } else {
+            if (olga1 != null) {
+                addTatlAndTemporaryProperties(name, limitSubclassType, value, acceptableDuration, olga1, operationalLimitId);
+            }
+            if (olga2 != null) {
+                addTatlAndTemporaryProperties(name, limitSubclassType, value, acceptableDuration, olga2, operationalLimitId);
+            }
+            if (olga3 != null) {
+                addTatlAndTemporaryProperties(name, limitSubclassType, value, acceptableDuration, olga3, operationalLimitId);
+            }
+        }
+    }
+
+    private void addTatlAndTemporaryProperties(String name, String limitSubclass, double value, int duration, OLGA olga, String operationalLimitId) {
+        boolean added = addTatl(name, value, duration, olga.loadingLimitsAdder);
+        addTemporaryOperationalLimitPropertiesIfLimitHasBeenConsidered(added, olga.operationalLimitsGroup, limitSubclass, duration, operationalLimitId, value);
+    }
+
+    private void addTemporaryOperationalLimitPropertiesIfLimitHasBeenConsidered(boolean included, OperationalLimitsGroup operationalLimitsGroup, String limitSubclass, int duration, String operationalLimitId, double value) {
         if (included) {
-            addTemporaryOperationalLimitProperties(temporaryPropertyNameData, operationalLimitId, value);
-        }
-    }
-
-    private void addTemporaryOperationalLimitProperties(TPR temporaryPropertyNameData, String operationalLimitId, double value) {
-        Objects.requireNonNull(loadingLimitsIdentifiable);
-        loadingLimitsIdentifiable.setProperty(getPropertyName(temporaryPropertyNameData, CgmesNames.OPERATIONAL_LIMIT), operationalLimitId);
-        loadingLimitsIdentifiable.setProperty(getPropertyName(temporaryPropertyNameData, CgmesNames.NORMAL_VALUE), String.valueOf(value));
-    }
-
-    private void addPermanentOperationalLimitPropertiesIfLimitHasBeenConsidered(boolean included, PR propertyNameData, String operationalLimitId, double value) {
+            addTemporaryOperationalLimitProperties(operationalLimitsGroup, limitSubclass, duration, operationalLimitId, value);
+        }
+    }
+
+    private void addTemporaryOperationalLimitProperties(OperationalLimitsGroup operationalLimitsGroup, String limitSubclass, int duration, String operationalLimitId, double value) {
+        operationalLimitsGroup.setProperty(getPropertyName(limitSubclass, duration, CgmesNames.OPERATIONAL_LIMIT), operationalLimitId);
+        operationalLimitsGroup.setProperty(getPropertyName(limitSubclass, duration, CgmesNames.NORMAL_VALUE), String.valueOf(value));
+    }
+
+    private void addPermanentOperationalLimitPropertiesIfLimitHasBeenConsidered(boolean included, OperationalLimitsGroup operationalLimitsGroup, String limitSubclassType, String operationalLimitId, double value) {
         if (included) {
-            addPermanentOperationalLimitProperties(propertyNameData, operationalLimitId, value);
-        }
-    }
-
-    private void addPermanentOperationalLimitProperties(PR propertyNameData, String operationalLimitId, double value) {
-        Objects.requireNonNull(loadingLimitsIdentifiable);
-        loadingLimitsIdentifiable.setProperty(getPropertyName(propertyNameData, CgmesNames.OPERATIONAL_LIMIT), operationalLimitId);
-        loadingLimitsIdentifiable.setProperty(getPropertyName(propertyNameData, CgmesNames.NORMAL_VALUE), String.valueOf(value));
+            addPermanentOperationalLimitProperties(operationalLimitsGroup, limitSubclassType, operationalLimitId, value);
+        }
+    }
+
+    private void addPermanentOperationalLimitProperties(OperationalLimitsGroup operationalLimitsGroup, String limitSubclassType, String operationalLimitId, double value) {
+        operationalLimitsGroup.setProperty(getPropertyName(limitSubclassType, CgmesNames.OPERATIONAL_LIMIT), operationalLimitId);
+        operationalLimitsGroup.setProperty(getPropertyName(limitSubclassType, CgmesNames.NORMAL_VALUE), String.valueOf(value));
     }
 
     private void notAssigned() {
@@ -507,40 +471,32 @@
         return s;
     }
 
-    public static void update(Identifiable<?> identifiable, OperationalLimitsGroup operationalLimitsGroup, TwoSides side, Context context) {
-        update(identifiable, operationalLimitsGroup, String.valueOf(side.getNum()), context);
-    }
-
-    public static void update(Identifiable<?> identifiable, OperationalLimitsGroup operationalLimitsGroup, ThreeSides side, Context context) {
-        update(identifiable, operationalLimitsGroup, String.valueOf(side.getNum()), context);
-    }
-
-    private static void update(Identifiable<?> identifiable, OperationalLimitsGroup operationalLimitsGroup, String end, Context context) {
+    public static void update(OperationalLimitsGroup operationalLimitsGroup, Context context) {
         operationalLimitsGroup.getActivePowerLimits().ifPresent(activePowerLimits
-                -> updateLoadingLimits(new PR(operationalLimitsGroup.getId(), CgmesNames.ACTIVE_POWER_LIMIT, end), activePowerLimits, identifiable, context));
+                -> updateLoadingLimits(CgmesNames.ACTIVE_POWER_LIMIT, activePowerLimits, operationalLimitsGroup, context));
         operationalLimitsGroup.getApparentPowerLimits().ifPresent(apparentPowerLimits
-                -> updateLoadingLimits(new PR(operationalLimitsGroup.getId(), CgmesNames.APPARENT_POWER_LIMIT, end), apparentPowerLimits, identifiable, context));
+                -> updateLoadingLimits(CgmesNames.APPARENT_POWER_LIMIT, apparentPowerLimits, operationalLimitsGroup, context));
         operationalLimitsGroup.getCurrentLimits().ifPresent(currentLimits
-                -> updateLoadingLimits(new PR(operationalLimitsGroup.getId(), CgmesNames.CURRENT_LIMIT, end), currentLimits, identifiable, context));
-    }
-
-    private static void updateLoadingLimits(PR propertyNameData, LoadingLimits loadingLimits, Identifiable<?> identifiable, Context context) {
-        loadingLimits.setPermanentLimit(getValue(propertyNameData, identifiable, loadingLimits.getPermanentLimit(), context));
+                -> updateLoadingLimits(CgmesNames.CURRENT_LIMIT, currentLimits, operationalLimitsGroup, context));
+    }
+
+    private static void updateLoadingLimits(String limitSubclassType, LoadingLimits loadingLimits, OperationalLimitsGroup operationalLimitsGroup, Context context) {
+        loadingLimits.setPermanentLimit(getValue(limitSubclassType, operationalLimitsGroup, loadingLimits.getPermanentLimit(), context));
         loadingLimits.getTemporaryLimits().forEach(temporaryLimit -> {
             int duration = temporaryLimit.getAcceptableDuration();
-            loadingLimits.setTemporaryLimitValue(duration, getValue(propertyNameData.toTR(duration), identifiable, temporaryLimit.getValue(), context));
+            loadingLimits.setTemporaryLimitValue(duration, getValue(limitSubclassType, duration, operationalLimitsGroup, temporaryLimit.getValue(), context));
         });
     }
 
-    private static double getValue(PR propertyNameData, Identifiable<?> identifiable, double previousValue, Context context) {
-        String operationalLimitId = getOperationalLimitId(getPropertyName(propertyNameData, CgmesNames.OPERATIONAL_LIMIT), identifiable);
-        double defaultLimitValue = getDefaultValue(getNormalValue(getPropertyName(propertyNameData, CgmesNames.NORMAL_VALUE), identifiable), previousValue, context);
+    private static double getValue(String limitSubclassType, OperationalLimitsGroup operationalLimitsGroup, double previousValue, Context context) {
+        String operationalLimitId = getOperationalLimitId(getPropertyName(limitSubclassType, CgmesNames.OPERATIONAL_LIMIT), operationalLimitsGroup);
+        double defaultLimitValue = getDefaultValue(getNormalValue(getPropertyName(limitSubclassType, CgmesNames.NORMAL_VALUE), operationalLimitsGroup), previousValue, context);
         return updatedValue(operationalLimitId, context).orElse(defaultLimitValue);
     }
 
-    private static double getValue(TPR temporaryPropertyNameData, Identifiable<?> identifiable, double previousValue, Context context) {
-        String operationalLimitId = getOperationalLimitId(getPropertyName(temporaryPropertyNameData, CgmesNames.OPERATIONAL_LIMIT), identifiable);
-        double defaultLimitValue = getDefaultValue(getNormalValue(getPropertyName(temporaryPropertyNameData, CgmesNames.NORMAL_VALUE), identifiable), previousValue, context);
+    private static double getValue(String limitSubclass, int duration, OperationalLimitsGroup operationalLimitsGroup, double previousValue, Context context) {
+        String operationalLimitId = getOperationalLimitId(getPropertyName(limitSubclass, duration, CgmesNames.OPERATIONAL_LIMIT), operationalLimitsGroup);
+        double defaultLimitValue = getDefaultValue(getNormalValue(getPropertyName(limitSubclass, duration, CgmesNames.NORMAL_VALUE), operationalLimitsGroup), previousValue, context);
         return updatedValue(operationalLimitId, context).orElse(defaultLimitValue);
     }
 
@@ -552,54 +508,42 @@
         return p.asOptionalDouble("value");
     }
 
-    private static String getOperationalLimitId(String propertyName, Identifiable<?> identifiable) {
-        return identifiable.getProperty(propertyName);
-    }
-
-    private static Double getNormalValue(String propertyName, Identifiable<?> identifiable) {
-        return identifiable.getProperty(propertyName) != null ? Double.parseDouble(identifiable.getProperty(propertyName)) : null;
-    }
-
-    private static String getPropertyName(PR pr, String tagProperty) {
+    private static String getOperationalLimitId(String propertyName, OperationalLimitsGroup operationalLimitsGroup) {
+        return operationalLimitsGroup.getProperty(propertyName);
+    }
+
+    private static Double getNormalValue(String propertyName, OperationalLimitsGroup operationalLimitsGroup) {
+        return operationalLimitsGroup.getProperty(propertyName) != null ? Double.parseDouble(operationalLimitsGroup.getProperty(propertyName)) : null;
+    }
+
+    private static String getPropertyName(String limitSubclass, String tagProperty) {
         return Conversion.CGMES_PREFIX_ALIAS_PROPERTIES + tagProperty + "_"
-                + pr.operationalLimitSetId + "_"
-                + pr.end + "_"
-                + pr.limitSubclass + "_"
+                + limitSubclass + "_"
                 + "patl";
     }
 
-    private static String getPropertyName(TPR tpr, String tagProperty) {
+    private static String getPropertyName(String limitSubclass, int duration, String tagProperty) {
         return Conversion.CGMES_PREFIX_ALIAS_PROPERTIES + tagProperty + "_"
-                + tpr.operationalLimitSetId + "_"
-                + tpr.end + "_"
-                + tpr.limitSubclass + "_"
+                + limitSubclass + "_"
                 + "tatl" + "_"
-                + tpr.duration;
+                + duration;
     }
 
     private static double getDefaultValue(Double normalValue, double previousValue, Context context) {
         return getDefaultValue(normalValue, previousValue, normalValue, normalValue != null ? normalValue : previousValue, context);
     }
 
-    private record PR(String operationalLimitSetId, String limitSubclass, String end) {
-
-        private TPR toTR(int duration) {
-            return new TPR(this.operationalLimitSetId, this.limitSubclass, this.end, duration);
-        }
-    }
-
-    private record TPR(String operationalLimitSetId, String limitSubclass, String end, int duration) {
+    private record OLGA(OperationalLimitsGroup operationalLimitsGroup, LoadingLimitsAdder<?, ?> loadingLimitsAdder) {
     }
 
     private final String terminalId;
     private final String equipmentId;
     private final String limitSubclassType;
-    private Identifiable<?> loadingLimitsIdentifiable;
-
-    private LoadingLimitsAdder<?, ?> loadingLimitsAdder;
-    private LoadingLimitsAdder<?, ?> loadingLimitsAdder1;
-    private LoadingLimitsAdder<?, ?> loadingLimitsAdder2;
-    private LoadingLimitsAdder<?, ?> loadingLimitsAdder3;
+
+    private OLGA olga;
+    private OLGA olga1;
+    private OLGA olga2;
+    private OLGA olga3;
 
     private VoltageLevel vl;
 }