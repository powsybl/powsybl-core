--- conflicted
+++ resolved
@@ -42,7 +42,7 @@
 
     public OperationalLimitConversion(PropertyBag l, Context context) {
         super(CgmesNames.OPERATIONAL_LIMIT, l, context);
-        String limitSubclass = p.getLocal(OPERATIONAL_LIMIT_SUBCLASS);
+        limitSubclassType = Objects.requireNonNull(p.getLocal(OPERATIONAL_LIMIT_SUBCLASS));
         String limitSetId = p.getId(OPERATIONAL_LIMIT_SET_ID);
         String limitSetName = p.getLocal(OPERATIONAL_LIMIT_SET_NAME);
         limitSetName = limitSetName != null ? limitSetName : limitSetId;
@@ -50,14 +50,8 @@
         terminalId = l.getId("Terminal");
         equipmentId = l.getId("Equipment");
 
-        this.limitSubclassType = fixCim14LimitSubclass(limitSubclass);
-
         Terminal terminal = null;
-<<<<<<< HEAD
         if (isLoadingLimits()) {
-=======
-        if (CgmesNames.ACTIVE_POWER_LIMIT.equals(limitSubclass) || CgmesNames.APPARENT_POWER_LIMIT.equals(limitSubclass) || CgmesNames.CURRENT_LIMIT.equals(limitSubclass)) {
->>>>>>> a9174ebc
             if (terminalId != null) {
                 terminal = context.terminalMapping().findForFlowLimits(terminalId);
             }
@@ -80,21 +74,14 @@
         }
     }
 
-    // Support for CIM14, all limits are assumed to be current
-    private static String fixCim14LimitSubclass(String limitSubclass) {
-        return limitSubclass == null ? CgmesNames.CURRENT_LIMIT : limitSubclass;
-    }
-
     private boolean isLoadingLimits() {
-        Objects.requireNonNull(limitSubclassType);
-        return limitSubclassType.equals(CgmesNames.ACTIVE_POWER_LIMIT)
-                || limitSubclassType.equals(CgmesNames.APPARENT_POWER_LIMIT)
-                || limitSubclassType.equals(CgmesNames.CURRENT_LIMIT);
+        return CgmesNames.ACTIVE_POWER_LIMIT.equals(limitSubclassType)
+                || CgmesNames.APPARENT_POWER_LIMIT.equals(limitSubclassType)
+                || CgmesNames.CURRENT_LIMIT.equals(limitSubclassType);
     }
 
     private boolean isVoltageLimits() {
-        Objects.requireNonNull(limitSubclassType);
-        return limitSubclassType.equals("VoltageLimit");
+        return "VoltageLimit".equals(limitSubclassType);
     }
 
     private void setVoltageLevelForVoltageLimit(Terminal terminal) {
