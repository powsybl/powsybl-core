/**
 * Copyright (c) 2017-2018, RTE (http://www.rte-france.com)
 * This Source Code Form is subject to the terms of the Mozilla Public
 * License, v. 2.0. If a copy of the MPL was not distributed with this
 * file, You can obtain one at http://mozilla.org/MPL/2.0/.
 */

package com.powsybl.cgmes.conversion.elements.hvdc;

import java.util.Objects;

import com.powsybl.cgmes.conversion.Context;
import com.powsybl.cgmes.conversion.Conversion;
import com.powsybl.cgmes.conversion.RegulatingControlMappingForVscConverters;
<<<<<<< HEAD
import com.powsybl.cgmes.conversion.elements.AbstractConductingEquipmentConversion;
import com.powsybl.iidm.network.HvdcConverterStation;
=======
import com.powsybl.cgmes.conversion.elements.AbstractReactiveLimitsOwnerConversion;
>>>>>>> a7348598
import com.powsybl.iidm.network.HvdcConverterStation.HvdcType;
import com.powsybl.iidm.network.LccConverterStation;
import com.powsybl.iidm.network.LccConverterStationAdder;
import com.powsybl.iidm.network.VscConverterStation;
import com.powsybl.iidm.network.VscConverterStationAdder;
import com.powsybl.triplestore.api.PropertyBag;

/**
 * @author Miora Ralambotiana <miora.ralambotiana at rte-france.com>
 * @author Luma Zamarreño <zamarrenolm at aia.es>
 * @author José Antonio Marqués <marquesja at aia.es>
 */
public class AcDcConverterConversion extends AbstractReactiveLimitsOwnerConversion {

    private static final double DEFAULT_POWER_FACTOR = 0.8;

    public AcDcConverterConversion(PropertyBag c, HvdcType converterType, double lossFactor, String acDcConverterDcTerminalId,  Context context) {
        super("ACDCConverter", c, context);

        this.converterType = Objects.requireNonNull(converterType);
        this.lossFactor = lossFactor;
        this.acDcConverterDcTerminalId = acDcConverterDcTerminalId;
    }

    @Override
    public boolean valid() {
        if (!super.valid()) {
            return false;
        }
        if (converterType == null) {
            invalid("Type " + p.getLocal("type"));
            return false;
        }
        return true;
    }

    @Override
    public void convert() {
        Objects.requireNonNull(converterType);
        if (converterType.equals(HvdcType.VSC)) {
            VscConverterStationAdder adder = voltageLevel().newVscConverterStation()
                .setLossFactor((float) this.lossFactor);
            identify(adder);
            connect(adder);
            RegulatingControlMappingForVscConverters.initialize(adder);
            VscConverterStation c = adder.add();
            addAliasesAndProperties(c);
            addHvdcAliasesAndProperties(c);

            convertedTerminals(c.getTerminal());
            convertReactiveLimits(c);
            context.regulatingControlMapping().forVscConverters().add(c.getId(), p);
        } else if (converterType.equals(HvdcType.LCC)) {

            // TODO: There are two modes of control: dcVoltage and activePower
            // For dcVoltage, setpoint is targetUdc,
            // For activePower, setpoint is targetPpcc

            LccConverterStationAdder adder = voltageLevel().newLccConverterStation()
                .setLossFactor((float) this.lossFactor)
                .setPowerFactor((float) getPowerFactor(p));
            identify(adder);
            connect(adder);
            LccConverterStation c = adder.add();
            addAliasesAndProperties(c);
            addHvdcAliasesAndProperties(c);

            this.lccConverter = c;
            convertedTerminals(c.getTerminal());
        }
    }

<<<<<<< HEAD
    private void addHvdcAliasesAndProperties(HvdcConverterStation<?> c) {
        c.addAlias(acDcConverterDcTerminalId, Conversion.CGMES_PREFIX_ALIAS_PROPERTIES + "ACDCConverterDCTerminal");
=======
    private static double getPowerFactor(PropertyBag propertyBag) {
        double p = propertyBag.asDouble("p");
        double q = propertyBag.asDouble("q");
        double powerFactor = p / Math.hypot(p, q);
        if (Double.isNaN(powerFactor)) {
            return DEFAULT_POWER_FACTOR;
        }
        return powerFactor;
>>>>>>> a7348598
    }

    public void setLccPowerFactor(double powerFactor) {
        this.lccConverter.setPowerFactor((float) powerFactor);
    }

    LccConverterStation getLccConverter() {
        return this.lccConverter;
    }

    private final HvdcType converterType;
    private final double lossFactor;
    private final String acDcConverterDcTerminalId;
    private LccConverterStation lccConverter = null;
}<|MERGE_RESOLUTION|>--- conflicted
+++ resolved
@@ -12,17 +12,9 @@
 import com.powsybl.cgmes.conversion.Context;
 import com.powsybl.cgmes.conversion.Conversion;
 import com.powsybl.cgmes.conversion.RegulatingControlMappingForVscConverters;
-<<<<<<< HEAD
-import com.powsybl.cgmes.conversion.elements.AbstractConductingEquipmentConversion;
-import com.powsybl.iidm.network.HvdcConverterStation;
-=======
 import com.powsybl.cgmes.conversion.elements.AbstractReactiveLimitsOwnerConversion;
->>>>>>> a7348598
+import com.powsybl.iidm.network.*;
 import com.powsybl.iidm.network.HvdcConverterStation.HvdcType;
-import com.powsybl.iidm.network.LccConverterStation;
-import com.powsybl.iidm.network.LccConverterStationAdder;
-import com.powsybl.iidm.network.VscConverterStation;
-import com.powsybl.iidm.network.VscConverterStationAdder;
 import com.powsybl.triplestore.api.PropertyBag;
 
 /**
@@ -90,10 +82,10 @@
         }
     }
 
-<<<<<<< HEAD
     private void addHvdcAliasesAndProperties(HvdcConverterStation<?> c) {
         c.addAlias(acDcConverterDcTerminalId, Conversion.CGMES_PREFIX_ALIAS_PROPERTIES + "ACDCConverterDCTerminal");
-=======
+    }
+
     private static double getPowerFactor(PropertyBag propertyBag) {
         double p = propertyBag.asDouble("p");
         double q = propertyBag.asDouble("q");
@@ -102,7 +94,6 @@
             return DEFAULT_POWER_FACTOR;
         }
         return powerFactor;
->>>>>>> a7348598
     }
 
     public void setLccPowerFactor(double powerFactor) {
