--- conflicted
+++ resolved
@@ -509,17 +509,9 @@
     }
 
     private void convertSwitches(Context context, Set<String> delayedBoundaryNodes) {
-<<<<<<< HEAD
-        Iterator<PropertyBag> k = cgmes.switches().iterator();
-        while (k.hasNext()) {
-            PropertyBag sw = k.next();
+        for (PropertyBag sw : cgmes.switches()) {
             if (LOG.isTraceEnabled()) {
                 LOG.trace(sw.tabulateLocals("Switch"));
-=======
-        for (PropertyBag sw : cgmes.switches()) {
-            if (LOG.isDebugEnabled()) {
-                LOG.debug(sw.tabulateLocals("Switch"));
->>>>>>> b051a14d
             }
             SwitchConversion c = new SwitchConversion(sw, context);
             if (c.valid()) {
@@ -535,17 +527,9 @@
     }
 
     private void convertEquivalentBranchesToLines(Context context, Set<String> delayedBoundaryNodes) {
-<<<<<<< HEAD
-        Iterator<PropertyBag> k = cgmes.equivalentBranches().iterator();
-        while (k.hasNext()) {
-            PropertyBag equivalentBranch = k.next();
+        for (PropertyBag equivalentBranch : cgmes.equivalentBranches()) {
             if (LOG.isTraceEnabled()) {
                 LOG.trace(equivalentBranch.tabulateLocals("EquivalentBranch"));
-=======
-        for (PropertyBag equivalentBranch : cgmes.equivalentBranches()) {
-            if (LOG.isDebugEnabled()) {
-                LOG.debug(equivalentBranch.tabulateLocals("EquivalentBranch"));
->>>>>>> b051a14d
             }
             EquivalentBranchConversion c = new EquivalentBranchConversion(equivalentBranch, context);
             if (c.valid()) {
