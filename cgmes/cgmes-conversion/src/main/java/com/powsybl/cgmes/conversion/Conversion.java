/**
 * Copyright (c) 2017-2018, RTE (http://www.rte-france.com)
 * This Source Code Form is subject to the terms of the Mozilla Public
 * License, v. 2.0. If a copy of the MPL was not distributed with this
 * file, You can obtain one at http://mozilla.org/MPL/2.0/.
 */

package com.powsybl.cgmes.conversion;

import com.powsybl.cgmes.conversion.elements.*;
import com.powsybl.cgmes.conversion.elements.hvdc.CgmesDcConversion;
import com.powsybl.cgmes.conversion.elements.transformers.ThreeWindingsTransformerConversion;
import com.powsybl.cgmes.conversion.elements.transformers.TwoWindingsTransformerConversion;
import com.powsybl.cgmes.extensions.*;
import com.powsybl.cgmes.model.CgmesModel;
import com.powsybl.cgmes.model.CgmesModelException;
import com.powsybl.cgmes.model.CgmesSubset;
import com.powsybl.cgmes.model.CgmesTerminal;
import com.powsybl.cgmes.model.triplestore.CgmesModelTripleStore;
import com.powsybl.iidm.network.*;
import com.powsybl.triplestore.api.PropertyBag;
import com.powsybl.triplestore.api.PropertyBags;
import org.joda.time.DateTime;
import org.joda.time.Duration;
import org.slf4j.Logger;
import org.slf4j.LoggerFactory;

import java.io.IOException;
import java.io.UncheckedIOException;
import java.nio.file.Path;
import java.nio.file.Paths;
import java.util.*;
import java.util.function.Consumer;
import java.util.function.Function;
import java.util.function.Supplier;
import java.util.stream.Collectors;
import static com.powsybl.cgmes.conversion.Conversion.Config.StateProfile.SSH;

/**
 * TwoWindingsTransformer Interpretation
 * <p>
 * Ratio and Phase Interpretation (Xfmr2RatioPhaseInterpretationAlternative) <br>
 * END1. All tapChangers (ratioTapChanger and phaseTapChanger) are considered at end1 (before transmission impedance) <br>
 * END2. All tapChangers (ratioTapChanger and phaseTapChanger) are considered at end2 (after transmission impedance) <br>
 * END1_END2. TapChangers (ratioTapChanger and phaseTapChanger) are considered at the end where they are defined in Cgmes <br>
 * X. If x1 == 0 all tapChangers (ratioTapChanger and phaseTapChanger) are considered at the end1 otherwise they are considered at end2
 * <p>
 * Shunt Admittance Interpretation (Xfmr2ShuntInterpretationAlternative) <br>
 * END1. All shunt admittances to ground (g, b) at end1 (before transmission impedance) <br>
 * END2. All shunt admittances to ground (g, b) at end2 (after transmission impedance) <br>
 * END1_END2. Shunt admittances to ground (g, b) at the end where they are defined in Cgmes model <br>
 * SPLIT. Split shunt admittances to ground (g, b) between end1 and end2. <br>
 * <p>
 * Structural Ratio (Xfmr2StructuralRatioInterpretationAlternative) <br>
 * END1. Structural ratio always at end1 (before transmission impedance) <br>
 * END2. Structural ratio always at end2 (after transmission impedance) <br>
 * X. If x1 == 0 structural ratio at end1, otherwise at end2
 * <p>
 * ThreeWindingsTransformer Interpretation.
 * <p>
 * Ratio and Phase Interpretation.  (Xfmr3RatioPhaseInterpretationAlternative) <br>
 * NETWORK_SIDE. All tapChangers (ratioTapChanger and phaseTapChanger) at the network side. <br>
 * STAR_BUS_SIDE. All tapChangers (ratioTapChanger and phaseTapChanger) at the star bus side.
 * <p>
 * Shunt Admittance Interpretation (Xfmr3ShuntInterpretationAlternative) <br>
 * NETWORK_SIDE. Shunt admittances to ground at the network side (end1 of the leg) <br>
 * STAR_BUS_SIDE. Shunt admittances to ground at the start bus side (end2 of the leg) <br>
 * SPLIT. Split shunt admittances to ground between two ends of the leg
 * <p>
 * Structural Ratio Interpretation (Xfmr3StructuralRatioInterpretationAlternative) <br>
 * STAR_BUS_SIDE. Structural ratio at the star bus side of all legs and RatedU0 = RatedU1 <br>
 * NETWORK_SIDE. Structural ratio at the network side of all legs. RatedU0 = 1 kv <br>
 * END1. Structural ratio at the network side of legs 2 and 3. RatedU0 = RatedU1 <br>
 * END2. Structural ratio at the network side of legs 1 and 3. RatedU0 = RatedU2 <br>
 * END3. Structural ratio at the network side of legs 1 and 2. RatedU0 = RatedU2 <br>
 * <p>
 * @author Luma Zamarreño <zamarrenolm at aia.es>
 * @author José Antonio Marqués <marquesja at aia.es>
 *
 */
public class Conversion {

    public enum Xfmr2RatioPhaseInterpretationAlternative {
        END1, END2, END1_END2, X
    }

    public enum Xfmr2ShuntInterpretationAlternative {
        END1, END2, END1_END2, SPLIT
    }

    public enum Xfmr2StructuralRatioInterpretationAlternative {
        END1, END2, X
    }

    public enum Xfmr3RatioPhaseInterpretationAlternative {
        NETWORK_SIDE, STAR_BUS_SIDE
    }

    public enum Xfmr3ShuntInterpretationAlternative {
        NETWORK_SIDE, STAR_BUS_SIDE, SPLIT
    }

    public enum Xfmr3StructuralRatioInterpretationAlternative {
        NETWORK_SIDE, STAR_BUS_SIDE, END1, END2, END3
    }

    public Conversion(CgmesModel cgmes) {
        this(cgmes, new Config());
    }

    public Conversion(CgmesModel cgmes, Conversion.Config config) {
        this(cgmes, config, Collections.emptyList());
    }

    public Conversion(CgmesModel cgmes, Conversion.Config config, List<CgmesImportPostProcessor> postProcessors) {
        this(cgmes, config, postProcessors, NetworkFactory.findDefault());
    }

    public Conversion(CgmesModel cgmes, Conversion.Config config, List<CgmesImportPostProcessor> postProcessors,
                      NetworkFactory networkFactory) {
        this.cgmes = Objects.requireNonNull(cgmes);
        this.config = Objects.requireNonNull(config);
        this.postProcessors = Objects.requireNonNull(postProcessors);
        this.networkFactory = Objects.requireNonNull(networkFactory);
    }

    public void report(Consumer<String> out) {
        new ReportTapChangers(cgmes, out).report();
    }

    public Network convert() {

        if (LOG.isDebugEnabled() && cgmes.baseVoltages() != null) {
            LOG.debug(cgmes.baseVoltages().tabulate());
        }
        // Check that at least we have an EquipmentCore profile
        if (!cgmes.hasEquipmentCore()) {
            throw new CgmesModelException("Data source does not contain EquipmentCore data");
        }
        Network network = createNetwork();
        Context context = createContext(network);
        assignNetworkProperties(context);
        addCgmesSvMetadata(network, context);
        addCgmesSshMetadata(network, context);
        addCimCharacteristics(network);
        if (context.config().createCgmesExportMapping) {
            CgmesIidmMappingAdder mappingAdder = network.newExtension(CgmesIidmMappingAdder.class);
<<<<<<< HEAD
            cgmes.baseVoltages().forEach(bv -> mappingAdder.addBaseVoltage(bv.getId("BaseVoltage"), bv.asDouble("nominalVoltage"), isBoundaryBaseVoltage(bv.getLocal("graph"))));
=======
            cgmes.topologicalNodes().forEach(tn -> mappingAdder.addTopologicalNode(tn.getId("TopologicalNode"), tn.getId("name"), isBoundaryTopologicalNode(tn.getLocal("graphTP"))));
>>>>>>> 928ad4cb
            mappingAdder.add();
        }
        BaseVoltageMappingAdder bvAdder = network.newExtension(BaseVoltageMappingAdder.class);
        cgmes.baseVoltages().forEach(bv -> bvAdder.addBaseVoltage(bv.getId("BaseVoltage"), bv.asDouble("nominalVoltage"), isBoundaryBaseVoltage(bv.getLocal("graph"))));
        bvAdder.add();

        Function<PropertyBag, AbstractObjectConversion> convf;

        cgmes.computedTerminals().forEach(t -> context.terminalMapping().buildTopologicalNodeCgmesTerminalsMapping(t));
        cgmes.regulatingControls().forEach(p -> context.regulatingControlMapping().cacheRegulatingControls(p));

        convert(cgmes.substations(), s -> new SubstationConversion(s, context));
        convert(cgmes.voltageLevels(), vl -> new VoltageLevelConversion(vl, context));
        PropertyBags nodes = context.nodeBreaker()
                ? cgmes.connectivityNodes()
                : cgmes.topologicalNodes();
        String nodeTypeName = context.nodeBreaker()
                ? "ConnectivityNode"
                : "TopologicalNode";
        convert(nodes, n -> new NodeConversion(nodeTypeName, n, context));
        if (!context.config().createBusbarSectionForEveryConnectivityNode()) {
            convert(cgmes.busBarSections(), bbs -> new BusbarSectionConversion(bbs, context));
        }

        convert(cgmes.energyConsumers(), ec -> new EnergyConsumerConversion(ec, context));
        convert(cgmes.energySources(), es -> new EnergySourceConversion(es, context));
        convf = eqi -> new EquivalentInjectionConversion(eqi, context);
        convert(cgmes.equivalentInjections(), convf);
        convf = eni -> new ExternalNetworkInjectionConversion(eni, context);
        convert(cgmes.externalNetworkInjections(), convf);
        convert(cgmes.shuntCompensators(), sh -> new ShuntConversion(sh, context));
        convert(cgmes.equivalentShunts(), es -> new EquivalentShuntConversion(es, context));
        convf = svc -> new StaticVarCompensatorConversion(svc, context);
        convert(cgmes.staticVarCompensators(), convf);
        convf = asm -> new AsynchronousMachineConversion(asm, context);
        convert(cgmes.asynchronousMachines(), convf);
        convert(cgmes.synchronousMachines(), sm -> new SynchronousMachineConversion(sm, context));

        // We will delay the conversion of some lines/switches that have an end at boundary
        // They have to be processed after all lines/switches have been reviewed
        // FIXME(Luma) store delayedBoundaryNodes in context
        Set<String> delayedBoundaryNodes = new HashSet<>();
        convertSwitches(context, delayedBoundaryNodes);
        convertACLineSegmentsToLines(context, delayedBoundaryNodes);

        convertEquivalentBranchesToLines(context, delayedBoundaryNodes);
        convert(cgmes.seriesCompensators(), sc -> new SeriesCompensatorConversion(sc, context));

        convertTransformers(context, delayedBoundaryNodes);
        delayedBoundaryNodes.forEach(node -> convertEquipmentAtBoundaryNode(context, node));

        CgmesDcConversion cgmesDcConversion = new CgmesDcConversion(cgmes, context);
        cgmesDcConversion.convert();

        convert(cgmes.operationalLimits(), l -> new OperationalLimitConversion(l, context));
        context.loadingLimitsMapping().addAll();

        if (config.convertSvInjections()) {
            convert(cgmes.svInjections(), si -> new SvInjectionConversion(si, context));
        }

        clearUnattachedHvdcConverterStations(network, context); // in case of faulty CGMES files, remove HVDC Converter Stations without HVDC lines
        voltageAngles(nodes, context);

        if (config.importControlAreas()) {
            network.newExtension(CgmesControlAreasAdder.class).add();
            CgmesControlAreas cgmesControlAreas = network.getExtension(CgmesControlAreas.class);
            cgmes.controlAreas().forEach(ca -> createControlArea(cgmesControlAreas, ca));
            cgmes.tieFlows().forEach(tf -> addTieFlow(context, cgmesControlAreas, tf, cgmes, network));
            cgmesControlAreas.cleanIfEmpty();
        }

        // set all regulating controls
        context.regulatingControlMapping().setAllRegulatingControls(network);
        if (context.config().debugTopology()) {
            debugTopology(context);
        }

        if (config.storeCgmesModelAsNetworkExtension()) {
            // Store a reference to the original CGMES model inside the IIDM network
            network.newExtension(CgmesModelExtensionAdder.class).withModel(cgmes).add();
        }

        // apply post-processors
        for (CgmesImportPostProcessor postProcessor : postProcessors) {
            // FIXME generic cgmes models may not have an underlying triplestore
            // TODO maybe pass the properties to the post processors
            postProcessor.process(network, cgmes.tripleStore());
        }

        // Complete Voltages and angles in starBus as properties
        // Complete Voltages and angles in boundary buses
        completeVoltagesAndAngles(network);

        if (config.storeCgmesConversionContextAsNetworkExtension()) {
            // Store the terminal mapping in an extension for external validation
            network.newExtension(CgmesConversionContextExtensionAdder.class).withContext(context).add();
        }

<<<<<<< HEAD
=======
        if (config.createCgmesExportMapping) {
            network.getExtension(CgmesIidmMapping.class).addTopologyListener();
        }
>>>>>>> 928ad4cb
        return network;
    }

    private Source isBoundaryTopologicalNode(String graph) {
        //There are unit tests where the boundary file contains the sequence "TPBD" and others "TP_BD"
        return graph.contains("TP") && graph.contains("BD")  ? Source.BOUNDARY : Source.IGM;
    }

    private Source isBoundaryBaseVoltage(String graph) {
        //There are unit tests where the boundary file contains the sequence "EQBD" and others "EQ_BD"
        return graph.contains("EQ") && graph.contains("BD")  ? Source.BOUNDARY : Source.IGM;
    }

    private static void completeVoltagesAndAngles(Network network) {

        // Voltage and angle in starBus as properties
        network.getThreeWindingsTransformers()
            .forEach(ThreeWindingsTransformerConversion::calculateVoltageAndAngleInStarBus);

        // Voltage and angle in boundary buses
        network.getDanglingLines()
            .forEach(AbstractConductingEquipmentConversion::calculateVoltageAndAngleInBoundaryBus);
    }

    private static void createControlArea(CgmesControlAreas cgmesControlAreas, PropertyBag ca) {
        String controlAreaId = ca.getId("ControlArea");
        cgmesControlAreas.newCgmesControlArea()
                .setId(controlAreaId)
                .setName(ca.getLocal("name"))
                .setEnergyIdentificationCodeEic(ca.getLocal("energyIdentCodeEic"))
                .setNetInterchange(ca.asDouble("netInterchange", Double.NaN))
                .add();
    }

    private static void addTieFlow(Context context, CgmesControlAreas cgmesControlAreas, PropertyBag tf,
        CgmesModel cgmesModel, Network network) {
        String controlAreaId = tf.getId("ControlArea");
        CgmesControlArea cgmesControlArea = cgmesControlAreas.getCgmesControlArea(controlAreaId);
        if (cgmesControlArea == null) {
            context.ignored("Tie Flow", String.format("Tie Flow %s refers to a non-existing control area", tf.getId("TieFlow")));
            return;
        }
        String terminalId = tf.getId("terminal");
        Boundary boundary = context.terminalMapping().findBoundary(terminalId, cgmesModel);
        if (boundary != null) {
            cgmesControlArea.add(boundary);
            return;
        }
        Terminal terminal = context.terminalMapping().find(terminalId, cgmesModel, network);
        if (terminal != null) {
            cgmesControlArea.add(terminal);
        }
    }

    private void convert(
            PropertyBags elements,
            Function<PropertyBag, AbstractObjectConversion> f) {
        String conversion = null;

        for (PropertyBag element : elements) {
            if (LOG.isDebugEnabled()) {
                LOG.debug(element.tabulateLocals());
            }
            AbstractObjectConversion c = f.apply(element);
            if (conversion == null) {
                conversion = c.getClass().getName();
                conversion = conversion.substring(conversion.lastIndexOf('.') + 1);
                conversion = conversion.replace("Conversion", "");
            }
            if (c.insideBoundary()) {
                c.convertInsideBoundary();
            } else if (c.valid()) {
                c.convert();
            }
        }
    }

    private Network createNetwork() {
        String networkId = cgmes.modelId();
        String sourceFormat = "CGMES";
        return networkFactory.createNetwork(networkId, sourceFormat);
    }

    private Context createContext(Network network) {
        Context context = new Context(cgmes, config, network);
        context.substationIdMapping().build();
        context.dc().initialize();
        context.loadRatioTapChangers();
        context.loadPhaseTapChangers();
        context.loadRatioTapChangerTables();
        context.loadPhaseTapChangerTables();
        context.loadReactiveCapabilityCurveData();
        return context;
    }

    private void assignNetworkProperties(Context context) {
        context.network().setProperty(NETWORK_PS_CGMES_MODEL_DETAIL,
                context.nodeBreaker()
                        ? NETWORK_PS_CGMES_MODEL_DETAIL_NODE_BREAKER
                        : NETWORK_PS_CGMES_MODEL_DETAIL_BUS_BRANCH);
        DateTime modelScenarioTime = cgmes.scenarioTime();
        DateTime modelCreated = cgmes.created();
        long forecastDistance = new Duration(modelCreated, modelScenarioTime).getStandardMinutes();
        context.network().setForecastDistance(forecastDistance >= 0 ? (int) forecastDistance : 0);
        context.network().setCaseDate(modelScenarioTime);
        LOG.info("cgmes scenarioTime       : {}", modelScenarioTime);
        LOG.info("cgmes modelCreated       : {}", modelCreated);
        LOG.info("network caseDate         : {}", context.network().getCaseDate());
        LOG.info("network forecastDistance : {}", context.network().getForecastDistance());
    }

    private void addCgmesSvMetadata(Network network, Context context) {
        PropertyBags svDescription = cgmes.fullModel(CgmesSubset.STATE_VARIABLES.getProfile());
        if (svDescription != null && !svDescription.isEmpty()) {
            CgmesSvMetadataAdder adder = network.newExtension(CgmesSvMetadataAdder.class)
                    .setDescription(svDescription.get(0).getId("description"))
                    .setSvVersion(readVersion(svDescription, context))
                    .setModelingAuthoritySet(svDescription.get(0).getId("modelingAuthoritySet"));
            svDescription.pluckLocals("DependentOn").forEach(adder::addDependency);
            adder.add();
        }
    }

    private void addCgmesSshMetadata(Network network, Context context) {
        PropertyBags sshDescription = cgmes.fullModel(CgmesSubset.STEADY_STATE_HYPOTHESIS.getProfile());
        if (sshDescription != null && !sshDescription.isEmpty()) {
            CgmesSshMetadataAdder adder = network.newExtension(CgmesSshMetadataAdder.class)
                    .setDescription(sshDescription.get(0).getId("description"))
                    .setSshVersion(readVersion(sshDescription, context))
                    .setModelingAuthoritySet(sshDescription.get(0).getId("modelingAuthoritySet"));
            sshDescription.pluckLocals("DependentOn").forEach(adder::addDependency);
            adder.add();
        }
    }

    private int readVersion(PropertyBags propertyBags, Context context) {
        try {
            return propertyBags.get(0).asInt("version");
        } catch (NumberFormatException e) {
            context.fixed("Version", "The version is expected to be an integer: " + propertyBags.get(0).get("version") + ". Fixed to 1");
            return 1;
        }
    }

    private void addCimCharacteristics(Network network) {
        if (cgmes instanceof CgmesModelTripleStore) {
            network.newExtension(CimCharacteristicsAdder.class)
                    .setTopologyKind(cgmes.isNodeBreaker() ? CgmesTopologyKind.NODE_BREAKER : CgmesTopologyKind.BUS_BRANCH)
                    .setCimVersion(((CgmesModelTripleStore) cgmes).getCimVersion())
                    .add();
        }
    }

    private void putVoltageLevelRefByLineContainerIdIfPresent(String lineContainerId, Supplier<String> terminalId1,
                                                              Supplier<String> terminalId2,
                                                              Map<String, VoltageLevel> nominalVoltageByLineContainerId,
                                                              Context context) {
        String vlId = Optional.ofNullable(context.namingStrategy().getId("VoltageLevel",
                        context.cgmes().voltageLevel(cgmes.terminal(terminalId1.get()), context.nodeBreaker())))
                .orElseGet(() -> context.namingStrategy().getId("VoltageLevel",
                        context.cgmes().voltageLevel(cgmes.terminal(terminalId2.get()), context.nodeBreaker())));
        if (vlId != null) {
            VoltageLevel vl = context.network().getVoltageLevel(vlId);
            if (vl != null) {
                nominalVoltageByLineContainerId.put(lineContainerId, vl);
            }
        }
    }

    private void convertACLineSegmentsToLines(Context context, Set<String> delayedBoundaryNodes) {
        Map<String, VoltageLevel> voltageLevelRefByLineContainerId = new HashMap<>();
        PropertyBags acLineSegments = cgmes.acLineSegments();
        for (PropertyBag line : acLineSegments) { // Retrieve a voltage level reference for every line container of AC Line Segments outside boundaries
            String lineContainerId = line.getId("Line");
            if (lineContainerId != null && !voltageLevelRefByLineContainerId.containsKey(lineContainerId)) {
                putVoltageLevelRefByLineContainerIdIfPresent(lineContainerId, () -> line.getId("Terminal1"), () -> line.getId("Terminal2"),
                        voltageLevelRefByLineContainerId, context);
            }
        }
        for (PropertyBag line : acLineSegments) {
            if (LOG.isDebugEnabled()) {
                LOG.debug(line.tabulateLocals("ACLineSegment"));
            }
            String lineContainerId = line.getId("Line");
            if (lineContainerId != null) { // Create fictitious voltage levels for AC line segments inside line containers outside boundaries
                VoltageLevel vlRef = voltageLevelRefByLineContainerId.get(lineContainerId);
                createLineContainerFictitiousVoltageLevels(context, lineContainerId, vlRef, line);
            }
            ACLineSegmentConversion c = new ACLineSegmentConversion(line, context);
            if (c.valid()) {
                String node = c.boundaryNode();
                if (node != null && !context.config().convertBoundary()) {
                    context.boundary().addAcLineSegmentAtNode(line, node);
                    delayedBoundaryNodes.add(node);
                } else {
                    c.convert();
                }
            }
        }
    }

    static class LineContainerFictitiousVoltageLevelData {
        String lineId;

        String lineName;
        String nodeId;
        VoltageLevel vl;

        String idForFictitiousVoltageLevel() {
            return nodeId + "_VL";
        }
    }

    private LineContainerFictitiousVoltageLevelData voltageLevelDataForACLSinLineContainer(Context context, String lineId, PropertyBag lineSegment, String terminalRef) {
        LineContainerFictitiousVoltageLevelData vldata = new LineContainerFictitiousVoltageLevelData();
        vldata.lineId = lineId;
        vldata.lineName = lineSegment.get("lineName");
        CgmesTerminal t = cgmes.terminal(lineSegment.getId(terminalRef));
        vldata.nodeId = context.nodeBreaker() ? t.connectivityNode() : t.topologicalNode();
        String vlId = context.namingStrategy().getId("VoltageLevel", context.cgmes().voltageLevel(t, context.nodeBreaker()));
        if (vlId != null) {
            vldata.vl = context.network().getVoltageLevel(vlId);
        } else {
            vldata.vl = context.network().getVoltageLevel(vldata.idForFictitiousVoltageLevel());
        }
        return vldata;
    }

    private void createLineContainerFictitiousVoltageLevels(Context context, String lineId, VoltageLevel vlRef, PropertyBag lineSegment) {
        // Try to obtain data for a potential fictitious voltage level from Terminal1 of AC Line Segment
        LineContainerFictitiousVoltageLevelData vldata1 = voltageLevelDataForACLSinLineContainer(context, lineId, lineSegment, "Terminal1");
        // The same, from Terminal2 of AC Line Segment
        LineContainerFictitiousVoltageLevelData vldata2 = voltageLevelDataForACLSinLineContainer(context, lineId, lineSegment, "Terminal2");
        // Only create a fictitious voltage levels replacing cim:Line Container if we are NOT at boundaries
        if (vldata1.vl == null && !context.boundary().containsNode(vldata1.nodeId)) {
            createLineContainerFictitiousVoltageLevel(context, vldata1, vlRef);
        }
        if (vldata2.vl == null && !context.boundary().containsNode(vldata2.nodeId)) {
            createLineContainerFictitiousVoltageLevel(context, vldata2, vlRef);
        }
    }

    private void createLineContainerFictitiousVoltageLevel(Context context, LineContainerFictitiousVoltageLevelData vldata, VoltageLevel vlref) {
        String id = vldata.idForFictitiousVoltageLevel();
        LOG.warn("Fictitious Voltage Level {} created for Line container {} node {}", id, vldata.lineId, vldata.lineName);
        // Nominal voltage and low/high limits are copied from the reference voltage level, if it is given
        VoltageLevel vl = context.network().newVoltageLevel()
                .setNominalV(vlref.getNominalV())
                .setTopologyKind(
                        context.nodeBreaker()
                                ? TopologyKind.NODE_BREAKER
                                : TopologyKind.BUS_BREAKER)
                .setLowVoltageLimit(vlref.getLowVoltageLimit())
                .setHighVoltageLimit(vlref.getHighVoltageLimit())
                .setId(id)
                .setName(vldata.lineName)
                .setEnsureIdUnicity(context.config().isEnsureIdAliasUnicity())
                .add();
        vl.setProperty(Conversion.CGMES_PREFIX_ALIAS_PROPERTIES + "LineContainerId", vldata.lineId);
    }

    private void convertSwitches(Context context, Set<String> delayedBoundaryNodes) {
        for (PropertyBag sw : cgmes.switches()) {
            if (LOG.isDebugEnabled()) {
                LOG.debug(sw.tabulateLocals("Switch"));
            }
            SwitchConversion c = new SwitchConversion(sw, context);
            if (c.valid()) {
                String node = c.boundaryNode();
                if (node != null && !context.config().convertBoundary()) {
                    context.boundary().addSwitchAtNode(sw, node);
                    delayedBoundaryNodes.add(node);
                } else {
                    c.convert();
                }
            }
        }
    }

    private void convertEquivalentBranchesToLines(Context context, Set<String> delayedBoundaryNodes) {
        for (PropertyBag equivalentBranch : cgmes.equivalentBranches()) {
            if (LOG.isDebugEnabled()) {
                LOG.debug(equivalentBranch.tabulateLocals("EquivalentBranch"));
            }
            EquivalentBranchConversion c = new EquivalentBranchConversion(equivalentBranch, context);
            if (c.valid()) {
                String node = c.boundaryNode();
                if (node != null && !context.config().convertBoundary()) {
                    context.boundary().addEquivalentBranchAtNode(equivalentBranch, node);
                    delayedBoundaryNodes.add(node);
                } else {
                    c.convert();
                }
            }
        }
    }

    private void convertTransformers(Context context, Set<String> delayedBoundaryNodes) {
        cgmes.groupedTransformerEnds().forEach((t, ends) -> {
            if (LOG.isDebugEnabled()) {
                LOG.debug("Transformer {}, {}-winding", t, ends.size());
                ends.forEach(e -> LOG.debug(e.tabulateLocals("TransformerEnd")));
            }
            if (ends.size() == 2) {
                convertTwoWindingsTransformers(context, ends, delayedBoundaryNodes);
            } else if (ends.size() == 3) {
                convertThreeWindingsTransformers(context, ends);
            } else {
                String what = "PowerTransformer " + t;
                Supplier<String> reason = () -> String.format("Has %d ends. Only 2 or 3 ends are supported", ends.size());
                context.invalid(what, reason);
            }
        });
    }

    private static void convertTwoWindingsTransformers(Context context, PropertyBags ends, Set<String> delayedBoundaryNodes) {
        AbstractConductingEquipmentConversion c = new TwoWindingsTransformerConversion(ends, context);
        if (c.valid()) {
            String node = c.boundaryNode();
            if (node != null && !context.config().convertBoundary()) {
                context.boundary().addTransformerAtNode(ends, node);
                delayedBoundaryNodes.add(node);
            } else {
                c.convert();
            }
        }
    }

    private static void convertThreeWindingsTransformers(Context context, PropertyBags ends) {
        AbstractConductingEquipmentConversion c = new ThreeWindingsTransformerConversion(ends, context);
        if (c.valid()) {
            c.convert();
        }
    }

    // Supported conversions:
    // Only one Line (--> create dangling line)
    // Only one Switch (--> create dangling line with z0)
    // Only one Transformer (--> create dangling line)
    // Only one EquivalentBranch (--> create dangling line)
    // Any combination of Line, Switch, Transformer and EquivalentBranch

    private void convertEquipmentAtBoundaryNode(Context context, String node) {
        // At least each delayed boundary node should have one equipment attached to it
        // Currently supported equipment at boundary are lines and switches
        List<BoundaryEquipment> beqs = context.boundary().boundaryEquipmentAtNode(node);
        if (LOG.isDebugEnabled()) {
            LOG.debug("Delayed boundary node {} with {} equipment at it", node, beqs.size());
            beqs.forEach(BoundaryEquipment::log);
        }
        int numEquipmentsAtNode = beqs.size();
        if (numEquipmentsAtNode == 1) {
            beqs.get(0).createConversion(context).convertAtBoundary();
        } else if (numEquipmentsAtNode == 2) {
            convertTwoEquipmentsAtBoundaryNode(context, node, beqs.get(0), beqs.get(1));
        } else if (numEquipmentsAtNode > 2) {
            // In some TYNDP there are three acLineSegments at the boundary node,
            // one of them disconnected. The two connected acLineSegments are imported.
            List<BoundaryEquipment> connectedBeqs = beqs.stream()
                .filter(beq -> !beq.isAcLineSegmentDisconnected(context)).collect(Collectors.toList());
            if (connectedBeqs.size() == 2) {
                convertTwoEquipmentsAtBoundaryNode(context, node, connectedBeqs.get(0), connectedBeqs.get(1));
                // Log ignored AcLineSegments
                beqs.stream().filter(beq -> !connectedBeqs.contains(beq)).collect(Collectors.toList())
                    .forEach(beq -> context.ignored("convertEquipmentAtBoundaryNode",
                        String.format("Multiple AcLineSegments at boundary %s. Disconnected AcLineSegment %s is ignored", node, beq.getAcLineSegmentId())));
            } else {
                context.invalid(node, "Too many equipment at boundary node");
            }
        }
    }

    private static void convertTwoEquipmentsAtBoundaryNode(Context context, String node, BoundaryEquipment beq1, BoundaryEquipment beq2) {
        BoundaryLine boundaryLine1 = beq1.createConversion(context).asBoundaryLine(node);
        BoundaryLine boundaryLine2 = beq2.createConversion(context).asBoundaryLine(node);
        if (boundaryLine1 != null && boundaryLine2 != null) {
            if (boundaryLine2.getId().compareTo(boundaryLine1.getId()) >= 0) {
                ACLineSegmentConversion.convertBoundaryLines(context, node, boundaryLine1, boundaryLine2);
            } else {
                ACLineSegmentConversion.convertBoundaryLines(context, node, boundaryLine2, boundaryLine1);
            }
        } else {
            context.invalid(node, "Unexpected boundaryLine");
        }
    }

    private void voltageAngles(PropertyBags nodes, Context context) {
        if (context.nodeBreaker()) {
            // TODO(Luma): we create again one conversion object for every node
            // In node-breaker conversion,
            // set (voltage, angle) values after all nodes have been created and connected
            for (PropertyBag n : nodes) {
                NodeConversion nc = new NodeConversion("ConnectivityNode", n, context);
                if (!nc.insideBoundary() || nc.insideBoundary() && context.config().convertBoundary()) {
                    nc.setVoltageAngleNodeBreaker();
                }
            }
        }
    }

    private void clearUnattachedHvdcConverterStations(Network network, Context context) {
        network.getHvdcConverterStationStream()
                .filter(converter -> converter.getHvdcLine() == null)
                .peek(converter -> context.ignored("HVDC Converter Station " + converter.getId(), "No correct linked HVDC line found."))
                .collect(Collectors.toList())
                .forEach(Connectable::remove);
    }

    private void debugTopology(Context context) {
        context.network().getVoltageLevels().forEach(vl -> {
            String name = vl.getSubstation().map(s -> s.getNameOrId() + "-").orElse("") + vl.getNameOrId();
            name = name.replace('/', '-');
            Path file = Paths.get(System.getProperty("java.io.tmpdir"), "temp-cgmes-" + name + ".dot");
            try {
                vl.exportTopology(file);
            } catch (IOException e) {
                throw new UncheckedIOException(e);
            }
        });
    }

    public static class Config {

        public enum StateProfile {
            SSH,
            SV
        }

        public List<String> substationIdsExcludedFromMapping() {
            return Collections.emptyList();
        }

        public boolean debugTopology() {
            return false;
        }

        public boolean allowUnsupportedTapChangers() {
            return allowUnsupportedTapChangers;
        }

        public Config setAllowUnsupportedTapChangers(boolean allowUnsupportedTapChangers) {
            this.allowUnsupportedTapChangers = allowUnsupportedTapChangers;
            return this;
        }

        public boolean useNodeBreaker() {
            return true;
        }

        public double lowImpedanceLineR() {
            return lowImpedanceLineR;
        }

        public double lowImpedanceLineX() {
            return lowImpedanceLineX;
        }

        public boolean convertBoundary() {
            return convertBoundary;
        }

        public Config setConvertBoundary(boolean convertBoundary) {
            this.convertBoundary = convertBoundary;
            return this;
        }

        public boolean changeSignForShuntReactivePowerFlowInitialState() {
            return changeSignForShuntReactivePowerFlowInitialState;
        }

        public Config setChangeSignForShuntReactivePowerFlowInitialState(boolean b) {
            changeSignForShuntReactivePowerFlowInitialState = b;
            return this;
        }

        public boolean computeFlowsAtBoundaryDanglingLines() {
            return true;
        }

        public boolean createBusbarSectionForEveryConnectivityNode() {
            return createBusbarSectionForEveryConnectivityNode;
        }

        public Config setCreateBusbarSectionForEveryConnectivityNode(boolean b) {
            createBusbarSectionForEveryConnectivityNode = b;
            return this;
        }

        public boolean createCgmesExportMapping() {
            return createCgmesExportMapping;
        }

        public Config setCreateCgmesExportMapping(boolean createCgmesExportMapping) {
            this.createCgmesExportMapping = createCgmesExportMapping;
            return this;
        }

        public boolean convertSvInjections() {
            return convertSvInjections;
        }

        public Config setConvertSvInjections(boolean convertSvInjections) {
            this.convertSvInjections = convertSvInjections;
            return this;
        }

        public StateProfile  getProfileForInitialValuesShuntSectionsTapPositions() {
            return profileForInitialValuesShuntSectionsTapPositions;
        }

        public Config setProfileForInitialValuesShuntSectionsTapPositions(String profileForInitialValuesShuntSectionsTapPositions) {
            switch (Objects.requireNonNull(profileForInitialValuesShuntSectionsTapPositions)) {
                case "SSH":
                case "SV":
                    this.profileForInitialValuesShuntSectionsTapPositions = StateProfile.valueOf(profileForInitialValuesShuntSectionsTapPositions);
                    break;
                default:
                    throw new CgmesModelException("Unexpected profile used for shunt sections / tap positions state hypothesis: " + profileForInitialValuesShuntSectionsTapPositions);
            }
            return this;
        }

        public boolean storeCgmesModelAsNetworkExtension() {
            return storeCgmesModelAsNetworkExtension;
        }

        public Config setStoreCgmesModelAsNetworkExtension(boolean storeCgmesModelAsNetworkExtension) {
            this.storeCgmesModelAsNetworkExtension = storeCgmesModelAsNetworkExtension;
            return this;
        }

        public boolean storeCgmesConversionContextAsNetworkExtension() {
            return storeCgmesConversionContextAsNetworkExtension;
        }

        public Config setStoreCgmesConversionContextAsNetworkExtension(boolean storeCgmesTerminalMappingAsNetworkExtension) {
            this.storeCgmesConversionContextAsNetworkExtension = storeCgmesTerminalMappingAsNetworkExtension;
            return this;
        }

        public boolean isEnsureIdAliasUnicity() {
            return ensureIdAliasUnicity;
        }

        public Config setEnsureIdAliasUnicity(boolean ensureIdAliasUnicity) {
            this.ensureIdAliasUnicity = ensureIdAliasUnicity;
            return this;
        }

        public boolean importControlAreas() {
            return importControlAreas;
        }

        public Config setImportControlAreas(boolean importControlAreas) {
            this.importControlAreas = importControlAreas;
            return this;
        }

        public Xfmr2RatioPhaseInterpretationAlternative getXfmr2RatioPhase() {
            return xfmr2RatioPhase;
        }

        public void setXfmr2RatioPhase(Xfmr2RatioPhaseInterpretationAlternative alternative) {
            xfmr2RatioPhase = alternative;
        }

        public Xfmr2ShuntInterpretationAlternative getXfmr2Shunt() {
            return xfmr2Shunt;
        }

        public void setXfmr2Shunt(Xfmr2ShuntInterpretationAlternative alternative) {
            xfmr2Shunt = alternative;
        }

        public Xfmr2StructuralRatioInterpretationAlternative getXfmr2StructuralRatio() {
            return xfmr2StructuralRatio;
        }

        public void setXfmr2StructuralRatio(Xfmr2StructuralRatioInterpretationAlternative alternative) {
            xfmr2StructuralRatio = alternative;
        }

        public Xfmr3RatioPhaseInterpretationAlternative getXfmr3RatioPhase() {
            return xfmr3RatioPhase;
        }

        public void setXfmr3RatioPhase(Xfmr3RatioPhaseInterpretationAlternative alternative) {
            this.xfmr3RatioPhase = alternative;
        }

        public Xfmr3ShuntInterpretationAlternative getXfmr3Shunt() {
            return xfmr3Shunt;
        }

        public void setXfmr3Shunt(Xfmr3ShuntInterpretationAlternative alternative) {
            xfmr3Shunt = alternative;
        }

        public Xfmr3StructuralRatioInterpretationAlternative getXfmr3StructuralRatio() {
            return xfmr3StructuralRatio;
        }

        public void setXfmr3StructuralRatio(Xfmr3StructuralRatioInterpretationAlternative alternative) {
            xfmr3StructuralRatio = alternative;
        }

        private boolean allowUnsupportedTapChangers = true;
        private boolean convertBoundary = false;
        private boolean changeSignForShuntReactivePowerFlowInitialState = false;
        private double lowImpedanceLineR = 7.0E-5;
        private double lowImpedanceLineX = 7.0E-5;

        private boolean createBusbarSectionForEveryConnectivityNode = false;
        private boolean convertSvInjections = true;
        private StateProfile profileForInitialValuesShuntSectionsTapPositions = SSH;
        private boolean storeCgmesModelAsNetworkExtension = true;
        private boolean storeCgmesConversionContextAsNetworkExtension = false;

        private boolean ensureIdAliasUnicity = false;
        private boolean importControlAreas = true;

        private boolean createCgmesExportMapping = false;

        // Default interpretation.
        private Xfmr2RatioPhaseInterpretationAlternative xfmr2RatioPhase = Xfmr2RatioPhaseInterpretationAlternative.END1_END2;
        private Xfmr2ShuntInterpretationAlternative xfmr2Shunt = Xfmr2ShuntInterpretationAlternative.END1_END2;
        private Xfmr2StructuralRatioInterpretationAlternative xfmr2StructuralRatio = Xfmr2StructuralRatioInterpretationAlternative.X;

        private Xfmr3RatioPhaseInterpretationAlternative xfmr3RatioPhase = Xfmr3RatioPhaseInterpretationAlternative.NETWORK_SIDE;
        private Xfmr3ShuntInterpretationAlternative xfmr3Shunt = Xfmr3ShuntInterpretationAlternative.NETWORK_SIDE;
        private Xfmr3StructuralRatioInterpretationAlternative xfmr3StructuralRatio = Xfmr3StructuralRatioInterpretationAlternative.STAR_BUS_SIDE;

    }

    private final CgmesModel cgmes;
    private final Config config;
    private final List<CgmesImportPostProcessor> postProcessors;
    private final NetworkFactory networkFactory;

    private static final Logger LOG = LoggerFactory.getLogger(Conversion.class);

    public static final String NETWORK_PS_CGMES_MODEL_DETAIL = "CGMESModelDetail";
    public static final String NETWORK_PS_CGMES_MODEL_DETAIL_BUS_BRANCH = "bus-branch";
    public static final String NETWORK_PS_CGMES_MODEL_DETAIL_NODE_BREAKER = "node-breaker";

    public static final String CGMES_PREFIX_ALIAS_PROPERTIES = "CGMES.";
}<|MERGE_RESOLUTION|>--- conflicted
+++ resolved
@@ -143,15 +143,6 @@
         addCgmesSvMetadata(network, context);
         addCgmesSshMetadata(network, context);
         addCimCharacteristics(network);
-        if (context.config().createCgmesExportMapping) {
-            CgmesIidmMappingAdder mappingAdder = network.newExtension(CgmesIidmMappingAdder.class);
-<<<<<<< HEAD
-            cgmes.baseVoltages().forEach(bv -> mappingAdder.addBaseVoltage(bv.getId("BaseVoltage"), bv.asDouble("nominalVoltage"), isBoundaryBaseVoltage(bv.getLocal("graph"))));
-=======
-            cgmes.topologicalNodes().forEach(tn -> mappingAdder.addTopologicalNode(tn.getId("TopologicalNode"), tn.getId("name"), isBoundaryTopologicalNode(tn.getLocal("graphTP"))));
->>>>>>> 928ad4cb
-            mappingAdder.add();
-        }
         BaseVoltageMappingAdder bvAdder = network.newExtension(BaseVoltageMappingAdder.class);
         cgmes.baseVoltages().forEach(bv -> bvAdder.addBaseVoltage(bv.getId("BaseVoltage"), bv.asDouble("nominalVoltage"), isBoundaryBaseVoltage(bv.getLocal("graph"))));
         bvAdder.add();
@@ -249,18 +240,7 @@
             network.newExtension(CgmesConversionContextExtensionAdder.class).withContext(context).add();
         }
 
-<<<<<<< HEAD
-=======
-        if (config.createCgmesExportMapping) {
-            network.getExtension(CgmesIidmMapping.class).addTopologyListener();
-        }
->>>>>>> 928ad4cb
         return network;
-    }
-
-    private Source isBoundaryTopologicalNode(String graph) {
-        //There are unit tests where the boundary file contains the sequence "TPBD" and others "TP_BD"
-        return graph.contains("TP") && graph.contains("BD")  ? Source.BOUNDARY : Source.IGM;
     }
 
     private Source isBoundaryBaseVoltage(String graph) {
