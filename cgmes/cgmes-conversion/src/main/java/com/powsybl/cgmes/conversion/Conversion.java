/**
 * Copyright (c) 2017-2018, RTE (http://www.rte-france.com)
 * This Source Code Form is subject to the terms of the Mozilla Public
 * License, v. 2.0. If a copy of the MPL was not distributed with this
 * file, You can obtain one at http://mozilla.org/MPL/2.0/.
 * SPDX-License-Identifier: MPL-2.0
 */

package com.powsybl.cgmes.conversion;

import com.powsybl.cgmes.conversion.elements.*;
import com.powsybl.cgmes.conversion.elements.dc.DCConversion;
import com.powsybl.cgmes.conversion.elements.transformers.ThreeWindingsTransformerConversion;
import com.powsybl.cgmes.conversion.elements.transformers.TwoWindingsTransformerConversion;
import com.powsybl.cgmes.conversion.naming.NamingStrategy;
import com.powsybl.cgmes.extensions.*;
import com.powsybl.cgmes.model.*;
import com.powsybl.cgmes.model.triplestore.CgmesModelTripleStore;
import com.powsybl.commons.report.ReportNode;
import com.powsybl.iidm.network.*;
import com.powsybl.iidm.network.util.Identifiables;
import com.powsybl.triplestore.api.PropertyBag;
import com.powsybl.triplestore.api.PropertyBags;
import org.slf4j.Logger;
import org.slf4j.LoggerFactory;

import java.io.IOException;
import java.io.UncheckedIOException;
import java.nio.file.Path;
import java.nio.file.Paths;
import java.time.Duration;
import java.time.ZonedDateTime;
import java.util.*;
import java.util.function.Consumer;
import java.util.function.Function;
import java.util.function.Supplier;
import java.util.stream.Stream;

<<<<<<< HEAD
import static com.powsybl.cgmes.conversion.Conversion.Config.StateProfile.SSH;
import static com.powsybl.cgmes.conversion.Update.updateLoads;
=======
>>>>>>> cf17069c
import static java.util.stream.Collectors.groupingBy;

/**
 * TwoWindingsTransformer Interpretation
 * <p>
 * Ratio and Phase Interpretation (Xfmr2RatioPhaseInterpretationAlternative) <br>
 * END1. All tapChangers (ratioTapChanger and phaseTapChanger) are considered at end1 (before transmission impedance) <br>
 * END2. All tapChangers (ratioTapChanger and phaseTapChanger) are considered at end2 (after transmission impedance) <br>
 * END1_END2. TapChangers (ratioTapChanger and phaseTapChanger) are considered at the end where they are defined in Cgmes <br>
 * X. If x1 == 0 all tapChangers (ratioTapChanger and phaseTapChanger) are considered at the end1 otherwise they are considered at end2
 * <p>
 * Shunt Admittance Interpretation (Xfmr2ShuntInterpretationAlternative) <br>
 * END1. All shunt admittances to ground (g, b) at end1 (before transmission impedance) <br>
 * END2. All shunt admittances to ground (g, b) at end2 (after transmission impedance) <br>
 * END1_END2. Shunt admittances to ground (g, b) at the end where they are defined in Cgmes model <br>
 * SPLIT. Split shunt admittances to ground (g, b) between end1 and end2. <br>
 * <p>
 * Structural Ratio (Xfmr2StructuralRatioInterpretationAlternative) <br>
 * END1. Structural ratio always at end1 (before transmission impedance) <br>
 * END2. Structural ratio always at end2 (after transmission impedance) <br>
 * X. If x1 == 0 structural ratio at end1, otherwise at end2
 * <p>
 * ThreeWindingsTransformer Interpretation.
 * <p>
 * Ratio and Phase Interpretation.  (Xfmr3RatioPhaseInterpretationAlternative) <br>
 * NETWORK_SIDE. All tapChangers (ratioTapChanger and phaseTapChanger) at the network side. <br>
 * STAR_BUS_SIDE. All tapChangers (ratioTapChanger and phaseTapChanger) at the star bus side.
 * <p>
 * Shunt Admittance Interpretation (Xfmr3ShuntInterpretationAlternative) <br>
 * NETWORK_SIDE. Shunt admittances to ground at the network side (end1 of the leg) <br>
 * STAR_BUS_SIDE. Shunt admittances to ground at the start bus side (end2 of the leg) <br>
 * SPLIT. Split shunt admittances to ground between two ends of the leg
 * <p>
 * Structural Ratio Interpretation (Xfmr3StructuralRatioInterpretationAlternative) <br>
 * STAR_BUS_SIDE. Structural ratio at the star bus side of all legs and RatedU0 = RatedU1 <br>
 * NETWORK_SIDE. Structural ratio at the network side of all legs. RatedU0 = 1 kv <br>
 * END1. Structural ratio at the network side of legs 2 and 3. RatedU0 = RatedU1 <br>
 * END2. Structural ratio at the network side of legs 1 and 3. RatedU0 = RatedU2 <br>
 * END3. Structural ratio at the network side of legs 1 and 2. RatedU0 = RatedU2 <br>
 * <p>
 * @author Luma Zamarreño {@literal <zamarrenolm at aia.es>}
 * @author José Antonio Marqués {@literal <marquesja at aia.es>}
 *
 */
public class Conversion {

    public static final String QUERY_CATALOG_NAME_INIT = "";
    public static final String QUERY_CATALOG_NAME_UPDATE = "-update";

    public enum Xfmr2RatioPhaseInterpretationAlternative {
        END1, END2, END1_END2, X
    }

    public enum Xfmr2ShuntInterpretationAlternative {
        END1, END2, END1_END2, SPLIT
    }

    public enum Xfmr2StructuralRatioInterpretationAlternative {
        END1, END2, X
    }

    public enum Xfmr3RatioPhaseInterpretationAlternative {
        NETWORK_SIDE, STAR_BUS_SIDE
    }

    public enum Xfmr3ShuntInterpretationAlternative {
        NETWORK_SIDE, STAR_BUS_SIDE, SPLIT
    }

    public enum Xfmr3StructuralRatioInterpretationAlternative {
        NETWORK_SIDE, STAR_BUS_SIDE, END1, END2, END3
    }

    public Conversion(CgmesModel cgmes) {
        this(cgmes, new Config());
    }

    public Conversion(CgmesModel cgmes, Conversion.Config config) {
        this(cgmes, config, Collections.emptyList(), Collections.emptyList());
    }

    public Conversion(CgmesModel cgmes, Conversion.Config config, List<CgmesImportPostProcessor> postProcessors) {
        this(cgmes, config, Collections.emptyList(), postProcessors, NetworkFactory.findDefault());
    }

    public Conversion(CgmesModel cgmes, Conversion.Config config, List<CgmesImportPreProcessor> preProcessors, List<CgmesImportPostProcessor> postProcessors) {
        this(cgmes, config, preProcessors, postProcessors, NetworkFactory.findDefault());
    }

    public Conversion(CgmesModel cgmes, Config config, List<CgmesImportPreProcessor> activatedPreProcessors, List<CgmesImportPostProcessor> activatedPostProcessors, NetworkFactory networkFactory) {
        this.cgmes = Objects.requireNonNull(cgmes);
        this.config = Objects.requireNonNull(config);
        this.preProcessors = Objects.requireNonNull(activatedPreProcessors);
        this.postProcessors = Objects.requireNonNull(activatedPostProcessors);
        this.networkFactory = Objects.requireNonNull(networkFactory);
    }

    public void report(Consumer<String> out) {
        new ReportTapChangers(cgmes, out).report();
    }

    public Network convert() {
        return convert(ReportNode.NO_OP);
    }

    public Network convert(ReportNode reportNode) {
        // Check presence of report node for functional logs and EQ profile in the data source
        Objects.requireNonNull(reportNode);
        if (!cgmes.hasEquipmentCore()) {
            throw new CgmesModelException("Data source does not contain EquipmentCore data");
        }

        // Apply preprocessors, which mainly create missing containers
        ReportNode preProcessorsNode = CgmesReports.applyingPreprocessorsReport(reportNode);
        for (CgmesImportPreProcessor preProcessor : preProcessors) {
            CgmesReports.applyingProcessorReport(preProcessorsNode, preProcessor.getName());
            preProcessor.process(cgmes);
        }
        if (LOG.isTraceEnabled() && cgmes.baseVoltages() != null) {
            LOG.trace("{}{}{}", "BaseVoltages", System.lineSeparator(), cgmes.baseVoltages().tabulate());
        }

        // Create base network with metadata information
        Network network = createNetwork();
        network.setMinimumAcceptableValidationLevel(ValidationLevel.EQUIPMENT);
        Context context = new Context(cgmes, config, network, reportNode);
        assignNetworkProperties(context);
        addMetadataModels(network, context);
        addCimCharacteristics(network);

        // Build mappings
        context.pushReportNode(CgmesReports.buildingMappingsReport(reportNode));
        context.nodeContainerMapping().build();
        BaseVoltageMappingAdder bvAdder = network.newExtension(BaseVoltageMappingAdder.class);
        cgmes.baseVoltages().forEach(bv -> bvAdder.addBaseVoltage(bv.getId("BaseVoltage"), bv.asDouble("nominalVoltage"), isBoundaryBaseVoltage(bv.getLocal("graph"))));
        bvAdder.add();
        cgmes.computedTerminals().forEach(t -> context.terminalMapping().buildTopologicalNodeCgmesTerminalsMapping(t));
        cgmes.regulatingControls().forEach(p -> context.regulatingControlMapping().cacheRegulatingControls(p));
        context.popReportNode();

        // Convert containers
        convert(cgmes.substations(), CgmesNames.SUBSTATION, context);
        convert(cgmes.voltageLevels(), CgmesNames.VOLTAGE_LEVEL, context);
        createFictitiousVoltageLevelsForLineContainers(context);

        // Convert topology
        PropertyBags nodes = context.nodeBreaker() ? cgmes.connectivityNodes() : cgmes.topologicalNodes();
        if (context.nodeBreaker()) {
            convert(nodes, CgmesNames.CONNECTIVITY_NODE, context);
        } else {
            convert(nodes, CgmesNames.TOPOLOGICAL_NODE, context);
        }
        if (!context.config().createBusbarSectionForEveryConnectivityNode()) {
            convert(cgmes.busBarSections(), CgmesNames.BUSBAR_SECTION, context);
        }

        // Convert single terminal equipments
        convert(cgmes.grounds(), CgmesNames.GROUND, context);
        convert(cgmes.energyConsumers(), CgmesNames.ENERGY_CONSUMER, context);
        convert(cgmes.energySources(), CgmesNames.ENERGY_SOURCE, context);
        convert(cgmes.equivalentInjections(), CgmesNames.EQUIVALENT_INJECTION, context);
        convert(cgmes.externalNetworkInjections(), CgmesNames.EXTERNAL_NETWORK_INJECTION, context);
        convert(cgmes.shuntCompensators(), CgmesNames.SHUNT_COMPENSATOR, context);
        convert(cgmes.equivalentShunts(), CgmesNames.EQUIVALENT_SHUNT, context);
        convert(cgmes.staticVarCompensators(), CgmesNames.STATIC_VAR_COMPENSATOR, context);
        convert(cgmes.asynchronousMachines(), CgmesNames.ASYNCHRONOUS_MACHINE, context);
        convert(cgmes.synchronousMachinesAll(), CgmesNames.SYNCHRONOUS_MACHINE, context);

        // Convert multiple terminals equipments
        // We will delay the conversion of some lines/switches that have an end at boundary
        // They have to be processed after all lines/switches have been reviewed
        // FIXME(Luma) store delayedBoundaryNodes in context
        Set<String> delayedBoundaryNodes = new HashSet<>();
        convertSwitches(context, delayedBoundaryNodes);
        convertACLineSegmentsToLines(context, delayedBoundaryNodes);
        convertEquivalentBranchesToLines(context, delayedBoundaryNodes);
        convert(cgmes.seriesCompensators(), CgmesNames.SERIES_COMPENSATOR, context);
        convertTransformers(context, delayedBoundaryNodes);
        context.pushReportNode(CgmesReports.convertingElementTypeReport(reportNode, "equipments at boundaries"));
        delayedBoundaryNodes.forEach(node -> convertEquipmentAtBoundaryNode(context, node));
        context.popReportNode();

        // Convert DC equipments, limits, SV injections, control areas, regulating controls
        context.pushReportNode(CgmesReports.convertingElementTypeReport(reportNode, "DC network"));
        new DCConversion(cgmes, context);
        clearUnattachedHvdcConverterStations(network, context);
        context.popReportNode();

        convert(cgmes.operationalLimits(), CgmesNames.OPERATIONAL_LIMIT, context);
        context.loadingLimitsMapping().addAll();
        setSelectedOperationalLimitsGroup(context);

        if (config.convertSvInjections()) {
            convert(cgmes.svInjections(), CgmesNames.SV_INJECTION, context);
        }

        if (config.importControlAreas()) {
            convert(cgmes.controlAreas(), CgmesNames.CONTROL_AREA, context);
            convert(cgmes.tieFlows(), CgmesNames.TIE_FLOW, context);
        }

        context.pushReportNode(CgmesReports.convertingElementTypeReport(reportNode, CgmesNames.REGULATING_CONTROL));
        context.regulatingControlMapping().setAllRegulatingControls(network);
        context.popReportNode();

        // Fix dangling lines issues
        context.pushReportNode(CgmesReports.fixingDanglingLinesIssuesReport(reportNode));
        handleDangingLineDisconnectedAtBoundary(network, context);
        adjustMultipleUnpairedDanglingLinesAtSameBoundaryNode(network, context);
        context.popReportNode();

        // Set voltages and angles
        context.pushReportNode(CgmesReports.settingVoltagesAndAnglesReport(reportNode));
        voltageAngles(nodes, context);
        completeVoltagesAndAngles(network);
        context.popReportNode();

        // Save/store data for debug or external validation
        if (config.debugTopology()) {
            debugTopology(context);
        }
        if (config.storeCgmesModelAsNetworkExtension()) {
            network.newExtension(CgmesModelExtensionAdder.class).withModel(cgmes).add();
        }
        if (config.storeCgmesConversionContextAsNetworkExtension()) {
            network.newExtension(CgmesConversionContextExtensionAdder.class).withContext(context).add();
        }

        ReportNode postProcessorsNode = CgmesReports.applyingPostprocessorsReport(reportNode);
        for (CgmesImportPostProcessor postProcessor : postProcessors) {
            // FIXME generic cgmes models may not have an underlying triplestore
            // TODO maybe pass the properties to the post processors
            CgmesReports.applyingProcessorReport(postProcessorsNode, postProcessor.getName());
            postProcessor.process(network, cgmes.tripleStore());
        }

        CgmesReports.importedCgmesNetworkReport(reportNode, network.getId());

        updateWithAllInputs(network, reportNode);

        return network;
    }

    private void updateWithAllInputs(Network network, ReportNode reportNode) {
        if (!sshOrSvIsIncludedInCgmesModel(this.cgmes)) {
            return;
        }
        this.cgmes.setQueryCatalog(QUERY_CATALOG_NAME_UPDATE);
        Context updateContext = createUpdateContext(network, reportNode);

        // add processes to create new equipment using update data (ssh and sv data)

        update(network, updateContext, reportNode);
    }

    private static boolean sshOrSvIsIncludedInCgmesModel(CgmesModel cgmes) {
        return cgmes.fullModels().stream()
                .map(fullModel -> fullModel.getId("profileList"))
                .anyMatch(profileList -> profileList.contains("SteadyStateHypothesis") || profileList.contains("StateVariables"));
    }

    public void update(Network network, ReportNode reportNode) {
        Objects.requireNonNull(network);
        Objects.requireNonNull(reportNode);
        Context updateContext = createUpdateContext(network, reportNode);
        update(network, updateContext, reportNode);
    }

    private void update(Network network, Context updateContext, ReportNode reportNode) {
        // Inspect the contents of the loaded data
        if (LOG.isDebugEnabled()) {
            PropertyBags nts = cgmes.numObjectsByType();
            LOG.debug("CGMES objects read for the update:");
            nts.forEach(nt -> LOG.debug(String.format("  %5d %s", nt.asInt("numObjects"), nt.getLocal("Type"))));
            nts.forEach(nt -> LOG.debug(cgmes.allObjectsOfType(nt.getLocal("Type")).tabulateLocals()));
        }

        updateLoads(network, cgmes, updateContext);
        network.runValidationChecks(false, reportNode);
        network.setMinimumAcceptableValidationLevel(ValidationLevel.STEADY_STATE_HYPOTHESIS);
    }

    /**
     * Retrieve the Collection of OperationalLimitGroups for identifiable that have flow limits
     * (branch, dangling line, 3w-transformer).
     * If the collection has only one element, it gets to be the identifiable's selectedGroup.
     * If there is more than one element in the collection, don't set any as selected.
     * @param context The conversion's Context.
     */
    private void setSelectedOperationalLimitsGroup(Context context) {
        // Set selected limits group for branches
        context.network().getBranchStream().map(b -> (Branch<?>) b).forEach(branch -> {
            // Side 1
            Collection<OperationalLimitsGroup> limitsHolder1 = branch.getOperationalLimitsGroups1();
            if (limitsHolder1.size() == 1) {
                branch.setSelectedOperationalLimitsGroup1(limitsHolder1.iterator().next().getId());
            }
            // Side 2
            Collection<OperationalLimitsGroup> limitsHolder2 = branch.getOperationalLimitsGroups2();
            if (limitsHolder2.size() == 1) {
                branch.setSelectedOperationalLimitsGroup2(limitsHolder2.iterator().next().getId());
            }
        });

        // Set selected limits group for Dangling lines
        context.network().getDanglingLineStream().forEach(dl -> {
            Collection<OperationalLimitsGroup> limitsHolder = dl.getOperationalLimitsGroups();
            if (limitsHolder.size() == 1) {
                dl.setSelectedOperationalLimitsGroup(limitsHolder.iterator().next().getId());
            }
        });

        // Set selected limits group for 3w transformers legs
        context.network().getThreeWindingsTransformerStream().flatMap(ThreeWindingsTransformer::getLegStream).forEach(leg -> {
            Collection<OperationalLimitsGroup> limitsHolder = leg.getOperationalLimitsGroups();
            if (limitsHolder.size() == 1) {
                leg.setSelectedOperationalLimitsGroup(limitsHolder.iterator().next().getId());
            }
        });
    }

    private void handleDangingLineDisconnectedAtBoundary(Network network, Context context) {
        if (config.disconnectNetworkSideOfDanglingLinesIfBoundaryIsDisconnected()) {
            for (DanglingLine dl : network.getDanglingLines()) {
                String terminalBoundaryId = dl.getAliasFromType(Conversion.CGMES_PREFIX_ALIAS_PROPERTIES + "Terminal_Boundary").orElse(null);
                if (terminalBoundaryId == null) {
                    LOG.warn("Dangling line {}: alias for terminal at boundary is missing", dl.getId());
                } else {
                    disconnectDanglingLineAtBounddary(dl, terminalBoundaryId, context);
                }
            }
        }
    }

    private void disconnectDanglingLineAtBounddary(DanglingLine dl, String terminalBoundaryId, Context context) {
        CgmesTerminal terminalBoundary = cgmes.terminal(terminalBoundaryId);
        if (terminalBoundary == null) {
            LOG.warn("Dangling line {}: terminal at boundary with id {} is not found in CGMES model", dl.getId(), terminalBoundaryId);
        } else {
            if (!terminalBoundary.connected() && dl.getTerminal().isConnected()) {
                LOG.warn("DanglingLine {} was connected at network side and disconnected at boundary side. It has been disconnected also at network side.", dl.getId());
                CgmesReports.danglingLineDisconnectedAtBoundaryHasBeenDisconnectedReport(context.getReportNode(), dl.getId());
                dl.getTerminal().disconnect();
            }
        }
    }

    private void adjustMultipleUnpairedDanglingLinesAtSameBoundaryNode(Network network, Context context) {
        network.getDanglingLineStream(DanglingLineFilter.UNPAIRED)
                .filter(dl -> dl.getTerminal().isConnected())
                .collect(groupingBy(Conversion::getDanglingLineBoundaryNode))
                .values().stream()
                // Only perform adjustment for the groups with more than one connected dangling line
                .filter(dls -> dls.size() > 1)
                .forEach(dls -> adjustMultipleUnpairedDanglingLinesAtSameBoundaryNode(dls, context));
    }

    private void adjustMultipleUnpairedDanglingLinesAtSameBoundaryNode(List<DanglingLine> dls, Context context) {
        // All dangling lines will have same value for p0, q0. Take it from the first one
        double p0 = dls.get(0).getP0();
        double q0 = dls.get(0).getQ0();
        // Divide this value between all connected dangling lines
        // This method is called only if there is more than 1 connected dangling line
        long count = dls.size();
        final double p0Adjusted = p0 / count;
        final double q0Adjusted = q0 / count;
        dls.forEach(dl -> {
            LOG.warn("Multiple unpaired DanglingLines were connected at the same boundary side. Adjusted original injection from ({}, {}) to ({}, {}) for dangling line {}.", p0, q0, p0Adjusted, q0Adjusted, dl.getId());
            CgmesReports.multipleUnpairedDanglingLinesAtSameBoundaryReport(context.getReportNode(), dl.getId(), p0, q0, p0Adjusted, q0Adjusted);
            dl.setP0(p0Adjusted);
            dl.setQ0(q0Adjusted);
        });
    }

    public static String getDanglingLineBoundaryNode(DanglingLine dl) {
        String node;
        node = dl.getProperty(Conversion.CGMES_PREFIX_ALIAS_PROPERTIES + CgmesNames.CONNECTIVITY_NODE_BOUNDARY);
        if (node == null) {
            node = dl.getProperty(Conversion.CGMES_PREFIX_ALIAS_PROPERTIES + CgmesNames.TOPOLOGICAL_NODE_BOUNDARY);
        }
        if (node == null) {
            LOG.warn("Dangling line {} does not have a boundary node identifier.", dl.getId());
            node = "unknown";
        }
        return node;
    }

    private Source isBoundaryBaseVoltage(String graph) {
        //There are unit tests where the boundary file contains the sequence "EQBD" and others "EQ_BD"
        return graph.contains("EQ") && graph.contains("BD") ? Source.BOUNDARY : Source.IGM;
    }

    private static void completeVoltagesAndAngles(Network network) {

        // Voltage and angle in starBus as properties
        network.getThreeWindingsTransformers()
            .forEach(ThreeWindingsTransformerConversion::calculateVoltageAndAngleInStarBus);

        // Voltage and angle in boundary buses
        network.getDanglingLineStream(DanglingLineFilter.UNPAIRED)
            .forEach(AbstractConductingEquipmentConversion::calculateVoltageAndAngleInBoundaryBus);
        network.getTieLines().forEach(tieLine -> AbstractConductingEquipmentConversion.calculateVoltageAndAngleInBoundaryBus(tieLine.getDanglingLine1(), tieLine.getDanglingLine2()));
    }

    private void convert(PropertyBags elements, String elementType, Context context) {
        context.pushReportNode(CgmesReports.convertingElementTypeReport(context.getReportNode(), elementType));
        for (PropertyBag element : elements) {
            if (LOG.isTraceEnabled()) {
                LOG.trace(element.tabulateLocals(elementType));
            }
            AbstractObjectConversion c = switch (elementType) {
                case CgmesNames.SUBSTATION -> new SubstationConversion(element, context);
                case CgmesNames.VOLTAGE_LEVEL -> new VoltageLevelConversion(element, context);
                case CgmesNames.CONNECTIVITY_NODE, CgmesNames.TOPOLOGICAL_NODE -> new NodeConversion(elementType, element, context);
                case CgmesNames.BUSBAR_SECTION -> new BusbarSectionConversion(element, context);
                case CgmesNames.GROUND -> new GroundConversion(element, context);
                case CgmesNames.ENERGY_CONSUMER -> new EnergyConsumerConversion(element, context);
                case CgmesNames.ENERGY_SOURCE -> new EnergySourceConversion(element, context);
                case CgmesNames.EQUIVALENT_INJECTION -> new EquivalentInjectionConversion(element, context);
                case CgmesNames.EXTERNAL_NETWORK_INJECTION -> new ExternalNetworkInjectionConversion(element, context);
                case CgmesNames.SHUNT_COMPENSATOR -> new ShuntConversion(element, context);
                case CgmesNames.EQUIVALENT_SHUNT -> new EquivalentShuntConversion(element, context);
                case CgmesNames.STATIC_VAR_COMPENSATOR -> new StaticVarCompensatorConversion(element, context);
                case CgmesNames.ASYNCHRONOUS_MACHINE -> new AsynchronousMachineConversion(element, context);
                case CgmesNames.SYNCHRONOUS_MACHINE -> new SynchronousMachineConversion(element, context);
                case CgmesNames.SERIES_COMPENSATOR -> new SeriesCompensatorConversion(element, context);
                case CgmesNames.OPERATIONAL_LIMIT -> new OperationalLimitConversion(element, context);
                case CgmesNames.SV_INJECTION -> new SvInjectionConversion(element, context);
                case CgmesNames.CONTROL_AREA -> new ControlAreaConversion(element, context);
                case CgmesNames.TIE_FLOW -> new TieFlowConversion(element, context);
                default -> throw new IllegalArgumentException("Invalid elementType.");
            };
            if (c.insideBoundary()) {
                c.convertInsideBoundary();
            } else if (c.valid()) {
                c.convert();
            }
        }
        context.popReportNode();
    }

    private Network createNetwork() {
        String networkId = cgmes.modelId();
        String sourceFormat = "CGMES";
        return networkFactory.createNetwork(networkId, sourceFormat);
    }

    private Context createUpdateContext(Network network, ReportNode reportNode) {
        Context context = new Context(cgmes, config, network, reportNode);
        context.buildUpdateCache();
        return context;
    }

    private void assignNetworkProperties(Context context) {
        context.network().setProperty(NETWORK_PS_CGMES_MODEL_DETAIL,
                context.nodeBreaker()
                        ? NETWORK_PS_CGMES_MODEL_DETAIL_NODE_BREAKER
                        : NETWORK_PS_CGMES_MODEL_DETAIL_BUS_BRANCH);
        PropertyBags modelProfiles = context.cgmes().modelProfiles();
        String fullModel = "FullModel";
        modelProfiles.sort(Comparator.comparing(p -> p.getId(fullModel)));
        for (PropertyBag modelProfile : modelProfiles) { // Import of profiles ID as properties TODO import them in a dedicated extension
            if (modelProfile.getId(fullModel).equals(context.network().getId())) {
                continue;
            }
            String profile = CgmesNamespace.getProfile(modelProfile.getId("profile"));
            if (profile != null && !"EQ_OP".equals(profile) && !"SV".equals(profile)) { // don't import EQ_OP and SV profiles as they are not used for CGMES export
                context.network()
                        .setProperty(Identifiables.getUniqueId(CGMES_PREFIX_ALIAS_PROPERTIES + profile + "_ID", property -> context.network().hasProperty(property)),
                                modelProfile.getId(fullModel));
            }
        }
        ZonedDateTime modelScenarioTime = cgmes.scenarioTime();
        ZonedDateTime modelCreated = cgmes.created();
        long forecastDistance = Duration.between(modelCreated, modelScenarioTime).toMinutes();
        context.network().setForecastDistance(forecastDistance >= 0 ? (int) forecastDistance : 0);
        context.network().setCaseDate(modelScenarioTime);
        LOG.info("cgmes scenarioTime       : {}", modelScenarioTime);
        LOG.info("cgmes modelCreated       : {}", modelCreated);
        LOG.info("network caseDate         : {}", context.network().getCaseDate());
        LOG.info("network forecastDistance : {}", context.network().getForecastDistance());
    }

    /**
     * Read the model header (the FullModel node) that holds metadata information.
     * The metadata will be stored in the {@link CgmesMetadataModels} extension.
     * @param network The network described by the model header and that will hold the extension.
     * @param context The conversion context.
     */
    private void addMetadataModels(Network network, Context context) {
        PropertyBags ps = cgmes.fullModels();
        if (ps.isEmpty()) {
            return;
        }
        CgmesMetadataModelsAdder modelsAdder = network.newExtension(CgmesMetadataModelsAdder.class);
        for (PropertyBag p : ps) {
            CgmesMetadataModelsAdder.ModelAdder modelAdder = modelsAdder.newModel()
                .setId(p.getId("FullModel"))
                .setSubset(subsetFromGraph(p.getLocal("graph")))
                .setDescription(p.getId("description"))
                .setVersion(readVersion(p, context))
                .setModelingAuthoritySet(p.getId("modelingAuthoritySet"));
            addMetadataModelReferences(p, "profileList", modelAdder::addProfile);
            addMetadataModelReferences(p, "dependentOnList", modelAdder::addDependentOn);
            addMetadataModelReferences(p, "supersedesList", modelAdder::addSupersedes);
            modelAdder.add();
        }
        modelsAdder.add();
    }

    /**
     * Add references (profiles, dependencies, supersedes) to the {@link CgmesMetadataModel} being created by the adder.
     * @param p The property bag holding the references.
     * @param refsProperty The property name to look for in the property bag.
     *                     The property value must be split to retrieve the complete list of references.
     * @param adder The method in the adder that will add the references to the model.
     */
    private void addMetadataModelReferences(PropertyBag p, String refsProperty, Function<String, CgmesMetadataModelsAdder.ModelAdder> adder) {
        String refs = p.get(refsProperty);
        if (refs != null && !refs.isEmpty()) {
            for (String ref : refs.split(" ")) {
                adder.apply(ref);
            }
        }
    }

    /**
     * Retrieve the subset from the graph.
     * @param graph The file name. It shall contain the subset identifier.
     * @return The {@link CgmesSubset} corresponding to the graph.
     */
    private CgmesSubset subsetFromGraph(String graph) {
        return Stream.of(CgmesSubset.values())
                .filter(subset -> subset.isValidName(graph))
                .findFirst()
                .orElse(CgmesSubset.UNKNOWN);
    }

    /**
     * Retrieve the version number from the property bag.
     * @param propertyBag The bag where to look for a version property.
     * @param context The conversion context.
     * @return The version number if found and is a proper integer, else the default value: 1.
     */
    private int readVersion(PropertyBag propertyBag, Context context) {
        try {
            return propertyBag.asInt("version");
        } catch (NumberFormatException e) {
            context.fixed("Version", "The version is expected to be an integer: " + propertyBag.get("version") + ". Fixed to 1");
            return 1;
        }
    }

    private void addCimCharacteristics(Network network) {
        if (cgmes instanceof CgmesModelTripleStore cgmesModelTripleStore) {
            network.newExtension(CimCharacteristicsAdder.class)
                    .setTopologyKind(cgmes.isNodeBreaker() ? CgmesTopologyKind.NODE_BREAKER : CgmesTopologyKind.BUS_BRANCH)
                    .setCimVersion(cgmesModelTripleStore.getCimVersion())
                    .add();
        }
    }

    private void convertACLineSegmentsToLines(Context context, Set<String> delayedBoundaryNodes) {
        context.pushReportNode(CgmesReports.convertingElementTypeReport(context.getReportNode(), CgmesNames.AC_LINE_SEGMENT));
        for (PropertyBag line : cgmes.acLineSegments()) {
            if (LOG.isTraceEnabled()) {
                LOG.trace(line.tabulateLocals(CgmesNames.AC_LINE_SEGMENT));
            }
            ACLineSegmentConversion c = new ACLineSegmentConversion(line, context);
            if (c.valid()) {
                String node = c.boundaryNode();
                if (node != null && !context.config().convertBoundary()) {
                    context.boundary().addAcLineSegmentAtNode(line, node);
                    delayedBoundaryNodes.add(node);
                } else {
                    c.convert();
                }
            }
        }
        context.popReportNode();
    }

    // Fictitious voltageLevels for Line and Substation(when it includes nodes) containers
    private void createFictitiousVoltageLevelsForLineContainers(Context context) {

        context.nodeContainerMapping().getFictitiousVoltageLevelsForLineContainersToBeCreated().forEach(fictitiousVoltageLevelId -> {
            String containerId = context.nodeContainerMapping().getContainerId(fictitiousVoltageLevelId).orElseThrow();
            String containerName = context.nodeContainerMapping().getContainerName(fictitiousVoltageLevelId).orElseThrow();
            String referenceVoltageLevelId = context.nodeContainerMapping().getReferenceVoltageLevelId(fictitiousVoltageLevelId).orElseThrow();

            if (context.network().getVoltageLevel(fictitiousVoltageLevelId) == null) {
                VoltageLevel referenceVoltageLevel = context.network().getVoltageLevel(referenceVoltageLevelId);
                if (referenceVoltageLevel == null) {
                    throw new ConversionException("VoltageLevel not found for voltageLevelId: " + referenceVoltageLevelId);
                }
                createFictitiousVoltageLevelsForLineContainer(context, fictitiousVoltageLevelId, containerId, containerName, referenceVoltageLevel);
            }
        });
    }

    private void createFictitiousVoltageLevelsForLineContainer(Context context, String fictitiousVoltageLevelId, String containerId, String containerName, VoltageLevel vlref) {
        LOG.warn("Fictitious Voltage Level {} created for Line container {} name {}", fictitiousVoltageLevelId, containerId, containerName);
        // Nominal voltage and low/high limits are copied from the reference voltage level, if it is given
        VoltageLevel vl = context.network().newVoltageLevel()
                .setNominalV(vlref.getNominalV())
                .setTopologyKind(
                        context.nodeBreaker()
                                ? TopologyKind.NODE_BREAKER
                                : TopologyKind.BUS_BREAKER)
                .setLowVoltageLimit(vlref.getLowVoltageLimit())
                .setHighVoltageLimit(vlref.getHighVoltageLimit())
                .setId(fictitiousVoltageLevelId)
                .setFictitious(true)
                .setName(containerName)
                .setEnsureIdUnicity(context.config().isEnsureIdAliasUnicity())
                .add();
        vl.setProperty(Conversion.CGMES_PREFIX_ALIAS_PROPERTIES + "LineContainerId", containerId);
    }

    private void convertSwitches(Context context, Set<String> delayedBoundaryNodes) {
        context.pushReportNode(CgmesReports.convertingElementTypeReport(context.getReportNode(), CgmesNames.SWITCH));
        for (PropertyBag sw : cgmes.switches()) {
            if (LOG.isTraceEnabled()) {
                LOG.trace(sw.tabulateLocals("Switch"));
            }
            SwitchConversion c = new SwitchConversion(sw, context);
            if (c.valid()) {
                String node = c.boundaryNode();
                if (node != null && !context.config().convertBoundary()) {
                    context.boundary().addSwitchAtNode(sw, node);
                    delayedBoundaryNodes.add(node);
                } else {
                    c.convert();
                }
            }
        }
        context.popReportNode();
    }

    private void convertEquivalentBranchesToLines(Context context, Set<String> delayedBoundaryNodes) {
        context.pushReportNode(CgmesReports.convertingElementTypeReport(context.getReportNode(), CgmesNames.EQUIVALENT_BRANCH));
        for (PropertyBag equivalentBranch : cgmes.equivalentBranches()) {
            if (LOG.isTraceEnabled()) {
                LOG.trace(equivalentBranch.tabulateLocals("EquivalentBranch"));
            }
            EquivalentBranchConversion c = new EquivalentBranchConversion(equivalentBranch, context);
            if (c.valid()) {
                String node = c.boundaryNode();
                if (node != null && !context.config().convertBoundary()) {
                    context.boundary().addEquivalentBranchAtNode(equivalentBranch, node);
                    delayedBoundaryNodes.add(node);
                } else {
                    c.convert();
                }
            }
        }
        context.popReportNode();
    }

    private void convertTransformers(Context context, Set<String> delayedBoundaryNodes) {
        context.pushReportNode(CgmesReports.convertingElementTypeReport(context.getReportNode(), CgmesNames.POWER_TRANSFORMER));
        cgmes.transformers().stream()
                .map(t -> context.transformerEnds(t.getId("PowerTransformer")))
                .forEach(ends -> {
                    String transformerId = ends.get(0).getId("PowerTransformer");
                    if (LOG.isTraceEnabled()) {
                        LOG.trace("Transformer {}, {}-winding", transformerId, ends.size());
                        ends.forEach(e -> LOG.trace(e.tabulateLocals("TransformerEnd")));
                    }
                    if (ends.size() == 2) {
                        convertTwoWindingsTransformers(context, ends, delayedBoundaryNodes);
                    } else if (ends.size() == 3) {
                        convertThreeWindingsTransformers(context, ends);
                    } else {
                        String what = "PowerTransformer " + transformerId;
                        Supplier<String> reason = () -> String.format("Has %d ends. Only 2 or 3 ends are supported", ends.size());
                        context.invalid(what, reason);
                    }
                });
        context.popReportNode();
    }

    private static void convertTwoWindingsTransformers(Context context, PropertyBags ends, Set<String> delayedBoundaryNodes) {
        AbstractConductingEquipmentConversion c = new TwoWindingsTransformerConversion(ends, context);
        if (c.valid()) {
            String node = c.boundaryNode();
            if (node != null && !context.config().convertBoundary()) {
                context.boundary().addTransformerAtNode(ends, node);
                delayedBoundaryNodes.add(node);
            } else {
                c.convert();
            }
        }
    }

    private static void convertThreeWindingsTransformers(Context context, PropertyBags ends) {
        AbstractConductingEquipmentConversion c = new ThreeWindingsTransformerConversion(ends, context);
        if (c.valid()) {
            c.convert();
        }
    }

    // Supported conversions:
    // Only one Line (--> create dangling line)
    // Only one Switch (--> create dangling line with z0)
    // Only one Transformer (--> create dangling line)
    // Only one EquivalentBranch (--> create dangling line)
    // Any combination of Line, Switch, Transformer and EquivalentBranch

    private void convertEquipmentAtBoundaryNode(Context context, String node) {
        // At least each delayed boundary node should have one equipment attached to it
        // Currently supported equipment at boundary are lines and switches
        List<BoundaryEquipment> beqs = context.boundary().boundaryEquipmentAtNode(node);
        if (LOG.isDebugEnabled()) {
            LOG.debug("Delayed boundary node {} with {} equipment at it", node, beqs.size());
            beqs.forEach(BoundaryEquipment::log);
        }
        int numEquipmentsAtNode = beqs.size();
        if (numEquipmentsAtNode == 1) {
            beqs.get(0).createConversion(context).convertAtBoundary();
        } else if (numEquipmentsAtNode == 2) {
            convertTwoEquipmentsAtBoundaryNode(context, node, beqs.get(0), beqs.get(1));
        } else if (numEquipmentsAtNode > 2) {
            // In some TYNDP there are three acLineSegments at the boundary node,
            // one of them disconnected. The two connected acLineSegments are imported.
            List<BoundaryEquipment> connectedBeqs = beqs.stream()
                .filter(beq -> !beq.isAcLineSegmentDisconnected(context)).toList();
            if (connectedBeqs.size() == 2) {
                convertTwoEquipmentsAtBoundaryNode(context, node, connectedBeqs.get(0), connectedBeqs.get(1));
                // There can be multiple disconnected ACLineSegment to the same X-node (for example, for planning purposes)
                beqs.stream().filter(beq -> !connectedBeqs.contains(beq)).toList()
                    .forEach(beq -> {
                        context.fixed("convertEquipmentAtBoundaryNode",
                                String.format("Multiple AcLineSegments at boundary %s. Disconnected AcLineSegment %s is imported as a dangling line.", node, beq.getAcLineSegmentId()));
                        beq.createConversion(context).convertAtBoundary();
                    });
            } else {
                // This case should not happen and will not result in an equivalent network at the end of the conversion
                context.fixed(node, "More than two connected AcLineSegments at boundary: only dangling lines are created." +
                        " Please note that the converted IIDM network will probably not be equivalent to the CGMES network.");
                beqs.forEach(beq -> beq.createConversion(context).convertAtBoundary());
            }
        }
    }

    private static void convertTwoEquipmentsAtBoundaryNode(Context context, String node, BoundaryEquipment beq1, BoundaryEquipment beq2) {
        EquipmentAtBoundaryConversion conversion1 = beq1.createConversion(context);
        EquipmentAtBoundaryConversion conversion2 = beq2.createConversion(context);

        conversion1.convertAtBoundary();
        Optional<DanglingLine> dl1 = conversion1.getDanglingLine();
        conversion2.convertAtBoundary();
        Optional<DanglingLine> dl2 = conversion2.getDanglingLine();

        if (dl1.isPresent() && dl2.isPresent()) {
            // there can be several dangling lines linked to same x-node in one IGM for planning purposes
            // in this case, we don't merge them
            // please note that only one of them should be connected
            String regionName1 = obtainRegionName(dl1.get().getTerminal().getVoltageLevel());
            String regionName2 = obtainRegionName(dl2.get().getTerminal().getVoltageLevel());

            String pairingKey1 = dl1.get().getPairingKey();
            String pairingKey2 = dl2.get().getPairingKey();

            if (!(pairingKey1 != null && pairingKey1.equals(pairingKey2))) {
                context.ignored(node, "Both dangling lines do not have the same pairingKey: we do not consider them as a merged line");
            } else if (regionName1 != null && regionName1.equals(regionName2)) {
                context.ignored(node, "Both dangling lines are in the same voltage level: we do not consider them as a merged line");
            } else if (dl2.get().getId().compareTo(dl1.get().getId()) >= 0) {
                ACLineSegmentConversion.convertToTieLine(context, dl1.get(), dl2.get());
            } else {
                ACLineSegmentConversion.convertToTieLine(context, dl2.get(), dl1.get());
            }
        }
    }

    private static String obtainRegionName(VoltageLevel voltageLevel) {
        return voltageLevel.getSubstation().map(s -> s.getProperty(Conversion.CGMES_PREFIX_ALIAS_PROPERTIES + "regionName")).orElse(null);
    }

    private void voltageAngles(PropertyBags nodes, Context context) {
        if (context.nodeBreaker()) {
            // TODO(Luma): we create again one conversion object for every node
            // In node-breaker conversion,
            // set (voltage, angle) values after all nodes have been created and connected
            for (PropertyBag n : nodes) {
                NodeConversion nc = new NodeConversion(CgmesNames.CONNECTIVITY_NODE, n, context);
                if (!nc.insideBoundary() || nc.insideBoundary() && context.config().convertBoundary()) {
                    nc.setVoltageAngleNodeBreaker();
                }
            }
        }
    }

    private void clearUnattachedHvdcConverterStations(Network network, Context context) {
        // In case of faulty CGMES files, remove HVDC Converter Stations without HVDC lines
        network.getHvdcConverterStationStream()
                .filter(converter -> converter.getHvdcLine() == null)
                .forEach(converter -> {
                    CgmesReports.removingUnattachedHvdcConverterStationReport(context.getReportNode(), converter.getId());
                    context.ignored("HVDC Converter Station " + converter.getId(), "No correct linked HVDC line found.");
                    converter.remove();
                });
    }

    private void debugTopology(Context context) {
        context.network().getVoltageLevels().forEach(vl -> {
            String name = vl.getSubstation().map(s -> s.getNameOrId() + "-").orElse("") + vl.getNameOrId();
            name = name.replace('/', '-');
            Path file = Paths.get(System.getProperty("java.io.tmpdir"), "temp-cgmes-" + name + ".dot");
            try {
                vl.exportTopology(file);
            } catch (IOException e) {
                throw new UncheckedIOException(e);
            }
        });
    }

    public static class Config {

<<<<<<< HEAD
        public enum StateProfile {
            SSH,
            SV
        }

        /**
         * Specifies the default behavior to apply when updating equipment attributes
         * and no value is provided.
         * <br/>
         * The available options are:
         * <ul>
         *   <li><b>EQ</b>: Uses the default value received from the EQ file.</li>
         *   <li><b>DEFAULT</b>: Assigns a predefined default value.</li>
         *   <li><b>EMPTY</b>: Leaves the attribute empty (e.g., {@code Double.NaN}) if allowed.</li>
         *   <li><b>PREVIOUS</b>: Reuses the value from the previous update.</li>
         * </ul>
         */
        public enum DefaultValue {
            EQ,
            DEFAULT,
            EMPTY,
            PREVIOUS
        }

=======
>>>>>>> cf17069c
        public List<String> substationIdsExcludedFromMapping() {
            return Collections.emptyList();
        }

        public boolean debugTopology() {
            return false;
        }

        public boolean importNodeBreakerAsBusBreaker() {
            return importNodeBreakerAsBusBreaker;
        }

        public Config setImportNodeBreakerAsBusBreaker(boolean importNodeBreakerAsBusBreaker) {
            this.importNodeBreakerAsBusBreaker = importNodeBreakerAsBusBreaker;
            return this;
        }

        public boolean convertBoundary() {
            return convertBoundary;
        }

        public Config setConvertBoundary(boolean convertBoundary) {
            this.convertBoundary = convertBoundary;
            return this;
        }

        public boolean computeFlowsAtBoundaryDanglingLines() {
            return true;
        }

        public boolean createBusbarSectionForEveryConnectivityNode() {
            return createBusbarSectionForEveryConnectivityNode;
        }

        public Config setCreateBusbarSectionForEveryConnectivityNode(boolean b) {
            createBusbarSectionForEveryConnectivityNode = b;
            return this;
        }

        public boolean convertSvInjections() {
            return convertSvInjections;
        }

        public Config setConvertSvInjections(boolean convertSvInjections) {
            this.convertSvInjections = convertSvInjections;
            return this;
        }

        public boolean storeCgmesModelAsNetworkExtension() {
            return storeCgmesModelAsNetworkExtension;
        }

        public Config setStoreCgmesModelAsNetworkExtension(boolean storeCgmesModelAsNetworkExtension) {
            this.storeCgmesModelAsNetworkExtension = storeCgmesModelAsNetworkExtension;
            return this;
        }

        public boolean storeCgmesConversionContextAsNetworkExtension() {
            return storeCgmesConversionContextAsNetworkExtension;
        }

        public Config setStoreCgmesConversionContextAsNetworkExtension(boolean storeCgmesTerminalMappingAsNetworkExtension) {
            this.storeCgmesConversionContextAsNetworkExtension = storeCgmesTerminalMappingAsNetworkExtension;
            return this;
        }

        public boolean createActivePowerControlExtension() {
            return createActivePowerControlExtension;
        }

        public Config setCreateActivePowerControlExtension(boolean createActivePowerControlExtension) {
            this.createActivePowerControlExtension = createActivePowerControlExtension;
            return this;
        }

        public boolean isEnsureIdAliasUnicity() {
            return ensureIdAliasUnicity;
        }

        public Config setEnsureIdAliasUnicity(boolean ensureIdAliasUnicity) {
            this.ensureIdAliasUnicity = ensureIdAliasUnicity;
            return this;
        }

        public boolean importControlAreas() {
            return importControlAreas;
        }

        public Config setImportControlAreas(boolean importControlAreas) {
            this.importControlAreas = importControlAreas;
            return this;
        }

        public NamingStrategy getNamingStrategy() {
            return namingStrategy;
        }

        public Config setNamingStrategy(NamingStrategy namingStrategy) {
            this.namingStrategy = Objects.requireNonNull(namingStrategy);
            return this;
        }

        public Xfmr2RatioPhaseInterpretationAlternative getXfmr2RatioPhase() {
            return xfmr2RatioPhase;
        }

        public void setXfmr2RatioPhase(Xfmr2RatioPhaseInterpretationAlternative alternative) {
            xfmr2RatioPhase = alternative;
        }

        public Xfmr2ShuntInterpretationAlternative getXfmr2Shunt() {
            return xfmr2Shunt;
        }

        public void setXfmr2Shunt(Xfmr2ShuntInterpretationAlternative alternative) {
            xfmr2Shunt = alternative;
        }

        public Xfmr2StructuralRatioInterpretationAlternative getXfmr2StructuralRatio() {
            return xfmr2StructuralRatio;
        }

        public void setXfmr2StructuralRatio(Xfmr2StructuralRatioInterpretationAlternative alternative) {
            xfmr2StructuralRatio = alternative;
        }

        public Xfmr3RatioPhaseInterpretationAlternative getXfmr3RatioPhase() {
            return xfmr3RatioPhase;
        }

        public void setXfmr3RatioPhase(Xfmr3RatioPhaseInterpretationAlternative alternative) {
            this.xfmr3RatioPhase = alternative;
        }

        public Xfmr3ShuntInterpretationAlternative getXfmr3Shunt() {
            return xfmr3Shunt;
        }

        public void setXfmr3Shunt(Xfmr3ShuntInterpretationAlternative alternative) {
            xfmr3Shunt = alternative;
        }

        public Xfmr3StructuralRatioInterpretationAlternative getXfmr3StructuralRatio() {
            return xfmr3StructuralRatio;
        }

        public void setXfmr3StructuralRatio(Xfmr3StructuralRatioInterpretationAlternative alternative) {
            xfmr3StructuralRatio = alternative;
        }

        public double getMissingPermanentLimitPercentage() {
            return missingPermanentLimitPercentage;
        }

        public Config setMissingPermanentLimitPercentage(double missingPermanentLimitPercentage) {
            if (missingPermanentLimitPercentage < 0 || missingPermanentLimitPercentage > 100) {
                throw new IllegalArgumentException("Missing permanent limit percentage must be between 0 and 100.");
            }
            this.missingPermanentLimitPercentage = missingPermanentLimitPercentage;
            return this;
        }

        public CgmesImport.FictitiousSwitchesCreationMode getCreateFictitiousSwitchesForDisconnectedTerminalsMode() {
            return createFictitiousSwitchesForDisconnectedTerminalsMode;
        }

        public Config createFictitiousSwitchesForDisconnectedTerminalsMode(CgmesImport.FictitiousSwitchesCreationMode createFictitiousSwitchesForDisconnectedTerminalsMode) {
            this.createFictitiousSwitchesForDisconnectedTerminalsMode = createFictitiousSwitchesForDisconnectedTerminalsMode;
            return this;
        }

        public Config setDisconnectNetworkSideOfDanglingLinesIfBoundaryIsDisconnected(boolean b) {
            disconnectNetworkSideOfDanglingLinesIfBoundaryIsDisconnected = b;
            return this;
        }

        public boolean disconnectNetworkSideOfDanglingLinesIfBoundaryIsDisconnected() {
            return disconnectNetworkSideOfDanglingLinesIfBoundaryIsDisconnected;
        }

        public boolean updateTerminalConnectionInNodeBreakerVoltageLevel() {
            return UPDATE_TERMINAL_CONNECTION_IN_NODE_BREAKER_VOLTAGE_LEVEL;
        }

        public List<DefaultValue> updateDefaultValuesPriority() {
            return updateDefaultValuesPriority;
        }

        public boolean getCreateFictitiousVoltageLevelsForEveryNode() {
            return createFictitiousVoltageLevelsForEveryNode;
        }

        public Config setCreateFictitiousVoltageLevelsForEveryNode(boolean b) {
            createFictitiousVoltageLevelsForEveryNode = b;
            return this;
        }

        private boolean convertBoundary = false;

        private boolean createBusbarSectionForEveryConnectivityNode = false;
        private boolean convertSvInjections = true;
        private boolean storeCgmesModelAsNetworkExtension = true;
        private boolean storeCgmesConversionContextAsNetworkExtension = false;
        private boolean createActivePowerControlExtension = false;

        private CgmesImport.FictitiousSwitchesCreationMode createFictitiousSwitchesForDisconnectedTerminalsMode = CgmesImport.FictitiousSwitchesCreationMode.ALWAYS;

        private boolean ensureIdAliasUnicity = false;
        private boolean importControlAreas = true;
        private boolean importNodeBreakerAsBusBreaker = false;
        private boolean disconnectNetworkSideOfDanglingLinesIfBoundaryIsDisconnected = true;

        private NamingStrategy namingStrategy = new NamingStrategy.Identity();

        // Default interpretation.
        private Xfmr2RatioPhaseInterpretationAlternative xfmr2RatioPhase = Xfmr2RatioPhaseInterpretationAlternative.END1_END2;
        private Xfmr2ShuntInterpretationAlternative xfmr2Shunt = Xfmr2ShuntInterpretationAlternative.END1_END2;
        private Xfmr2StructuralRatioInterpretationAlternative xfmr2StructuralRatio = Xfmr2StructuralRatioInterpretationAlternative.X;

        private Xfmr3RatioPhaseInterpretationAlternative xfmr3RatioPhase = Xfmr3RatioPhaseInterpretationAlternative.NETWORK_SIDE;
        private Xfmr3ShuntInterpretationAlternative xfmr3Shunt = Xfmr3ShuntInterpretationAlternative.NETWORK_SIDE;
        private Xfmr3StructuralRatioInterpretationAlternative xfmr3StructuralRatio = Xfmr3StructuralRatioInterpretationAlternative.STAR_BUS_SIDE;

        private double missingPermanentLimitPercentage = 100;
        private boolean createFictitiousVoltageLevelsForEveryNode = true;
        private static final boolean UPDATE_TERMINAL_CONNECTION_IN_NODE_BREAKER_VOLTAGE_LEVEL = false;
        private final List<DefaultValue> updateDefaultValuesPriority = List.of(DefaultValue.EQ, DefaultValue.DEFAULT, DefaultValue.EMPTY);
    }

    private final CgmesModel cgmes;
    private final Config config;
    private final List<CgmesImportPostProcessor> postProcessors;
    private final List<CgmesImportPreProcessor> preProcessors;
    private final NetworkFactory networkFactory;

    private static final Logger LOG = LoggerFactory.getLogger(Conversion.class);

    public static final String NETWORK_PS_CGMES_MODEL_DETAIL = "CGMESModelDetail";
    public static final String NETWORK_PS_CGMES_MODEL_DETAIL_BUS_BRANCH = "bus-branch";
    public static final String NETWORK_PS_CGMES_MODEL_DETAIL_NODE_BREAKER = "node-breaker";

    public static final String CGMES_PREFIX_ALIAS_PROPERTIES = "CGMES.";
    public static final String PROPERTY_IS_CREATED_FOR_DISCONNECTED_TERMINAL = CGMES_PREFIX_ALIAS_PROPERTIES + "isCreatedForDisconnectedTerminal";
    public static final String PROPERTY_IS_EQUIVALENT_SHUNT = CGMES_PREFIX_ALIAS_PROPERTIES + "isEquivalentShunt";
    public static final String PROPERTY_HYDRO_PLANT_STORAGE_TYPE = CGMES_PREFIX_ALIAS_PROPERTIES + "hydroPlantStorageKind";
    public static final String PROPERTY_FOSSIL_FUEL_TYPE = CGMES_PREFIX_ALIAS_PROPERTIES + "fuelType";
    public static final String PROPERTY_WIND_GEN_UNIT_TYPE = CGMES_PREFIX_ALIAS_PROPERTIES + "windGenUnitType";
    public static final String PROPERTY_CGMES_ORIGINAL_CLASS = CGMES_PREFIX_ALIAS_PROPERTIES + "originalClass";
    public static final String PROPERTY_BUSBAR_SECTION_TERMINALS = CGMES_PREFIX_ALIAS_PROPERTIES + "busbarSectionTerminals";
    public static final String PROPERTY_CGMES_GOVERNOR_SCD = CGMES_PREFIX_ALIAS_PROPERTIES + "governorSCD";
    public static final String PROPERTY_CGMES_SYNCHRONOUS_MACHINE_TYPE = CGMES_PREFIX_ALIAS_PROPERTIES + "synchronousMachineType";
    public static final String PROPERTY_CGMES_SYNCHRONOUS_MACHINE_OPERATING_MODE = CGMES_PREFIX_ALIAS_PROPERTIES + "synchronousMachineOperatingMode";
    public static final String PROPERTY_OPERATIONAL_LIMIT_SET_IDENTIFIERS = CGMES_PREFIX_ALIAS_PROPERTIES + CgmesNames.OPERATIONAL_LIMIT_SET + "_identifiers";
    public static final String PROPERTY_REGULATING_CONTROL = CGMES_PREFIX_ALIAS_PROPERTIES + CgmesNames.REGULATING_CONTROL;
}<|MERGE_RESOLUTION|>--- conflicted
+++ resolved
@@ -36,11 +36,7 @@
 import java.util.function.Supplier;
 import java.util.stream.Stream;
 
-<<<<<<< HEAD
-import static com.powsybl.cgmes.conversion.Conversion.Config.StateProfile.SSH;
 import static com.powsybl.cgmes.conversion.Update.updateLoads;
-=======
->>>>>>> cf17069c
 import static java.util.stream.Collectors.groupingBy;
 
 /**
@@ -861,12 +857,6 @@
 
     public static class Config {
 
-<<<<<<< HEAD
-        public enum StateProfile {
-            SSH,
-            SV
-        }
-
         /**
          * Specifies the default behavior to apply when updating equipment attributes
          * and no value is provided.
@@ -886,8 +876,6 @@
             PREVIOUS
         }
 
-=======
->>>>>>> cf17069c
         public List<String> substationIdsExcludedFromMapping() {
             return Collections.emptyList();
         }
