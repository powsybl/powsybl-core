/**
 * Copyright (c) 2017-2018, RTE (http://www.rte-france.com)
 * This Source Code Form is subject to the terms of the Mozilla Public
 * License, v. 2.0. If a copy of the MPL was not distributed with this
 * file, You can obtain one at http://mozilla.org/MPL/2.0/.
 */

package com.powsybl.cgmes.conversion;

import com.powsybl.cgmes.conversion.elements.*;
import com.powsybl.cgmes.conversion.elements.hvdc.CgmesDcConversion;
import com.powsybl.cgmes.conversion.elements.transformers.ThreeWindingsTransformerConversion;
import com.powsybl.cgmes.conversion.elements.transformers.TwoWindingsTransformerConversion;
<<<<<<< HEAD
import com.powsybl.cgmes.conversion.extensions.CgmesSshControlAreasAdder;
import com.powsybl.cgmes.conversion.extensions.CgmesSshControlAreasImpl.ControlArea;
import com.powsybl.cgmes.conversion.extensions.CgmesSshMetadataAdder;
=======
import com.powsybl.cgmes.conversion.extensions.CimCharacteristicsAdder;
>>>>>>> 1d199a3b
import com.powsybl.cgmes.conversion.extensions.CgmesSvMetadataAdder;
import com.powsybl.cgmes.conversion.update.CgmesUpdate;
import com.powsybl.cgmes.model.CgmesModel;
import com.powsybl.cgmes.model.CgmesModelException;
import com.powsybl.cgmes.model.CgmesNames;
import com.powsybl.cgmes.model.CgmesSubset;
import com.powsybl.cgmes.model.triplestore.CgmesModelTripleStore;
<<<<<<< HEAD
import com.powsybl.commons.PowsyblException;
=======
>>>>>>> 1d199a3b
import com.powsybl.iidm.network.Connectable;
import com.powsybl.iidm.network.Network;
import com.powsybl.iidm.network.NetworkFactory;
import com.powsybl.triplestore.api.PropertyBag;
import com.powsybl.triplestore.api.PropertyBags;
import org.joda.time.DateTime;
import org.joda.time.Duration;
import org.slf4j.Logger;
import org.slf4j.LoggerFactory;

import java.io.IOException;
import java.io.UncheckedIOException;
import java.nio.file.Path;
import java.nio.file.Paths;
import java.util.*;
import java.util.function.Consumer;
import java.util.function.Function;
import java.util.function.Supplier;
import java.util.stream.Collectors;

import static com.powsybl.cgmes.conversion.Conversion.Config.StateProfile.SSH;

/**
 * TwoWindingsTransformer Interpretation
 * <p>
 * Ratio and Phase Interpretation (Xfmr2RatioPhaseInterpretationAlternative) <br>
 * END1. All tapChangers (ratioTapChanger and phaseTapChanger) are considered at end1 (before transmission impedance) <br>
 * END2. All tapChangers (ratioTapChanger and phaseTapChanger) are considered at end2 (after transmission impedance) <br>
 * END1_END2. TapChangers (ratioTapChanger and phaseTapChanger) are considered at the end where they are defined in Cgmes <br>
 * X. If x1 == 0 all tapChangers (ratioTapChanger and phaseTapChanger) are considered at the end1 otherwise they are considered at end2
 * <p>
 * Shunt Admittance Interpretation (Xfmr2ShuntInterpretationAlternative) <br>
 * END1. All shunt admittances to ground (g, b) at end1 (before transmission impedance) <br>
 * END2. All shunt admittances to ground (g, b) at end2 (after transmission impedance) <br>
 * END1_END2. Shunt admittances to ground (g, b) at the end where they are defined in Cgmes model <br>
 * SPLIT. Split shunt admittances to ground (g, b) between end1 and end2. <br>
 * <p>
 * Structural Ratio (Xfmr2StructuralRatioInterpretationAlternative) <br>
 * END1. Structural ratio always at end1 (before transmission impedance) <br>
 * END2. Structural ratio always at end2 (after transmission impedance) <br>
 * X. If x1 == 0 structural ratio at end1, otherwise at end2
 * <p>
 * ThreeWindingsTransformer Interpretation.
 * <p>
 * Ratio and Phase Interpretation.  (Xfmr3RatioPhaseInterpretationAlternative) <br>
 * NETWORK_SIDE. All tapChangers (ratioTapChanger and phaseTapChanger) at the network side. <br>
 * STAR_BUS_SIDE. All tapChangers (ratioTapChanger and phaseTapChanger) at the star bus side.
 * <p>
 * Shunt Admittance Interpretation (Xfmr3ShuntInterpretationAlternative) <br>
 * NETWORK_SIDE. Shunt admittances to ground at the network side (end1 of the leg) <br>
 * STAR_BUS_SIDE. Shunt admittances to ground at the start bus side (end2 of the leg) <br>
 * SPLIT. Split shunt admittances to ground between two ends of the leg
 * <p>
 * Structural Ratio Interpretation (Xfmr3StructuralRatioInterpretationAlternative) <br>
 * STAR_BUS_SIDE. Structural ratio at the star bus side of all legs and RatedU0 = RatedU1 <br>
 * NETWORK_SIDE. Structural ratio at the network side of all legs. RatedU0 = 1 kv <br>
 * END1. Structural ratio at the network side of legs 2 and 3. RatedU0 = RatedU1 <br>
 * END2. Structural ratio at the network side of legs 1 and 3. RatedU0 = RatedU2 <br>
 * END3. Structural ratio at the network side of legs 1 and 2. RatedU0 = RatedU2 <br>
 * <p>
 * @author Luma Zamarreño <zamarrenolm at aia.es>
 * @author José Antonio Marqués <marquesja at aia.es>
 *
 */
public class Conversion {

    public enum Xfmr2RatioPhaseInterpretationAlternative {
        END1, END2, END1_END2, X
    }

    public enum Xfmr2ShuntInterpretationAlternative {
        END1, END2, END1_END2, SPLIT
    }

    public enum Xfmr2StructuralRatioInterpretationAlternative {
        END1, END2, X
    }

    public enum Xfmr3RatioPhaseInterpretationAlternative {
        NETWORK_SIDE, STAR_BUS_SIDE
    }

    public enum Xfmr3ShuntInterpretationAlternative {
        NETWORK_SIDE, STAR_BUS_SIDE, SPLIT
    }

    public enum Xfmr3StructuralRatioInterpretationAlternative {
        NETWORK_SIDE, STAR_BUS_SIDE, END1, END2, END3
    }

    private enum BoundaryConfigurationType {
        NONE, LINE, SWITCH, LINE_LINE, LINE_SWITCH
    }

    public Conversion(CgmesModel cgmes) {
        this(cgmes, new Config());
    }

    public Conversion(CgmesModel cgmes, Conversion.Config config) {
        this(cgmes, config, Collections.emptyList());
    }

    public Conversion(CgmesModel cgmes, Conversion.Config config, List<CgmesImportPostProcessor> postProcessors) {
        this(cgmes, config, postProcessors, NetworkFactory.findDefault());
    }

    public Conversion(CgmesModel cgmes, Conversion.Config config, List<CgmesImportPostProcessor> postProcessors,
                      NetworkFactory networkFactory) {
        this.cgmes = Objects.requireNonNull(cgmes);
        this.config = Objects.requireNonNull(config);
        this.postProcessors = Objects.requireNonNull(postProcessors);
        this.networkFactory = Objects.requireNonNull(networkFactory);
    }

    public void report(Consumer<String> out) {
        new ReportTapChangers(cgmes, out).report();
    }

    public Network convert() {
        if (LOG.isDebugEnabled() && cgmes.baseVoltages() != null) {
            LOG.debug(cgmes.baseVoltages().tabulate());
        }
        // Check that at least we have an EquipmentCore profile
        if (!cgmes.hasEquipmentCore()) {
            throw new CgmesModelException("Data source does not contain EquipmentCore data");
        }
        Network network = createNetwork();
        network.setProperty("CGMES_topology", cgmes.isNodeBreaker() ? "NODE_BREAKER" : "BUS_BRANCH");
        if (cgmes instanceof CgmesModelTripleStore) {
            network.setProperty("CIM_version", String.valueOf(((CgmesModelTripleStore) cgmes).getCimVersion()));
        }
        Context context = createContext(network);
        assignNetworkProperties(context);
        addCgmesSvMetadata(network);
<<<<<<< HEAD
        addCgmesSshMetadata(network);
        addCgmesSshControlAreas(network);
=======
        addCimCharacteristics(network);
>>>>>>> 1d199a3b

        Function<PropertyBag, AbstractObjectConversion> convf;

        cgmes.terminals().forEach(p -> context.terminalMapping().buildTopologicalNodesMapping(p));
        cgmes.regulatingControls().forEach(p -> context.regulatingControlMapping().cacheRegulatingControls(p));

        convert(cgmes.substations(), s -> new SubstationConversion(s, context));
        convert(cgmes.voltageLevels(), vl -> new VoltageLevelConversion(vl, context));
        PropertyBags nodes = context.nodeBreaker()
                ? cgmes.connectivityNodes()
                : cgmes.topologicalNodes();
        String nodeTypeName = context.nodeBreaker()
                ? "ConnectivityNode"
                : "TopologicalNode";
        convert(nodes, n -> new NodeConversion(nodeTypeName, n, context));
        if (!context.config().createBusbarSectionForEveryConnectivityNode()) {
            convert(cgmes.busBarSections(), bbs -> new BusbarSectionConversion(bbs, context));
        }

        convert(cgmes.energyConsumers(), ec -> new EnergyConsumerConversion(ec, context));
        convert(cgmes.energySources(), es -> new EnergySourceConversion(es, context));
        convf = eqi -> new EquivalentInjectionConversion(eqi, context);
        convert(cgmes.equivalentInjections(), convf);
        convf = eni -> new ExternalNetworkInjectionConversion(eni, context);
        convert(cgmes.externalNetworkInjections(), convf);
        convert(cgmes.shuntCompensators(), sh -> new ShuntConversion(sh, context));
        convert(cgmes.equivalentShunts(), es -> new EquivalentShuntConversion(es, context));
        convf = svc -> new StaticVarCompensatorConversion(svc, context);
        convert(cgmes.staticVarCompensators(), convf);
        convf = asm -> new AsynchronousMachineConversion(asm, context);
        convert(cgmes.asynchronousMachines(), convf);
        convert(cgmes.synchronousMachines(), sm -> new SynchronousMachineConversion(sm, context));

        // We will delay the conversion of some lines/switches that have an end at boundary
        // They have to be processed after all lines/switches have been reviewed
        // FIXME(Luma) store delayedBoundaryNodes in context
        Set<String> delayedBoundaryNodes = new HashSet<>();
        convertSwitches(context, delayedBoundaryNodes);
        convertACLineSegmentsToLines(context, delayedBoundaryNodes);
        delayedBoundaryNodes.forEach(node -> convertEquipmentAtBoundaryNode(context, node));

        convert(cgmes.equivalentBranches(), eqb -> new EquivalentBranchConversion(eqb, context));
        convert(cgmes.seriesCompensators(), sc -> new SeriesCompensatorConversion(sc, context));

        convertTransformers(context);

        CgmesDcConversion cgmesDcConversion = new CgmesDcConversion(cgmes, context);
        cgmesDcConversion.convert();

        convert(cgmes.operationalLimits(), l -> new OperationalLimitConversion(l, context));
        context.currentLimitsMapping().addAll();

        if (config.convertSvInjections()) {
            convert(cgmes.svInjections(), si -> new SvInjectionConversion(si, context));
        }

        clearUnattachedHvdcConverterStations(network, context); // in case of faulty CGMES files, remove HVDC Converter Stations without HVDC lines
        voltageAngles(nodes, context);

        // set all regulating controls
        context.regulatingControlMapping().setAllRegulatingControls(network);
        if (context.config().debugTopology()) {
            debugTopology(context);
        }

        if (config.storeCgmesModelAsNetworkExtension()) {
            // Store a reference to the original CGMES model inside the IIDM network
            // CgmesUpdate will add a listener to Network changes
            CgmesUpdate cgmesUpdater = new CgmesUpdate(network);
            network.newExtension(CgmesModelExtensionAdder.class).withModel(cgmes).withUpdate(cgmesUpdater).add();
        }

        // apply post-processors
        for (CgmesImportPostProcessor postProcessor : postProcessors) {
            // FIXME generic cgmes models may not have an underlying triplestore
            postProcessor.process(network, cgmes.tripleStore());
        }

        if (config.storeCgmesConversionContextAsNetworkExtension()) {
            // Store the terminal mapping in an extension for external validation
            network.newExtension(CgmesConversionContextExtensionAdder.class).withContext(context).add();
        }

        return network;
    }

    private void convert(
            PropertyBags elements,
            Function<PropertyBag, AbstractObjectConversion> f) {
        String conversion = null;

        for (PropertyBag element : elements) {
            if (LOG.isDebugEnabled()) {
                LOG.debug(element.tabulateLocals());
            }
            AbstractObjectConversion c = f.apply(element);
            if (conversion == null) {
                conversion = c.getClass().getName();
                conversion = conversion.substring(conversion.lastIndexOf('.') + 1);
                conversion = conversion.replace("Conversion", "");
            }
            if (c.insideBoundary()) {
                c.convertInsideBoundary();
            } else if (c.valid()) {
                c.convert();
            }
        }
    }

    private Network createNetwork() {
        String networkId = cgmes.modelId();
        String sourceFormat = "CGMES";
        return networkFactory.createNetwork(networkId, sourceFormat);
    }

    private Context createContext(Network network) {
        Context context = new Context(cgmes, config, network);
        context.substationIdMapping().build();
        context.dc().initialize();
        context.loadRatioTapChangers();
        context.loadPhaseTapChangers();
        context.loadRatioTapChangerTables();
        context.loadPhaseTapChangerTables();
        context.loadReactiveCapabilityCurveData();
        return context;
    }

    private void assignNetworkProperties(Context context) {
        context.network().setProperty(NETWORK_PS_CGMES_MODEL_DETAIL,
                context.nodeBreaker()
                        ? NETWORK_PS_CGMES_MODEL_DETAIL_NODE_BREAKER
                        : NETWORK_PS_CGMES_MODEL_DETAIL_BUS_BRANCH);
        DateTime modelScenarioTime = cgmes.scenarioTime();
        DateTime modelCreated = cgmes.created();
        long forecastDistance = new Duration(modelCreated, modelScenarioTime).getStandardMinutes();
        context.network().setForecastDistance(forecastDistance >= 0 ? (int) forecastDistance : 0);
        context.network().setCaseDate(modelScenarioTime);
        LOG.info("cgmes scenarioTime       : {}", modelScenarioTime);
        LOG.info("cgmes modelCreated       : {}", modelCreated);
        LOG.info("network caseDate         : {}", context.network().getCaseDate());
        LOG.info("network forecastDistance : {}", context.network().getForecastDistance());
    }

    private void addCgmesSvMetadata(Network network) {
        PropertyBags svDescription = cgmes.fullModel(CgmesSubset.STATE_VARIABLES.getProfile());
        if (svDescription != null && !svDescription.isEmpty()) {
            CgmesSvMetadataAdder adder = network.newExtension(CgmesSvMetadataAdder.class)
                    .setScenarioTime(svDescription.get(0).getId("scenarioTime"))
                    .setDescription(svDescription.get(0).getId("description"))
                    .setSvVersion(svDescription.get(0).asInt("version"))
                    .setModelingAuthoritySet(svDescription.get(0).getId("modelingAuthoritySet"));
            svDescription.pluckLocals("DependentOn").forEach(adder::addDependency);
            adder.add();
        }
    }

<<<<<<< HEAD
    private void addCgmesSshMetadata(Network network) {
        PropertyBags sshDescription = cgmes.fullModel(CgmesSubset.STEADY_STATE_HYPOTHESIS.getProfile());
        if (sshDescription != null && !sshDescription.isEmpty()) {
            CgmesSshMetadataAdder adder = network.newExtension(CgmesSshMetadataAdder.class)
                    .setScenarioTime(sshDescription.get(0).getId("scenarioTime"))
                    .setDescription(sshDescription.get(0).getId("description"))
                    .setSshVersion(sshDescription.get(0).asInt("version"))
                    .setModelingAuthoritySet(sshDescription.get(0).getId("modelingAuthoritySet"));
            sshDescription.pluckLocals("DependentOn").forEach(adder::addDependency);
            adder.add();
        }
    }

    private void addCgmesSshControlAreas(Network network) {
        PropertyBags sshControlAreas = cgmes.controlAreas();
        if (sshControlAreas != null && !sshControlAreas.isEmpty()) {
            CgmesSshControlAreasAdder adder = network.newExtension(CgmesSshControlAreasAdder.class);

            sshControlAreas.forEach(sshControlArea -> {
                String id = sshControlArea.getId("ControlArea");
                double netInterchange = sshControlArea.asDouble("netInterchange");
                double pTolerance = sshControlArea.asDouble("pTolerance");
                ControlArea controlArea = new ControlArea(id, netInterchange, pTolerance);
                adder.addControlArea(controlArea);
            });
            adder.add();
=======
    private void addCimCharacteristics(Network network) {
        if (cgmes instanceof CgmesModelTripleStore) {
            network.newExtension(CimCharacteristicsAdder.class)
                    .setTopologyKind(cgmes.isNodeBreaker() ? CgmesTopologyKind.NODE_BREAKER : CgmesTopologyKind.BUS_BRANCH)
                    .setCimVersion(((CgmesModelTripleStore) cgmes).getCimVersion())
                    .add();
>>>>>>> 1d199a3b
        }
    }

    private void convertACLineSegmentsToLines(Context context, Set<String> delayedBoundaryNodes) {
        Iterator<PropertyBag> k = cgmes.acLineSegments().iterator();
        while (k.hasNext()) {
            PropertyBag line = k.next();
            if (LOG.isDebugEnabled()) {
                LOG.debug(line.tabulateLocals("ACLineSegment"));
            }
            ACLineSegmentConversion c = new ACLineSegmentConversion(line, context);
            if (c.valid()) {
                String node = c.boundaryNode();
                if (node != null) {
                    context.boundary().addEquipmentAtNode(line, node);
                    delayedBoundaryNodes.add(node);
                } else {
                    c.convert();
                }
            }
        }
    }

    private void convertSwitches(Context context, Set<String> delayedBoundaryNodes) {
        Iterator<PropertyBag> k = cgmes.switches().iterator();
        while (k.hasNext()) {
            PropertyBag sw = k.next();
            if (LOG.isDebugEnabled()) {
                LOG.debug(sw.tabulateLocals("Switch"));
            }
            SwitchConversion c = new SwitchConversion(sw, context);
            if (c.valid()) {
                String node = c.boundaryNode();
                if (node != null) {
                    context.boundary().addEquipmentAtNode(sw, node);
                    delayedBoundaryNodes.add(node);
                } else {
                    c.convert();
                }
            }
        }
    }

<<<<<<< HEAD
=======
    // Supported conversions:
    // Only one Line (--> create dangling line)
    // Only one Switch (--> create dangling line with z0)
    // Two lines (--> merge both lines and replace by equivalent)
    // Line and Switch (--> switch to z0 line and merge both lines)

>>>>>>> 1d199a3b
    private void convertEquipmentAtBoundaryNode(Context context, String node) {
        // At least each delayed boundary node should have one equipment attached to it
        // Currently supported equipment at boundary are lines and switches
        List<PropertyBag> beqs = context.boundary().equipmentAtNode(node);
        if (LOG.isDebugEnabled()) {
            LOG.debug("Delayed boundary node {} with {} equipment at it", node, beqs.size());
<<<<<<< HEAD
            beqs.forEach(beq -> {
                LOG.debug(beq.tabulateLocals("EquipmentAtBoundary")); });
=======
            beqs.forEach(beq -> LOG.debug(beq.tabulateLocals("EquipmentAtBoundary")));
>>>>>>> 1d199a3b
        }
        if (beqs.size() > 2) {
            context.invalid(node, "Too many equipment at boundary node");
            return;
        }
<<<<<<< HEAD
        // FIXME(Luma) Supported conversions:
        // Only one line (--> create dangling line)
        // Only one switch (--> create dangling line with z0)
        // Two lines (--> merge both lines and replace by equivalent)
        // Line and switch (--> switch to z0 line and merge both lines)
        if (beqs.size() == 1) {
            // FIXME(Luma) check it is a line
            PropertyBag beq = beqs.get(0);
            String lineId = beq.getId(CgmesNames.AC_LINE_SEGMENT);
            String switchId = beq.getId("Switch");
            if (lineId != null) {
                new ACLineSegmentConversion(beq, context).convert();
            } else if (switchId != null) {
                new SwitchConversion(beq, context).convert();
            } else {
                // Should have been a line or a switch
                context.invalid(node, "Unexpected equipment at boundary node. Expected ACLineSegment or Switch");
=======

        BoundaryConfigurationType boundaryConfigurationType = boundaryConfiguration(context, beqs, node);
        switch (boundaryConfigurationType) {
            case NONE:
                break;
            case LINE:
                new ACLineSegmentConversion(getBoundaryLine(beqs), context).convert();
                break;
            case SWITCH:
                new SwitchConversion(getBoundarySwitch(beqs), context).convert();
                break;
            case LINE_LINE:
                new ACLineSegmentConversion(getBoundaryLine(beqs), context)
                    .convertMergedLinesAtNode(getBoundaryOtherLine(beqs), node);
                break;
            case LINE_SWITCH:
                new ACLineSegmentConversion(getBoundaryLine(beqs), context)
                    .convertLineAndSwitchAtNode(getBoundarySwitch(beqs), node);
                break;
        }
    }

    private static BoundaryConfigurationType boundaryConfiguration(Context context, List<PropertyBag> beqs, String node) {
        if (beqs.size() == 1) {
            PropertyBag beq = beqs.get(0);
            String lineId = beq.getId(CgmesNames.AC_LINE_SEGMENT);
            String switchId = beq.getId(CgmesNames.SWITCH);
            if (lineId != null) {
                return BoundaryConfigurationType.LINE;
            } else if (switchId != null) {
                return BoundaryConfigurationType.SWITCH;
            } else {
                // Should have been a line or a switch
                context.invalid(node, "Unexpected equipment at boundary node. Expected ACLineSegment or Switch");
                return BoundaryConfigurationType.NONE;
>>>>>>> 1d199a3b
            }
        } else {
            // Exactly two equipment at boundary node
            String lineId0 = beqs.get(0).getId(CgmesNames.AC_LINE_SEGMENT);
            String lineId1 = beqs.get(1).getId(CgmesNames.AC_LINE_SEGMENT);
<<<<<<< HEAD
            String switchId0 = beqs.get(0).getId("Switch");
            String switchId1 = beqs.get(1).getId("Switch");
            if (lineId0 != null && lineId1 != null) {
                PropertyBag line0 = beqs.get(0);
                PropertyBag line1 = beqs.get(1);
                new ACLineSegmentConversion(line0, context).convertMergedLinesAtNode(line1, node);
            } else if (switchId0 != null && switchId1 != null) {
                context.ignored(node, "Found two Switches at boundary node. Boundary configuration not supported");
            } else {
                // Must be a switch and a line
                PropertyBag line;
                PropertyBag sw;
                if (lineId0 != null && switchId1 != null) {
                    line = beqs.get(0);
                    sw = beqs.get(1);
                } else if (lineId1 != null && switchId0 != null) {
                    line = beqs.get(1);
                    sw = beqs.get(0);
                } else {
                    throw new PowsyblException("Not supported ???");
                }
                throw new PowsyblException("Implementation pending convertLineAndSwitchAtNode " + line + "," + sw);
                // FIXME(Luma) implement
                // new ACLineSegmentConversion(line, context).convertLineAndSwitchAtNode(sw, node);
            }
        }
=======
            String switchId0 = beqs.get(0).getId(CgmesNames.SWITCH);
            String switchId1 = beqs.get(1).getId(CgmesNames.SWITCH);
            if (lineId0 != null && lineId1 != null) {
                return BoundaryConfigurationType.LINE_LINE;
            } else if (lineId0 != null && switchId1 != null) {
                return BoundaryConfigurationType.LINE_SWITCH;
            } else if (lineId1 != null && switchId0 != null) {
                return BoundaryConfigurationType.LINE_SWITCH;
            } else {
                context.invalid(node, "Equipment configuration not supported at boundary node");
                return BoundaryConfigurationType.NONE;
            }
        }
    }

    private static PropertyBag getBoundaryLine(List<PropertyBag> beqs) {
        if (beqs.size() == 1) {
            return beqs.get(0);
        } else {
            if (beqs.get(0).getId(CgmesNames.AC_LINE_SEGMENT) != null) {
                return beqs.get(0);
            } else {
                return beqs.get(1);
            }
        }
    }

    private static PropertyBag getBoundarySwitch(List<PropertyBag> beqs) {
        if (beqs.size() == 1) {
            return beqs.get(0);
        } else {
            if (beqs.get(0).getId(CgmesNames.SWITCH) != null) {
                return beqs.get(0);
            } else {
                return beqs.get(1);
            }
        }
    }

    private static PropertyBag getBoundaryOtherLine(List<PropertyBag> beqs) {
        return beqs.get(1);
>>>>>>> 1d199a3b
    }

    private void convertTransformers(Context context) {
        cgmes.groupedTransformerEnds().forEach((t, ends) -> {
            if (LOG.isDebugEnabled()) {
                LOG.debug("Transformer {}, {}-winding", t, ends.size());
                ends.forEach(e -> LOG.debug(e.tabulateLocals("TransformerEnd")));
            }
            AbstractConductingEquipmentConversion c = null;
            if (ends.size() == 2) {
                c = new TwoWindingsTransformerConversion(ends, context);
            } else if (ends.size() == 3) {
                c = new ThreeWindingsTransformerConversion(ends, context);
            } else {
                String what = "PowerTransformer " + t;
                Supplier<String> reason = () -> String.format("Has %d ends. Only 2 or 3 ends are supported", ends.size());
                context.invalid(what, reason);
            }
            if (c != null && c.valid()) {
                c.convert();
            }
        });
    }

    private void voltageAngles(PropertyBags nodes, Context context) {
        if (context.nodeBreaker()) {
            // TODO(Luma): we create again one conversion object for every node
            // In node-breaker conversion,
            // set (voltage, angle) values after all nodes have been created and connected
            for (PropertyBag n : nodes) {
                NodeConversion nc = new NodeConversion("ConnectivityNode", n, context);
                if (!nc.insideBoundary()) {
                    nc.setVoltageAngleNodeBreaker();
                }
            }
        }
    }

    private void clearUnattachedHvdcConverterStations(Network network, Context context) {
        network.getHvdcConverterStationStream()
                .filter(converter -> converter.getHvdcLine() == null)
                .peek(converter -> context.ignored("HVDC Converter Station " + converter.getId(), "No correct linked HVDC line found."))
                .collect(Collectors.toList())
                .forEach(Connectable::remove);
    }

    private void debugTopology(Context context) {
        context.network().getVoltageLevels().forEach(vl -> {
            String name = vl.getSubstation().getNameOrId() + "-" + vl.getNameOrId();
            name = name.replace('/', '-');
            Path file = Paths.get(System.getProperty("java.io.tmpdir"), "temp-cgmes-" + name + ".dot");
            try {
                vl.exportTopology(file);
            } catch (IOException e) {
                throw new UncheckedIOException(e);
            }
        });
    }

    public static class Config {

        public enum StateProfile {
            SSH,
            SV
        }

        public List<String> substationIdsExcludedFromMapping() {
            return Collections.emptyList();
        }

        public boolean debugTopology() {
            return false;
        }

        public boolean allowUnsupportedTapChangers() {
            return allowUnsupportedTapChangers;
        }

        public Config setAllowUnsupportedTapChangers(boolean allowUnsupportedTapChangers) {
            this.allowUnsupportedTapChangers = allowUnsupportedTapChangers;
            return this;
        }

        public boolean useNodeBreaker() {
            return true;
        }

        public double lowImpedanceLineR() {
            return lowImpedanceLineR;
        }

        public double lowImpedanceLineX() {
            return lowImpedanceLineX;
        }

        public boolean convertBoundary() {
            return convertBoundary;
        }

        public Config setConvertBoundary(boolean convertBoundary) {
            this.convertBoundary = convertBoundary;
            return this;
        }

        public boolean mergeBoundariesUsingTieLines() {
            return mergeBoundariesUsingTieLines;
        }

        public Config setMergeBoundariesUsingTieLines(boolean b) {
            this.mergeBoundariesUsingTieLines = b;
            return this;
        }

        public boolean changeSignForShuntReactivePowerFlowInitialState() {
            return changeSignForShuntReactivePowerFlowInitialState;
        }

        public Config setChangeSignForShuntReactivePowerFlowInitialState(boolean b) {
            changeSignForShuntReactivePowerFlowInitialState = b;
            return this;
        }

        public boolean computeFlowsAtBoundaryDanglingLines() {
            return true;
        }

        public boolean createBusbarSectionForEveryConnectivityNode() {
            return createBusbarSectionForEveryConnectivityNode;
        }

        public Config setCreateBusbarSectionForEveryConnectivityNode(boolean b) {
            createBusbarSectionForEveryConnectivityNode = b;
            return this;
        }

        public boolean convertSvInjections() {
            return convertSvInjections;
        }

        public Config setConvertSvInjections(boolean convertSvInjections) {
            this.convertSvInjections = convertSvInjections;
            return this;
        }

        public StateProfile getProfileUsedForInitialStateValues() {
            return profileUsedForInitialStateValues;
        }

        public Config setProfileUsedForInitialStateValues(String profileUsedForInitialFlowsValues) {
            switch (Objects.requireNonNull(profileUsedForInitialFlowsValues)) {
                case "SSH":
                case "SV":
                    this.profileUsedForInitialStateValues = StateProfile.valueOf(profileUsedForInitialFlowsValues);
                    break;
                default:
                    throw new CgmesModelException("Unexpected profile used for state hypothesis: " + profileUsedForInitialFlowsValues);
            }
            return this;
        }

        public boolean storeCgmesModelAsNetworkExtension() {
            return storeCgmesModelAsNetworkExtension;
        }

        public Config setStoreCgmesModelAsNetworkExtension(boolean storeCgmesModelAsNetworkExtension) {
            this.storeCgmesModelAsNetworkExtension = storeCgmesModelAsNetworkExtension;
            return this;
        }

        public boolean storeCgmesConversionContextAsNetworkExtension() {
            return storeCgmesConversionContextAsNetworkExtension;
        }

        public Config setStoreCgmesConversionContextAsNetworkExtension(boolean storeCgmesTerminalMappingAsNetworkExtension) {
            this.storeCgmesConversionContextAsNetworkExtension = storeCgmesTerminalMappingAsNetworkExtension;
            return this;
        }

        public Xfmr2RatioPhaseInterpretationAlternative getXfmr2RatioPhase() {
            return xfmr2RatioPhase;
        }

        public void setXfmr2RatioPhase(Xfmr2RatioPhaseInterpretationAlternative alternative) {
            xfmr2RatioPhase = alternative;
        }

        public Xfmr2ShuntInterpretationAlternative getXfmr2Shunt() {
            return xfmr2Shunt;
        }

        public void setXfmr2Shunt(Xfmr2ShuntInterpretationAlternative alternative) {
            xfmr2Shunt = alternative;
        }

        public Xfmr2StructuralRatioInterpretationAlternative getXfmr2StructuralRatio() {
            return xfmr2StructuralRatio;
        }

        public void setXfmr2StructuralRatio(Xfmr2StructuralRatioInterpretationAlternative alternative) {
            xfmr2StructuralRatio = alternative;
        }

        public Xfmr3RatioPhaseInterpretationAlternative getXfmr3RatioPhase() {
            return xfmr3RatioPhase;
        }

        public void setXfmr3RatioPhase(Xfmr3RatioPhaseInterpretationAlternative alternative) {
            this.xfmr3RatioPhase = alternative;
        }

        public Xfmr3ShuntInterpretationAlternative getXfmr3Shunt() {
            return xfmr3Shunt;
        }

        public void setXfmr3Shunt(Xfmr3ShuntInterpretationAlternative alternative) {
            xfmr3Shunt = alternative;
        }

        public Xfmr3StructuralRatioInterpretationAlternative getXfmr3StructuralRatio() {
            return xfmr3StructuralRatio;
        }

        public void setXfmr3StructuralRatio(Xfmr3StructuralRatioInterpretationAlternative alternative) {
            xfmr3StructuralRatio = alternative;
        }

        private boolean allowUnsupportedTapChangers = true;
        private boolean convertBoundary = false;
        private boolean mergeBoundariesUsingTieLines = true;
        private boolean changeSignForShuntReactivePowerFlowInitialState = false;
        private double lowImpedanceLineR = 7.0E-5;
        private double lowImpedanceLineX = 7.0E-5;

        private boolean createBusbarSectionForEveryConnectivityNode = false;
        private boolean convertSvInjections = true;
        private StateProfile profileUsedForInitialStateValues = SSH;
        private boolean storeCgmesModelAsNetworkExtension = true;
        private boolean storeCgmesConversionContextAsNetworkExtension = false;

        // Default interpretation.
        private Xfmr2RatioPhaseInterpretationAlternative xfmr2RatioPhase = Xfmr2RatioPhaseInterpretationAlternative.END1_END2;
        private Xfmr2ShuntInterpretationAlternative xfmr2Shunt = Xfmr2ShuntInterpretationAlternative.END1_END2;
        private Xfmr2StructuralRatioInterpretationAlternative xfmr2StructuralRatio = Xfmr2StructuralRatioInterpretationAlternative.X;

        private Xfmr3RatioPhaseInterpretationAlternative xfmr3RatioPhase = Xfmr3RatioPhaseInterpretationAlternative.NETWORK_SIDE;
        private Xfmr3ShuntInterpretationAlternative xfmr3Shunt = Xfmr3ShuntInterpretationAlternative.NETWORK_SIDE;
        private Xfmr3StructuralRatioInterpretationAlternative xfmr3StructuralRatio = Xfmr3StructuralRatioInterpretationAlternative.STAR_BUS_SIDE;

    }

    private final CgmesModel cgmes;
    private final Config config;
    private final List<CgmesImportPostProcessor> postProcessors;
    private final NetworkFactory networkFactory;

    private static final Logger LOG = LoggerFactory.getLogger(Conversion.class);

    public static final String NETWORK_PS_CGMES_MODEL_DETAIL = "CGMESModelDetail";
    public static final String NETWORK_PS_CGMES_MODEL_DETAIL_BUS_BRANCH = "bus-branch";
    public static final String NETWORK_PS_CGMES_MODEL_DETAIL_NODE_BREAKER = "node-breaker";
}<|MERGE_RESOLUTION|>--- conflicted
+++ resolved
@@ -11,13 +11,10 @@
 import com.powsybl.cgmes.conversion.elements.hvdc.CgmesDcConversion;
 import com.powsybl.cgmes.conversion.elements.transformers.ThreeWindingsTransformerConversion;
 import com.powsybl.cgmes.conversion.elements.transformers.TwoWindingsTransformerConversion;
-<<<<<<< HEAD
 import com.powsybl.cgmes.conversion.extensions.CgmesSshControlAreasAdder;
 import com.powsybl.cgmes.conversion.extensions.CgmesSshControlAreasImpl.ControlArea;
 import com.powsybl.cgmes.conversion.extensions.CgmesSshMetadataAdder;
-=======
 import com.powsybl.cgmes.conversion.extensions.CimCharacteristicsAdder;
->>>>>>> 1d199a3b
 import com.powsybl.cgmes.conversion.extensions.CgmesSvMetadataAdder;
 import com.powsybl.cgmes.conversion.update.CgmesUpdate;
 import com.powsybl.cgmes.model.CgmesModel;
@@ -25,10 +22,6 @@
 import com.powsybl.cgmes.model.CgmesNames;
 import com.powsybl.cgmes.model.CgmesSubset;
 import com.powsybl.cgmes.model.triplestore.CgmesModelTripleStore;
-<<<<<<< HEAD
-import com.powsybl.commons.PowsyblException;
-=======
->>>>>>> 1d199a3b
 import com.powsybl.iidm.network.Connectable;
 import com.powsybl.iidm.network.Network;
 import com.powsybl.iidm.network.NetworkFactory;
@@ -163,12 +156,9 @@
         Context context = createContext(network);
         assignNetworkProperties(context);
         addCgmesSvMetadata(network);
-<<<<<<< HEAD
         addCgmesSshMetadata(network);
         addCgmesSshControlAreas(network);
-=======
         addCimCharacteristics(network);
->>>>>>> 1d199a3b
 
         Function<PropertyBag, AbstractObjectConversion> convf;
 
@@ -325,7 +315,6 @@
         }
     }
 
-<<<<<<< HEAD
     private void addCgmesSshMetadata(Network network) {
         PropertyBags sshDescription = cgmes.fullModel(CgmesSubset.STEADY_STATE_HYPOTHESIS.getProfile());
         if (sshDescription != null && !sshDescription.isEmpty()) {
@@ -352,14 +341,15 @@
                 adder.addControlArea(controlArea);
             });
             adder.add();
-=======
+        }
+    }
+
     private void addCimCharacteristics(Network network) {
         if (cgmes instanceof CgmesModelTripleStore) {
             network.newExtension(CimCharacteristicsAdder.class)
-                    .setTopologyKind(cgmes.isNodeBreaker() ? CgmesTopologyKind.NODE_BREAKER : CgmesTopologyKind.BUS_BRANCH)
-                    .setCimVersion(((CgmesModelTripleStore) cgmes).getCimVersion())
-                    .add();
->>>>>>> 1d199a3b
+                .setTopologyKind(cgmes.isNodeBreaker() ? CgmesTopologyKind.NODE_BREAKER : CgmesTopologyKind.BUS_BRANCH)
+                .setCimVersion(((CgmesModelTripleStore) cgmes).getCimVersion())
+                .add();
         }
     }
 
@@ -403,51 +393,24 @@
         }
     }
 
-<<<<<<< HEAD
-=======
     // Supported conversions:
     // Only one Line (--> create dangling line)
     // Only one Switch (--> create dangling line with z0)
     // Two lines (--> merge both lines and replace by equivalent)
     // Line and Switch (--> switch to z0 line and merge both lines)
 
->>>>>>> 1d199a3b
     private void convertEquipmentAtBoundaryNode(Context context, String node) {
         // At least each delayed boundary node should have one equipment attached to it
         // Currently supported equipment at boundary are lines and switches
         List<PropertyBag> beqs = context.boundary().equipmentAtNode(node);
         if (LOG.isDebugEnabled()) {
             LOG.debug("Delayed boundary node {} with {} equipment at it", node, beqs.size());
-<<<<<<< HEAD
-            beqs.forEach(beq -> {
-                LOG.debug(beq.tabulateLocals("EquipmentAtBoundary")); });
-=======
             beqs.forEach(beq -> LOG.debug(beq.tabulateLocals("EquipmentAtBoundary")));
->>>>>>> 1d199a3b
         }
         if (beqs.size() > 2) {
             context.invalid(node, "Too many equipment at boundary node");
             return;
         }
-<<<<<<< HEAD
-        // FIXME(Luma) Supported conversions:
-        // Only one line (--> create dangling line)
-        // Only one switch (--> create dangling line with z0)
-        // Two lines (--> merge both lines and replace by equivalent)
-        // Line and switch (--> switch to z0 line and merge both lines)
-        if (beqs.size() == 1) {
-            // FIXME(Luma) check it is a line
-            PropertyBag beq = beqs.get(0);
-            String lineId = beq.getId(CgmesNames.AC_LINE_SEGMENT);
-            String switchId = beq.getId("Switch");
-            if (lineId != null) {
-                new ACLineSegmentConversion(beq, context).convert();
-            } else if (switchId != null) {
-                new SwitchConversion(beq, context).convert();
-            } else {
-                // Should have been a line or a switch
-                context.invalid(node, "Unexpected equipment at boundary node. Expected ACLineSegment or Switch");
-=======
 
         BoundaryConfigurationType boundaryConfigurationType = boundaryConfiguration(context, beqs, node);
         switch (boundaryConfigurationType) {
@@ -483,40 +446,11 @@
                 // Should have been a line or a switch
                 context.invalid(node, "Unexpected equipment at boundary node. Expected ACLineSegment or Switch");
                 return BoundaryConfigurationType.NONE;
->>>>>>> 1d199a3b
             }
         } else {
             // Exactly two equipment at boundary node
             String lineId0 = beqs.get(0).getId(CgmesNames.AC_LINE_SEGMENT);
             String lineId1 = beqs.get(1).getId(CgmesNames.AC_LINE_SEGMENT);
-<<<<<<< HEAD
-            String switchId0 = beqs.get(0).getId("Switch");
-            String switchId1 = beqs.get(1).getId("Switch");
-            if (lineId0 != null && lineId1 != null) {
-                PropertyBag line0 = beqs.get(0);
-                PropertyBag line1 = beqs.get(1);
-                new ACLineSegmentConversion(line0, context).convertMergedLinesAtNode(line1, node);
-            } else if (switchId0 != null && switchId1 != null) {
-                context.ignored(node, "Found two Switches at boundary node. Boundary configuration not supported");
-            } else {
-                // Must be a switch and a line
-                PropertyBag line;
-                PropertyBag sw;
-                if (lineId0 != null && switchId1 != null) {
-                    line = beqs.get(0);
-                    sw = beqs.get(1);
-                } else if (lineId1 != null && switchId0 != null) {
-                    line = beqs.get(1);
-                    sw = beqs.get(0);
-                } else {
-                    throw new PowsyblException("Not supported ???");
-                }
-                throw new PowsyblException("Implementation pending convertLineAndSwitchAtNode " + line + "," + sw);
-                // FIXME(Luma) implement
-                // new ACLineSegmentConversion(line, context).convertLineAndSwitchAtNode(sw, node);
-            }
-        }
-=======
             String switchId0 = beqs.get(0).getId(CgmesNames.SWITCH);
             String switchId1 = beqs.get(1).getId(CgmesNames.SWITCH);
             if (lineId0 != null && lineId1 != null) {
@@ -558,7 +492,6 @@
 
     private static PropertyBag getBoundaryOtherLine(List<PropertyBag> beqs) {
         return beqs.get(1);
->>>>>>> 1d199a3b
     }
 
     private void convertTransformers(Context context) {
