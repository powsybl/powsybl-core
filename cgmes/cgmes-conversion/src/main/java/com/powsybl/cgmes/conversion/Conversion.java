/**
 * Copyright (c) 2017-2018, RTE (http://www.rte-france.com)
 * This Source Code Form is subject to the terms of the Mozilla Public
 * License, v. 2.0. If a copy of the MPL was not distributed with this
 * file, You can obtain one at http://mozilla.org/MPL/2.0/.
 * SPDX-License-Identifier: MPL-2.0
 */

package com.powsybl.cgmes.conversion;

import com.powsybl.cgmes.conversion.elements.*;
import com.powsybl.cgmes.conversion.elements.hvdc.CgmesDcConversion;
import com.powsybl.cgmes.conversion.elements.transformers.ThreeWindingsTransformerConversion;
import com.powsybl.cgmes.conversion.elements.transformers.TwoWindingsTransformerConversion;
import com.powsybl.cgmes.conversion.naming.NamingStrategy;
import com.powsybl.cgmes.extensions.*;
import com.powsybl.cgmes.model.*;
import com.powsybl.cgmes.model.triplestore.CgmesModelTripleStore;
import com.powsybl.commons.report.ReportNode;
import com.powsybl.iidm.network.*;
import com.powsybl.iidm.network.util.Identifiables;
import com.powsybl.triplestore.api.PropertyBag;
import com.powsybl.triplestore.api.PropertyBags;
import org.slf4j.Logger;
import org.slf4j.LoggerFactory;

import java.io.IOException;
import java.io.UncheckedIOException;
import java.nio.file.Path;
import java.nio.file.Paths;
import java.time.Duration;
import java.time.ZonedDateTime;
import java.util.*;
import java.util.function.Consumer;
import java.util.function.Function;
import java.util.function.Supplier;
import java.util.stream.Stream;

import static com.powsybl.cgmes.conversion.Conversion.Config.StateProfile.SSH;
import static com.powsybl.cgmes.conversion.Update.*;
import static com.powsybl.cgmes.conversion.elements.AbstractConductingEquipmentConversion.isBoundaryTerminalConnected;
import static java.util.stream.Collectors.groupingBy;

/**
 * TwoWindingsTransformer Interpretation
 * <p>
 * Ratio and Phase Interpretation (Xfmr2RatioPhaseInterpretationAlternative) <br>
 * END1. All tapChangers (ratioTapChanger and phaseTapChanger) are considered at end1 (before transmission impedance) <br>
 * END2. All tapChangers (ratioTapChanger and phaseTapChanger) are considered at end2 (after transmission impedance) <br>
 * END1_END2. TapChangers (ratioTapChanger and phaseTapChanger) are considered at the end where they are defined in Cgmes <br>
 * X. If x1 == 0 all tapChangers (ratioTapChanger and phaseTapChanger) are considered at the end1 otherwise they are considered at end2
 * <p>
 * Shunt Admittance Interpretation (Xfmr2ShuntInterpretationAlternative) <br>
 * END1. All shunt admittances to ground (g, b) at end1 (before transmission impedance) <br>
 * END2. All shunt admittances to ground (g, b) at end2 (after transmission impedance) <br>
 * END1_END2. Shunt admittances to ground (g, b) at the end where they are defined in Cgmes model <br>
 * SPLIT. Split shunt admittances to ground (g, b) between end1 and end2. <br>
 * <p>
 * Structural Ratio (Xfmr2StructuralRatioInterpretationAlternative) <br>
 * END1. Structural ratio always at end1 (before transmission impedance) <br>
 * END2. Structural ratio always at end2 (after transmission impedance) <br>
 * X. If x1 == 0 structural ratio at end1, otherwise at end2
 * <p>
 * ThreeWindingsTransformer Interpretation.
 * <p>
 * Ratio and Phase Interpretation.  (Xfmr3RatioPhaseInterpretationAlternative) <br>
 * NETWORK_SIDE. All tapChangers (ratioTapChanger and phaseTapChanger) at the network side. <br>
 * STAR_BUS_SIDE. All tapChangers (ratioTapChanger and phaseTapChanger) at the star bus side.
 * <p>
 * Shunt Admittance Interpretation (Xfmr3ShuntInterpretationAlternative) <br>
 * NETWORK_SIDE. Shunt admittances to ground at the network side (end1 of the leg) <br>
 * STAR_BUS_SIDE. Shunt admittances to ground at the start bus side (end2 of the leg) <br>
 * SPLIT. Split shunt admittances to ground between two ends of the leg
 * <p>
 * Structural Ratio Interpretation (Xfmr3StructuralRatioInterpretationAlternative) <br>
 * STAR_BUS_SIDE. Structural ratio at the star bus side of all legs and RatedU0 = RatedU1 <br>
 * NETWORK_SIDE. Structural ratio at the network side of all legs. RatedU0 = 1 kv <br>
 * END1. Structural ratio at the network side of legs 2 and 3. RatedU0 = RatedU1 <br>
 * END2. Structural ratio at the network side of legs 1 and 3. RatedU0 = RatedU2 <br>
 * END3. Structural ratio at the network side of legs 1 and 2. RatedU0 = RatedU2 <br>
 * <p>
 * @author Luma Zamarreño {@literal <zamarrenolm at aia.es>}
 * @author José Antonio Marqués {@literal <marquesja at aia.es>}
 *
 */
public class Conversion {

    public enum Xfmr2RatioPhaseInterpretationAlternative {
        END1, END2, END1_END2, X
    }

    public enum Xfmr2ShuntInterpretationAlternative {
        END1, END2, END1_END2, SPLIT
    }

    public enum Xfmr2StructuralRatioInterpretationAlternative {
        END1, END2, X
    }

    public enum Xfmr3RatioPhaseInterpretationAlternative {
        NETWORK_SIDE, STAR_BUS_SIDE
    }

    public enum Xfmr3ShuntInterpretationAlternative {
        NETWORK_SIDE, STAR_BUS_SIDE, SPLIT
    }

    public enum Xfmr3StructuralRatioInterpretationAlternative {
        NETWORK_SIDE, STAR_BUS_SIDE, END1, END2, END3
    }

    public Conversion(CgmesModel cgmes) {
        this(cgmes, new Config());
    }

    public Conversion(CgmesModel cgmes, Conversion.Config config) {
        this(cgmes, config, Collections.emptyList(), Collections.emptyList());
    }

    public Conversion(CgmesModel cgmes, Conversion.Config config, List<CgmesImportPostProcessor> postProcessors) {
        this(cgmes, config, Collections.emptyList(), postProcessors, NetworkFactory.findDefault());
    }

    public Conversion(CgmesModel cgmes, Conversion.Config config, List<CgmesImportPreProcessor> preProcessors, List<CgmesImportPostProcessor> postProcessors) {
        this(cgmes, config, preProcessors, postProcessors, NetworkFactory.findDefault());
    }

    public Conversion(CgmesModel cgmes, Config config, List<CgmesImportPreProcessor> activatedPreProcessors, List<CgmesImportPostProcessor> activatedPostProcessors, NetworkFactory networkFactory) {
        this.cgmes = Objects.requireNonNull(cgmes);
        this.config = Objects.requireNonNull(config);
        this.preProcessors = Objects.requireNonNull(activatedPreProcessors);
        this.postProcessors = Objects.requireNonNull(activatedPostProcessors);
        this.networkFactory = Objects.requireNonNull(networkFactory);
    }

    public void report(Consumer<String> out) {
        new ReportTapChangers(cgmes, out).report();
    }

    public Network convert() {
        return convert(ReportNode.NO_OP);
    }

    public Network convert(ReportNode reportNode) {
        // Check presence of report node for functional logs and EQ profile in the data source
        Objects.requireNonNull(reportNode);
        if (!cgmes.hasEquipmentCore()) {
            throw new CgmesModelException("Data source does not contain EquipmentCore data");
        }

        // Apply preprocessors, which mainly create missing containers
        ReportNode preProcessorsNode = CgmesReports.applyingPreprocessorsReport(reportNode);
        for (CgmesImportPreProcessor preProcessor : preProcessors) {
            CgmesReports.applyingProcessorReport(preProcessorsNode, preProcessor.getName());
            preProcessor.process(cgmes);
        }
        if (LOG.isTraceEnabled() && cgmes.baseVoltages() != null) {
            LOG.trace("{}{}{}", "BaseVoltages", System.lineSeparator(), cgmes.baseVoltages().tabulate());
        }

        // Create base network with metadata information
        Network network = createNetwork();
        network.setMinimumAcceptableValidationLevel(ValidationLevel.EQUIPMENT);

        // FIXME(Luma) we are not reusing conversion objects,
        //  so it is safe to store the context as an attribute for later use in update
        //  to do things right the context should have been created in the constructor,
        //  together with the empty network
        Context context = createContext(network, reportNode);

        assignNetworkProperties(context);
        addMetadataModels(network, context);
        addCimCharacteristics(network);

        // Build mappings
        context.pushReportNode(CgmesReports.buildingMappingsReport(reportNode));
        context.nodeContainerMapping().build();
        BaseVoltageMappingAdder bvAdder = network.newExtension(BaseVoltageMappingAdder.class);
        cgmes.baseVoltages().forEach(bv -> bvAdder.addBaseVoltage(bv.getId("BaseVoltage"), bv.asDouble("nominalVoltage"), isBoundaryBaseVoltage(bv.getLocal("graph"))));
        bvAdder.add();
        cgmes.computedTerminals().forEach(t -> context.terminalMapping().buildTopologicalNodeCgmesTerminalsMapping(t));
        cgmes.regulatingControls().forEach(p -> context.regulatingControlMapping().cacheRegulatingControls(p));
        context.popReportNode();

        // Convert containers
        convert(cgmes.substations(), CgmesNames.SUBSTATION, context);
        convert(cgmes.voltageLevels(), CgmesNames.VOLTAGE_LEVEL, context);
        createFictitiousVoltageLevelsForLineContainers(context);

        // Convert topology
        PropertyBags nodes = context.nodeBreaker() ? cgmes.connectivityNodes() : cgmes.topologicalNodes();
        if (context.nodeBreaker()) {
            convert(nodes, CgmesNames.CONNECTIVITY_NODE, context);
        } else {
            convert(nodes, CgmesNames.TOPOLOGICAL_NODE, context);
        }
        if (!context.config().createBusbarSectionForEveryConnectivityNode()) {
            convert(cgmes.busBarSections(), CgmesNames.BUSBAR_SECTION, context);
        }

        // Convert single terminal equipments
        convert(cgmes.grounds(), CgmesNames.GROUND, context);
        convert(cgmes.energyConsumers(), CgmesNames.ENERGY_CONSUMER, context);
        convert(cgmes.energySources(), CgmesNames.ENERGY_SOURCE, context);
        convert(cgmes.equivalentInjections(), CgmesNames.EQUIVALENT_INJECTION, context);
        convert(cgmes.externalNetworkInjections(), CgmesNames.EXTERNAL_NETWORK_INJECTION, context);
        convert(cgmes.shuntCompensators(), CgmesNames.SHUNT_COMPENSATOR, context);
        convert(cgmes.equivalentShunts(), CgmesNames.EQUIVALENT_SHUNT, context);
        convert(cgmes.staticVarCompensators(), CgmesNames.STATIC_VAR_COMPENSATOR, context);
        convert(cgmes.asynchronousMachines(), CgmesNames.ASYNCHRONOUS_MACHINE, context);
        convert(cgmes.synchronousMachinesAll(), CgmesNames.SYNCHRONOUS_MACHINE, context);

        // Convert multiple terminals equipments
        // We will delay the conversion of some lines/switches that have an end at boundary
        // They have to be processed after all lines/switches have been reviewed
        // FIXME(Luma) store delayedBoundaryNodes in context
        Set<String> delayedBoundaryNodes = new HashSet<>();
        convertSwitches(context, delayedBoundaryNodes);
        convertACLineSegmentsToLines(context, delayedBoundaryNodes);
        convertEquivalentBranchesToLines(context, delayedBoundaryNodes);
        convert(cgmes.seriesCompensators(), CgmesNames.SERIES_COMPENSATOR, context);
        convertTransformers(context, delayedBoundaryNodes);
        context.pushReportNode(CgmesReports.convertingElementTypeReport(reportNode, "equipments at boundaries"));
        delayedBoundaryNodes.forEach(node -> convertEquipmentAtBoundaryNode(context, node));
        context.popReportNode();

        // Convert DC equipments, limits, SV injections, control areas, regulating controls
        context.pushReportNode(CgmesReports.convertingElementTypeReport(reportNode, "DC network"));
        CgmesDcConversion cgmesDcConversion = new CgmesDcConversion(cgmes, context);
        cgmesDcConversion.convert();
        clearUnattachedHvdcConverterStations(network, context);
        context.popReportNode();

        convert(cgmes.operationalLimits(), CgmesNames.OPERATIONAL_LIMIT, context);
        context.loadingLimitsMapping().addAll();
        setSelectedOperationalLimitsGroup(context);

        if (config.convertSvInjections()) {
            convert(cgmes.svInjections(), CgmesNames.SV_INJECTION, context);
        }

        if (config.importControlAreas()) {
            convert(cgmes.controlAreas(), CgmesNames.CONTROL_AREA, context);
            convert(cgmes.tieFlows(), CgmesNames.TIE_FLOW, context);
        }

        context.pushReportNode(CgmesReports.convertingElementTypeReport(reportNode, CgmesNames.REGULATING_CONTROL));
        context.regulatingControlMapping().setAllRegulatingControls(network);
        context.popReportNode();

        // Save/store data for debug or external validation
        if (config.debugTopology()) {
            debugTopology(context);
        }
        if (config.storeCgmesModelAsNetworkExtension()) {
            network.newExtension(CgmesModelExtensionAdder.class).withModel(cgmes).add();
        }
        if (config.storeCgmesConversionContextAsNetworkExtension()) {
            network.newExtension(CgmesConversionContextExtensionAdder.class).withContext(context).add();
        }

        ReportNode postProcessorsNode = CgmesReports.applyingPostprocessorsReport(reportNode);
        for (CgmesImportPostProcessor postProcessor : postProcessors) {
            // FIXME generic cgmes models may not have an underlying triplestore
            // TODO maybe pass the properties to the post processors
            CgmesReports.applyingProcessorReport(postProcessorsNode, postProcessor.getName());
            postProcessor.process(network, cgmes.tripleStore());
        }

        CgmesReports.importedCgmesNetworkReport(reportNode, network.getId());

        // FIXME(Luma) in the first step, the Conversion object has used only info from EQ,
        //  we call the update method on the same conversion object,
        //  that has the context created during the convert (first) step
        //  and all the data already loaded in the triplestore,
        //  we only need to switch to a different set of queries
        updateWithAllInputs(network, context, reportNode);

        return network;
    }

    private void updateWithAllInputs(Network network, Context convertContext, ReportNode reportNode) {
        // FIXME(Luma) Before switching to update we must invalidate all caches of the cgmes model
        //  and change the query catalog to "update" mode
        if (!sshOrSvIsIncludedInCgmesModel(this.cgmes)) {
            return;
        }
        this.cgmes.invalidateCaches();
        this.cgmes.setQueryCatalog("-update");
        Context updateContext = createUpdateContext(network, reportNode);

        // add processes to create new equipment using update data (ssh and sv data)
        createFictitiousSwitchesForDisconnectedTerminalsDuringUpdate(network, cgmes, updateContext);

        update(network, updateContext, reportNode);
    }

    private static boolean sshOrSvIsIncludedInCgmesModel(CgmesModel cgmes) {
        return cgmes.version().contains("CIM14")
                || cgmes.fullModels().stream()
                .map(fullModel -> fullModel.getId("profileList"))
                .anyMatch(profileList -> profileList.contains("SteadyStateHypothesis") || profileList.contains("StateVariables"));
    }

    public void update(Network network, ReportNode reportNode) {
        Objects.requireNonNull(network);
        Objects.requireNonNull(reportNode);
        Context updateContext = createUpdateContext(network, reportNode);
        update(network, updateContext, reportNode);
    }

    private void update(Network network, Context updateContext, ReportNode reportNode) {
        // FIXME(Luma) Inspect the contents of the loaded data
        if (LOG.isDebugEnabled()) {
            PropertyBags nts = cgmes.numObjectsByType();
            LOG.debug("CGMES objects read for the update:");
            nts.forEach(nt -> LOG.debug(String.format("  %5d %s", nt.asInt("numObjects"), nt.getLocal("Type"))));
            nts.forEach(nt -> LOG.debug(cgmes.allObjectsOfType(nt.getLocal("Type")).tabulateLocals()));
        }

        // Switches are updated first because the subsequent update of the terminals
        // is configurable and, if activated, may modify their state.
        // Then, the update of the terminals can overwrite the state of the switches
        updateSwitches(network, updateContext);

        updateLoads(network, cgmes, updateContext);
        updateGenerators(network, cgmes, updateContext);
        updateLines(network, updateContext);
        updateTransformers(network, updateContext);
        updateStaticVarCompensators(network, cgmes, updateContext);
        updateShuntCompensators(network, cgmes, updateContext);
        updateHvdcLines(network, cgmes, updateContext);
        updateDanglingLines(network, updateContext);

        // Fix dangling lines issues
        updateContext.pushReportNode(CgmesReports.fixingDanglingLinesIssuesReport(reportNode));
        handleDangingLineDisconnectedAtBoundary(network, updateContext);
        adjustMultipleUnpairedDanglingLinesAtSameBoundaryNode(network, updateContext);
        updateContext.popReportNode();

        // Set voltages and angles, then complete
        updateVoltageAndAnglesAndComplete(network, updateContext);

        network.runValidationChecks(false, reportNode);
        network.setMinimumAcceptableValidationLevel(ValidationLevel.STEADY_STATE_HYPOTHESIS);
    }

    /**
     * Retrieve the Collection of OperationalLimitGroups for identifiable that have flow limits
     * (branch, dangling line, 3w-transformer).
     * If the collection has only one element, it gets to be the identifiable's selectedGroup.
     * If there is more than one element in the collection, don't set any as selected.
     * @param context The conversion's Context.
     */
    private void setSelectedOperationalLimitsGroup(Context context) {
        // Set selected limits group for branches
        context.network().getBranchStream().map(b -> (Branch<?>) b).forEach(branch -> {
            // Side 1
            Collection<OperationalLimitsGroup> limitsHolder1 = branch.getOperationalLimitsGroups1();
            if (limitsHolder1.size() == 1) {
                branch.setSelectedOperationalLimitsGroup1(limitsHolder1.iterator().next().getId());
            }
            // Side 2
            Collection<OperationalLimitsGroup> limitsHolder2 = branch.getOperationalLimitsGroups2();
            if (limitsHolder2.size() == 1) {
                branch.setSelectedOperationalLimitsGroup2(limitsHolder2.iterator().next().getId());
            }
        });

        // Set selected limits group for Dangling lines
        context.network().getDanglingLineStream().forEach(dl -> {
            Collection<OperationalLimitsGroup> limitsHolder = dl.getOperationalLimitsGroups();
            if (limitsHolder.size() == 1) {
                dl.setSelectedOperationalLimitsGroup(limitsHolder.iterator().next().getId());
            }
        });

        // Set selected limits group for 3w transformers legs
        context.network().getThreeWindingsTransformerStream().flatMap(ThreeWindingsTransformer::getLegStream).forEach(leg -> {
            Collection<OperationalLimitsGroup> limitsHolder = leg.getOperationalLimitsGroups();
            if (limitsHolder.size() == 1) {
                leg.setSelectedOperationalLimitsGroup(limitsHolder.iterator().next().getId());
            }
        });
    }

    private void handleDangingLineDisconnectedAtBoundary(Network network, Context context) {
        if (config.disconnectNetworkSideOfDanglingLinesIfBoundaryIsDisconnected()) {
            for (DanglingLine dl : network.getDanglingLines()) {
                if (!isBoundaryTerminalConnected(dl, context) && dl.getTerminal().isConnected()) {
                    LOG.warn("DanglingLine {} was connected at network side and disconnected at boundary side. It has been disconnected also at network side.", dl.getId());
                    CgmesReports.danglingLineDisconnectedAtBoundaryHasBeenDisconnectedReport(context.getReportNode(), dl.getId());
                    dl.getTerminal().disconnect();
                }
            }
        }
    }

    private void adjustMultipleUnpairedDanglingLinesAtSameBoundaryNode(Network network, Context context) {
        network.getDanglingLineStream(DanglingLineFilter.UNPAIRED)
                .filter(dl -> dl.getTerminal().isConnected())
                .collect(groupingBy(Conversion::getDanglingLineBoundaryNode))
                .values().stream()
                // Only perform adjustment for the groups with more than one connected dangling line
                .filter(dls -> dls.size() > 1)
                .forEach(dls -> adjustMultipleUnpairedDanglingLinesAtSameBoundaryNode(dls, context));
    }

    private void adjustMultipleUnpairedDanglingLinesAtSameBoundaryNode(List<DanglingLine> dls, Context context) {
        // All dangling lines will have same value for p0, q0. Take it from the first one
        double p0 = dls.get(0).getP0();
        double q0 = dls.get(0).getQ0();
        // Divide this value between all connected dangling lines
        // This method is called only if there is more than 1 connected dangling line
        long count = dls.size();
        final double p0Adjusted = p0 / count;
        final double q0Adjusted = q0 / count;
        dls.forEach(dl -> {
            LOG.warn("Multiple unpaired DanglingLines were connected at the same boundary side. Adjusted original injection from ({}, {}) to ({}, {}) for dangling line {}.", p0, q0, p0Adjusted, q0Adjusted, dl.getId());
            CgmesReports.multipleUnpairedDanglingLinesAtSameBoundaryReport(context.getReportNode(), dl.getId(), p0, q0, p0Adjusted, q0Adjusted);
            dl.setP0(p0Adjusted);
            dl.setQ0(q0Adjusted);
        });
    }

    public static String getDanglingLineBoundaryNode(DanglingLine dl) {
        String node;
        node = dl.getProperty(Conversion.CGMES_PREFIX_ALIAS_PROPERTIES + CgmesNames.CONNECTIVITY_NODE_BOUNDARY);
        if (node == null) {
            node = dl.getProperty(Conversion.CGMES_PREFIX_ALIAS_PROPERTIES + CgmesNames.TOPOLOGICAL_NODE_BOUNDARY);
        }
        if (node == null) {
            LOG.warn("Dangling line {} does not have a boundary node identifier.", dl.getId());
            node = "unknown";
        }
        return node;
    }

    private Source isBoundaryBaseVoltage(String graph) {
        //There are unit tests where the boundary file contains the sequence "EQBD" and others "EQ_BD"
        return graph.contains("EQ") && graph.contains("BD") ? Source.BOUNDARY : Source.IGM;
    }

<<<<<<< HEAD
    private static void createControlArea(CgmesControlAreas cgmesControlAreas, PropertyBag ca) {
        String controlAreaId = ca.getId("ControlArea");
        cgmesControlAreas.newCgmesControlArea()
                .setId(controlAreaId)
                .setName(ca.getLocal("name"))
                .setEnergyIdentificationCodeEic(ca.getLocal("energyIdentCodeEic"))
                .setNetInterchange(ca.asDouble("netInterchange", Double.NaN))
                .setPTolerance(ca.asDouble("pTolerance", Double.NaN))
                .add();
    }

    private static void addTieFlow(Context context, CgmesControlAreas cgmesControlAreas, PropertyBag tf) {
        String controlAreaId = tf.getId("ControlArea");
        CgmesControlArea cgmesControlArea = cgmesControlAreas.getCgmesControlArea(controlAreaId);
        if (cgmesControlArea == null) {
            context.ignored("Tie Flow", String.format("Tie Flow %s refers to a non-existing control area", tf.getId("TieFlow")));
            return;
        }
        String terminalId = tf.getId("terminal");
        Boundary boundary = context.terminalMapping().findBoundary(terminalId, context.cgmes());
        if (boundary != null) {
            cgmesControlArea.add(boundary);
            return;
        }
        RegulatingTerminalMapper.mapForTieFlow(terminalId, context).ifPresent(cgmesControlArea::add);
=======
    private static void completeVoltagesAndAngles(Network network) {

        // Voltage and angle in starBus as properties
        network.getThreeWindingsTransformers()
            .forEach(ThreeWindingsTransformerConversion::calculateVoltageAndAngleInStarBus);

        // Voltage and angle in boundary buses
        network.getDanglingLineStream(DanglingLineFilter.UNPAIRED)
            .forEach(AbstractConductingEquipmentConversion::calculateVoltageAndAngleInBoundaryBus);
        network.getTieLines().forEach(tieLine -> AbstractConductingEquipmentConversion.calculateVoltageAndAngleInBoundaryBus(tieLine.getDanglingLine1(), tieLine.getDanglingLine2()));
>>>>>>> b5d92697
    }

    private void convert(PropertyBags elements, String elementType, Context context) {
        context.pushReportNode(CgmesReports.convertingElementTypeReport(context.getReportNode(), elementType));
        for (PropertyBag element : elements) {
            if (LOG.isTraceEnabled()) {
                LOG.trace(element.tabulateLocals(elementType));
            }
            AbstractObjectConversion c = switch (elementType) {
                case CgmesNames.SUBSTATION -> new SubstationConversion(element, context);
                case CgmesNames.VOLTAGE_LEVEL -> new VoltageLevelConversion(element, context);
                case CgmesNames.CONNECTIVITY_NODE, CgmesNames.TOPOLOGICAL_NODE -> new NodeConversion(elementType, element, context);
                case CgmesNames.BUSBAR_SECTION -> new BusbarSectionConversion(element, context);
                case CgmesNames.GROUND -> new GroundConversion(element, context);
                case CgmesNames.ENERGY_CONSUMER -> new EnergyConsumerConversion(element, context);
                case CgmesNames.ENERGY_SOURCE -> new EnergySourceConversion(element, context);
                case CgmesNames.EQUIVALENT_INJECTION -> new EquivalentInjectionConversion(element, context);
                case CgmesNames.EXTERNAL_NETWORK_INJECTION -> new ExternalNetworkInjectionConversion(element, context);
                case CgmesNames.SHUNT_COMPENSATOR -> new ShuntConversion(element, context);
                case CgmesNames.EQUIVALENT_SHUNT -> new EquivalentShuntConversion(element, context);
                case CgmesNames.STATIC_VAR_COMPENSATOR -> new StaticVarCompensatorConversion(element, context);
                case CgmesNames.ASYNCHRONOUS_MACHINE -> new AsynchronousMachineConversion(element, context);
                case CgmesNames.SYNCHRONOUS_MACHINE -> new SynchronousMachineConversion(element, context);
                case CgmesNames.SERIES_COMPENSATOR -> new SeriesCompensatorConversion(element, context);
                case CgmesNames.OPERATIONAL_LIMIT -> new OperationalLimitConversion(element, context);
                case CgmesNames.SV_INJECTION -> new SvInjectionConversion(element, context);
                case CgmesNames.CONTROL_AREA -> new ControlAreaConversion(element, context);
                case CgmesNames.TIE_FLOW -> new TieFlowConversion(element, context);
                default -> throw new IllegalArgumentException("Invalid elementType.");
            };
            if (c.insideBoundary()) {
                c.convertInsideBoundary();
            } else if (c.valid()) {
                c.convert();
            }
        }
        context.popReportNode();
    }

    private Network createNetwork() {
        String networkId = cgmes.modelId();
        String sourceFormat = "CGMES";
        return networkFactory.createNetwork(networkId, sourceFormat);
    }

    private Context createContext(Network network, ReportNode reportNode) {
        Context context = new Context(cgmes, config, network, reportNode);
        context.dc().initialize();
        return context;
    }

    private Context createUpdateContext(Network network, ReportNode reportNode) {
        Context context = new Context(cgmes, config, network, reportNode);
        context.buildUpdateCache();
        return context;
    }

    private void assignNetworkProperties(Context context) {
        context.network().setProperty(NETWORK_PS_CGMES_MODEL_DETAIL,
                context.nodeBreaker()
                        ? NETWORK_PS_CGMES_MODEL_DETAIL_NODE_BREAKER
                        : NETWORK_PS_CGMES_MODEL_DETAIL_BUS_BRANCH);
        PropertyBags modelProfiles = context.cgmes().modelProfiles();
        String fullModel = "FullModel";
        modelProfiles.sort(Comparator.comparing(p -> p.getId(fullModel)));
        for (PropertyBag modelProfile : modelProfiles) { // Import of profiles ID as properties TODO import them in a dedicated extension
            if (modelProfile.getId(fullModel).equals(context.network().getId())) {
                continue;
            }
            String profile = CgmesNamespace.getProfile(modelProfile.getId("profile"));
            if (profile != null && !"EQ_OP".equals(profile) && !"SV".equals(profile)) { // don't import EQ_OP and SV profiles as they are not used for CGMES export
                context.network()
                        .setProperty(Identifiables.getUniqueId(CGMES_PREFIX_ALIAS_PROPERTIES + profile + "_ID", property -> context.network().hasProperty(property)),
                                modelProfile.getId(fullModel));
            }
        }
        ZonedDateTime modelScenarioTime = cgmes.scenarioTime();
        ZonedDateTime modelCreated = cgmes.created();
        long forecastDistance = Duration.between(modelCreated, modelScenarioTime).toMinutes();
        context.network().setForecastDistance(forecastDistance >= 0 ? (int) forecastDistance : 0);
        context.network().setCaseDate(modelScenarioTime);
        LOG.info("cgmes scenarioTime       : {}", modelScenarioTime);
        LOG.info("cgmes modelCreated       : {}", modelCreated);
        LOG.info("network caseDate         : {}", context.network().getCaseDate());
        LOG.info("network forecastDistance : {}", context.network().getForecastDistance());
    }

    /**
     * Read the model header (the FullModel node) that holds metadata information.
     * The metadata will be stored in the {@link CgmesMetadataModels} extension.
     * @param network The network described by the model header and that will hold the extension.
     * @param context The conversion context.
     */
    private void addMetadataModels(Network network, Context context) {
        PropertyBags ps = cgmes.fullModels();
        if (ps.isEmpty()) {
            return;
        }
        CgmesMetadataModelsAdder modelsAdder = network.newExtension(CgmesMetadataModelsAdder.class);
        for (PropertyBag p : ps) {
            CgmesMetadataModelsAdder.ModelAdder modelAdder = modelsAdder.newModel()
                .setId(p.getId("FullModel"))
                .setSubset(subsetFromGraph(p.getLocal("graph")))
                .setDescription(p.getId("description"))
                .setVersion(readVersion(p, context))
                .setModelingAuthoritySet(p.getId("modelingAuthoritySet"));
            addMetadataModelReferences(p, "profileList", modelAdder::addProfile);
            addMetadataModelReferences(p, "dependentOnList", modelAdder::addDependentOn);
            addMetadataModelReferences(p, "supersedesList", modelAdder::addSupersedes);
            modelAdder.add();
        }
        modelsAdder.add();
    }

    /**
     * Add references (profiles, dependencies, supersedes) to the {@link CgmesMetadataModel} being created by the adder.
     * @param p The property bag holding the references.
     * @param refsProperty The property name to look for in the property bag.
     *                     The property value must be split to retrieve the complete list of references.
     * @param adder The method in the adder that will add the references to the model.
     */
    private void addMetadataModelReferences(PropertyBag p, String refsProperty, Function<String, CgmesMetadataModelsAdder.ModelAdder> adder) {
        String refs = p.get(refsProperty);
        if (refs != null && !refs.isEmpty()) {
            for (String ref : refs.split(" ")) {
                adder.apply(ref);
            }
        }
    }

    /**
     * Retrieve the subset from the graph.
     * @param graph The file name. It shall contain the subset identifier.
     * @return The {@link CgmesSubset} corresponding to the graph.
     */
    private CgmesSubset subsetFromGraph(String graph) {
        return Stream.of(CgmesSubset.values())
                .filter(subset -> subset.isValidName(graph))
                .findFirst()
                .orElse(CgmesSubset.UNKNOWN);
    }

    /**
     * Retrieve the version number from the property bag.
     * @param propertyBag The bag where to look for a version property.
     * @param context The conversion context.
     * @return The version number if found and is a proper integer, else the default value: 1.
     */
    private int readVersion(PropertyBag propertyBag, Context context) {
        try {
            return propertyBag.asInt("version");
        } catch (NumberFormatException e) {
            context.fixed("Version", "The version is expected to be an integer: " + propertyBag.get("version") + ". Fixed to 1");
            return 1;
        }
    }

    private void addCimCharacteristics(Network network) {
        if (cgmes instanceof CgmesModelTripleStore cgmesModelTripleStore) {
            network.newExtension(CimCharacteristicsAdder.class)
                    .setTopologyKind(cgmes.isNodeBreaker() ? CgmesTopologyKind.NODE_BREAKER : CgmesTopologyKind.BUS_BRANCH)
                    .setCimVersion(cgmesModelTripleStore.getCimVersion())
                    .add();
        }
    }

    private void convertACLineSegmentsToLines(Context context, Set<String> delayedBoundaryNodes) {
        context.pushReportNode(CgmesReports.convertingElementTypeReport(context.getReportNode(), CgmesNames.AC_LINE_SEGMENT));
        for (PropertyBag line : cgmes.acLineSegments()) {
            if (LOG.isTraceEnabled()) {
                LOG.trace(line.tabulateLocals(CgmesNames.AC_LINE_SEGMENT));
            }
            ACLineSegmentConversion c = new ACLineSegmentConversion(line, context);
            if (c.valid()) {
                String node = c.boundaryNode();
                if (node != null && !context.config().convertBoundary()) {
                    context.boundary().addAcLineSegmentAtNode(line, node);
                    delayedBoundaryNodes.add(node);
                } else {
                    c.convert();
                }
            }
        }
        context.popReportNode();
    }

    // Fictitious voltageLevels for Line and Substation(when it includes nodes) containers
    private void createFictitiousVoltageLevelsForLineContainers(Context context) {

        context.nodeContainerMapping().getFictitiousVoltageLevelsForLineContainersToBeCreated().forEach(fictitiousVoltageLevelId -> {
            String containerId = context.nodeContainerMapping().getContainerId(fictitiousVoltageLevelId).orElseThrow();
            String containerName = context.nodeContainerMapping().getContainerName(fictitiousVoltageLevelId).orElseThrow();
            String referenceVoltageLevelId = context.nodeContainerMapping().getReferenceVoltageLevelId(fictitiousVoltageLevelId).orElseThrow();

            if (context.network().getVoltageLevel(fictitiousVoltageLevelId) == null) {
                VoltageLevel referenceVoltageLevel = context.network().getVoltageLevel(referenceVoltageLevelId);
                if (referenceVoltageLevel == null) {
                    throw new ConversionException("VoltageLevel not found for voltageLevelId: " + referenceVoltageLevelId);
                }
                createFictitiousVoltageLevelsForLineContainer(context, fictitiousVoltageLevelId, containerId, containerName, referenceVoltageLevel);
            }
        });
    }

    private void createFictitiousVoltageLevelsForLineContainer(Context context, String fictitiousVoltageLevelId, String containerId, String containerName, VoltageLevel vlref) {
        LOG.warn("Fictitious Voltage Level {} created for Line container {} name {}", fictitiousVoltageLevelId, containerId, containerName);
        // Nominal voltage and low/high limits are copied from the reference voltage level, if it is given
        VoltageLevel vl = context.network().newVoltageLevel()
                .setNominalV(vlref.getNominalV())
                .setTopologyKind(
                        context.nodeBreaker()
                                ? TopologyKind.NODE_BREAKER
                                : TopologyKind.BUS_BREAKER)
                .setLowVoltageLimit(vlref.getLowVoltageLimit())
                .setHighVoltageLimit(vlref.getHighVoltageLimit())
                .setId(fictitiousVoltageLevelId)
                .setFictitious(true)
                .setName(containerName)
                .setEnsureIdUnicity(context.config().isEnsureIdAliasUnicity())
                .add();
        vl.setProperty(Conversion.CGMES_PREFIX_ALIAS_PROPERTIES + "LineContainerId", containerId);
    }

    private void convertSwitches(Context context, Set<String> delayedBoundaryNodes) {
        context.pushReportNode(CgmesReports.convertingElementTypeReport(context.getReportNode(), CgmesNames.SWITCH));
        for (PropertyBag sw : cgmes.switches()) {
            if (LOG.isTraceEnabled()) {
                LOG.trace(sw.tabulateLocals("Switch"));
            }
            SwitchConversion c = new SwitchConversion(sw, context);
            if (c.valid()) {
                String node = c.boundaryNode();
                if (node != null && !context.config().convertBoundary()) {
                    context.boundary().addSwitchAtNode(sw, node);
                    delayedBoundaryNodes.add(node);
                } else {
                    c.convert();
                }
            }
        }
        context.popReportNode();
    }

    private void convertEquivalentBranchesToLines(Context context, Set<String> delayedBoundaryNodes) {
        context.pushReportNode(CgmesReports.convertingElementTypeReport(context.getReportNode(), CgmesNames.EQUIVALENT_BRANCH));
        for (PropertyBag equivalentBranch : cgmes.equivalentBranches()) {
            if (LOG.isTraceEnabled()) {
                LOG.trace(equivalentBranch.tabulateLocals("EquivalentBranch"));
            }
            EquivalentBranchConversion c = new EquivalentBranchConversion(equivalentBranch, context);
            if (c.valid()) {
                String node = c.boundaryNode();
                if (node != null && !context.config().convertBoundary()) {
                    context.boundary().addEquivalentBranchAtNode(equivalentBranch, node);
                    delayedBoundaryNodes.add(node);
                } else {
                    c.convert();
                }
            }
        }
        context.popReportNode();
    }

    private void convertTransformers(Context context, Set<String> delayedBoundaryNodes) {
        context.pushReportNode(CgmesReports.convertingElementTypeReport(context.getReportNode(), CgmesNames.POWER_TRANSFORMER));
        cgmes.transformers().stream()
                .map(t -> context.transformerEnds(t.getId("PowerTransformer")))
                .forEach(ends -> {
                    String transformerId = ends.get(0).getId("PowerTransformer");
                    if (LOG.isTraceEnabled()) {
                        LOG.trace("Transformer {}, {}-winding", transformerId, ends.size());
                        ends.forEach(e -> LOG.trace(e.tabulateLocals("TransformerEnd")));
                    }
                    if (ends.size() == 2) {
                        convertTwoWindingsTransformers(context, ends, delayedBoundaryNodes);
                    } else if (ends.size() == 3) {
                        convertThreeWindingsTransformers(context, ends);
                    } else {
                        String what = "PowerTransformer " + transformerId;
                        Supplier<String> reason = () -> String.format("Has %d ends. Only 2 or 3 ends are supported", ends.size());
                        context.invalid(what, reason);
                    }
                });
        context.popReportNode();
    }

    private static void convertTwoWindingsTransformers(Context context, PropertyBags ends, Set<String> delayedBoundaryNodes) {
        AbstractConductingEquipmentConversion c = new TwoWindingsTransformerConversion(ends, context);
        if (c.valid()) {
            String node = c.boundaryNode();
            if (node != null && !context.config().convertBoundary()) {
                context.boundary().addTransformerAtNode(ends, node);
                delayedBoundaryNodes.add(node);
            } else {
                c.convert();
            }
        }
    }

    private static void convertThreeWindingsTransformers(Context context, PropertyBags ends) {
        AbstractConductingEquipmentConversion c = new ThreeWindingsTransformerConversion(ends, context);
        if (c.valid()) {
            c.convert();
        }
    }

    // Supported conversions:
    // Only one Line (--> create dangling line)
    // Only one Switch (--> create dangling line with z0)
    // Only one Transformer (--> create dangling line)
    // Only one EquivalentBranch (--> create dangling line)
    // Any combination of Line, Switch, Transformer and EquivalentBranch

    private void convertEquipmentAtBoundaryNode(Context context, String node) {
        // At least each delayed boundary node should have one equipment attached to it
        // Currently supported equipment at boundary are lines and switches
        List<BoundaryEquipment> beqs = context.boundary().boundaryEquipmentAtNode(node);
        if (LOG.isDebugEnabled()) {
            LOG.debug("Delayed boundary node {} with {} equipment at it", node, beqs.size());
            beqs.forEach(BoundaryEquipment::log);
        }
        int numEquipmentsAtNode = beqs.size();
        if (numEquipmentsAtNode == 1) {
            beqs.get(0).createConversion(context).convertAtBoundary();
        } else if (numEquipmentsAtNode == 2) {
            convertTwoEquipmentsAtBoundaryNode(context, node, beqs.get(0), beqs.get(1));
        } else if (numEquipmentsAtNode > 2) {
            // In some TYNDP there are three acLineSegments at the boundary node,
            // one of them disconnected. The two connected acLineSegments are imported.
            List<BoundaryEquipment> connectedBeqs = beqs.stream()
                .filter(beq -> !beq.isAcLineSegmentDisconnected(context)).toList();
            if (connectedBeqs.size() == 2) {
                convertTwoEquipmentsAtBoundaryNode(context, node, connectedBeqs.get(0), connectedBeqs.get(1));
                // There can be multiple disconnected ACLineSegment to the same X-node (for example, for planning purposes)
                beqs.stream().filter(beq -> !connectedBeqs.contains(beq)).toList()
                    .forEach(beq -> {
                        context.fixed("convertEquipmentAtBoundaryNode",
                                String.format("Multiple AcLineSegments at boundary %s. Disconnected AcLineSegment %s is imported as a dangling line.", node, beq.getAcLineSegmentId()));
                        beq.createConversion(context).convertAtBoundary();
                    });
            } else {
                // This case should not happen and will not result in an equivalent network at the end of the conversion
                context.fixed(node, "More than two connected AcLineSegments at boundary: only dangling lines are created." +
                        " Please note that the converted IIDM network will probably not be equivalent to the CGMES network.");
                beqs.forEach(beq -> beq.createConversion(context).convertAtBoundary());
            }
        }
    }

    private static void convertTwoEquipmentsAtBoundaryNode(Context context, String node, BoundaryEquipment beq1, BoundaryEquipment beq2) {
        EquipmentAtBoundaryConversion conversion1 = beq1.createConversion(context);
        EquipmentAtBoundaryConversion conversion2 = beq2.createConversion(context);

        conversion1.convertAtBoundary();
        Optional<DanglingLine> dl1 = conversion1.getDanglingLine();
        conversion2.convertAtBoundary();
        Optional<DanglingLine> dl2 = conversion2.getDanglingLine();

        if (dl1.isPresent() && dl2.isPresent()) {
            // there can be several dangling lines linked to same x-node in one IGM for planning purposes
            // in this case, we don't merge them
            // please note that only one of them should be connected
            String regionName1 = obtainRegionName(dl1.get().getTerminal().getVoltageLevel());
            String regionName2 = obtainRegionName(dl2.get().getTerminal().getVoltageLevel());

            String pairingKey1 = dl1.get().getPairingKey();
            String pairingKey2 = dl2.get().getPairingKey();

            if (!(pairingKey1 != null && pairingKey1.equals(pairingKey2))) {
                context.ignored(node, "Both dangling lines do not have the same pairingKey: we do not consider them as a merged line");
            } else if (regionName1 != null && regionName1.equals(regionName2)) {
                context.ignored(node, "Both dangling lines are in the same voltage level: we do not consider them as a merged line");
            } else if (dl2.get().getId().compareTo(dl1.get().getId()) >= 0) {
                ACLineSegmentConversion.convertToTieLine(context, dl1.get(), dl2.get());
            } else {
                ACLineSegmentConversion.convertToTieLine(context, dl2.get(), dl1.get());
            }
        }
    }

    private static String obtainRegionName(VoltageLevel voltageLevel) {
        return voltageLevel.getSubstation().map(s -> s.getProperty(Conversion.CGMES_PREFIX_ALIAS_PROPERTIES + "regionName")).orElse(null);
    }

    private void clearUnattachedHvdcConverterStations(Network network, Context context) {
        // In case of faulty CGMES files, remove HVDC Converter Stations without HVDC lines
        network.getHvdcConverterStationStream()
                .filter(converter -> converter.getHvdcLine() == null)
                .forEach(converter -> {
                    CgmesReports.removingUnattachedHvdcConverterStationReport(context.getReportNode(), converter.getId());
                    context.ignored("HVDC Converter Station " + converter.getId(), "No correct linked HVDC line found.");
                    converter.remove();
                });
    }

    private void debugTopology(Context context) {
        context.network().getVoltageLevels().forEach(vl -> {
            String name = vl.getSubstation().map(s -> s.getNameOrId() + "-").orElse("") + vl.getNameOrId();
            name = name.replace('/', '-');
            Path file = Paths.get(System.getProperty("java.io.tmpdir"), "temp-cgmes-" + name + ".dot");
            try {
                vl.exportTopology(file);
            } catch (IOException e) {
                throw new UncheckedIOException(e);
            }
        });
    }

    public static class Config {

        public enum StateProfile {
            SSH,
            SV
        }

        public enum DefaultValue {
            EQ,
            DEFAULT,
            EMPTY,
            PREVIOUS
        }

        public List<String> substationIdsExcludedFromMapping() {
            return Collections.emptyList();
        }

        public boolean debugTopology() {
            return false;
        }

        public boolean importNodeBreakerAsBusBreaker() {
            return importNodeBreakerAsBusBreaker;
        }

        public Config setImportNodeBreakerAsBusBreaker(boolean importNodeBreakerAsBusBreaker) {
            this.importNodeBreakerAsBusBreaker = importNodeBreakerAsBusBreaker;
            return this;
        }

        public boolean convertBoundary() {
            return convertBoundary;
        }

        public Config setConvertBoundary(boolean convertBoundary) {
            this.convertBoundary = convertBoundary;
            return this;
        }

        public boolean computeFlowsAtBoundaryDanglingLines() {
            return true;
        }

        public boolean createBusbarSectionForEveryConnectivityNode() {
            return createBusbarSectionForEveryConnectivityNode;
        }

        public Config setCreateBusbarSectionForEveryConnectivityNode(boolean b) {
            createBusbarSectionForEveryConnectivityNode = b;
            return this;
        }

        public boolean convertSvInjections() {
            return convertSvInjections;
        }

        public Config setConvertSvInjections(boolean convertSvInjections) {
            this.convertSvInjections = convertSvInjections;
            return this;
        }

        public StateProfile getProfileForInitialValuesShuntSectionsTapPositions() {
            return profileForInitialValuesShuntSectionsTapPositions;
        }

        public Config setProfileForInitialValuesShuntSectionsTapPositions(String profileForInitialValuesShuntSectionsTapPositions) {
            String forInitialValuesShuntSectionsTapPositions = Objects.requireNonNull(profileForInitialValuesShuntSectionsTapPositions);
            if (forInitialValuesShuntSectionsTapPositions.equals("SSH") || forInitialValuesShuntSectionsTapPositions.equals("SV")) {
                this.profileForInitialValuesShuntSectionsTapPositions = StateProfile.valueOf(profileForInitialValuesShuntSectionsTapPositions);
            } else {
                throw new CgmesModelException("Unexpected profile used for shunt sections / tap positions state hypothesis: " + profileForInitialValuesShuntSectionsTapPositions);
            }
            return this;
        }

        public boolean storeCgmesModelAsNetworkExtension() {
            return storeCgmesModelAsNetworkExtension;
        }

        public Config setStoreCgmesModelAsNetworkExtension(boolean storeCgmesModelAsNetworkExtension) {
            this.storeCgmesModelAsNetworkExtension = storeCgmesModelAsNetworkExtension;
            return this;
        }

        public boolean storeCgmesConversionContextAsNetworkExtension() {
            return storeCgmesConversionContextAsNetworkExtension;
        }

        public Config setStoreCgmesConversionContextAsNetworkExtension(boolean storeCgmesTerminalMappingAsNetworkExtension) {
            this.storeCgmesConversionContextAsNetworkExtension = storeCgmesTerminalMappingAsNetworkExtension;
            return this;
        }

        public boolean createActivePowerControlExtension() {
            return createActivePowerControlExtension;
        }

        public Config setCreateActivePowerControlExtension(boolean createActivePowerControlExtension) {
            this.createActivePowerControlExtension = createActivePowerControlExtension;
            return this;
        }

        public boolean isEnsureIdAliasUnicity() {
            return ensureIdAliasUnicity;
        }

        public Config setEnsureIdAliasUnicity(boolean ensureIdAliasUnicity) {
            this.ensureIdAliasUnicity = ensureIdAliasUnicity;
            return this;
        }

        public boolean importControlAreas() {
            return importControlAreas;
        }

        public Config setImportControlAreas(boolean importControlAreas) {
            this.importControlAreas = importControlAreas;
            return this;
        }

        public NamingStrategy getNamingStrategy() {
            return namingStrategy;
        }

        public Config setNamingStrategy(NamingStrategy namingStrategy) {
            this.namingStrategy = Objects.requireNonNull(namingStrategy);
            return this;
        }

        public Xfmr2RatioPhaseInterpretationAlternative getXfmr2RatioPhase() {
            return xfmr2RatioPhase;
        }

        public void setXfmr2RatioPhase(Xfmr2RatioPhaseInterpretationAlternative alternative) {
            xfmr2RatioPhase = alternative;
        }

        public Xfmr2ShuntInterpretationAlternative getXfmr2Shunt() {
            return xfmr2Shunt;
        }

        public void setXfmr2Shunt(Xfmr2ShuntInterpretationAlternative alternative) {
            xfmr2Shunt = alternative;
        }

        public Xfmr2StructuralRatioInterpretationAlternative getXfmr2StructuralRatio() {
            return xfmr2StructuralRatio;
        }

        public void setXfmr2StructuralRatio(Xfmr2StructuralRatioInterpretationAlternative alternative) {
            xfmr2StructuralRatio = alternative;
        }

        public Xfmr3RatioPhaseInterpretationAlternative getXfmr3RatioPhase() {
            return xfmr3RatioPhase;
        }

        public void setXfmr3RatioPhase(Xfmr3RatioPhaseInterpretationAlternative alternative) {
            this.xfmr3RatioPhase = alternative;
        }

        public Xfmr3ShuntInterpretationAlternative getXfmr3Shunt() {
            return xfmr3Shunt;
        }

        public void setXfmr3Shunt(Xfmr3ShuntInterpretationAlternative alternative) {
            xfmr3Shunt = alternative;
        }

        public Xfmr3StructuralRatioInterpretationAlternative getXfmr3StructuralRatio() {
            return xfmr3StructuralRatio;
        }

        public void setXfmr3StructuralRatio(Xfmr3StructuralRatioInterpretationAlternative alternative) {
            xfmr3StructuralRatio = alternative;
        }

        public double getMissingPermanentLimitPercentage() {
            return missingPermanentLimitPercentage;
        }

        public Config setMissingPermanentLimitPercentage(double missingPermanentLimitPercentage) {
            if (missingPermanentLimitPercentage < 0 || missingPermanentLimitPercentage > 100) {
                throw new IllegalArgumentException("Missing permanent limit percentage must be between 0 and 100.");
            }
            this.missingPermanentLimitPercentage = missingPermanentLimitPercentage;
            return this;
        }

        public CgmesImport.FictitiousSwitchesCreationMode getCreateFictitiousSwitchesForDisconnectedTerminalsMode() {
            return createFictitiousSwitchesForDisconnectedTerminalsMode;
        }

        public Config createFictitiousSwitchesForDisconnectedTerminalsMode(CgmesImport.FictitiousSwitchesCreationMode createFictitiousSwitchesForDisconnectedTerminalsMode) {
            this.createFictitiousSwitchesForDisconnectedTerminalsMode = createFictitiousSwitchesForDisconnectedTerminalsMode;
            return this;
        }

        public Config setDisconnectNetworkSideOfDanglingLinesIfBoundaryIsDisconnected(boolean b) {
            disconnectNetworkSideOfDanglingLinesIfBoundaryIsDisconnected = b;
            return this;
        }

        public boolean disconnectNetworkSideOfDanglingLinesIfBoundaryIsDisconnected() {
            return disconnectNetworkSideOfDanglingLinesIfBoundaryIsDisconnected;
        }

        public boolean updateTerminalConnectionInNodeBreakerVoltageLevel() {
            return UPDATE_TERMINAL_CONNECTION_IN_NODE_BREAKER_VOLTAGE_LEVEL;
        }

        public List<DefaultValue> updateDefaultValuesPriority() {
            return updateDefaultValuesPriority;
        }

        public boolean getCreateFictitiousVoltageLevelsForEveryNode() {
            return createFictitiousVoltageLevelsForEveryNode;
        }

        public Config setCreateFictitiousVoltageLevelsForEveryNode(boolean b) {
            createFictitiousVoltageLevelsForEveryNode = b;
            return this;
        }

        private boolean convertBoundary = false;

        private boolean createBusbarSectionForEveryConnectivityNode = false;
        private boolean convertSvInjections = true;
        private StateProfile profileForInitialValuesShuntSectionsTapPositions = SSH;
        private boolean storeCgmesModelAsNetworkExtension = true;
        private boolean storeCgmesConversionContextAsNetworkExtension = false;
        private boolean createActivePowerControlExtension = false;

        private CgmesImport.FictitiousSwitchesCreationMode createFictitiousSwitchesForDisconnectedTerminalsMode = CgmesImport.FictitiousSwitchesCreationMode.ALWAYS;

        private boolean ensureIdAliasUnicity = false;
        private boolean importControlAreas = true;
        private boolean importNodeBreakerAsBusBreaker = false;
        private boolean disconnectNetworkSideOfDanglingLinesIfBoundaryIsDisconnected = true;

        private NamingStrategy namingStrategy = new NamingStrategy.Identity();

        // Default interpretation.
        private Xfmr2RatioPhaseInterpretationAlternative xfmr2RatioPhase = Xfmr2RatioPhaseInterpretationAlternative.END1_END2;
        private Xfmr2ShuntInterpretationAlternative xfmr2Shunt = Xfmr2ShuntInterpretationAlternative.END1_END2;
        private Xfmr2StructuralRatioInterpretationAlternative xfmr2StructuralRatio = Xfmr2StructuralRatioInterpretationAlternative.X;

        private Xfmr3RatioPhaseInterpretationAlternative xfmr3RatioPhase = Xfmr3RatioPhaseInterpretationAlternative.NETWORK_SIDE;
        private Xfmr3ShuntInterpretationAlternative xfmr3Shunt = Xfmr3ShuntInterpretationAlternative.NETWORK_SIDE;
        private Xfmr3StructuralRatioInterpretationAlternative xfmr3StructuralRatio = Xfmr3StructuralRatioInterpretationAlternative.STAR_BUS_SIDE;

        private double missingPermanentLimitPercentage = 100;
        private boolean createFictitiousVoltageLevelsForEveryNode = true;
        private static final boolean UPDATE_TERMINAL_CONNECTION_IN_NODE_BREAKER_VOLTAGE_LEVEL = false;
        private final List<DefaultValue> updateDefaultValuesPriority = List.of(DefaultValue.EQ, DefaultValue.DEFAULT, DefaultValue.EMPTY);
    }

    private final CgmesModel cgmes;
    private final Config config;
    private final List<CgmesImportPostProcessor> postProcessors;
    private final List<CgmesImportPreProcessor> preProcessors;
    private final NetworkFactory networkFactory;

    private static final Logger LOG = LoggerFactory.getLogger(Conversion.class);

    public static final String NETWORK_PS_CGMES_MODEL_DETAIL = "CGMESModelDetail";
    public static final String NETWORK_PS_CGMES_MODEL_DETAIL_BUS_BRANCH = "bus-branch";
    public static final String NETWORK_PS_CGMES_MODEL_DETAIL_NODE_BREAKER = "node-breaker";

    public static final String CGMES_PREFIX_ALIAS_PROPERTIES = "CGMES.";
    public static final String PROPERTY_IS_CREATED_FOR_DISCONNECTED_TERMINAL = CGMES_PREFIX_ALIAS_PROPERTIES + "isCreatedForDisconnectedTerminal";
    public static final String PROPERTY_IS_EQUIVALENT_SHUNT = CGMES_PREFIX_ALIAS_PROPERTIES + "isEquivalentShunt";
    public static final String PROPERTY_HYDRO_PLANT_STORAGE_TYPE = CGMES_PREFIX_ALIAS_PROPERTIES + "hydroPlantStorageKind";
    public static final String PROPERTY_FOSSIL_FUEL_TYPE = CGMES_PREFIX_ALIAS_PROPERTIES + "fuelType";
    public static final String PROPERTY_WIND_GEN_UNIT_TYPE = CGMES_PREFIX_ALIAS_PROPERTIES + "windGenUnitType";
    public static final String PROPERTY_CGMES_ORIGINAL_CLASS = CGMES_PREFIX_ALIAS_PROPERTIES + "originalClass";
    public static final String PROPERTY_BUSBAR_SECTION_TERMINALS = CGMES_PREFIX_ALIAS_PROPERTIES + "busbarSectionTerminals";
    public static final String PROPERTY_CGMES_GOVERNOR_SCD = CGMES_PREFIX_ALIAS_PROPERTIES + "governorSCD";
    public static final String PROPERTY_CGMES_SYNCHRONOUS_MACHINE_TYPE = CGMES_PREFIX_ALIAS_PROPERTIES + "synchronousMachineType";
    public static final String PROPERTY_CGMES_SYNCHRONOUS_MACHINE_OPERATING_MODE = CGMES_PREFIX_ALIAS_PROPERTIES + "synchronousMachineOperatingMode";
    public static final String PROPERTY_OPERATIONAL_LIMIT_SET_IDENTIFIERS = CGMES_PREFIX_ALIAS_PROPERTIES + CgmesNames.OPERATIONAL_LIMIT_SET + "_identifiers";
    public static final String PROPERTY_REGULATING_CONTROL = CGMES_PREFIX_ALIAS_PROPERTIES + CgmesNames.REGULATING_CONTROL;
}<|MERGE_RESOLUTION|>--- conflicted
+++ resolved
@@ -441,46 +441,6 @@
         return graph.contains("EQ") && graph.contains("BD") ? Source.BOUNDARY : Source.IGM;
     }
 
-<<<<<<< HEAD
-    private static void createControlArea(CgmesControlAreas cgmesControlAreas, PropertyBag ca) {
-        String controlAreaId = ca.getId("ControlArea");
-        cgmesControlAreas.newCgmesControlArea()
-                .setId(controlAreaId)
-                .setName(ca.getLocal("name"))
-                .setEnergyIdentificationCodeEic(ca.getLocal("energyIdentCodeEic"))
-                .setNetInterchange(ca.asDouble("netInterchange", Double.NaN))
-                .setPTolerance(ca.asDouble("pTolerance", Double.NaN))
-                .add();
-    }
-
-    private static void addTieFlow(Context context, CgmesControlAreas cgmesControlAreas, PropertyBag tf) {
-        String controlAreaId = tf.getId("ControlArea");
-        CgmesControlArea cgmesControlArea = cgmesControlAreas.getCgmesControlArea(controlAreaId);
-        if (cgmesControlArea == null) {
-            context.ignored("Tie Flow", String.format("Tie Flow %s refers to a non-existing control area", tf.getId("TieFlow")));
-            return;
-        }
-        String terminalId = tf.getId("terminal");
-        Boundary boundary = context.terminalMapping().findBoundary(terminalId, context.cgmes());
-        if (boundary != null) {
-            cgmesControlArea.add(boundary);
-            return;
-        }
-        RegulatingTerminalMapper.mapForTieFlow(terminalId, context).ifPresent(cgmesControlArea::add);
-=======
-    private static void completeVoltagesAndAngles(Network network) {
-
-        // Voltage and angle in starBus as properties
-        network.getThreeWindingsTransformers()
-            .forEach(ThreeWindingsTransformerConversion::calculateVoltageAndAngleInStarBus);
-
-        // Voltage and angle in boundary buses
-        network.getDanglingLineStream(DanglingLineFilter.UNPAIRED)
-            .forEach(AbstractConductingEquipmentConversion::calculateVoltageAndAngleInBoundaryBus);
-        network.getTieLines().forEach(tieLine -> AbstractConductingEquipmentConversion.calculateVoltageAndAngleInBoundaryBus(tieLine.getDanglingLine1(), tieLine.getDanglingLine2()));
->>>>>>> b5d92697
-    }
-
     private void convert(PropertyBags elements, String elementType, Context context) {
         context.pushReportNode(CgmesReports.convertingElementTypeReport(context.getReportNode(), elementType));
         for (PropertyBag element : elements) {
