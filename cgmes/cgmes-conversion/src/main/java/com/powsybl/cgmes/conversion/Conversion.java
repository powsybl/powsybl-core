--- conflicted
+++ resolved
@@ -231,18 +231,10 @@
         }
 
         if (config.importControlAreas()) {
-<<<<<<< HEAD
+            context.pushReportNode(CgmesReports.convertingElementTypeReport(reportNode, CgmesNames.CONTROL_AREA));
             cgmes.controlAreas().forEach(ca -> createControlArea(context, ca));
             cgmes.tieFlows().forEach(tf -> addTieFlow(context, tf));
-=======
-            context.pushReportNode(CgmesReports.convertingElementTypeReport(reportNode, CgmesNames.CONTROL_AREA));
-            network.newExtension(CgmesControlAreasAdder.class).add();
-            CgmesControlAreas cgmesControlAreas = network.getExtension(CgmesControlAreas.class);
-            cgmes.controlAreas().forEach(ca -> createControlArea(cgmesControlAreas, ca));
-            cgmes.tieFlows().forEach(tf -> addTieFlow(context, cgmesControlAreas, tf));
-            cgmesControlAreas.cleanIfEmpty();
             context.popReportNode();
->>>>>>> f1fadb98
         }
 
         context.pushReportNode(CgmesReports.convertingElementTypeReport(reportNode, CgmesNames.REGULATING_CONTROL));
