/**
 * Copyright (c) 2017-2018, RTE (http://www.rte-france.com)
 * This Source Code Form is subject to the terms of the Mozilla Public
 * License, v. 2.0. If a copy of the MPL was not distributed with this
 * file, You can obtain one at http://mozilla.org/MPL/2.0/.
 * SPDX-License-Identifier: MPL-2.0
 */

package com.powsybl.cgmes.conversion;

import com.powsybl.cgmes.conversion.elements.*;
import com.powsybl.cgmes.conversion.elements.hvdc.CgmesDcConversion;
import com.powsybl.cgmes.conversion.elements.transformers.ThreeWindingsTransformerConversion;
import com.powsybl.cgmes.conversion.elements.transformers.TwoWindingsTransformerConversion;
import com.powsybl.cgmes.conversion.naming.NamingStrategy;
import com.powsybl.cgmes.extensions.*;
import com.powsybl.cgmes.model.*;
import com.powsybl.cgmes.model.triplestore.CgmesModelTripleStore;
import com.powsybl.commons.report.ReportNode;
import com.powsybl.iidm.network.*;
import com.powsybl.iidm.network.util.Identifiables;
import com.powsybl.triplestore.api.PropertyBag;
import com.powsybl.triplestore.api.PropertyBags;
import org.slf4j.Logger;
import org.slf4j.LoggerFactory;

import java.io.IOException;
import java.io.UncheckedIOException;
import java.nio.file.Path;
import java.nio.file.Paths;
import java.time.Duration;
import java.time.ZonedDateTime;
import java.util.*;
import java.util.function.Consumer;
import java.util.function.Function;
import java.util.function.Supplier;
import java.util.stream.Stream;

import static com.powsybl.cgmes.conversion.Conversion.Config.StateProfile.SSH;
import static java.util.stream.Collectors.groupingBy;

/**
 * TwoWindingsTransformer Interpretation
 * <p>
 * Ratio and Phase Interpretation (Xfmr2RatioPhaseInterpretationAlternative) <br>
 * END1. All tapChangers (ratioTapChanger and phaseTapChanger) are considered at end1 (before transmission impedance) <br>
 * END2. All tapChangers (ratioTapChanger and phaseTapChanger) are considered at end2 (after transmission impedance) <br>
 * END1_END2. TapChangers (ratioTapChanger and phaseTapChanger) are considered at the end where they are defined in Cgmes <br>
 * X. If x1 == 0 all tapChangers (ratioTapChanger and phaseTapChanger) are considered at the end1 otherwise they are considered at end2
 * <p>
 * Shunt Admittance Interpretation (Xfmr2ShuntInterpretationAlternative) <br>
 * END1. All shunt admittances to ground (g, b) at end1 (before transmission impedance) <br>
 * END2. All shunt admittances to ground (g, b) at end2 (after transmission impedance) <br>
 * END1_END2. Shunt admittances to ground (g, b) at the end where they are defined in Cgmes model <br>
 * SPLIT. Split shunt admittances to ground (g, b) between end1 and end2. <br>
 * <p>
 * Structural Ratio (Xfmr2StructuralRatioInterpretationAlternative) <br>
 * END1. Structural ratio always at end1 (before transmission impedance) <br>
 * END2. Structural ratio always at end2 (after transmission impedance) <br>
 * X. If x1 == 0 structural ratio at end1, otherwise at end2
 * <p>
 * ThreeWindingsTransformer Interpretation.
 * <p>
 * Ratio and Phase Interpretation.  (Xfmr3RatioPhaseInterpretationAlternative) <br>
 * NETWORK_SIDE. All tapChangers (ratioTapChanger and phaseTapChanger) at the network side. <br>
 * STAR_BUS_SIDE. All tapChangers (ratioTapChanger and phaseTapChanger) at the star bus side.
 * <p>
 * Shunt Admittance Interpretation (Xfmr3ShuntInterpretationAlternative) <br>
 * NETWORK_SIDE. Shunt admittances to ground at the network side (end1 of the leg) <br>
 * STAR_BUS_SIDE. Shunt admittances to ground at the start bus side (end2 of the leg) <br>
 * SPLIT. Split shunt admittances to ground between two ends of the leg
 * <p>
 * Structural Ratio Interpretation (Xfmr3StructuralRatioInterpretationAlternative) <br>
 * STAR_BUS_SIDE. Structural ratio at the star bus side of all legs and RatedU0 = RatedU1 <br>
 * NETWORK_SIDE. Structural ratio at the network side of all legs. RatedU0 = 1 kv <br>
 * END1. Structural ratio at the network side of legs 2 and 3. RatedU0 = RatedU1 <br>
 * END2. Structural ratio at the network side of legs 1 and 3. RatedU0 = RatedU2 <br>
 * END3. Structural ratio at the network side of legs 1 and 2. RatedU0 = RatedU2 <br>
 * <p>
 * @author Luma Zamarreño {@literal <zamarrenolm at aia.es>}
 * @author José Antonio Marqués {@literal <marquesja at aia.es>}
 *
 */
public class Conversion {

    public enum Xfmr2RatioPhaseInterpretationAlternative {
        END1, END2, END1_END2, X
    }

    public enum Xfmr2ShuntInterpretationAlternative {
        END1, END2, END1_END2, SPLIT
    }

    public enum Xfmr2StructuralRatioInterpretationAlternative {
        END1, END2, X
    }

    public enum Xfmr3RatioPhaseInterpretationAlternative {
        NETWORK_SIDE, STAR_BUS_SIDE
    }

    public enum Xfmr3ShuntInterpretationAlternative {
        NETWORK_SIDE, STAR_BUS_SIDE, SPLIT
    }

    public enum Xfmr3StructuralRatioInterpretationAlternative {
        NETWORK_SIDE, STAR_BUS_SIDE, END1, END2, END3
    }

    public Conversion(CgmesModel cgmes) {
        this(cgmes, new Config());
    }

    public Conversion(CgmesModel cgmes, Conversion.Config config) {
        this(cgmes, config, Collections.emptyList(), Collections.emptyList());
    }

    public Conversion(CgmesModel cgmes, Conversion.Config config, List<CgmesImportPostProcessor> postProcessors) {
        this(cgmes, config, Collections.emptyList(), postProcessors, NetworkFactory.findDefault());
    }

    public Conversion(CgmesModel cgmes, Conversion.Config config, List<CgmesImportPreProcessor> preProcessors, List<CgmesImportPostProcessor> postProcessors) {
        this(cgmes, config, preProcessors, postProcessors, NetworkFactory.findDefault());
    }

    public Conversion(CgmesModel cgmes, Config config, List<CgmesImportPreProcessor> activatedPreProcessors, List<CgmesImportPostProcessor> activatedPostProcessors, NetworkFactory networkFactory) {
        this.cgmes = Objects.requireNonNull(cgmes);
        this.config = Objects.requireNonNull(config);
        this.preProcessors = Objects.requireNonNull(activatedPreProcessors);
        this.postProcessors = Objects.requireNonNull(activatedPostProcessors);
        this.networkFactory = Objects.requireNonNull(networkFactory);
    }

    public void report(Consumer<String> out) {
        new ReportTapChangers(cgmes, out).report();
    }

    public Network convert() {
        return convert(ReportNode.NO_OP);
    }

    public Network convert(ReportNode reportNode) {
        // Check presence of report node for functional logs and EQ profile in the data source
        Objects.requireNonNull(reportNode);
        if (!cgmes.hasEquipmentCore()) {
            throw new CgmesModelException("Data source does not contain EquipmentCore data");
        }

        // Apply preprocessors, which mainly create missing containers
        ReportNode preProcessorsNode = CgmesReports.applyingPreprocessorsReport(reportNode);
        for (CgmesImportPreProcessor preProcessor : preProcessors) {
            CgmesReports.applyingProcessorReport(preProcessorsNode, preProcessor.getName());
            preProcessor.process(cgmes);
        }
        if (LOG.isTraceEnabled() && cgmes.baseVoltages() != null) {
            LOG.trace("{}{}{}", "BaseVoltages", System.lineSeparator(), cgmes.baseVoltages().tabulate());
        }

        // Create base network with metadata information
        Network network = createNetwork();
        Context context = createContext(network, reportNode);
        assignNetworkProperties(context);
        addMetadataModels(network, context);
        addCimCharacteristics(network);

        // Build mappings
        context.pushReportNode(CgmesReports.buildingMappingsReport(reportNode));
        context.substationIdMapping().build();
        BaseVoltageMappingAdder bvAdder = network.newExtension(BaseVoltageMappingAdder.class);
        cgmes.baseVoltages().forEach(bv -> bvAdder.addBaseVoltage(bv.getId("BaseVoltage"), bv.asDouble("nominalVoltage"), isBoundaryBaseVoltage(bv.getLocal("graph"))));
        bvAdder.add();
        cgmes.computedTerminals().forEach(t -> context.terminalMapping().buildTopologicalNodeCgmesTerminalsMapping(t));
        cgmes.regulatingControls().forEach(p -> context.regulatingControlMapping().cacheRegulatingControls(p));
        context.popReportNode();

        // Convert containers
        convert(cgmes.substations(), CgmesNames.SUBSTATION, context);
        convert(cgmes.voltageLevels(), CgmesNames.VOLTAGE_LEVEL, context);
        createFictitiousVoltageLevelsForLineContainers(context);

        // Convert topology
        PropertyBags nodes = context.nodeBreaker() ? cgmes.connectivityNodes() : cgmes.topologicalNodes();
        if (context.nodeBreaker()) {
            convert(nodes, CgmesNames.CONNECTIVITY_NODE, context);
        } else {
            convert(nodes, CgmesNames.TOPOLOGICAL_NODE, context);
        }
        if (!context.config().createBusbarSectionForEveryConnectivityNode()) {
            convert(cgmes.busBarSections(), CgmesNames.BUSBAR_SECTION, context);
        }

        // Convert single terminal equipments
        convert(cgmes.grounds(), CgmesNames.GROUND, context);
        convert(cgmes.energyConsumers(), CgmesNames.ENERGY_CONSUMER, context);
        convert(cgmes.energySources(), CgmesNames.ENERGY_SOURCE, context);
        convert(cgmes.equivalentInjections(), CgmesNames.EQUIVALENT_INJECTION, context);
        convert(cgmes.externalNetworkInjections(), CgmesNames.EXTERNAL_NETWORK_INJECTION, context);
        convert(cgmes.shuntCompensators(), CgmesNames.SHUNT_COMPENSATOR, context);
        convert(cgmes.equivalentShunts(), CgmesNames.EQUIVALENT_SHUNT, context);
        convert(cgmes.staticVarCompensators(), CgmesNames.STATIC_VAR_COMPENSATOR, context);
        convert(cgmes.asynchronousMachines(), CgmesNames.ASYNCHRONOUS_MACHINE, context);
        convert(cgmes.synchronousMachinesAll(), CgmesNames.SYNCHRONOUS_MACHINE, context);

        // Convert multiple terminals equipments
        // We will delay the conversion of some lines/switches that have an end at boundary
        // They have to be processed after all lines/switches have been reviewed
        // FIXME(Luma) store delayedBoundaryNodes in context
        Set<String> delayedBoundaryNodes = new HashSet<>();
        convertSwitches(context, delayedBoundaryNodes);
        convertACLineSegmentsToLines(context, delayedBoundaryNodes);
        convertEquivalentBranchesToLines(context, delayedBoundaryNodes);
        convert(cgmes.seriesCompensators(), CgmesNames.SERIES_COMPENSATOR, context);
        convertTransformers(context, delayedBoundaryNodes);
        context.pushReportNode(CgmesReports.convertingElementTypeReport(reportNode, "equipments at boundaries"));
        delayedBoundaryNodes.forEach(node -> convertEquipmentAtBoundaryNode(context, node));
        context.popReportNode();

        // Convert DC equipments, limits, SV injections, control areas, regulating controls
        context.pushReportNode(CgmesReports.convertingElementTypeReport(reportNode, "DC network"));
        CgmesDcConversion cgmesDcConversion = new CgmesDcConversion(cgmes, context);
        cgmesDcConversion.convert();
        clearUnattachedHvdcConverterStations(network, context);
        context.popReportNode();

        convert(cgmes.operationalLimits(), CgmesNames.OPERATIONAL_LIMIT, context);
        context.loadingLimitsMapping().addAll();
        setSelectedOperationalLimitsGroup(context);

        if (config.convertSvInjections()) {
            convert(cgmes.svInjections(), CgmesNames.SV_INJECTION, context);
        }

        if (config.importControlAreas()) {
            context.pushReportNode(CgmesReports.convertingElementTypeReport(reportNode, CgmesNames.CONTROL_AREA));
            network.newExtension(CgmesControlAreasAdder.class).add();
            CgmesControlAreas cgmesControlAreas = network.getExtension(CgmesControlAreas.class);
            cgmes.controlAreas().forEach(ca -> createControlArea(cgmesControlAreas, ca));
            cgmes.tieFlows().forEach(tf -> addTieFlow(context, cgmesControlAreas, tf));
            cgmesControlAreas.cleanIfEmpty();
            context.popReportNode();
        }

        context.pushReportNode(CgmesReports.convertingElementTypeReport(reportNode, CgmesNames.REGULATING_CONTROL));
        context.regulatingControlMapping().setAllRegulatingControls(network);
        context.popReportNode();

        // Fix dangling lines issues
        context.pushReportNode(CgmesReports.fixingDanglingLinesIssuesReport(reportNode));
        handleDangingLineDisconnectedAtBoundary(network, context);
        adjustMultipleUnpairedDanglingLinesAtSameBoundaryNode(network, context);
        context.popReportNode();

        // Set voltages and angles
        context.pushReportNode(CgmesReports.settingVoltagesAndAnglesReport(reportNode));
        voltageAngles(nodes, context);
        completeVoltagesAndAngles(network);
        context.popReportNode();

        // Save/store data for debug or external validation
        if (config.debugTopology()) {
            debugTopology(context);
        }
        if (config.storeCgmesModelAsNetworkExtension()) {
            network.newExtension(CgmesModelExtensionAdder.class).withModel(cgmes).add();
        }
        if (config.storeCgmesConversionContextAsNetworkExtension()) {
            network.newExtension(CgmesConversionContextExtensionAdder.class).withContext(context).add();
        }

        ReportNode postProcessorsNode = CgmesReports.applyingPostprocessorsReport(reportNode);
        for (CgmesImportPostProcessor postProcessor : postProcessors) {
            // FIXME generic cgmes models may not have an underlying triplestore
            // TODO maybe pass the properties to the post processors
            CgmesReports.applyingProcessorReport(postProcessorsNode, postProcessor.getName());
            postProcessor.process(network, cgmes.tripleStore());
        }

        CgmesReports.importedCgmesNetworkReport(reportNode, network.getId());
        return network;
    }

    /**
     * Retrieve the Collection of OperationalLimitGroups for identifiable that have flow limits
     * (branch, dangling line, 3w-transformer).
     * If the collection has only one element, it gets to be the identifiable's selectedGroup.
     * If there is more than one element in the collection, don't set any as selected.
     * @param context The conversion's Context.
     */
    private void setSelectedOperationalLimitsGroup(Context context) {
        // Set selected limits group for branches
        context.network().getBranchStream().map(b -> (Branch<?>) b).forEach(branch -> {
            // Side 1
            Collection<OperationalLimitsGroup> limitsHolder1 = branch.getOperationalLimitsGroups1();
            if (limitsHolder1.size() == 1) {
                branch.setSelectedOperationalLimitsGroup1(limitsHolder1.iterator().next().getId());
            }
            // Side 2
            Collection<OperationalLimitsGroup> limitsHolder2 = branch.getOperationalLimitsGroups2();
            if (limitsHolder2.size() == 1) {
                branch.setSelectedOperationalLimitsGroup2(limitsHolder2.iterator().next().getId());
            }
        });

        // Set selected limits group for Dangling lines
        context.network().getDanglingLineStream().forEach(dl -> {
            Collection<OperationalLimitsGroup> limitsHolder = dl.getOperationalLimitsGroups();
            if (limitsHolder.size() == 1) {
                dl.setSelectedOperationalLimitsGroup(limitsHolder.iterator().next().getId());
            }
        });

        // Set selected limits group for 3w transformers legs
        context.network().getThreeWindingsTransformerStream().flatMap(ThreeWindingsTransformer::getLegStream).forEach(leg -> {
            Collection<OperationalLimitsGroup> limitsHolder = leg.getOperationalLimitsGroups();
            if (limitsHolder.size() == 1) {
                leg.setSelectedOperationalLimitsGroup(limitsHolder.iterator().next().getId());
            }
        });
    }

    private void handleDangingLineDisconnectedAtBoundary(Network network, Context context) {
        if (config.disconnectNetworkSideOfDanglingLinesIfBoundaryIsDisconnected()) {
            for (DanglingLine dl : network.getDanglingLines()) {
                String terminalBoundaryId = dl.getAliasFromType(Conversion.CGMES_PREFIX_ALIAS_PROPERTIES + "Terminal_Boundary").orElse(null);
                if (terminalBoundaryId == null) {
                    LOG.warn("Dangling line {}: alias for terminal at boundary is missing", dl.getId());
                } else {
                    disconnectDanglingLineAtBounddary(dl, terminalBoundaryId, context);
                }
            }
        }
    }

    private void disconnectDanglingLineAtBounddary(DanglingLine dl, String terminalBoundaryId, Context context) {
        CgmesTerminal terminalBoundary = cgmes.terminal(terminalBoundaryId);
        if (terminalBoundary == null) {
            LOG.warn("Dangling line {}: terminal at boundary with id {} is not found in CGMES model", dl.getId(), terminalBoundaryId);
        } else {
            if (!terminalBoundary.connected() && dl.getTerminal().isConnected()) {
                LOG.warn("DanglingLine {} was connected at network side and disconnected at boundary side. It has been disconnected also at network side.", dl.getId());
                CgmesReports.danglingLineDisconnectedAtBoundaryHasBeenDisconnectedReport(context.getReportNode(), dl.getId());
                dl.getTerminal().disconnect();
            }
        }
    }

    private void adjustMultipleUnpairedDanglingLinesAtSameBoundaryNode(Network network, Context context) {
        network.getDanglingLineStream(DanglingLineFilter.UNPAIRED)
                .filter(dl -> dl.getTerminal().isConnected())
                .collect(groupingBy(Conversion::getDanglingLineBoundaryNode))
                .values().stream()
                // Only perform adjustment for the groups with more than one connected dangling line
                .filter(dls -> dls.size() > 1)
                .forEach(dls -> adjustMultipleUnpairedDanglingLinesAtSameBoundaryNode(dls, context));
    }

    private void adjustMultipleUnpairedDanglingLinesAtSameBoundaryNode(List<DanglingLine> dls, Context context) {
        // All dangling lines will have same value for p0, q0. Take it from the first one
        double p0 = dls.get(0).getP0();
        double q0 = dls.get(0).getQ0();
        // Divide this value between all connected dangling lines
        // This method is called only if there is more than 1 connected dangling line
        long count = dls.size();
        final double p0Adjusted = p0 / count;
        final double q0Adjusted = q0 / count;
        dls.forEach(dl -> {
            LOG.warn("Multiple unpaired DanglingLines were connected at the same boundary side. Adjusted original injection from ({}, {}) to ({}, {}) for dangling line {}.", p0, q0, p0Adjusted, q0Adjusted, dl.getId());
            CgmesReports.multipleUnpairedDanglingLinesAtSameBoundaryReport(context.getReportNode(), dl.getId(), p0, q0, p0Adjusted, q0Adjusted);
            dl.setP0(p0Adjusted);
            dl.setQ0(q0Adjusted);
        });
    }

    public static String getDanglingLineBoundaryNode(DanglingLine dl) {
        String node;
        node = dl.getProperty(Conversion.CGMES_PREFIX_ALIAS_PROPERTIES + CgmesNames.CONNECTIVITY_NODE_BOUNDARY);
        if (node == null) {
            node = dl.getProperty(Conversion.CGMES_PREFIX_ALIAS_PROPERTIES + CgmesNames.TOPOLOGICAL_NODE_BOUNDARY);
        }
        if (node == null) {
            LOG.warn("Dangling line {} does not have a boundary node identifier.", dl.getId());
            node = "unknown";
        }
        return node;
    }

    private Source isBoundaryBaseVoltage(String graph) {
        //There are unit tests where the boundary file contains the sequence "EQBD" and others "EQ_BD"
        return graph.contains("EQ") && graph.contains("BD") ? Source.BOUNDARY : Source.IGM;
    }

    private static void completeVoltagesAndAngles(Network network) {

        // Voltage and angle in starBus as properties
        network.getThreeWindingsTransformers()
            .forEach(ThreeWindingsTransformerConversion::calculateVoltageAndAngleInStarBus);

        // Voltage and angle in boundary buses
        network.getDanglingLineStream(DanglingLineFilter.UNPAIRED)
            .forEach(AbstractConductingEquipmentConversion::calculateVoltageAndAngleInBoundaryBus);
        network.getTieLines().forEach(tieLine -> AbstractConductingEquipmentConversion.calculateVoltageAndAngleInBoundaryBus(tieLine.getDanglingLine1(), tieLine.getDanglingLine2()));
    }

    private static void createControlArea(CgmesControlAreas cgmesControlAreas, PropertyBag ca) {
        String controlAreaId = ca.getId("ControlArea");
        cgmesControlAreas.newCgmesControlArea()
                .setId(controlAreaId)
                .setName(ca.getLocal("name"))
                .setEnergyIdentificationCodeEic(ca.getLocal("energyIdentCodeEic"))
                .setNetInterchange(ca.asDouble("netInterchange", Double.NaN))
                .setPTolerance(ca.asDouble("pTolerance", Double.NaN))
                .add();
    }

    private static void addTieFlow(Context context, CgmesControlAreas cgmesControlAreas, PropertyBag tf) {
        String controlAreaId = tf.getId("ControlArea");
        CgmesControlArea cgmesControlArea = cgmesControlAreas.getCgmesControlArea(controlAreaId);
        if (cgmesControlArea == null) {
            context.ignored("Tie Flow", String.format("Tie Flow %s refers to a non-existing control area", tf.getId("TieFlow")));
            return;
        }
        String terminalId = tf.getId("terminal");
        Boundary boundary = context.terminalMapping().findBoundary(terminalId, context.cgmes());
        if (boundary != null) {
            cgmesControlArea.add(boundary);
            return;
        }
        RegulatingTerminalMapper.mapForTieFlow(terminalId, context).ifPresent(cgmesControlArea::add);
    }

    private void convert(PropertyBags elements, String elementType, Context context) {
        context.pushReportNode(CgmesReports.convertingElementTypeReport(context.getReportNode(), elementType));
        for (PropertyBag element : elements) {
            if (LOG.isTraceEnabled()) {
                LOG.trace(element.tabulateLocals(elementType));
            }
            AbstractObjectConversion c = switch (elementType) {
                case CgmesNames.SUBSTATION -> new SubstationConversion(element, context);
                case CgmesNames.VOLTAGE_LEVEL -> new VoltageLevelConversion(element, context);
                case CgmesNames.CONNECTIVITY_NODE, CgmesNames.TOPOLOGICAL_NODE -> new NodeConversion(elementType, element, context);
                case CgmesNames.BUSBAR_SECTION -> new BusbarSectionConversion(element, context);
                case CgmesNames.GROUND -> new GroundConversion(element, context);
                case CgmesNames.ENERGY_CONSUMER -> new EnergyConsumerConversion(element, context);
                case CgmesNames.ENERGY_SOURCE -> new EnergySourceConversion(element, context);
                case CgmesNames.EQUIVALENT_INJECTION -> new EquivalentInjectionConversion(element, context);
                case CgmesNames.EXTERNAL_NETWORK_INJECTION -> new ExternalNetworkInjectionConversion(element, context);
                case CgmesNames.SHUNT_COMPENSATOR -> new ShuntConversion(element, context);
                case CgmesNames.EQUIVALENT_SHUNT -> new EquivalentShuntConversion(element, context);
                case CgmesNames.STATIC_VAR_COMPENSATOR -> new StaticVarCompensatorConversion(element, context);
                case CgmesNames.ASYNCHRONOUS_MACHINE -> new AsynchronousMachineConversion(element, context);
                case CgmesNames.SYNCHRONOUS_MACHINE -> new SynchronousMachineConversion(element, context);
                case CgmesNames.SERIES_COMPENSATOR -> new SeriesCompensatorConversion(element, context);
                case CgmesNames.OPERATIONAL_LIMIT -> new OperationalLimitConversion(element, context);
                case CgmesNames.SV_INJECTION -> new SvInjectionConversion(element, context);
                default -> throw new IllegalArgumentException("Invalid elementType.");
            };
            if (c.insideBoundary()) {
                c.convertInsideBoundary();
            } else if (c.valid()) {
                c.convert();
            }
        }
        context.popReportNode();
    }

    private Network createNetwork() {
        String networkId = cgmes.modelId();
        String sourceFormat = "CGMES";
        return networkFactory.createNetwork(networkId, sourceFormat);
    }

    private Context createContext(Network network, ReportNode reportNode) {
        Context context = new Context(cgmes, config, network, reportNode);
        context.dc().initialize();
        context.loadRatioTapChangers();
        context.loadPhaseTapChangers();
        context.loadRatioTapChangerTables();
        context.loadPhaseTapChangerTables();
        context.loadReactiveCapabilityCurveData();
        return context;
    }

    private void assignNetworkProperties(Context context) {
        context.network().setProperty(NETWORK_PS_CGMES_MODEL_DETAIL,
                context.nodeBreaker()
                        ? NETWORK_PS_CGMES_MODEL_DETAIL_NODE_BREAKER
                        : NETWORK_PS_CGMES_MODEL_DETAIL_BUS_BRANCH);
        PropertyBags modelProfiles = context.cgmes().modelProfiles();
        String fullModel = "FullModel";
        modelProfiles.sort(Comparator.comparing(p -> p.getId(fullModel)));
        for (PropertyBag modelProfile : modelProfiles) { // Import of profiles ID as properties TODO import them in a dedicated extension
            if (modelProfile.getId(fullModel).equals(context.network().getId())) {
                continue;
            }
            String profile = CgmesNamespace.getProfile(modelProfile.getId("profile"));
            if (profile != null && !"EQ_OP".equals(profile) && !"SV".equals(profile)) { // don't import EQ_OP and SV profiles as they are not used for CGMES export
                context.network()
                        .setProperty(Identifiables.getUniqueId(CGMES_PREFIX_ALIAS_PROPERTIES + profile + "_ID", property -> context.network().hasProperty(property)),
                                modelProfile.getId(fullModel));
            }
        }
        ZonedDateTime modelScenarioTime = cgmes.scenarioTime();
        ZonedDateTime modelCreated = cgmes.created();
        long forecastDistance = Duration.between(modelCreated, modelScenarioTime).toMinutes();
        context.network().setForecastDistance(forecastDistance >= 0 ? (int) forecastDistance : 0);
        context.network().setCaseDate(modelScenarioTime);
        LOG.info("cgmes scenarioTime       : {}", modelScenarioTime);
        LOG.info("cgmes modelCreated       : {}", modelCreated);
        LOG.info("network caseDate         : {}", context.network().getCaseDate());
        LOG.info("network forecastDistance : {}", context.network().getForecastDistance());
    }

    /**
     * Read the model header (the FullModel node) that holds metadata information.
     * The metadata will be stored in the {@link CgmesMetadataModels} extension.
     * @param network The network described by the model header and that will hold the extension.
     * @param context The conversion context.
     */
    private void addMetadataModels(Network network, Context context) {
        PropertyBags ps = cgmes.fullModels();
        if (ps.isEmpty()) {
            return;
        }
        CgmesMetadataModelsAdder modelsAdder = network.newExtension(CgmesMetadataModelsAdder.class);
        for (PropertyBag p : ps) {
            CgmesMetadataModelsAdder.ModelAdder modelAdder = modelsAdder.newModel()
                .setId(p.getId("FullModel"))
                .setSubset(subsetFromGraph(p.getLocal("graph")))
                .setDescription(p.getId("description"))
                .setVersion(readVersion(p, context))
                .setModelingAuthoritySet(p.getId("modelingAuthoritySet"));
            addMetadataModelReferences(p, "profileList", modelAdder::addProfile);
            addMetadataModelReferences(p, "dependentOnList", modelAdder::addDependentOn);
            addMetadataModelReferences(p, "supersedesList", modelAdder::addSupersedes);
            modelAdder.add();
        }
        modelsAdder.add();
    }

    /**
     * Add references (profiles, dependencies, supersedes) to the {@link CgmesMetadataModel} being created by the adder.
     * @param p The property bag holding the references.
     * @param refsProperty The property name to look for in the property bag.
     *                     The property value must be split to retrieve the complete list of references.
     * @param adder The method in the adder that will add the references to the model.
     */
    private void addMetadataModelReferences(PropertyBag p, String refsProperty, Function<String, CgmesMetadataModelsAdder.ModelAdder> adder) {
        String refs = p.get(refsProperty);
        if (refs != null && !refs.isEmpty()) {
            for (String ref : refs.split(" ")) {
                adder.apply(ref);
            }
        }
    }

    /**
     * Retrieve the subset from the graph.
     * @param graph The file name. It shall contain the subset identifier.
     * @return The {@link CgmesSubset} corresponding to the graph.
     */
    private CgmesSubset subsetFromGraph(String graph) {
        return Stream.of(CgmesSubset.values())
                .filter(subset -> subset.isValidName(graph))
                .findFirst()
                .orElse(CgmesSubset.UNKNOWN);
    }

    /**
     * Retrieve the version number from the property bag.
     * @param propertyBag The bag where to look for a version property.
     * @param context The conversion context.
     * @return The version number if found and is a proper integer, else the default value: 1.
     */
    private int readVersion(PropertyBag propertyBag, Context context) {
        try {
            return propertyBag.asInt("version");
        } catch (NumberFormatException e) {
            context.fixed("Version", "The version is expected to be an integer: " + propertyBag.get("version") + ". Fixed to 1");
            return 1;
        }
    }

    private void addCimCharacteristics(Network network) {
        if (cgmes instanceof CgmesModelTripleStore cgmesModelTripleStore) {
            network.newExtension(CimCharacteristicsAdder.class)
                    .setTopologyKind(cgmes.isNodeBreaker() ? CgmesTopologyKind.NODE_BREAKER : CgmesTopologyKind.BUS_BRANCH)
                    .setCimVersion(cgmesModelTripleStore.getCimVersion())
                    .add();
        }
    }

<<<<<<< HEAD
=======
    private void putVoltageLevelRefByLineContainerIdIfPresent(String lineContainerId, Supplier<String> terminalId1,
                                                              Supplier<String> terminalId2,
                                                              Map<String, VoltageLevel> nominalVoltageByLineContainerId,
                                                              Context context) {
        String vlId = Optional.ofNullable(context.namingStrategy().getIidmId(CgmesNames.VOLTAGE_LEVEL,
                        context.cgmes().voltageLevel(cgmes.terminal(terminalId1.get()), context.nodeBreaker())))
                .orElseGet(() -> context.namingStrategy().getIidmId(CgmesNames.VOLTAGE_LEVEL,
                        context.cgmes().voltageLevel(cgmes.terminal(terminalId2.get()), context.nodeBreaker())));
        if (vlId != null) {
            VoltageLevel vl = context.network().getVoltageLevel(vlId);
            if (vl != null) {
                nominalVoltageByLineContainerId.put(lineContainerId, vl);
            }
        }
    }

>>>>>>> 06f3618e
    private void convertACLineSegmentsToLines(Context context, Set<String> delayedBoundaryNodes) {
        context.pushReportNode(CgmesReports.convertingElementTypeReport(context.getReportNode(), CgmesNames.AC_LINE_SEGMENT));
        for (PropertyBag line : cgmes.acLineSegments()) {
            if (LOG.isTraceEnabled()) {
                LOG.trace(line.tabulateLocals(CgmesNames.AC_LINE_SEGMENT));
            }
            ACLineSegmentConversion c = new ACLineSegmentConversion(line, context);
            if (c.valid()) {
                String node = c.boundaryNode();
                if (node != null && !context.config().convertBoundary()) {
                    context.boundary().addAcLineSegmentAtNode(line, node);
                    delayedBoundaryNodes.add(node);
                } else {
                    c.convert();
                }
            }
        }
        context.popReportNode();
    }

    // Fictitious voltageLevels for Line and Substation(when it includes nodes) containers
    private void createFictitiousVoltageLevelsForLineContainers(Context context) {

        context.substationIdMapping().getFictitiousVoltageLevelsForLineContainersToBeCreated().forEach(fictitiousVoltageLevelId -> {
            String containerId = context.substationIdMapping().getContainerId(fictitiousVoltageLevelId).orElseThrow();
            String containerName = context.substationIdMapping().getContainerName(fictitiousVoltageLevelId).orElseThrow();
            String referenceVoltageLevelId = context.substationIdMapping().getReferenceVoltageLevelId(fictitiousVoltageLevelId).orElseThrow();

<<<<<<< HEAD
            VoltageLevel voltageLevel = context.network().getVoltageLevel(fictitiousVoltageLevelId);
            if (voltageLevel == null) {
                VoltageLevel referenceVoltageLevel = context.network().getVoltageLevel(referenceVoltageLevelId);
                if (referenceVoltageLevel == null) {
                    throw new ConversionException("VoltageLevel not found for voltageLevelId: " + referenceVoltageLevelId);
                }
                createFictitiousVoltageLevelsForLineContainer(context, fictitiousVoltageLevelId, containerId, containerName, referenceVoltageLevel);
            }
        });
=======
    private LineContainerFictitiousVoltageLevelData voltageLevelDataForACLSinLineContainer(Context context, String lineId, PropertyBag lineSegment, String terminalRef) {
        LineContainerFictitiousVoltageLevelData vldata = new LineContainerFictitiousVoltageLevelData();
        vldata.lineId = lineId;
        vldata.lineName = lineSegment.get("lineName");
        CgmesTerminal t = cgmes.terminal(lineSegment.getId(terminalRef));
        vldata.nodeId = context.nodeBreaker() ? t.connectivityNode() : t.topologicalNode();
        String vlId = context.namingStrategy().getIidmId(CgmesNames.VOLTAGE_LEVEL, context.cgmes().voltageLevel(t, context.nodeBreaker()));
        vldata.vl = context.network().getVoltageLevel(
                Objects.requireNonNullElseGet(vlId, () -> getFictitiousVoltageLevelForNodeInContainer(vldata.lineId, vldata.nodeId)));
        return vldata;
    }

    private void createLineContainerFictitiousVoltageLevels(Context context, String lineId, VoltageLevel vlRef, PropertyBag lineSegment) {
        // Try to obtain data for a potential fictitious voltage level from Terminal1 of AC Line Segment
        LineContainerFictitiousVoltageLevelData vldata1 = voltageLevelDataForACLSinLineContainer(context, lineId, lineSegment, "Terminal1");
        // The same, from Terminal2 of AC Line Segment
        LineContainerFictitiousVoltageLevelData vldata2 = voltageLevelDataForACLSinLineContainer(context, lineId, lineSegment, "Terminal2");
        // Only create a fictitious voltage levels replacing cim:Line Container if we are NOT at boundaries
        if (vldata1.vl == null && !context.boundary().containsNode(vldata1.nodeId)) {
            createLineContainerFictitiousVoltageLevel(context, vldata1, vlRef);
        }
        if (vldata2.vl == null && !context.boundary().containsNode(vldata2.nodeId)) {
            createLineContainerFictitiousVoltageLevel(context, vldata2, vlRef);
        }
>>>>>>> 06f3618e
    }

    private void createFictitiousVoltageLevelsForLineContainer(Context context, String fictitiousVoltageLevelId, String containerId, String containerName, VoltageLevel vlref) {
        LOG.warn("Fictitious Voltage Level {} created for Line container {} name {}", fictitiousVoltageLevelId, containerId, containerName);
        // Nominal voltage and low/high limits are copied from the reference voltage level, if it is given
        VoltageLevel vl = context.network().newVoltageLevel()
                .setNominalV(vlref.getNominalV())
                .setTopologyKind(
                        context.nodeBreaker()
                                ? TopologyKind.NODE_BREAKER
                                : TopologyKind.BUS_BREAKER)
                .setLowVoltageLimit(vlref.getLowVoltageLimit())
                .setHighVoltageLimit(vlref.getHighVoltageLimit())
                .setId(fictitiousVoltageLevelId)
                .setName(containerName)
                .setEnsureIdUnicity(context.config().isEnsureIdAliasUnicity())
                .add();
        vl.setProperty(Conversion.CGMES_PREFIX_ALIAS_PROPERTIES + "LineContainerId", containerId);
    }

    private void convertSwitches(Context context, Set<String> delayedBoundaryNodes) {
        context.pushReportNode(CgmesReports.convertingElementTypeReport(context.getReportNode(), CgmesNames.SWITCH));
        for (PropertyBag sw : cgmes.switches()) {
            if (LOG.isTraceEnabled()) {
                LOG.trace(sw.tabulateLocals("Switch"));
            }
            SwitchConversion c = new SwitchConversion(sw, context);
            if (c.valid()) {
                String node = c.boundaryNode();
                if (node != null && !context.config().convertBoundary()) {
                    context.boundary().addSwitchAtNode(sw, node);
                    delayedBoundaryNodes.add(node);
                } else {
                    c.convert();
                }
            }
        }
        context.popReportNode();
    }

    private void convertEquivalentBranchesToLines(Context context, Set<String> delayedBoundaryNodes) {
        context.pushReportNode(CgmesReports.convertingElementTypeReport(context.getReportNode(), CgmesNames.EQUIVALENT_BRANCH));
        for (PropertyBag equivalentBranch : cgmes.equivalentBranches()) {
            if (LOG.isTraceEnabled()) {
                LOG.trace(equivalentBranch.tabulateLocals("EquivalentBranch"));
            }
            EquivalentBranchConversion c = new EquivalentBranchConversion(equivalentBranch, context);
            if (c.valid()) {
                String node = c.boundaryNode();
                if (node != null && !context.config().convertBoundary()) {
                    context.boundary().addEquivalentBranchAtNode(equivalentBranch, node);
                    delayedBoundaryNodes.add(node);
                } else {
                    c.convert();
                }
            }
        }
        context.popReportNode();
    }

    private void convertTransformers(Context context, Set<String> delayedBoundaryNodes) {
        context.pushReportNode(CgmesReports.convertingElementTypeReport(context.getReportNode(), CgmesNames.POWER_TRANSFORMER));
        cgmes.groupedTransformerEnds().forEach((t, ends) -> {
            if (LOG.isTraceEnabled()) {
                LOG.trace("Transformer {}, {}-winding", t, ends.size());
                ends.forEach(e -> LOG.trace(e.tabulateLocals("TransformerEnd")));
            }
            if (ends.size() == 2) {
                convertTwoWindingsTransformers(context, ends, delayedBoundaryNodes);
            } else if (ends.size() == 3) {
                convertThreeWindingsTransformers(context, ends);
            } else {
                String what = "PowerTransformer " + t;
                Supplier<String> reason = () -> String.format("Has %d ends. Only 2 or 3 ends are supported", ends.size());
                context.invalid(what, reason);
            }
        });
        context.popReportNode();
    }

    private static void convertTwoWindingsTransformers(Context context, PropertyBags ends, Set<String> delayedBoundaryNodes) {
        AbstractConductingEquipmentConversion c = new TwoWindingsTransformerConversion(ends, context);
        if (c.valid()) {
            String node = c.boundaryNode();
            if (node != null && !context.config().convertBoundary()) {
                context.boundary().addTransformerAtNode(ends, node);
                delayedBoundaryNodes.add(node);
            } else {
                c.convert();
            }
        }
    }

    private static void convertThreeWindingsTransformers(Context context, PropertyBags ends) {
        AbstractConductingEquipmentConversion c = new ThreeWindingsTransformerConversion(ends, context);
        if (c.valid()) {
            c.convert();
        }
    }

    // Supported conversions:
    // Only one Line (--> create dangling line)
    // Only one Switch (--> create dangling line with z0)
    // Only one Transformer (--> create dangling line)
    // Only one EquivalentBranch (--> create dangling line)
    // Any combination of Line, Switch, Transformer and EquivalentBranch

    private void convertEquipmentAtBoundaryNode(Context context, String node) {
        // At least each delayed boundary node should have one equipment attached to it
        // Currently supported equipment at boundary are lines and switches
        List<BoundaryEquipment> beqs = context.boundary().boundaryEquipmentAtNode(node);
        if (LOG.isDebugEnabled()) {
            LOG.debug("Delayed boundary node {} with {} equipment at it", node, beqs.size());
            beqs.forEach(BoundaryEquipment::log);
        }
        int numEquipmentsAtNode = beqs.size();
        if (numEquipmentsAtNode == 1) {
            beqs.get(0).createConversion(context).convertAtBoundary();
        } else if (numEquipmentsAtNode == 2) {
            convertTwoEquipmentsAtBoundaryNode(context, node, beqs.get(0), beqs.get(1));
        } else if (numEquipmentsAtNode > 2) {
            // In some TYNDP there are three acLineSegments at the boundary node,
            // one of them disconnected. The two connected acLineSegments are imported.
            List<BoundaryEquipment> connectedBeqs = beqs.stream()
                .filter(beq -> !beq.isAcLineSegmentDisconnected(context)).toList();
            if (connectedBeqs.size() == 2) {
                convertTwoEquipmentsAtBoundaryNode(context, node, connectedBeqs.get(0), connectedBeqs.get(1));
                // There can be multiple disconnected ACLineSegment to the same X-node (for example, for planning purposes)
                beqs.stream().filter(beq -> !connectedBeqs.contains(beq)).toList()
                    .forEach(beq -> {
                        context.fixed("convertEquipmentAtBoundaryNode",
                                String.format("Multiple AcLineSegments at boundary %s. Disconnected AcLineSegment %s is imported as a dangling line.", node, beq.getAcLineSegmentId()));
                        beq.createConversion(context).convertAtBoundary();
                    });
            } else {
                // This case should not happen and will not result in an equivalent network at the end of the conversion
                context.fixed(node, "More than two connected AcLineSegments at boundary: only dangling lines are created." +
                        " Please note that the converted IIDM network will probably not be equivalent to the CGMES network.");
                beqs.forEach(beq -> beq.createConversion(context).convertAtBoundary());
            }
        }
    }

    private static void convertTwoEquipmentsAtBoundaryNode(Context context, String node, BoundaryEquipment beq1, BoundaryEquipment beq2) {
        EquipmentAtBoundaryConversion conversion1 = beq1.createConversion(context);
        EquipmentAtBoundaryConversion conversion2 = beq2.createConversion(context);

        conversion1.convertAtBoundary();
        Optional<DanglingLine> dl1 = conversion1.getDanglingLine();
        conversion2.convertAtBoundary();
        Optional<DanglingLine> dl2 = conversion2.getDanglingLine();

        if (dl1.isPresent() && dl2.isPresent()) {
            // there can be several dangling lines linked to same x-node in one IGM for planning purposes
            // in this case, we don't merge them
            // please note that only one of them should be connected
            String regionName1 = obtainRegionName(dl1.get().getTerminal().getVoltageLevel());
            String regionName2 = obtainRegionName(dl2.get().getTerminal().getVoltageLevel());

            String pairingKey1 = dl1.get().getPairingKey();
            String pairingKey2 = dl2.get().getPairingKey();

            if (!(pairingKey1 != null && pairingKey1.equals(pairingKey2))) {
                context.ignored(node, "Both dangling lines do not have the same pairingKey: we do not consider them as a merged line");
            } else if (regionName1 != null && regionName1.equals(regionName2)) {
                context.ignored(node, "Both dangling lines are in the same voltage level: we do not consider them as a merged line");
            } else if (dl2.get().getId().compareTo(dl1.get().getId()) >= 0) {
                ACLineSegmentConversion.convertToTieLine(context, dl1.get(), dl2.get());
            } else {
                ACLineSegmentConversion.convertToTieLine(context, dl2.get(), dl1.get());
            }
        }
    }

    private static String obtainRegionName(VoltageLevel voltageLevel) {
        return voltageLevel.getSubstation().map(s -> s.getProperty(Conversion.CGMES_PREFIX_ALIAS_PROPERTIES + "regionName")).orElse(null);
    }

    private void voltageAngles(PropertyBags nodes, Context context) {
        if (context.nodeBreaker()) {
            // TODO(Luma): we create again one conversion object for every node
            // In node-breaker conversion,
            // set (voltage, angle) values after all nodes have been created and connected
            for (PropertyBag n : nodes) {
                NodeConversion nc = new NodeConversion(CgmesNames.CONNECTIVITY_NODE, n, context);
                if (!nc.insideBoundary() || nc.insideBoundary() && context.config().convertBoundary()) {
                    nc.setVoltageAngleNodeBreaker();
                }
            }
        }
    }

    private void clearUnattachedHvdcConverterStations(Network network, Context context) {
        // In case of faulty CGMES files, remove HVDC Converter Stations without HVDC lines
        network.getHvdcConverterStationStream()
                .filter(converter -> converter.getHvdcLine() == null)
                .forEach(converter -> {
                    CgmesReports.removingUnattachedHvdcConverterStationReport(context.getReportNode(), converter.getId());
                    context.ignored("HVDC Converter Station " + converter.getId(), "No correct linked HVDC line found.");
                    converter.remove();
                });
    }

    private void debugTopology(Context context) {
        context.network().getVoltageLevels().forEach(vl -> {
            String name = vl.getSubstation().map(s -> s.getNameOrId() + "-").orElse("") + vl.getNameOrId();
            name = name.replace('/', '-');
            Path file = Paths.get(System.getProperty("java.io.tmpdir"), "temp-cgmes-" + name + ".dot");
            try {
                vl.exportTopology(file);
            } catch (IOException e) {
                throw new UncheckedIOException(e);
            }
        });
    }

    public static class Config {

        public enum StateProfile {
            SSH,
            SV
        }

        public List<String> substationIdsExcludedFromMapping() {
            return Collections.emptyList();
        }

        public boolean debugTopology() {
            return false;
        }

        public boolean importNodeBreakerAsBusBreaker() {
            return importNodeBreakerAsBusBreaker;
        }

        public Config setImportNodeBreakerAsBusBreaker(boolean importNodeBreakerAsBusBreaker) {
            this.importNodeBreakerAsBusBreaker = importNodeBreakerAsBusBreaker;
            return this;
        }

        public boolean convertBoundary() {
            return convertBoundary;
        }

        public Config setConvertBoundary(boolean convertBoundary) {
            this.convertBoundary = convertBoundary;
            return this;
        }

        public boolean computeFlowsAtBoundaryDanglingLines() {
            return true;
        }

        public boolean createBusbarSectionForEveryConnectivityNode() {
            return createBusbarSectionForEveryConnectivityNode;
        }

        public Config setCreateBusbarSectionForEveryConnectivityNode(boolean b) {
            createBusbarSectionForEveryConnectivityNode = b;
            return this;
        }

        public boolean convertSvInjections() {
            return convertSvInjections;
        }

        public Config setConvertSvInjections(boolean convertSvInjections) {
            this.convertSvInjections = convertSvInjections;
            return this;
        }

        public StateProfile getProfileForInitialValuesShuntSectionsTapPositions() {
            return profileForInitialValuesShuntSectionsTapPositions;
        }

        public Config setProfileForInitialValuesShuntSectionsTapPositions(String profileForInitialValuesShuntSectionsTapPositions) {
            String forInitialValuesShuntSectionsTapPositions = Objects.requireNonNull(profileForInitialValuesShuntSectionsTapPositions);
            if (forInitialValuesShuntSectionsTapPositions.equals("SSH") || forInitialValuesShuntSectionsTapPositions.equals("SV")) {
                this.profileForInitialValuesShuntSectionsTapPositions = StateProfile.valueOf(profileForInitialValuesShuntSectionsTapPositions);
            } else {
                throw new CgmesModelException("Unexpected profile used for shunt sections / tap positions state hypothesis: " + profileForInitialValuesShuntSectionsTapPositions);
            }
            return this;
        }

        public boolean storeCgmesModelAsNetworkExtension() {
            return storeCgmesModelAsNetworkExtension;
        }

        public Config setStoreCgmesModelAsNetworkExtension(boolean storeCgmesModelAsNetworkExtension) {
            this.storeCgmesModelAsNetworkExtension = storeCgmesModelAsNetworkExtension;
            return this;
        }

        public boolean storeCgmesConversionContextAsNetworkExtension() {
            return storeCgmesConversionContextAsNetworkExtension;
        }

        public Config setStoreCgmesConversionContextAsNetworkExtension(boolean storeCgmesTerminalMappingAsNetworkExtension) {
            this.storeCgmesConversionContextAsNetworkExtension = storeCgmesTerminalMappingAsNetworkExtension;
            return this;
        }

        public boolean createActivePowerControlExtension() {
            return createActivePowerControlExtension;
        }

        public Config setCreateActivePowerControlExtension(boolean createActivePowerControlExtension) {
            this.createActivePowerControlExtension = createActivePowerControlExtension;
            return this;
        }

        public boolean isEnsureIdAliasUnicity() {
            return ensureIdAliasUnicity;
        }

        public Config setEnsureIdAliasUnicity(boolean ensureIdAliasUnicity) {
            this.ensureIdAliasUnicity = ensureIdAliasUnicity;
            return this;
        }

        public boolean importControlAreas() {
            return importControlAreas;
        }

        public Config setImportControlAreas(boolean importControlAreas) {
            this.importControlAreas = importControlAreas;
            return this;
        }

        public NamingStrategy getNamingStrategy() {
            return namingStrategy;
        }

        public Config setNamingStrategy(NamingStrategy namingStrategy) {
            this.namingStrategy = Objects.requireNonNull(namingStrategy);
            return this;
        }

        public Xfmr2RatioPhaseInterpretationAlternative getXfmr2RatioPhase() {
            return xfmr2RatioPhase;
        }

        public void setXfmr2RatioPhase(Xfmr2RatioPhaseInterpretationAlternative alternative) {
            xfmr2RatioPhase = alternative;
        }

        public Xfmr2ShuntInterpretationAlternative getXfmr2Shunt() {
            return xfmr2Shunt;
        }

        public void setXfmr2Shunt(Xfmr2ShuntInterpretationAlternative alternative) {
            xfmr2Shunt = alternative;
        }

        public Xfmr2StructuralRatioInterpretationAlternative getXfmr2StructuralRatio() {
            return xfmr2StructuralRatio;
        }

        public void setXfmr2StructuralRatio(Xfmr2StructuralRatioInterpretationAlternative alternative) {
            xfmr2StructuralRatio = alternative;
        }

        public Xfmr3RatioPhaseInterpretationAlternative getXfmr3RatioPhase() {
            return xfmr3RatioPhase;
        }

        public void setXfmr3RatioPhase(Xfmr3RatioPhaseInterpretationAlternative alternative) {
            this.xfmr3RatioPhase = alternative;
        }

        public Xfmr3ShuntInterpretationAlternative getXfmr3Shunt() {
            return xfmr3Shunt;
        }

        public void setXfmr3Shunt(Xfmr3ShuntInterpretationAlternative alternative) {
            xfmr3Shunt = alternative;
        }

        public Xfmr3StructuralRatioInterpretationAlternative getXfmr3StructuralRatio() {
            return xfmr3StructuralRatio;
        }

        public void setXfmr3StructuralRatio(Xfmr3StructuralRatioInterpretationAlternative alternative) {
            xfmr3StructuralRatio = alternative;
        }

        public double getMissingPermanentLimitPercentage() {
            return missingPermanentLimitPercentage;
        }

        public Config setMissingPermanentLimitPercentage(double missingPermanentLimitPercentage) {
            if (missingPermanentLimitPercentage < 0 || missingPermanentLimitPercentage > 100) {
                throw new IllegalArgumentException("Missing permanent limit percentage must be between 0 and 100.");
            }
            this.missingPermanentLimitPercentage = missingPermanentLimitPercentage;
            return this;
        }

        public CgmesImport.FictitiousSwitchesCreationMode getCreateFictitiousSwitchesForDisconnectedTerminalsMode() {
            return createFictitiousSwitchesForDisconnectedTerminalsMode;
        }

        public Config createFictitiousSwitchesForDisconnectedTerminalsMode(CgmesImport.FictitiousSwitchesCreationMode createFictitiousSwitchesForDisconnectedTerminalsMode) {
            this.createFictitiousSwitchesForDisconnectedTerminalsMode = createFictitiousSwitchesForDisconnectedTerminalsMode;
            return this;
        }

        public Config setDisconnectNetworkSideOfDanglingLinesIfBoundaryIsDisconnected(boolean b) {
            disconnectNetworkSideOfDanglingLinesIfBoundaryIsDisconnected = b;
            return this;
        }

        public boolean disconnectNetworkSideOfDanglingLinesIfBoundaryIsDisconnected() {
            return disconnectNetworkSideOfDanglingLinesIfBoundaryIsDisconnected;
        }

        public boolean getCreateFictitiousVoltageLevelsForEveryNode() {
            return createFictitiousVoltageLevelsForEveryNode;
        }

        public Config setCreateFictitiousVoltageLevelsForEveryNode(boolean b) {
            createFictitiousVoltageLevelsForEveryNode = b;
            return this;
        }

        private boolean convertBoundary = false;

        private boolean createBusbarSectionForEveryConnectivityNode = false;
        private boolean convertSvInjections = true;
        private StateProfile profileForInitialValuesShuntSectionsTapPositions = SSH;
        private boolean storeCgmesModelAsNetworkExtension = true;
        private boolean storeCgmesConversionContextAsNetworkExtension = false;
        private boolean createActivePowerControlExtension = false;

        private CgmesImport.FictitiousSwitchesCreationMode createFictitiousSwitchesForDisconnectedTerminalsMode = CgmesImport.FictitiousSwitchesCreationMode.ALWAYS;

        private boolean ensureIdAliasUnicity = false;
        private boolean importControlAreas = true;
        private boolean importNodeBreakerAsBusBreaker = false;
        private boolean disconnectNetworkSideOfDanglingLinesIfBoundaryIsDisconnected = true;

        private NamingStrategy namingStrategy = new NamingStrategy.Identity();

        // Default interpretation.
        private Xfmr2RatioPhaseInterpretationAlternative xfmr2RatioPhase = Xfmr2RatioPhaseInterpretationAlternative.END1_END2;
        private Xfmr2ShuntInterpretationAlternative xfmr2Shunt = Xfmr2ShuntInterpretationAlternative.END1_END2;
        private Xfmr2StructuralRatioInterpretationAlternative xfmr2StructuralRatio = Xfmr2StructuralRatioInterpretationAlternative.X;

        private Xfmr3RatioPhaseInterpretationAlternative xfmr3RatioPhase = Xfmr3RatioPhaseInterpretationAlternative.NETWORK_SIDE;
        private Xfmr3ShuntInterpretationAlternative xfmr3Shunt = Xfmr3ShuntInterpretationAlternative.NETWORK_SIDE;
        private Xfmr3StructuralRatioInterpretationAlternative xfmr3StructuralRatio = Xfmr3StructuralRatioInterpretationAlternative.STAR_BUS_SIDE;

        private double missingPermanentLimitPercentage = 100;
        private boolean createFictitiousVoltageLevelsForEveryNode = true;
    }

    private final CgmesModel cgmes;
    private final Config config;
    private final List<CgmesImportPostProcessor> postProcessors;
    private final List<CgmesImportPreProcessor> preProcessors;
    private final NetworkFactory networkFactory;

    private static final Logger LOG = LoggerFactory.getLogger(Conversion.class);

    public static final String NETWORK_PS_CGMES_MODEL_DETAIL = "CGMESModelDetail";
    public static final String NETWORK_PS_CGMES_MODEL_DETAIL_BUS_BRANCH = "bus-branch";
    public static final String NETWORK_PS_CGMES_MODEL_DETAIL_NODE_BREAKER = "node-breaker";

    public static final String CGMES_PREFIX_ALIAS_PROPERTIES = "CGMES.";
    public static final String PROPERTY_IS_CREATED_FOR_DISCONNECTED_TERMINAL = CGMES_PREFIX_ALIAS_PROPERTIES + "isCreatedForDisconnectedTerminal";
    public static final String PROPERTY_IS_EQUIVALENT_SHUNT = CGMES_PREFIX_ALIAS_PROPERTIES + "isEquivalentShunt";
    public static final String PROPERTY_HYDRO_PLANT_STORAGE_TYPE = CGMES_PREFIX_ALIAS_PROPERTIES + "hydroPlantStorageKind";
    public static final String PROPERTY_FOSSIL_FUEL_TYPE = CGMES_PREFIX_ALIAS_PROPERTIES + "fuelType";
    public static final String PROPERTY_CGMES_ORIGINAL_CLASS = CGMES_PREFIX_ALIAS_PROPERTIES + "originalClass";
    public static final String PROPERTY_BUSBAR_SECTION_TERMINALS = CGMES_PREFIX_ALIAS_PROPERTIES + "busbarSectionTerminals";
    public static final String PROPERTY_CGMES_GOVERNOR_SCD = CGMES_PREFIX_ALIAS_PROPERTIES + "governorSCD";
    public static final String PROPERTY_CGMES_SYNCHRONOUS_MACHINE_TYPE = CGMES_PREFIX_ALIAS_PROPERTIES + "synchronousMachineType";
    public static final String PROPERTY_CGMES_SYNCHRONOUS_MACHINE_OPERATING_MODE = CGMES_PREFIX_ALIAS_PROPERTIES + "synchronousMachineOperatingMode";
}<|MERGE_RESOLUTION|>--- conflicted
+++ resolved
@@ -589,25 +589,6 @@
         }
     }
 
-<<<<<<< HEAD
-=======
-    private void putVoltageLevelRefByLineContainerIdIfPresent(String lineContainerId, Supplier<String> terminalId1,
-                                                              Supplier<String> terminalId2,
-                                                              Map<String, VoltageLevel> nominalVoltageByLineContainerId,
-                                                              Context context) {
-        String vlId = Optional.ofNullable(context.namingStrategy().getIidmId(CgmesNames.VOLTAGE_LEVEL,
-                        context.cgmes().voltageLevel(cgmes.terminal(terminalId1.get()), context.nodeBreaker())))
-                .orElseGet(() -> context.namingStrategy().getIidmId(CgmesNames.VOLTAGE_LEVEL,
-                        context.cgmes().voltageLevel(cgmes.terminal(terminalId2.get()), context.nodeBreaker())));
-        if (vlId != null) {
-            VoltageLevel vl = context.network().getVoltageLevel(vlId);
-            if (vl != null) {
-                nominalVoltageByLineContainerId.put(lineContainerId, vl);
-            }
-        }
-    }
-
->>>>>>> 06f3618e
     private void convertACLineSegmentsToLines(Context context, Set<String> delayedBoundaryNodes) {
         context.pushReportNode(CgmesReports.convertingElementTypeReport(context.getReportNode(), CgmesNames.AC_LINE_SEGMENT));
         for (PropertyBag line : cgmes.acLineSegments()) {
@@ -636,7 +617,6 @@
             String containerName = context.substationIdMapping().getContainerName(fictitiousVoltageLevelId).orElseThrow();
             String referenceVoltageLevelId = context.substationIdMapping().getReferenceVoltageLevelId(fictitiousVoltageLevelId).orElseThrow();
 
-<<<<<<< HEAD
             VoltageLevel voltageLevel = context.network().getVoltageLevel(fictitiousVoltageLevelId);
             if (voltageLevel == null) {
                 VoltageLevel referenceVoltageLevel = context.network().getVoltageLevel(referenceVoltageLevelId);
@@ -646,32 +626,6 @@
                 createFictitiousVoltageLevelsForLineContainer(context, fictitiousVoltageLevelId, containerId, containerName, referenceVoltageLevel);
             }
         });
-=======
-    private LineContainerFictitiousVoltageLevelData voltageLevelDataForACLSinLineContainer(Context context, String lineId, PropertyBag lineSegment, String terminalRef) {
-        LineContainerFictitiousVoltageLevelData vldata = new LineContainerFictitiousVoltageLevelData();
-        vldata.lineId = lineId;
-        vldata.lineName = lineSegment.get("lineName");
-        CgmesTerminal t = cgmes.terminal(lineSegment.getId(terminalRef));
-        vldata.nodeId = context.nodeBreaker() ? t.connectivityNode() : t.topologicalNode();
-        String vlId = context.namingStrategy().getIidmId(CgmesNames.VOLTAGE_LEVEL, context.cgmes().voltageLevel(t, context.nodeBreaker()));
-        vldata.vl = context.network().getVoltageLevel(
-                Objects.requireNonNullElseGet(vlId, () -> getFictitiousVoltageLevelForNodeInContainer(vldata.lineId, vldata.nodeId)));
-        return vldata;
-    }
-
-    private void createLineContainerFictitiousVoltageLevels(Context context, String lineId, VoltageLevel vlRef, PropertyBag lineSegment) {
-        // Try to obtain data for a potential fictitious voltage level from Terminal1 of AC Line Segment
-        LineContainerFictitiousVoltageLevelData vldata1 = voltageLevelDataForACLSinLineContainer(context, lineId, lineSegment, "Terminal1");
-        // The same, from Terminal2 of AC Line Segment
-        LineContainerFictitiousVoltageLevelData vldata2 = voltageLevelDataForACLSinLineContainer(context, lineId, lineSegment, "Terminal2");
-        // Only create a fictitious voltage levels replacing cim:Line Container if we are NOT at boundaries
-        if (vldata1.vl == null && !context.boundary().containsNode(vldata1.nodeId)) {
-            createLineContainerFictitiousVoltageLevel(context, vldata1, vlRef);
-        }
-        if (vldata2.vl == null && !context.boundary().containsNode(vldata2.nodeId)) {
-            createLineContainerFictitiousVoltageLevel(context, vldata2, vlRef);
-        }
->>>>>>> 06f3618e
     }
 
     private void createFictitiousVoltageLevelsForLineContainer(Context context, String fictitiousVoltageLevelId, String containerId, String containerName, VoltageLevel vlref) {
