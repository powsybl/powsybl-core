--- conflicted
+++ resolved
@@ -165,13 +165,6 @@
         Network network = createNetwork();
         network.setMinimumAcceptableValidationLevel(ValidationLevel.EQUIPMENT);
 
-<<<<<<< HEAD
-        // FIXME(Luma) we are not reusing conversion objects,
-        //  so it is safe to store the context as an attribute for later use in update
-        //  to do things right the context should have been created in the constructor,
-        //  together with the empty network
-=======
->>>>>>> a6416cb2
         Context context = createContext(network, reportNode);
 
         assignNetworkProperties(context);
@@ -275,34 +268,11 @@
 
         CgmesReports.importedCgmesNetworkReport(reportNode, network.getId());
 
-<<<<<<< HEAD
-        // FIXME(Luma) in the first step, the Conversion object has used only info from EQ,
-        //  we call the update method on the same conversion object,
-        //  that has the context created during the convert (first) step
-        //  and all the data already loaded in the triplestore,
-        //  we only need to switch to a different set of queries
-        updateWithAllInputs(network, context, reportNode);
-=======
         updateWithAllInputs(network, reportNode);
->>>>>>> a6416cb2
 
         return network;
     }
 
-<<<<<<< HEAD
-    private void updateWithAllInputs(Network network, Context convertContext, ReportNode reportNode) {
-        // FIXME(Luma) Before switching to update we must invalidate all caches of the cgmes model
-        //  and change the query catalog to "update" mode
-        if (!sshOrSvIsIncludedInCgmesModel(this.cgmes)) {
-            return;
-        }
-        this.cgmes.invalidateCaches();
-        this.cgmes.setQueryCatalog("-update");
-        Context updateContext = createUpdateContext(network, reportNode);
-
-        // add processes to create new equipment using update data (ssh and sv data)
-        createFictitiousSwitchesForDisconnectedTerminalsDuringUpdate(network, cgmes, updateContext);
-=======
     private void updateWithAllInputs(Network network, ReportNode reportNode) {
         if (!sshOrSvIsIncludedInCgmesModel(this.cgmes)) {
             return;
@@ -311,15 +281,12 @@
         Context updateContext = createUpdateContext(network, reportNode);
 
         // add processes to create new equipment using update data (ssh and sv data)
->>>>>>> a6416cb2
+        createFictitiousSwitchesForDisconnectedTerminalsDuringUpdate(network, cgmes, updateContext);
 
         update(network, updateContext, reportNode);
     }
 
-<<<<<<< HEAD
-=======
     // TODO Remove CIM14 support after PR #3375 (Drop support for CIM14) has been merged into the main branch
->>>>>>> a6416cb2
     private static boolean sshOrSvIsIncludedInCgmesModel(CgmesModel cgmes) {
         return cgmes.version().contains("CIM14")
                 || cgmes.fullModels().stream()
@@ -335,11 +302,7 @@
     }
 
     private void update(Network network, Context updateContext, ReportNode reportNode) {
-<<<<<<< HEAD
-        // FIXME(Luma) Inspect the contents of the loaded data
-=======
         // Inspect the contents of the loaded data
->>>>>>> a6416cb2
         if (LOG.isDebugEnabled()) {
             PropertyBags nts = cgmes.numObjectsByType();
             LOG.debug("CGMES objects read for the update:");
@@ -347,14 +310,11 @@
             nts.forEach(nt -> LOG.debug(cgmes.allObjectsOfType(nt.getLocal("Type")).tabulateLocals()));
         }
 
-<<<<<<< HEAD
         // Switches are updated first because the subsequent update of the terminals
         // is configurable and, if activated, may modify their state.
         // Then, the update of the terminals can overwrite the state of the switches
         updateSwitches(network, updateContext);
 
-=======
->>>>>>> a6416cb2
         updateLoads(network, cgmes, updateContext);
         updateGenerators(network, cgmes, updateContext);
         updateLines(network, updateContext);
@@ -362,11 +322,7 @@
         updateStaticVarCompensators(network, cgmes, updateContext);
         updateShuntCompensators(network, cgmes, updateContext);
         updateHvdcLines(network, cgmes, updateContext);
-<<<<<<< HEAD
         updateDanglingLines(network, updateContext);
-=======
-        updateDanglingLines(network, cgmes, updateContext);
->>>>>>> a6416cb2
 
         // Fix dangling lines issues
         updateContext.pushReportNode(CgmesReports.fixingDanglingLinesIssuesReport(reportNode));
@@ -375,11 +331,7 @@
         updateContext.popReportNode();
 
         // Set voltages and angles, then complete
-<<<<<<< HEAD
-        updateVoltageAndAnglesAndComplete(network, updateContext);
-=======
         updateAndCompleteVoltageAndAngles(network, updateContext);
->>>>>>> a6416cb2
 
         network.runValidationChecks(false, reportNode);
         network.setMinimumAcceptableValidationLevel(ValidationLevel.STEADY_STATE_HYPOTHESIS);
@@ -894,8 +846,6 @@
             SV
         }
 
-<<<<<<< HEAD
-=======
         /**
          * Specifies the default behavior to apply when updating equipment attributes
          * and no value is provided.
@@ -908,7 +858,6 @@
          *   <li><b>PREVIOUS</b>: Reuses the value from the previous update.</li>
          * </ul>
          */
->>>>>>> a6416cb2
         public enum DefaultValue {
             EQ,
             DEFAULT,
