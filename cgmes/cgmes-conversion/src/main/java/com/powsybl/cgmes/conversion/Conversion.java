/**
 * Copyright (c) 2017-2018, RTE (http://www.rte-france.com)
 * This Source Code Form is subject to the terms of the Mozilla Public
 * License, v. 2.0. If a copy of the MPL was not distributed with this
 * file, You can obtain one at http://mozilla.org/MPL/2.0/.
 */

package com.powsybl.cgmes.conversion;

import com.powsybl.cgmes.conversion.elements.*;
import com.powsybl.cgmes.conversion.elements.hvdc.CgmesDcConversion;
import com.powsybl.cgmes.conversion.elements.transformers.ThreeWindingsTransformerConversion;
import com.powsybl.cgmes.conversion.elements.transformers.TwoWindingsTransformerConversion;
import com.powsybl.cgmes.conversion.update.CgmesUpdate;
import com.powsybl.cgmes.extensions.*;
import com.powsybl.cgmes.model.CgmesModel;
import com.powsybl.cgmes.model.CgmesModelException;
import com.powsybl.cgmes.model.CgmesNames;
import com.powsybl.cgmes.model.CgmesSubset;
import com.powsybl.cgmes.model.triplestore.CgmesModelTripleStore;
import com.powsybl.iidm.network.Connectable;
import com.powsybl.iidm.network.Network;
import com.powsybl.iidm.network.NetworkFactory;
import com.powsybl.triplestore.api.PropertyBag;
import com.powsybl.triplestore.api.PropertyBags;
import org.joda.time.DateTime;
import org.joda.time.Duration;
import org.slf4j.Logger;
import org.slf4j.LoggerFactory;

import java.io.IOException;
import java.io.UncheckedIOException;
import java.nio.file.Path;
import java.nio.file.Paths;
import java.util.*;
import java.util.function.Consumer;
import java.util.function.Function;
import java.util.function.Supplier;
import java.util.stream.Collectors;

import static com.powsybl.cgmes.conversion.Conversion.Config.StateProfile.SSH;

/**
 * TwoWindingsTransformer Interpretation
 * <p>
 * Ratio and Phase Interpretation (Xfmr2RatioPhaseInterpretationAlternative) <br>
 * END1. All tapChangers (ratioTapChanger and phaseTapChanger) are considered at end1 (before transmission impedance) <br>
 * END2. All tapChangers (ratioTapChanger and phaseTapChanger) are considered at end2 (after transmission impedance) <br>
 * END1_END2. TapChangers (ratioTapChanger and phaseTapChanger) are considered at the end where they are defined in Cgmes <br>
 * X. If x1 == 0 all tapChangers (ratioTapChanger and phaseTapChanger) are considered at the end1 otherwise they are considered at end2
 * <p>
 * Shunt Admittance Interpretation (Xfmr2ShuntInterpretationAlternative) <br>
 * END1. All shunt admittances to ground (g, b) at end1 (before transmission impedance) <br>
 * END2. All shunt admittances to ground (g, b) at end2 (after transmission impedance) <br>
 * END1_END2. Shunt admittances to ground (g, b) at the end where they are defined in Cgmes model <br>
 * SPLIT. Split shunt admittances to ground (g, b) between end1 and end2. <br>
 * <p>
 * Structural Ratio (Xfmr2StructuralRatioInterpretationAlternative) <br>
 * END1. Structural ratio always at end1 (before transmission impedance) <br>
 * END2. Structural ratio always at end2 (after transmission impedance) <br>
 * X. If x1 == 0 structural ratio at end1, otherwise at end2
 * <p>
 * ThreeWindingsTransformer Interpretation.
 * <p>
 * Ratio and Phase Interpretation.  (Xfmr3RatioPhaseInterpretationAlternative) <br>
 * NETWORK_SIDE. All tapChangers (ratioTapChanger and phaseTapChanger) at the network side. <br>
 * STAR_BUS_SIDE. All tapChangers (ratioTapChanger and phaseTapChanger) at the star bus side.
 * <p>
 * Shunt Admittance Interpretation (Xfmr3ShuntInterpretationAlternative) <br>
 * NETWORK_SIDE. Shunt admittances to ground at the network side (end1 of the leg) <br>
 * STAR_BUS_SIDE. Shunt admittances to ground at the start bus side (end2 of the leg) <br>
 * SPLIT. Split shunt admittances to ground between two ends of the leg
 * <p>
 * Structural Ratio Interpretation (Xfmr3StructuralRatioInterpretationAlternative) <br>
 * STAR_BUS_SIDE. Structural ratio at the star bus side of all legs and RatedU0 = RatedU1 <br>
 * NETWORK_SIDE. Structural ratio at the network side of all legs. RatedU0 = 1 kv <br>
 * END1. Structural ratio at the network side of legs 2 and 3. RatedU0 = RatedU1 <br>
 * END2. Structural ratio at the network side of legs 1 and 3. RatedU0 = RatedU2 <br>
 * END3. Structural ratio at the network side of legs 1 and 2. RatedU0 = RatedU2 <br>
 * <p>
 * @author Luma Zamarreño <zamarrenolm at aia.es>
 * @author José Antonio Marqués <marquesja at aia.es>
 *
 */
public class Conversion {

    public enum Xfmr2RatioPhaseInterpretationAlternative {
        END1, END2, END1_END2, X
    }

    public enum Xfmr2ShuntInterpretationAlternative {
        END1, END2, END1_END2, SPLIT
    }

    public enum Xfmr2StructuralRatioInterpretationAlternative {
        END1, END2, X
    }

    public enum Xfmr3RatioPhaseInterpretationAlternative {
        NETWORK_SIDE, STAR_BUS_SIDE
    }

    public enum Xfmr3ShuntInterpretationAlternative {
        NETWORK_SIDE, STAR_BUS_SIDE, SPLIT
    }

    public enum Xfmr3StructuralRatioInterpretationAlternative {
        NETWORK_SIDE, STAR_BUS_SIDE, END1, END2, END3
    }

    private enum BoundaryConfigurationType {
        NONE, LINE, SWITCH, LINE_LINE, LINE_SWITCH
    }

    public Conversion(CgmesModel cgmes) {
        this(cgmes, new Config());
    }

    public Conversion(CgmesModel cgmes, Conversion.Config config) {
        this(cgmes, config, Collections.emptyList());
    }

    public Conversion(CgmesModel cgmes, Conversion.Config config, List<CgmesImportPostProcessor> postProcessors) {
        this(cgmes, config, postProcessors, NetworkFactory.findDefault());
    }

    public Conversion(CgmesModel cgmes, Conversion.Config config, List<CgmesImportPostProcessor> postProcessors,
                      NetworkFactory networkFactory) {
        this.cgmes = Objects.requireNonNull(cgmes);
        this.config = Objects.requireNonNull(config);
        this.postProcessors = Objects.requireNonNull(postProcessors);
        this.networkFactory = Objects.requireNonNull(networkFactory);
    }

    public void report(Consumer<String> out) {
        new ReportTapChangers(cgmes, out).report();
    }

    public Network convert() {

        if (LOG.isDebugEnabled() && cgmes.baseVoltages() != null) {
            LOG.debug(cgmes.baseVoltages().tabulate());
        }
        // Check that at least we have an EquipmentCore profile
        if (!cgmes.hasEquipmentCore()) {
            throw new CgmesModelException("Data source does not contain EquipmentCore data");
        }
        Network network = createNetwork();
        Context context = createContext(network);
        assignNetworkProperties(context);
        addCgmesSvMetadata(network);
        addCgmesSshMetadata(network);
        addCgmesSshControlAreas(network, context);
        addCimCharacteristics(network);
        if (context.nodeBreaker() && context.config().createCgmesExportMapping) {
            CgmesIidmMappingAdder mappingAdder = network.newExtension(CgmesIidmMappingAdder.class);
            cgmes.topologicalNodes().forEach(tn -> mappingAdder.addTopologicalNode(tn.getId("TopologicalNode")));
            mappingAdder.add();
        }

        Function<PropertyBag, AbstractObjectConversion> convf;

        cgmes.computedTerminals().forEach(t -> context.terminalMapping().buildTopologicalNodesMapping(t));
        cgmes.regulatingControls().forEach(p -> context.regulatingControlMapping().cacheRegulatingControls(p));

        convert(cgmes.substations(), s -> new SubstationConversion(s, context));
        convert(cgmes.voltageLevels(), vl -> new VoltageLevelConversion(vl, context));
        PropertyBags nodes = context.nodeBreaker()
                ? cgmes.connectivityNodes()
                : cgmes.topologicalNodes();
        String nodeTypeName = context.nodeBreaker()
                ? "ConnectivityNode"
                : "TopologicalNode";
        convert(nodes, n -> new NodeConversion(nodeTypeName, n, context));
        if (!context.config().createBusbarSectionForEveryConnectivityNode()) {
            convert(cgmes.busBarSections(), bbs -> new BusbarSectionConversion(bbs, context));
        }

        convert(cgmes.energyConsumers(), ec -> new EnergyConsumerConversion(ec, context));
        convert(cgmes.energySources(), es -> new EnergySourceConversion(es, context));
        convf = eqi -> new EquivalentInjectionConversion(eqi, context);
        convert(cgmes.equivalentInjections(), convf);
        convf = eni -> new ExternalNetworkInjectionConversion(eni, context);
        convert(cgmes.externalNetworkInjections(), convf);
        convert(cgmes.shuntCompensators(), sh -> new ShuntConversion(sh, context));
        convert(cgmes.equivalentShunts(), es -> new EquivalentShuntConversion(es, context));
        convf = svc -> new StaticVarCompensatorConversion(svc, context);
        convert(cgmes.staticVarCompensators(), convf);
        convf = asm -> new AsynchronousMachineConversion(asm, context);
        convert(cgmes.asynchronousMachines(), convf);
        convert(cgmes.synchronousMachines(), sm -> new SynchronousMachineConversion(sm, context));

        // We will delay the conversion of some lines/switches that have an end at boundary
        // They have to be processed after all lines/switches have been reviewed
        // FIXME(Luma) store delayedBoundaryNodes in context
        Set<String> delayedBoundaryNodes = new HashSet<>();
        convertSwitches(context, delayedBoundaryNodes);
        convertACLineSegmentsToLines(context, delayedBoundaryNodes);
        convert(cgmes.equivalentBranches(), eqb -> new EquivalentBranchConversion(eqb, context));
        delayedBoundaryNodes.forEach(node -> convertEquipmentAtBoundaryNode(context, node));

        convert(cgmes.seriesCompensators(), sc -> new SeriesCompensatorConversion(sc, context));

        convertTransformers(context);

        CgmesDcConversion cgmesDcConversion = new CgmesDcConversion(cgmes, context);
        cgmesDcConversion.convert();

        convert(cgmes.operationalLimits(), l -> new OperationalLimitConversion(l, context));
        context.loadingLimitsMapping().addAll();

        network.newExtension(CgmesControlAreasAdder.class).add();
        CgmesControlAreas cgmesControlAreas = network.getExtension(CgmesControlAreas.class);
        cgmes.controlAreas().forEach(ca -> createControlArea(cgmesControlAreas, ca));
        cgmes.tieFlows().forEach(tf -> addTieFlow(context, cgmesControlAreas, tf));
        cgmesControlAreas.cleanIfEmpty();

        if (config.convertSvInjections()) {
            convert(cgmes.svInjections(), si -> new SvInjectionConversion(si, context));
        }

        clearUnattachedHvdcConverterStations(network, context); // in case of faulty CGMES files, remove HVDC Converter Stations without HVDC lines
        voltageAngles(nodes, context);

        // set all regulating controls
        context.regulatingControlMapping().setAllRegulatingControls(network);
        if (context.config().debugTopology()) {
            debugTopology(context);
        }

        if (config.storeCgmesModelAsNetworkExtension()) {
            // Store a reference to the original CGMES model inside the IIDM network
            // CgmesUpdate will add a listener to Network changes
            CgmesUpdate cgmesUpdater = new CgmesUpdate(network);
            network.newExtension(CgmesModelExtensionAdder.class).withModel(cgmes).withUpdate(cgmesUpdater).add();
        }

        // apply post-processors
        for (CgmesImportPostProcessor postProcessor : postProcessors) {
            // FIXME generic cgmes models may not have an underlying triplestore
            postProcessor.process(network, cgmes.tripleStore());
        }

        if (config.storeCgmesConversionContextAsNetworkExtension()) {
            // Store the terminal mapping in an extension for external validation
            network.newExtension(CgmesConversionContextExtensionAdder.class).withContext(context).add();
        }

        return network;
    }

<<<<<<< HEAD
    private void addControlArea(Context context, CgmesControlAreas cgmesControlAreas, PropertyBag tf) {
        String controlAreaId = tf.getId("ControlArea");
        CgmesControlArea cgmesControlArea;
        if (cgmesControlAreas.containsCgmesControlAreaId(controlAreaId)) {
            cgmesControlArea = cgmesControlAreas.getCgmesControlArea(controlAreaId);
        } else {
            cgmesControlArea = cgmesControlAreas.newCgmesControlArea()
                    .setId(controlAreaId)
                    .setName(tf.getLocal("controlAreaName"))
                    .setEnergyIdentificationCodeEic(tf.getLocal("energyIdentCodeEic"))
                    .setNetInterchange(tf.asDouble("netInterchange", 0.0))
                    .add();
        }
=======
    private static void createControlArea(CgmesControlAreas cgmesControlAreas, PropertyBag ca) {
        String controlAreaId = ca.getId("ControlArea");
        cgmesControlAreas.newCgmesControlArea()
                .setId(controlAreaId)
                .setName(ca.getLocal("name"))
                .setEnergyIdentificationCodeEic(ca.getLocal("energyIdentCodeEic"))
                .setNetInterchange(ca.asDouble("netInterchange"))
                .add();
    }
>>>>>>> f0485efd

    private static void addTieFlow(Context context, CgmesControlAreas cgmesControlAreas, PropertyBag tf) {
        String controlAreaId = tf.getId("ControlArea");
        CgmesControlArea cgmesControlArea = cgmesControlAreas.getCgmesControlArea(controlAreaId);
        String terminalId = tf.getId("terminal");
        if (context.terminalMapping().find(terminalId) != null) {
            cgmesControlArea.add(context.terminalMapping().find(terminalId));
        } else if (context.terminalMapping().findBoundary(terminalId) != null) {
            cgmesControlArea.add(context.terminalMapping().findBoundary(terminalId));
        }
    }

    private void convert(
            PropertyBags elements,
            Function<PropertyBag, AbstractObjectConversion> f) {
        String conversion = null;

        for (PropertyBag element : elements) {
            if (LOG.isDebugEnabled()) {
                LOG.debug(element.tabulateLocals());
            }
            AbstractObjectConversion c = f.apply(element);
            if (conversion == null) {
                conversion = c.getClass().getName();
                conversion = conversion.substring(conversion.lastIndexOf('.') + 1);
                conversion = conversion.replace("Conversion", "");
            }
            if (c.insideBoundary()) {
                c.convertInsideBoundary();
            } else if (c.valid()) {
                c.convert();
            }
        }
    }

    private Network createNetwork() {
        String networkId = cgmes.modelId();
        String sourceFormat = "CGMES";
        return networkFactory.createNetwork(networkId, sourceFormat);
    }

    private Context createContext(Network network) {
        Context context = new Context(cgmes, config, network);
        context.substationIdMapping().build();
        context.dc().initialize();
        context.loadRatioTapChangers();
        context.loadPhaseTapChangers();
        context.loadRatioTapChangerTables();
        context.loadPhaseTapChangerTables();
        context.loadReactiveCapabilityCurveData();
        return context;
    }

    private void assignNetworkProperties(Context context) {
        context.network().setProperty(NETWORK_PS_CGMES_MODEL_DETAIL,
                context.nodeBreaker()
                        ? NETWORK_PS_CGMES_MODEL_DETAIL_NODE_BREAKER
                        : NETWORK_PS_CGMES_MODEL_DETAIL_BUS_BRANCH);
        DateTime modelScenarioTime = cgmes.scenarioTime();
        DateTime modelCreated = cgmes.created();
        long forecastDistance = new Duration(modelCreated, modelScenarioTime).getStandardMinutes();
        context.network().setForecastDistance(forecastDistance >= 0 ? (int) forecastDistance : 0);
        context.network().setCaseDate(modelScenarioTime);
        LOG.info("cgmes scenarioTime       : {}", modelScenarioTime);
        LOG.info("cgmes modelCreated       : {}", modelCreated);
        LOG.info("network caseDate         : {}", context.network().getCaseDate());
        LOG.info("network forecastDistance : {}", context.network().getForecastDistance());
    }

    private void addCgmesSvMetadata(Network network) {
        PropertyBags svDescription = cgmes.fullModel(CgmesSubset.STATE_VARIABLES.getProfile());
        if (svDescription != null && !svDescription.isEmpty()) {
            CgmesSvMetadataAdder adder = network.newExtension(CgmesSvMetadataAdder.class)
                    .setDescription(svDescription.get(0).getId("description"))
                    .setSvVersion(svDescription.get(0).asInt("version"))
                    .setModelingAuthoritySet(svDescription.get(0).getId("modelingAuthoritySet"));
            svDescription.pluckLocals("DependentOn").forEach(adder::addDependency);
            adder.add();
        }
    }

    private void addCgmesSshMetadata(Network network) {
        PropertyBags sshDescription = cgmes.fullModel(CgmesSubset.STEADY_STATE_HYPOTHESIS.getProfile());
        if (sshDescription != null && !sshDescription.isEmpty()) {
            CgmesSshMetadataAdder adder = network.newExtension(CgmesSshMetadataAdder.class)
                    .setDescription(sshDescription.get(0).getId("description"))
                    .setSshVersion(sshDescription.get(0).asInt("version"))
                    .setModelingAuthoritySet(sshDescription.get(0).getId("modelingAuthoritySet"));
            sshDescription.pluckLocals("DependentOn").forEach(adder::addDependency);
            adder.add();
        }
    }

    private void addCgmesSshControlAreas(Network network, Context context) {
        PropertyBags sshControlAreas = cgmes.controlAreas();
        if (sshControlAreas != null && !sshControlAreas.isEmpty()) {
            // TODO Develop conversion after IIDM modelling of control areas or define extension
            context.ignored("ControlAreas", "Unsupported in current version");
        }
    }

    private void addCimCharacteristics(Network network) {
        if (cgmes instanceof CgmesModelTripleStore) {
            network.newExtension(CimCharacteristicsAdder.class)
                    .setTopologyKind(cgmes.isNodeBreaker() ? CgmesTopologyKind.NODE_BREAKER : CgmesTopologyKind.BUS_BRANCH)
                    .setCimVersion(((CgmesModelTripleStore) cgmes).getCimVersion())
                    .add();
        }
    }

    private void convertACLineSegmentsToLines(Context context, Set<String> delayedBoundaryNodes) {
        Iterator<PropertyBag> k = cgmes.acLineSegments().iterator();
        while (k.hasNext()) {
            PropertyBag line = k.next();
            if (LOG.isDebugEnabled()) {
                LOG.debug(line.tabulateLocals("ACLineSegment"));
            }
            ACLineSegmentConversion c = new ACLineSegmentConversion(line, context);
            if (c.valid()) {
                String node = c.boundaryNode();
                if (node != null) {
                    context.boundary().addEquipmentAtNode(line, node);
                    delayedBoundaryNodes.add(node);
                } else {
                    c.convert();
                }
            }
        }
    }

    private void convertSwitches(Context context, Set<String> delayedBoundaryNodes) {
        Iterator<PropertyBag> k = cgmes.switches().iterator();
        while (k.hasNext()) {
            PropertyBag sw = k.next();
            if (LOG.isDebugEnabled()) {
                LOG.debug(sw.tabulateLocals("Switch"));
            }
            SwitchConversion c = new SwitchConversion(sw, context);
            if (c.valid()) {
                String node = c.boundaryNode();
                if (node != null) {
                    context.boundary().addEquipmentAtNode(sw, node);
                    delayedBoundaryNodes.add(node);
                } else {
                    c.convert();
                }
            }
        }
    }

    // Supported conversions:
    // Only one Line (--> create dangling line)
    // Only one Switch (--> create dangling line with z0)
    // Two lines (--> merge both lines and replace by equivalent)
    // Line and Switch (--> switch to z0 line and merge both lines)

    private void convertEquipmentAtBoundaryNode(Context context, String node) {
        // At least each delayed boundary node should have one equipment attached to it
        // Currently supported equipment at boundary are lines and switches
        List<PropertyBag> beqs = context.boundary().equipmentAtNode(node);
        if (LOG.isDebugEnabled()) {
            LOG.debug("Delayed boundary node {} with {} equipment at it", node, beqs.size());
            beqs.forEach(beq -> LOG.debug(beq.tabulateLocals("EquipmentAtBoundary")));
        }
        if (beqs.size() > 2) {
            context.invalid(node, "Too many equipment at boundary node");
            return;
        }

        BoundaryConfigurationType boundaryConfigurationType = boundaryConfiguration(context, beqs, node);
        switch (boundaryConfigurationType) {
            case NONE:
                break;
            case LINE:
                new ACLineSegmentConversion(getBoundaryLine(beqs), context).convert();
                break;
            case SWITCH:
                new SwitchConversion(getBoundarySwitch(beqs), context).convert();
                break;
            case LINE_LINE:
                new ACLineSegmentConversion(getBoundaryLine(beqs), context)
                    .convertMergedLinesAtNode(getBoundaryOtherLine(beqs), node);
                break;
            case LINE_SWITCH:
                new ACLineSegmentConversion(getBoundaryLine(beqs), context)
                    .convertLineAndSwitchAtNode(getBoundarySwitch(beqs), node);
                break;
        }
    }

    private static BoundaryConfigurationType boundaryConfiguration(Context context, List<PropertyBag> beqs, String node) {
        if (beqs.size() == 1) {
            PropertyBag beq = beqs.get(0);
            String lineId = beq.getId(CgmesNames.AC_LINE_SEGMENT);
            String switchId = beq.getId(CgmesNames.SWITCH);
            if (lineId != null) {
                return BoundaryConfigurationType.LINE;
            } else if (switchId != null) {
                return BoundaryConfigurationType.SWITCH;
            } else {
                // Should have been a line or a switch
                context.invalid(node, "Unexpected equipment at boundary node. Expected ACLineSegment or Switch");
                return BoundaryConfigurationType.NONE;
            }
        } else {
            // Exactly two equipment at boundary node
            String lineId0 = beqs.get(0).getId(CgmesNames.AC_LINE_SEGMENT);
            String lineId1 = beqs.get(1).getId(CgmesNames.AC_LINE_SEGMENT);
            String switchId0 = beqs.get(0).getId(CgmesNames.SWITCH);
            String switchId1 = beqs.get(1).getId(CgmesNames.SWITCH);
            if (lineId0 != null && lineId1 != null) {
                return BoundaryConfigurationType.LINE_LINE;
            } else if (lineId0 != null && switchId1 != null) {
                return BoundaryConfigurationType.LINE_SWITCH;
            } else if (lineId1 != null && switchId0 != null) {
                return BoundaryConfigurationType.LINE_SWITCH;
            } else {
                context.invalid(node, "Equipment configuration not supported at boundary node");
                return BoundaryConfigurationType.NONE;
            }
        }
    }

    private static PropertyBag getBoundaryLine(List<PropertyBag> beqs) {
        if (beqs.size() == 1) {
            return beqs.get(0);
        } else {
            if (beqs.get(0).getId(CgmesNames.AC_LINE_SEGMENT) != null) {
                return beqs.get(0);
            } else {
                return beqs.get(1);
            }
        }
    }

    private static PropertyBag getBoundarySwitch(List<PropertyBag> beqs) {
        if (beqs.size() == 1) {
            return beqs.get(0);
        } else {
            if (beqs.get(0).getId(CgmesNames.SWITCH) != null) {
                return beqs.get(0);
            } else {
                return beqs.get(1);
            }
        }
    }

    private static PropertyBag getBoundaryOtherLine(List<PropertyBag> beqs) {
        return beqs.get(1);
    }

    private void convertTransformers(Context context) {
        cgmes.groupedTransformerEnds().forEach((t, ends) -> {
            if (LOG.isDebugEnabled()) {
                LOG.debug("Transformer {}, {}-winding", t, ends.size());
                ends.forEach(e -> LOG.debug(e.tabulateLocals("TransformerEnd")));
            }
            AbstractConductingEquipmentConversion c = null;
            if (ends.size() == 2) {
                c = new TwoWindingsTransformerConversion(ends, context);
            } else if (ends.size() == 3) {
                c = new ThreeWindingsTransformerConversion(ends, context);
            } else {
                String what = "PowerTransformer " + t;
                Supplier<String> reason = () -> String.format("Has %d ends. Only 2 or 3 ends are supported", ends.size());
                context.invalid(what, reason);
            }
            if (c != null && c.valid()) {
                c.convert();
            }
        });
    }

    private void voltageAngles(PropertyBags nodes, Context context) {
        if (context.nodeBreaker()) {
            // TODO(Luma): we create again one conversion object for every node
            // In node-breaker conversion,
            // set (voltage, angle) values after all nodes have been created and connected
            for (PropertyBag n : nodes) {
                NodeConversion nc = new NodeConversion("ConnectivityNode", n, context);
                if (!nc.insideBoundary()) {
                    nc.setVoltageAngleNodeBreaker();
                }
            }
        }
    }

    private void clearUnattachedHvdcConverterStations(Network network, Context context) {
        network.getHvdcConverterStationStream()
                .filter(converter -> converter.getHvdcLine() == null)
                .peek(converter -> context.ignored("HVDC Converter Station " + converter.getId(), "No correct linked HVDC line found."))
                .collect(Collectors.toList())
                .forEach(Connectable::remove);
    }

    private void debugTopology(Context context) {
        context.network().getVoltageLevels().forEach(vl -> {
            String name = vl.getSubstation().getNameOrId() + "-" + vl.getNameOrId();
            name = name.replace('/', '-');
            Path file = Paths.get(System.getProperty("java.io.tmpdir"), "temp-cgmes-" + name + ".dot");
            try {
                vl.exportTopology(file);
            } catch (IOException e) {
                throw new UncheckedIOException(e);
            }
        });
    }

    public static class Config {

        public enum StateProfile {
            SSH,
            SV
        }

        public List<String> substationIdsExcludedFromMapping() {
            return Collections.emptyList();
        }

        public boolean debugTopology() {
            return false;
        }

        public boolean allowUnsupportedTapChangers() {
            return allowUnsupportedTapChangers;
        }

        public Config setAllowUnsupportedTapChangers(boolean allowUnsupportedTapChangers) {
            this.allowUnsupportedTapChangers = allowUnsupportedTapChangers;
            return this;
        }

        public boolean useNodeBreaker() {
            return true;
        }

        public double lowImpedanceLineR() {
            return lowImpedanceLineR;
        }

        public double lowImpedanceLineX() {
            return lowImpedanceLineX;
        }

        public boolean convertBoundary() {
            return convertBoundary;
        }

        public Config setConvertBoundary(boolean convertBoundary) {
            this.convertBoundary = convertBoundary;
            return this;
        }

        public boolean mergeBoundariesUsingTieLines() {
            return mergeBoundariesUsingTieLines;
        }

        public Config setMergeBoundariesUsingTieLines(boolean b) {
            this.mergeBoundariesUsingTieLines = b;
            return this;
        }

        public boolean changeSignForShuntReactivePowerFlowInitialState() {
            return changeSignForShuntReactivePowerFlowInitialState;
        }

        public Config setChangeSignForShuntReactivePowerFlowInitialState(boolean b) {
            changeSignForShuntReactivePowerFlowInitialState = b;
            return this;
        }

        public boolean computeFlowsAtBoundaryDanglingLines() {
            return true;
        }

        public boolean createBusbarSectionForEveryConnectivityNode() {
            return createBusbarSectionForEveryConnectivityNode;
        }

        public Config setCreateBusbarSectionForEveryConnectivityNode(boolean b) {
            createBusbarSectionForEveryConnectivityNode = b;
            return this;
        }

        public boolean createCgmesExportMapping() {
            return createCgmesExportMapping;
        }

        public Config setCreateCgmesExportMapping(boolean createCgmesExportMapping) {
            this.createCgmesExportMapping = createCgmesExportMapping;
            return this;
        }

        public boolean convertSvInjections() {
            return convertSvInjections;
        }

        public Config setConvertSvInjections(boolean convertSvInjections) {
            this.convertSvInjections = convertSvInjections;
            return this;
        }

        public StateProfile getProfileUsedForInitialStateValues() {
            return profileUsedForInitialStateValues;
        }

        public Config setProfileUsedForInitialStateValues(String profileUsedForInitialFlowsValues) {
            switch (Objects.requireNonNull(profileUsedForInitialFlowsValues)) {
                case "SSH":
                case "SV":
                    this.profileUsedForInitialStateValues = StateProfile.valueOf(profileUsedForInitialFlowsValues);
                    break;
                default:
                    throw new CgmesModelException("Unexpected profile used for state hypothesis: " + profileUsedForInitialFlowsValues);
            }
            return this;
        }

        public boolean storeCgmesModelAsNetworkExtension() {
            return storeCgmesModelAsNetworkExtension;
        }

        public Config setStoreCgmesModelAsNetworkExtension(boolean storeCgmesModelAsNetworkExtension) {
            this.storeCgmesModelAsNetworkExtension = storeCgmesModelAsNetworkExtension;
            return this;
        }

        public boolean storeCgmesConversionContextAsNetworkExtension() {
            return storeCgmesConversionContextAsNetworkExtension;
        }

        public Config setStoreCgmesConversionContextAsNetworkExtension(boolean storeCgmesTerminalMappingAsNetworkExtension) {
            this.storeCgmesConversionContextAsNetworkExtension = storeCgmesTerminalMappingAsNetworkExtension;
            return this;
        }

        public boolean isEnsureIdAliasUnicity() {
            return ensureIdAliasUnicity;
        }

        public Config setEnsureIdAliasUnicity(boolean ensureIdAliasUnicity) {
            this.ensureIdAliasUnicity = ensureIdAliasUnicity;
            return this;
        }

        public Xfmr2RatioPhaseInterpretationAlternative getXfmr2RatioPhase() {
            return xfmr2RatioPhase;
        }

        public void setXfmr2RatioPhase(Xfmr2RatioPhaseInterpretationAlternative alternative) {
            xfmr2RatioPhase = alternative;
        }

        public Xfmr2ShuntInterpretationAlternative getXfmr2Shunt() {
            return xfmr2Shunt;
        }

        public void setXfmr2Shunt(Xfmr2ShuntInterpretationAlternative alternative) {
            xfmr2Shunt = alternative;
        }

        public Xfmr2StructuralRatioInterpretationAlternative getXfmr2StructuralRatio() {
            return xfmr2StructuralRatio;
        }

        public void setXfmr2StructuralRatio(Xfmr2StructuralRatioInterpretationAlternative alternative) {
            xfmr2StructuralRatio = alternative;
        }

        public Xfmr3RatioPhaseInterpretationAlternative getXfmr3RatioPhase() {
            return xfmr3RatioPhase;
        }

        public void setXfmr3RatioPhase(Xfmr3RatioPhaseInterpretationAlternative alternative) {
            this.xfmr3RatioPhase = alternative;
        }

        public Xfmr3ShuntInterpretationAlternative getXfmr3Shunt() {
            return xfmr3Shunt;
        }

        public void setXfmr3Shunt(Xfmr3ShuntInterpretationAlternative alternative) {
            xfmr3Shunt = alternative;
        }

        public Xfmr3StructuralRatioInterpretationAlternative getXfmr3StructuralRatio() {
            return xfmr3StructuralRatio;
        }

        public void setXfmr3StructuralRatio(Xfmr3StructuralRatioInterpretationAlternative alternative) {
            xfmr3StructuralRatio = alternative;
        }

        private boolean allowUnsupportedTapChangers = true;
        private boolean convertBoundary = false;
        private boolean mergeBoundariesUsingTieLines = true;
        private boolean changeSignForShuntReactivePowerFlowInitialState = false;
        private double lowImpedanceLineR = 7.0E-5;
        private double lowImpedanceLineX = 7.0E-5;

        private boolean createBusbarSectionForEveryConnectivityNode = false;
        private boolean convertSvInjections = true;
        private StateProfile profileUsedForInitialStateValues = SSH;
        private boolean storeCgmesModelAsNetworkExtension = true;
        private boolean storeCgmesConversionContextAsNetworkExtension = false;

        private boolean ensureIdAliasUnicity = false;

        private boolean createCgmesExportMapping = false;

        // Default interpretation.
        private Xfmr2RatioPhaseInterpretationAlternative xfmr2RatioPhase = Xfmr2RatioPhaseInterpretationAlternative.END1_END2;
        private Xfmr2ShuntInterpretationAlternative xfmr2Shunt = Xfmr2ShuntInterpretationAlternative.END1_END2;
        private Xfmr2StructuralRatioInterpretationAlternative xfmr2StructuralRatio = Xfmr2StructuralRatioInterpretationAlternative.X;

        private Xfmr3RatioPhaseInterpretationAlternative xfmr3RatioPhase = Xfmr3RatioPhaseInterpretationAlternative.NETWORK_SIDE;
        private Xfmr3ShuntInterpretationAlternative xfmr3Shunt = Xfmr3ShuntInterpretationAlternative.NETWORK_SIDE;
        private Xfmr3StructuralRatioInterpretationAlternative xfmr3StructuralRatio = Xfmr3StructuralRatioInterpretationAlternative.STAR_BUS_SIDE;

    }

    private final CgmesModel cgmes;
    private final Config config;
    private final List<CgmesImportPostProcessor> postProcessors;
    private final NetworkFactory networkFactory;

    private static final Logger LOG = LoggerFactory.getLogger(Conversion.class);

    public static final String NETWORK_PS_CGMES_MODEL_DETAIL = "CGMESModelDetail";
    public static final String NETWORK_PS_CGMES_MODEL_DETAIL_BUS_BRANCH = "bus-branch";
    public static final String NETWORK_PS_CGMES_MODEL_DETAIL_NODE_BREAKER = "node-breaker";

    public static final String CGMES_PREFIX_ALIAS_PROPERTIES = "CGMES.";
}<|MERGE_RESOLUTION|>--- conflicted
+++ resolved
@@ -249,31 +249,15 @@
         return network;
     }
 
-<<<<<<< HEAD
-    private void addControlArea(Context context, CgmesControlAreas cgmesControlAreas, PropertyBag tf) {
-        String controlAreaId = tf.getId("ControlArea");
-        CgmesControlArea cgmesControlArea;
-        if (cgmesControlAreas.containsCgmesControlAreaId(controlAreaId)) {
-            cgmesControlArea = cgmesControlAreas.getCgmesControlArea(controlAreaId);
-        } else {
-            cgmesControlArea = cgmesControlAreas.newCgmesControlArea()
-                    .setId(controlAreaId)
-                    .setName(tf.getLocal("controlAreaName"))
-                    .setEnergyIdentificationCodeEic(tf.getLocal("energyIdentCodeEic"))
-                    .setNetInterchange(tf.asDouble("netInterchange", 0.0))
-                    .add();
-        }
-=======
     private static void createControlArea(CgmesControlAreas cgmesControlAreas, PropertyBag ca) {
         String controlAreaId = ca.getId("ControlArea");
         cgmesControlAreas.newCgmesControlArea()
                 .setId(controlAreaId)
                 .setName(ca.getLocal("name"))
                 .setEnergyIdentificationCodeEic(ca.getLocal("energyIdentCodeEic"))
-                .setNetInterchange(ca.asDouble("netInterchange"))
+                .setNetInterchange(ca.asDouble("netInterchange", 0.0))
                 .add();
     }
->>>>>>> f0485efd
 
     private static void addTieFlow(Context context, CgmesControlAreas cgmesControlAreas, PropertyBag tf) {
         String controlAreaId = tf.getId("ControlArea");
