/**
 * Copyright (c) 2017-2018, RTE (http://www.rte-france.com)
 * This Source Code Form is subject to the terms of the Mozilla Public
 * License, v. 2.0. If a copy of the MPL was not distributed with this
 * file, You can obtain one at http://mozilla.org/MPL/2.0/.
 */

package com.powsybl.cgmes.conversion;

import com.powsybl.cgmes.conversion.elements.*;
import com.powsybl.cgmes.conversion.elements.hvdc.CgmesDcConversion;
import com.powsybl.cgmes.conversion.elements.transformers.ThreeWindingsTransformerConversion;
import com.powsybl.cgmes.conversion.elements.transformers.TwoWindingsTransformerConversion;
import com.powsybl.cgmes.conversion.extensions.CgmesSvMetadataAdder;
import com.powsybl.cgmes.conversion.update.CgmesUpdate;
import com.powsybl.cgmes.model.CgmesModel;
import com.powsybl.cgmes.model.CgmesModelException;
<<<<<<< HEAD
import com.powsybl.cgmes.model.CgmesNames;
import com.powsybl.commons.PowsyblException;
=======
>>>>>>> dbdd4987
import com.powsybl.cgmes.model.CgmesSubset;
import com.powsybl.cgmes.model.triplestore.CgmesModelTripleStore;
import com.powsybl.iidm.network.Connectable;
import com.powsybl.iidm.network.Network;
import com.powsybl.iidm.network.NetworkFactory;
import com.powsybl.triplestore.api.PropertyBag;
import com.powsybl.triplestore.api.PropertyBags;
import org.joda.time.DateTime;
import org.joda.time.Duration;
import org.slf4j.Logger;
import org.slf4j.LoggerFactory;

import java.io.IOException;
import java.io.UncheckedIOException;
import java.nio.file.Path;
import java.nio.file.Paths;
import java.util.*;
import java.util.function.Consumer;
import java.util.function.Function;
import java.util.function.Supplier;
import java.util.stream.Collectors;

import static com.powsybl.cgmes.conversion.Conversion.Config.StateProfile.SSH;

/**
 * TwoWindingsTransformer Interpretation
 * <p>
 * Ratio and Phase Interpretation (Xfmr2RatioPhaseInterpretationAlternative) <br>
 * END1. All tapChangers (ratioTapChanger and phaseTapChanger) are considered at end1 (before transmission impedance) <br>
 * END2. All tapChangers (ratioTapChanger and phaseTapChanger) are considered at end2 (after transmission impedance) <br>
 * END1_END2. TapChangers (ratioTapChanger and phaseTapChanger) are considered at the end where they are defined in Cgmes <br>
 * X. If x1 == 0 all tapChangers (ratioTapChanger and phaseTapChanger) are considered at the end1 otherwise they are considered at end2
 * <p>
 * Shunt Admittance Interpretation (Xfmr2ShuntInterpretationAlternative) <br>
 * END1. All shunt admittances to ground (g, b) at end1 (before transmission impedance) <br>
 * END2. All shunt admittances to ground (g, b) at end2 (after transmission impedance) <br>
 * END1_END2. Shunt admittances to ground (g, b) at the end where they are defined in Cgmes model <br>
 * SPLIT. Split shunt admittances to ground (g, b) between end1 and end2. <br>
 * <p>
 * Structural Ratio (Xfmr2StructuralRatioInterpretationAlternative) <br>
 * END1. Structural ratio always at end1 (before transmission impedance) <br>
 * END2. Structural ratio always at end2 (after transmission impedance) <br>
 * X. If x1 == 0 structural ratio at end1, otherwise at end2
 * <p>
 * ThreeWindingsTransformer Interpretation.
 * <p>
 * Ratio and Phase Interpretation.  (Xfmr3RatioPhaseInterpretationAlternative) <br>
 * NETWORK_SIDE. All tapChangers (ratioTapChanger and phaseTapChanger) at the network side. <br>
 * STAR_BUS_SIDE. All tapChangers (ratioTapChanger and phaseTapChanger) at the star bus side.
 * <p>
 * Shunt Admittance Interpretation (Xfmr3ShuntInterpretationAlternative) <br>
 * NETWORK_SIDE. Shunt admittances to ground at the network side (end1 of the leg) <br>
 * STAR_BUS_SIDE. Shunt admittances to ground at the start bus side (end2 of the leg) <br>
 * SPLIT. Split shunt admittances to ground between two ends of the leg
 * <p>
 * Structural Ratio Interpretation (Xfmr3StructuralRatioInterpretationAlternative) <br>
 * STAR_BUS_SIDE. Structural ratio at the star bus side of all legs and RatedU0 = RatedU1 <br>
 * NETWORK_SIDE. Structural ratio at the network side of all legs. RatedU0 = 1 kv <br>
 * END1. Structural ratio at the network side of legs 2 and 3. RatedU0 = RatedU1 <br>
 * END2. Structural ratio at the network side of legs 1 and 3. RatedU0 = RatedU2 <br>
 * END3. Structural ratio at the network side of legs 1 and 2. RatedU0 = RatedU2 <br>
 * <p>
 * @author Luma Zamarreño <zamarrenolm at aia.es>
 * @author José Antonio Marqués <marquesja at aia.es>
 *
 */
public class Conversion {

    public enum Xfmr2RatioPhaseInterpretationAlternative {
        END1, END2, END1_END2, X
    }

    public enum Xfmr2ShuntInterpretationAlternative {
        END1, END2, END1_END2, SPLIT
    }

    public enum Xfmr2StructuralRatioInterpretationAlternative {
        END1, END2, X
    }

    public enum Xfmr3RatioPhaseInterpretationAlternative {
        NETWORK_SIDE, STAR_BUS_SIDE
    }

    public enum Xfmr3ShuntInterpretationAlternative {
        NETWORK_SIDE, STAR_BUS_SIDE, SPLIT
    }

    public enum Xfmr3StructuralRatioInterpretationAlternative {
        NETWORK_SIDE, STAR_BUS_SIDE, END1, END2, END3
    }

    public Conversion(CgmesModel cgmes) {
        this(cgmes, new Config());
    }

    public Conversion(CgmesModel cgmes, Conversion.Config config) {
        this(cgmes, config, Collections.emptyList());
    }

    public Conversion(CgmesModel cgmes, Conversion.Config config, List<CgmesImportPostProcessor> postProcessors) {
        this(cgmes, config, postProcessors, NetworkFactory.findDefault());
    }

    public Conversion(CgmesModel cgmes, Conversion.Config config, List<CgmesImportPostProcessor> postProcessors,
                      NetworkFactory networkFactory) {
        this.cgmes = Objects.requireNonNull(cgmes);
        this.config = Objects.requireNonNull(config);
        this.postProcessors = Objects.requireNonNull(postProcessors);
        this.networkFactory = Objects.requireNonNull(networkFactory);
    }

    public void report(Consumer<String> out) {
        new ReportTapChangers(cgmes, out).report();
    }

    public Network convert() {
        if (LOG.isDebugEnabled() && cgmes.baseVoltages() != null) {
            LOG.debug(cgmes.baseVoltages().tabulate());
        }
        // Check that at least we have an EquipmentCore profile
        if (!cgmes.hasEquipmentCore()) {
            throw new CgmesModelException("Data source does not contain EquipmentCore data");
        }
        Network network = createNetwork();
        network.setProperty("CGMES_topology", cgmes.isNodeBreaker() ? "NODE_BREAKER" : "BUS_BRANCH");
        if (cgmes instanceof CgmesModelTripleStore) {
            network.setProperty("CIM_version", String.valueOf(((CgmesModelTripleStore) cgmes).getCimVersion()));
        }
<<<<<<< HEAD
        addCgmesSvDescription(network);
=======
>>>>>>> dbdd4987
        Context context = createContext(network);
        assignNetworkProperties(context);
        addCgmesSvMetadata(network);

        Function<PropertyBag, AbstractObjectConversion> convf;

        cgmes.terminals().forEach(p -> context.terminalMapping().buildTopologicalNodesMapping(p));
        cgmes.regulatingControls().forEach(p -> context.regulatingControlMapping().cacheRegulatingControls(p));

        convert(cgmes.substations(), s -> new SubstationConversion(s, context));
        convert(cgmes.voltageLevels(), vl -> new VoltageLevelConversion(vl, context));
        PropertyBags nodes = context.nodeBreaker()
                ? cgmes.connectivityNodes()
                : cgmes.topologicalNodes();
        String nodeTypeName = context.nodeBreaker()
                ? "ConnectivityNode"
                : "TopologicalNode";
        convert(nodes, n -> new NodeConversion(nodeTypeName, n, context));
        if (!context.config().createBusbarSectionForEveryConnectivityNode()) {
            convert(cgmes.busBarSections(), bbs -> new BusbarSectionConversion(bbs, context));
        }

        convert(cgmes.energyConsumers(), ec -> new EnergyConsumerConversion(ec, context));
        convert(cgmes.energySources(), es -> new EnergySourceConversion(es, context));
        convf = eqi -> new EquivalentInjectionConversion(eqi, context);
        convert(cgmes.equivalentInjections(), convf);
        convf = eni -> new ExternalNetworkInjectionConversion(eni, context);
        convert(cgmes.externalNetworkInjections(), convf);
        convert(cgmes.shuntCompensators(), sh -> new ShuntConversion(sh, context));
        convert(cgmes.equivalentShunts(), es -> new EquivalentShuntConversion(es, context));
        convf = svc -> new StaticVarCompensatorConversion(svc, context);
        convert(cgmes.staticVarCompensators(), convf);
        convf = asm -> new AsynchronousMachineConversion(asm, context);
        convert(cgmes.asynchronousMachines(), convf);
        convert(cgmes.synchronousMachines(), sm -> new SynchronousMachineConversion(sm, context));

        // We will delay the conversion of some lines/switches that have an end at boundary
        // They have to be processed after all lines/switches have been reviewed
        // FIXME(Luma) store delayedBoundaryNodes in context
        Set<String> delayedBoundaryNodes = new HashSet<>();
        convertSwitches(context, delayedBoundaryNodes);
        convertACLineSegmentsToLines(context, delayedBoundaryNodes);
        delayedBoundaryNodes.forEach(node -> convertEquipmentAtBoundaryNode(context, node));

        convert(cgmes.equivalentBranches(), eqb -> new EquivalentBranchConversion(eqb, context));
        convert(cgmes.seriesCompensators(), sc -> new SeriesCompensatorConversion(sc, context));

        convertTransformers(context);

        CgmesDcConversion cgmesDcConversion = new CgmesDcConversion(cgmes, context);
        cgmesDcConversion.convert();

        convert(cgmes.operationalLimits(), l -> new OperationalLimitConversion(l, context));
        context.currentLimitsMapping().addAll();

        if (config.convertSvInjections()) {
            convert(cgmes.svInjections(), si -> new SvInjectionConversion(si, context));
        }

        clearUnattachedHvdcConverterStations(network, context); // in case of faulty CGMES files, remove HVDC Converter Stations without HVDC lines
        voltageAngles(nodes, context);

        // set all regulating controls
        context.regulatingControlMapping().setAllRegulatingControls(network);
        if (context.config().debugTopology()) {
            debugTopology(context);
        }

        if (config.storeCgmesModelAsNetworkExtension()) {
            // Store a reference to the original CGMES model inside the IIDM network
            // CgmesUpdate will add a listener to Network changes
            CgmesUpdate cgmesUpdater = new CgmesUpdate(network);
            network.newExtension(CgmesModelExtensionAdder.class).withModel(cgmes).withUpdate(cgmesUpdater).add();
        }

        // apply post-processors
        for (CgmesImportPostProcessor postProcessor : postProcessors) {
            // FIXME generic cgmes models may not have an underlying triplestore
            postProcessor.process(network, cgmes.tripleStore());
        }

        if (config.storeCgmesConversionContextAsNetworkExtension()) {
            // Store the terminal mapping in an extension for external validation
            network.newExtension(CgmesConversionContextExtensionAdder.class).withContext(context).add();
        }

        return network;
    }

    private void convert(
            PropertyBags elements,
            Function<PropertyBag, AbstractObjectConversion> f) {
        String conversion = null;

        for (PropertyBag element : elements) {
            if (LOG.isDebugEnabled()) {
                LOG.debug(element.tabulateLocals());
            }
            AbstractObjectConversion c = f.apply(element);
            if (conversion == null) {
                conversion = c.getClass().getName();
                conversion = conversion.substring(conversion.lastIndexOf('.') + 1);
                conversion = conversion.replace("Conversion", "");
            }
            if (c.insideBoundary()) {
                c.convertInsideBoundary();
            } else if (c.valid()) {
                c.convert();
            }
        }
    }

    private Network createNetwork() {
        String networkId = cgmes.modelId();
        String sourceFormat = "CGMES";
        Network network = networkFactory.createNetwork(networkId, sourceFormat);
        return network;
    }

    private Context createContext(Network network) {
        Context context = new Context(cgmes, config, network);
        context.substationIdMapping().build();
        context.dc().initialize();
        context.loadRatioTapChangers();
        context.loadPhaseTapChangers();
        context.loadRatioTapChangerTables();
        context.loadPhaseTapChangerTables();
        context.loadReactiveCapabilityCurveData();
        return context;
    }

    private void assignNetworkProperties(Context context) {
        context.network().setProperty(NETWORK_PS_CGMES_MODEL_DETAIL,
                context.nodeBreaker()
                        ? NETWORK_PS_CGMES_MODEL_DETAIL_NODE_BREAKER
                        : NETWORK_PS_CGMES_MODEL_DETAIL_BUS_BRANCH);
        DateTime modelScenarioTime = cgmes.scenarioTime();
        DateTime modelCreated = cgmes.created();
        long forecastDistance = new Duration(modelCreated, modelScenarioTime).getStandardMinutes();
        context.network().setForecastDistance(forecastDistance >= 0 ? (int) forecastDistance : 0);
        context.network().setCaseDate(modelScenarioTime);
        LOG.info("cgmes scenarioTime       : {}", modelScenarioTime);
        LOG.info("cgmes modelCreated       : {}", modelCreated);
        LOG.info("network caseDate         : {}", context.network().getCaseDate());
        LOG.info("network forecastDistance : {}", context.network().getForecastDistance());
    }

<<<<<<< HEAD
    private void addCgmesSvDescription(Network network) {
        PropertyBags svDescription = cgmes.fullModel(CgmesSubset.STATE_VARIABLES.getProfile());
        if (svDescription != null && !svDescription.isEmpty()) {
            network.setProperty(CgmesNames.SCENARIO_TIME, svDescription.get(0).getId("scenarioTime"));
            network.setProperty(CgmesNames.DESCRIPTION, svDescription.get(0).getId("description"));
            network.setProperty(CgmesNames.VERSION, svDescription.get(0).getId("version"));
            network.setProperty(CgmesNames.DEPENDENT_ON, String.join(",", svDescription.pluckLocals("DependentOn")));
            network.setProperty(CgmesNames.MODELING_AUTHORITY_SET, svDescription.get(0).getId("modelingAuthoritySet"));
        }
    }
=======
    private void addCgmesSvMetadata(Network network) {
        PropertyBags svDescription = cgmes.fullModel(CgmesSubset.STATE_VARIABLES.getProfile());
        if (svDescription != null && !svDescription.isEmpty()) {
            CgmesSvMetadataAdder adder = network.newExtension(CgmesSvMetadataAdder.class)
                    .setScenarioTime(svDescription.get(0).getId("scenarioTime"))
                    .setDescription(svDescription.get(0).getId("description"))
                    .setSvVersion(svDescription.get(0).asInt("version"))
                    .setModelingAuthoritySet(svDescription.get(0).getId("modelingAuthoritySet"));
            svDescription.pluckLocals("DependentOn").forEach(adder::addDependency);
            adder.add();
        }
    }

    private void convertACLineSegmentsToLines(Context context) {
        PropertyBags lines = cgmes.acLineSegments();

        // Context stores some statistics about line conversion
        context.startLinesConversion();

        // We will delay the conversion of some lines that have an end point on boundary
        // They have to be processed after all lines have been reviewed
        // (in fact we should review after all potential elements that could be present
        // in the model boundary have been put there, not only lines)
        Set<String> delayedBoundaryNodes = new HashSet<>();
>>>>>>> dbdd4987

    private void convertACLineSegmentsToLines(Context context, Set<String> delayedBoundaryNodes) {
        Iterator<PropertyBag> k = cgmes.acLineSegments().iterator();
        while (k.hasNext()) {
            PropertyBag line = k.next();
            if (LOG.isDebugEnabled()) {
                LOG.debug(line.tabulateLocals("ACLineSegment"));
            }
            ACLineSegmentConversion c = new ACLineSegmentConversion(line, context);
            if (c.valid()) {
                String node = c.boundaryNode();
                if (node != null) {
                    context.boundary().addEquipmentAtNode(line, node);
                    delayedBoundaryNodes.add(node);
                } else {
                    c.convert();
                }
            }
        }
    }

    private void convertSwitches(Context context, Set<String> delayedBoundaryNodes) {
        Iterator<PropertyBag> k = cgmes.switches().iterator();
        while (k.hasNext()) {
            PropertyBag sw = k.next();
            if (LOG.isDebugEnabled()) {
                LOG.debug(sw.tabulateLocals("Switch"));
            }
            SwitchConversion c = new SwitchConversion(sw, context);
            if (c.valid()) {
                String node = c.boundaryNode();
                if (node != null) {
                    context.boundary().addEquipmentAtNode(sw, node);
                    delayedBoundaryNodes.add(node);
                } else {
                    c.convert();
                }
            }
        }
    }

    private void convertEquipmentAtBoundaryNode(Context context, String node) {
        // At least each delayed boundary node should have one equipment attached to it
        // Currently supported equipment at boundary are lines and switches
        List<PropertyBag> beqs = context.boundary().equipmentAtNode(node);
        if (LOG.isDebugEnabled()) {
            LOG.debug("Delayed boundary node {} with {} equipment at it", node, beqs.size());
            beqs.forEach(beq -> {
                LOG.debug(beq.tabulateLocals("EquipmentAtBoundary")); });
        }
        if (beqs.size() > 2) {
            context.invalid(node, "Too many equipment at boundary node");
            return;
        }
        // FIXME(Luma) Supported conversions:
        // Only one line (--> create dangling line)
        // Only one switch (--> create dangling line with z0)
        // Two lines (--> merge both lines and replace by equivalent)
        // Line and switch (--> switch to z0 line and merge both lines)
        if (beqs.size() == 1) {
            // FIXME(Luma) check it is a line
            PropertyBag beq = beqs.get(0);
            String lineId = beq.getId(CgmesNames.AC_LINE_SEGMENT);
            String switchId = beq.getId("Switch");
            if (lineId != null) {
                new ACLineSegmentConversion(beq, context).convert();
            } else if (switchId != null) {
                new SwitchConversion(beq, context).convert();
            } else {
                // Should have been a line or a switch
                context.invalid(node, "Unexpected equipment at boundary node. Expected ACLineSegment or Switch");
            }
        } else {
            // Exactly two equipment at boundary node
            String lineId0 = beqs.get(0).getId(CgmesNames.AC_LINE_SEGMENT);
            String lineId1 = beqs.get(1).getId(CgmesNames.AC_LINE_SEGMENT);
            String switchId0 = beqs.get(0).getId("Switch");
            String switchId1 = beqs.get(1).getId("Switch");
            if (lineId0 != null && lineId1 != null) {
                PropertyBag line0 = beqs.get(0);
                PropertyBag line1 = beqs.get(1);
                new ACLineSegmentConversion(line0, context).convertMergedLinesAtNode(line1, node);
            } else if (switchId0 != null && switchId1 != null) {
                context.ignored(node, "Found two Switches at boundary node. Boundary configuration not supported");
            } else {
                // Must be a switch and a line
                PropertyBag line;
                PropertyBag sw;
                if (lineId0 != null && switchId1 != null) {
                    line = beqs.get(0);
                    sw = beqs.get(1);
                } else if (lineId1 != null && switchId0 != null) {
                    line = beqs.get(1);
                    sw = beqs.get(0);
                } else {
                    throw new PowsyblException("Not supported ???");
                }
                throw new PowsyblException("Implementation pending convertLineAndSwitchAtNode " + line + "," + sw);
                // FIXME(Luma) implement
                // new ACLineSegmentConversion(line, context).convertLineAndSwitchAtNode(sw, node);
            }
        }
    }

    private void convertTransformers(Context context) {
        cgmes.groupedTransformerEnds().forEach((t, ends) -> {
            if (LOG.isDebugEnabled()) {
                LOG.debug("Transformer {}, {}-winding", t, ends.size());
                ends.forEach(e -> LOG.debug(e.tabulateLocals("TransformerEnd")));
            }
            AbstractConductingEquipmentConversion c = null;
            if (ends.size() == 2) {
                c = new TwoWindingsTransformerConversion(ends, context);
            } else if (ends.size() == 3) {
                c = new ThreeWindingsTransformerConversion(ends, context);
            } else {
                String what = "PowerTransformer " + t;
                Supplier<String> reason = () -> String.format("Has %d ends. Only 2 or 3 ends are supported", ends.size());
                context.invalid(what, reason);
            }
            if (c != null && c.valid()) {
                c.convert();
            }
        });
    }

    private void voltageAngles(PropertyBags nodes, Context context) {
        if (context.nodeBreaker()) {
            // TODO(Luma): we create again one conversion object for every node
            // In node-breaker conversion,
            // set (voltage, angle) values after all nodes have been created and connected
            for (PropertyBag n : nodes) {
                NodeConversion nc = new NodeConversion("ConnectivityNode", n, context);
                if (!nc.insideBoundary()) {
                    nc.setVoltageAngleNodeBreaker();
                }
            }
        }
    }

    private void clearUnattachedHvdcConverterStations(Network network, Context context) {
        network.getHvdcConverterStationStream()
                .filter(converter -> converter.getHvdcLine() == null)
                .peek(converter -> context.ignored("HVDC Converter Station " + converter.getId(), "No correct linked HVDC line found."))
                .collect(Collectors.toList())
                .forEach(Connectable::remove);
    }

    private void debugTopology(Context context) {
        context.network().getVoltageLevels().forEach(vl -> {
            String name = vl.getSubstation().getNameOrId() + "-" + vl.getNameOrId();
            name = name.replace('/', '-');
            Path file = Paths.get(System.getProperty("java.io.tmpdir"), "temp-cgmes-" + name + ".dot");
            try {
                vl.exportTopology(file);
            } catch (IOException e) {
                throw new UncheckedIOException(e);
            }
        });
    }

    public static class Config {

        public enum StateProfile {
            SSH,
            SV
        }

        public List<String> substationIdsExcludedFromMapping() {
            return Collections.emptyList();
        }

        public boolean debugTopology() {
            return false;
        }

        public boolean allowUnsupportedTapChangers() {
            return allowUnsupportedTapChangers;
        }

        public Config setAllowUnsupportedTapChangers(boolean allowUnsupportedTapChangers) {
            this.allowUnsupportedTapChangers = allowUnsupportedTapChangers;
            return this;
        }

        public boolean useNodeBreaker() {
            return true;
        }

        public double lowImpedanceLineR() {
            return lowImpedanceLineR;
        }

        public double lowImpedanceLineX() {
            return lowImpedanceLineX;
        }

        public boolean convertBoundary() {
            return convertBoundary;
        }

        public Config setConvertBoundary(boolean convertBoundary) {
            this.convertBoundary = convertBoundary;
            return this;
        }

        public boolean mergeLinesUsingQuadripole() {
            return true;
        }

        public boolean changeSignForShuntReactivePowerFlowInitialState() {
            return changeSignForShuntReactivePowerFlowInitialState;
        }

        public Config setChangeSignForShuntReactivePowerFlowInitialState(boolean b) {
            changeSignForShuntReactivePowerFlowInitialState = b;
            return this;
        }

        public boolean computeFlowsAtBoundaryDanglingLines() {
            return true;
        }

        public boolean createBusbarSectionForEveryConnectivityNode() {
            return createBusbarSectionForEveryConnectivityNode;
        }

        public Config setCreateBusbarSectionForEveryConnectivityNode(boolean b) {
            createBusbarSectionForEveryConnectivityNode = b;
            return this;
        }

        public boolean convertSvInjections() {
            return convertSvInjections;
        }

        public Config setConvertSvInjections(boolean convertSvInjections) {
            this.convertSvInjections = convertSvInjections;
            return this;
        }

        public StateProfile getProfileUsedForInitialStateValues() {
            return profileUsedForInitialStateValues;
        }

        public Config setProfileUsedForInitialStateValues(String profileUsedForInitialFlowsValues) {
            switch (Objects.requireNonNull(profileUsedForInitialFlowsValues)) {
                case "SSH":
                case "SV":
                    this.profileUsedForInitialStateValues = StateProfile.valueOf(profileUsedForInitialFlowsValues);
                    break;
                default:
                    throw new CgmesModelException("Unexpected profile used for state hypothesis: " + profileUsedForInitialFlowsValues);
            }
            return this;
        }

        public boolean storeCgmesModelAsNetworkExtension() {
            return storeCgmesModelAsNetworkExtension;
        }

        public Config setStoreCgmesModelAsNetworkExtension(boolean storeCgmesModelAsNetworkExtension) {
            this.storeCgmesModelAsNetworkExtension = storeCgmesModelAsNetworkExtension;
            return this;
        }

        public boolean storeCgmesConversionContextAsNetworkExtension() {
            return storeCgmesConversionContextAsNetworkExtension;
        }

        public Config setStoreCgmesConversionContextAsNetworkExtension(boolean storeCgmesTerminalMappingAsNetworkExtension) {
            this.storeCgmesConversionContextAsNetworkExtension = storeCgmesTerminalMappingAsNetworkExtension;
            return this;
        }

        public Xfmr2RatioPhaseInterpretationAlternative getXfmr2RatioPhase() {
            return xfmr2RatioPhase;
        }

        public void setXfmr2RatioPhase(Xfmr2RatioPhaseInterpretationAlternative alternative) {
            xfmr2RatioPhase = alternative;
        }

        public Xfmr2ShuntInterpretationAlternative getXfmr2Shunt() {
            return xfmr2Shunt;
        }

        public void setXfmr2Shunt(Xfmr2ShuntInterpretationAlternative alternative) {
            xfmr2Shunt = alternative;
        }

        public Xfmr2StructuralRatioInterpretationAlternative getXfmr2StructuralRatio() {
            return xfmr2StructuralRatio;
        }

        public void setXfmr2StructuralRatio(Xfmr2StructuralRatioInterpretationAlternative alternative) {
            xfmr2StructuralRatio = alternative;
        }

        public Xfmr3RatioPhaseInterpretationAlternative getXfmr3RatioPhase() {
            return xfmr3RatioPhase;
        }

        public void setXfmr3RatioPhase(Xfmr3RatioPhaseInterpretationAlternative alternative) {
            this.xfmr3RatioPhase = alternative;
        }

        public Xfmr3ShuntInterpretationAlternative getXfmr3Shunt() {
            return xfmr3Shunt;
        }

        public void setXfmr3Shunt(Xfmr3ShuntInterpretationAlternative alternative) {
            xfmr3Shunt = alternative;
        }

        public Xfmr3StructuralRatioInterpretationAlternative getXfmr3StructuralRatio() {
            return xfmr3StructuralRatio;
        }

        public void setXfmr3StructuralRatio(Xfmr3StructuralRatioInterpretationAlternative alternative) {
            xfmr3StructuralRatio = alternative;
        }

        private boolean allowUnsupportedTapChangers = true;
        private boolean convertBoundary = false;
        private boolean changeSignForShuntReactivePowerFlowInitialState = false;
        private double lowImpedanceLineR = 7.0E-5;
        private double lowImpedanceLineX = 7.0E-5;

        private boolean createBusbarSectionForEveryConnectivityNode = false;
        private boolean convertSvInjections = true;
        private StateProfile profileUsedForInitialStateValues = SSH;
        private boolean storeCgmesModelAsNetworkExtension = true;
        private boolean storeCgmesConversionContextAsNetworkExtension = false;

        // Default interpretation.
        private Xfmr2RatioPhaseInterpretationAlternative xfmr2RatioPhase = Xfmr2RatioPhaseInterpretationAlternative.END1_END2;
        private Xfmr2ShuntInterpretationAlternative xfmr2Shunt = Xfmr2ShuntInterpretationAlternative.END1_END2;
        private Xfmr2StructuralRatioInterpretationAlternative xfmr2StructuralRatio = Xfmr2StructuralRatioInterpretationAlternative.X;

        private Xfmr3RatioPhaseInterpretationAlternative xfmr3RatioPhase = Xfmr3RatioPhaseInterpretationAlternative.NETWORK_SIDE;
        private Xfmr3ShuntInterpretationAlternative xfmr3Shunt = Xfmr3ShuntInterpretationAlternative.NETWORK_SIDE;
        private Xfmr3StructuralRatioInterpretationAlternative xfmr3StructuralRatio = Xfmr3StructuralRatioInterpretationAlternative.STAR_BUS_SIDE;

    }

    private final CgmesModel cgmes;
    private final Config config;
    private final List<CgmesImportPostProcessor> postProcessors;
    private final NetworkFactory networkFactory;

    private static final Logger LOG = LoggerFactory.getLogger(Conversion.class);

    public static final String NETWORK_PS_CGMES_MODEL_DETAIL = "CGMESModelDetail";
    public static final String NETWORK_PS_CGMES_MODEL_DETAIL_BUS_BRANCH = "bus-branch";
    public static final String NETWORK_PS_CGMES_MODEL_DETAIL_NODE_BREAKER = "node-breaker";
}<|MERGE_RESOLUTION|>--- conflicted
+++ resolved
@@ -15,13 +15,10 @@
 import com.powsybl.cgmes.conversion.update.CgmesUpdate;
 import com.powsybl.cgmes.model.CgmesModel;
 import com.powsybl.cgmes.model.CgmesModelException;
-<<<<<<< HEAD
 import com.powsybl.cgmes.model.CgmesNames;
-import com.powsybl.commons.PowsyblException;
-=======
->>>>>>> dbdd4987
 import com.powsybl.cgmes.model.CgmesSubset;
 import com.powsybl.cgmes.model.triplestore.CgmesModelTripleStore;
+import com.powsybl.commons.PowsyblException;
 import com.powsybl.iidm.network.Connectable;
 import com.powsybl.iidm.network.Network;
 import com.powsybl.iidm.network.NetworkFactory;
@@ -149,10 +146,6 @@
         if (cgmes instanceof CgmesModelTripleStore) {
             network.setProperty("CIM_version", String.valueOf(((CgmesModelTripleStore) cgmes).getCimVersion()));
         }
-<<<<<<< HEAD
-        addCgmesSvDescription(network);
-=======
->>>>>>> dbdd4987
         Context context = createContext(network);
         assignNetworkProperties(context);
         addCgmesSvMetadata(network);
@@ -300,18 +293,6 @@
         LOG.info("network forecastDistance : {}", context.network().getForecastDistance());
     }
 
-<<<<<<< HEAD
-    private void addCgmesSvDescription(Network network) {
-        PropertyBags svDescription = cgmes.fullModel(CgmesSubset.STATE_VARIABLES.getProfile());
-        if (svDescription != null && !svDescription.isEmpty()) {
-            network.setProperty(CgmesNames.SCENARIO_TIME, svDescription.get(0).getId("scenarioTime"));
-            network.setProperty(CgmesNames.DESCRIPTION, svDescription.get(0).getId("description"));
-            network.setProperty(CgmesNames.VERSION, svDescription.get(0).getId("version"));
-            network.setProperty(CgmesNames.DEPENDENT_ON, String.join(",", svDescription.pluckLocals("DependentOn")));
-            network.setProperty(CgmesNames.MODELING_AUTHORITY_SET, svDescription.get(0).getId("modelingAuthoritySet"));
-        }
-    }
-=======
     private void addCgmesSvMetadata(Network network) {
         PropertyBags svDescription = cgmes.fullModel(CgmesSubset.STATE_VARIABLES.getProfile());
         if (svDescription != null && !svDescription.isEmpty()) {
@@ -324,19 +305,6 @@
             adder.add();
         }
     }
-
-    private void convertACLineSegmentsToLines(Context context) {
-        PropertyBags lines = cgmes.acLineSegments();
-
-        // Context stores some statistics about line conversion
-        context.startLinesConversion();
-
-        // We will delay the conversion of some lines that have an end point on boundary
-        // They have to be processed after all lines have been reviewed
-        // (in fact we should review after all potential elements that could be present
-        // in the model boundary have been put there, not only lines)
-        Set<String> delayedBoundaryNodes = new HashSet<>();
->>>>>>> dbdd4987
 
     private void convertACLineSegmentsToLines(Context context, Set<String> delayedBoundaryNodes) {
         Iterator<PropertyBag> k = cgmes.acLineSegments().iterator();
