--- conflicted
+++ resolved
@@ -1037,19 +1037,11 @@
         }
 
         public Config setProfileForInitialValuesShuntSectionsTapPositions(String profileForInitialValuesShuntSectionsTapPositions) {
-<<<<<<< HEAD
-            switch (Objects.requireNonNull(profileForInitialValuesShuntSectionsTapPositions)) {
-                case "SSH", "SV" ->
-                        this.profileForInitialValuesShuntSectionsTapPositions = StateProfile.valueOf(profileForInitialValuesShuntSectionsTapPositions);
-                default ->
-                        throw new CgmesModelException("Unexpected profile used for shunt sections / tap positions state hypothesis: " + profileForInitialValuesShuntSectionsTapPositions);
-=======
             String forInitialValuesShuntSectionsTapPositions = Objects.requireNonNull(profileForInitialValuesShuntSectionsTapPositions);
             if (forInitialValuesShuntSectionsTapPositions.equals("SSH") || forInitialValuesShuntSectionsTapPositions.equals("SV")) {
                 this.profileForInitialValuesShuntSectionsTapPositions = StateProfile.valueOf(profileForInitialValuesShuntSectionsTapPositions);
             } else {
                 throw new CgmesModelException("Unexpected profile used for shunt sections / tap positions state hypothesis: " + profileForInitialValuesShuntSectionsTapPositions);
->>>>>>> a9160ae0
             }
             return this;
         }
