--- conflicted
+++ resolved
@@ -137,9 +137,6 @@
         for (CgmesImportPostProcessor postProcessor : postProcessors) {
             // FIXME generic cgmes models may not have an underlying triplestore
             postProcessor.process(network, cgmes.tripleStore());
-<<<<<<< HEAD
-        }
-=======
         }
 
         if (config.storeCgmesModelAsNetworkExtension()) {
@@ -153,7 +150,6 @@
             network.addExtension(CgmesConversionContextExtension.class, new CgmesConversionContextExtension(context));
         }
 
->>>>>>> d5ea1c23
         return network;
     }
 
