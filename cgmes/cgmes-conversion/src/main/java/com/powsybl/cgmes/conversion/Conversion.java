--- conflicted
+++ resolved
@@ -378,14 +378,15 @@
             return this;
         }
 
-<<<<<<< HEAD
         public boolean convertSvInjections() {
             return convertSvInjections;
         }
 
         public Config setConvertSvInjections(boolean convertSvInjections) {
             this.convertSvInjections = convertSvInjections;
-=======
+            return this;
+        }
+
         public StateProfile getProfileUsedForInitialStateValues() {
             return profileUsedForInitialStateValues;
         }
@@ -399,7 +400,6 @@
                 default:
                     throw new CgmesModelException("Unexpected profile used for state hypothesis: " + profileUsedForInitialFlowsValues);
             }
->>>>>>> 72682ce3
             return this;
         }
 
@@ -410,11 +410,8 @@
         private double lowImpedanceLineX = 0.05;
 
         private boolean createBusbarSectionForEveryConnectivityNode = false;
-<<<<<<< HEAD
         private boolean convertSvInjections = true;
-=======
         private StateProfile profileUsedForInitialStateValues = SSH;
->>>>>>> 72682ce3
 
     }
 
