/**
 * Copyright (c) 2017-2018, RTE (http://www.rte-france.com)
 * This Source Code Form is subject to the terms of the Mozilla Public
 * License, v. 2.0. If a copy of the MPL was not distributed with this
 * file, You can obtain one at http://mozilla.org/MPL/2.0/.
 */

package com.powsybl.cgmes.conversion;

import com.powsybl.cgmes.conversion.elements.*;
import com.powsybl.cgmes.conversion.elements.hvdc.CgmesDcConversion;
import com.powsybl.cgmes.conversion.elements.transformers.ThreeWindingsTransformerConversion;
import com.powsybl.cgmes.conversion.elements.transformers.TwoWindingsTransformerConversion;
import com.powsybl.cgmes.conversion.update.CgmesUpdate;
import com.powsybl.cgmes.model.CgmesModel;
import com.powsybl.cgmes.model.CgmesModelException;
import com.powsybl.cgmes.model.CgmesNames;
<<<<<<< HEAD
import com.powsybl.commons.PowsyblException;
=======
import com.powsybl.cgmes.model.CgmesSubset;
import com.powsybl.cgmes.model.triplestore.CgmesModelTripleStore;
>>>>>>> b309acb2
import com.powsybl.iidm.network.Connectable;
import com.powsybl.iidm.network.Network;
import com.powsybl.iidm.network.NetworkFactory;
import com.powsybl.triplestore.api.PropertyBag;
import com.powsybl.triplestore.api.PropertyBags;
import org.joda.time.DateTime;
import org.joda.time.Duration;
import org.slf4j.Logger;
import org.slf4j.LoggerFactory;

import java.io.IOException;
import java.io.UncheckedIOException;
import java.nio.file.Path;
import java.nio.file.Paths;
import java.util.*;
import java.util.function.Consumer;
import java.util.function.Function;
import java.util.function.Supplier;
import java.util.stream.Collectors;

import static com.powsybl.cgmes.conversion.Conversion.Config.StateProfile.SSH;

/**
 * TwoWindingsTransformer Interpretation
 * <p>
 * Ratio and Phase Interpretation (Xfmr2RatioPhaseInterpretationAlternative) <br>
 * END1. All tapChangers (ratioTapChanger and phaseTapChanger) are considered at end1 (before transmission impedance) <br>
 * END2. All tapChangers (ratioTapChanger and phaseTapChanger) are considered at end2 (after transmission impedance) <br>
 * END1_END2. TapChangers (ratioTapChanger and phaseTapChanger) are considered at the end where they are defined in Cgmes <br>
 * X. If x1 == 0 all tapChangers (ratioTapChanger and phaseTapChanger) are considered at the end1 otherwise they are considered at end2
 * <p>
 * Shunt Admittance Interpretation (Xfmr2ShuntInterpretationAlternative) <br>
 * END1. All shunt admittances to ground (g, b) at end1 (before transmission impedance) <br>
 * END2. All shunt admittances to ground (g, b) at end2 (after transmission impedance) <br>
 * END1_END2. Shunt admittances to ground (g, b) at the end where they are defined in Cgmes model <br>
 * SPLIT. Split shunt admittances to ground (g, b) between end1 and end2. <br>
 * <p>
 * Structural Ratio (Xfmr2StructuralRatioInterpretationAlternative) <br>
 * END1. Structural ratio always at end1 (before transmission impedance) <br>
 * END2. Structural ratio always at end2 (after transmission impedance) <br>
 * X. If x1 == 0 structural ratio at end1, otherwise at end2
 * <p>
 * ThreeWindingsTransformer Interpretation.
 * <p>
 * Ratio and Phase Interpretation.  (Xfmr3RatioPhaseInterpretationAlternative) <br>
 * NETWORK_SIDE. All tapChangers (ratioTapChanger and phaseTapChanger) at the network side. <br>
 * STAR_BUS_SIDE. All tapChangers (ratioTapChanger and phaseTapChanger) at the star bus side.
 * <p>
 * Shunt Admittance Interpretation (Xfmr3ShuntInterpretationAlternative) <br>
 * NETWORK_SIDE. Shunt admittances to ground at the network side (end1 of the leg) <br>
 * STAR_BUS_SIDE. Shunt admittances to ground at the start bus side (end2 of the leg) <br>
 * SPLIT. Split shunt admittances to ground between two ends of the leg
 * <p>
 * Structural Ratio Interpretation (Xfmr3StructuralRatioInterpretationAlternative) <br>
 * STAR_BUS_SIDE. Structural ratio at the star bus side of all legs and RatedU0 = RatedU1 <br>
 * NETWORK_SIDE. Structural ratio at the network side of all legs. RatedU0 = 1 kv <br>
 * END1. Structural ratio at the network side of legs 2 and 3. RatedU0 = RatedU1 <br>
 * END2. Structural ratio at the network side of legs 1 and 3. RatedU0 = RatedU2 <br>
 * END3. Structural ratio at the network side of legs 1 and 2. RatedU0 = RatedU2 <br>
 * <p>
 * @author Luma Zamarreño <zamarrenolm at aia.es>
 * @author José Antonio Marqués <marquesja at aia.es>
 *
 */
public class Conversion {

    public enum Xfmr2RatioPhaseInterpretationAlternative {
        END1, END2, END1_END2, X
    }

    public enum Xfmr2ShuntInterpretationAlternative {
        END1, END2, END1_END2, SPLIT
    }

    public enum Xfmr2StructuralRatioInterpretationAlternative {
        END1, END2, X
    }

    public enum Xfmr3RatioPhaseInterpretationAlternative {
        NETWORK_SIDE, STAR_BUS_SIDE
    }

    public enum Xfmr3ShuntInterpretationAlternative {
        NETWORK_SIDE, STAR_BUS_SIDE, SPLIT
    }

    public enum Xfmr3StructuralRatioInterpretationAlternative {
        NETWORK_SIDE, STAR_BUS_SIDE, END1, END2, END3
    }

    public Conversion(CgmesModel cgmes) {
        this(cgmes, new Config());
    }

    public Conversion(CgmesModel cgmes, Conversion.Config config) {
        this(cgmes, config, Collections.emptyList());
    }

    public Conversion(CgmesModel cgmes, Conversion.Config config, List<CgmesImportPostProcessor> postProcessors) {
        this(cgmes, config, postProcessors, NetworkFactory.findDefault());
    }

    public Conversion(CgmesModel cgmes, Conversion.Config config, List<CgmesImportPostProcessor> postProcessors,
                      NetworkFactory networkFactory) {
        this.cgmes = Objects.requireNonNull(cgmes);
        this.config = Objects.requireNonNull(config);
        this.postProcessors = Objects.requireNonNull(postProcessors);
        this.networkFactory = Objects.requireNonNull(networkFactory);
    }

    public void report(Consumer<String> out) {
        new ReportTapChangers(cgmes, out).report();
    }

    public Network convert() {
        if (LOG.isDebugEnabled() && cgmes.baseVoltages() != null) {
            LOG.debug(cgmes.baseVoltages().tabulate());
        }
        // Check that at least we have an EquipmentCore profile
        if (!cgmes.hasEquipmentCore()) {
            throw new CgmesModelException("Data source does not contain EquipmentCore data");
        }
        Network network = createNetwork();
        network.setProperty("CGMES_topology", cgmes.isNodeBreaker() ? "NODE_BREAKER" : "BUS_BRANCH");
        if (cgmes instanceof CgmesModelTripleStore) {
            network.setProperty("CIM_version", String.valueOf(((CgmesModelTripleStore) cgmes).getCimVersion()));
        }
        addCgmesSvDescription(network);
        Context context = createContext(network);
        assignNetworkProperties(context);

        Function<PropertyBag, AbstractObjectConversion> convf;

        cgmes.terminals().forEach(p -> context.terminalMapping().buildTopologicalNodesMapping(p));
        cgmes.regulatingControls().forEach(p -> context.regulatingControlMapping().cacheRegulatingControls(p));

        convert(cgmes.substations(), s -> new SubstationConversion(s, context));
        convert(cgmes.voltageLevels(), vl -> new VoltageLevelConversion(vl, context));
        PropertyBags nodes = context.nodeBreaker()
                ? cgmes.connectivityNodes()
                : cgmes.topologicalNodes();
        String nodeTypeName = context.nodeBreaker()
                ? "ConnectivityNode"
                : "TopologicalNode";
        convert(nodes, n -> new NodeConversion(nodeTypeName, n, context));
        if (!context.config().createBusbarSectionForEveryConnectivityNode()) {
            convert(cgmes.busBarSections(), bbs -> new BusbarSectionConversion(bbs, context));
        }

        convert(cgmes.energyConsumers(), ec -> new EnergyConsumerConversion(ec, context));
        convert(cgmes.energySources(), es -> new EnergySourceConversion(es, context));
        convf = eqi -> new EquivalentInjectionConversion(eqi, context);
        convert(cgmes.equivalentInjections(), convf);
        convf = eni -> new ExternalNetworkInjectionConversion(eni, context);
        convert(cgmes.externalNetworkInjections(), convf);
        convert(cgmes.shuntCompensators(), sh -> new ShuntConversion(sh, context));
        convert(cgmes.equivalentShunts(), es -> new EquivalentShuntConversion(es, context));
        convf = svc -> new StaticVarCompensatorConversion(svc, context);
        convert(cgmes.staticVarCompensators(), convf);
        convf = asm -> new AsynchronousMachineConversion(asm, context);
        convert(cgmes.asynchronousMachines(), convf);
        convert(cgmes.synchronousMachines(), sm -> new SynchronousMachineConversion(sm, context));

        // We will delay the conversion of some lines/switches that have an end at boundary
        // They have to be processed after all lines/switches have been reviewed
        // FIXME(Luma) store delayedBoundaryNodes in context
        Set<String> delayedBoundaryNodes = new HashSet<>();
        convertSwitches(context, delayedBoundaryNodes);
        convertACLineSegmentsToLines(context, delayedBoundaryNodes);
        delayedBoundaryNodes.forEach(node -> convertEquipmentAtBoundaryNode(context, node));

        convert(cgmes.equivalentBranches(), eqb -> new EquivalentBranchConversion(eqb, context));
        convert(cgmes.seriesCompensators(), sc -> new SeriesCompensatorConversion(sc, context));

        convertTransformers(context);

        CgmesDcConversion cgmesDcConversion = new CgmesDcConversion(cgmes, context);
        cgmesDcConversion.convert();

        convert(cgmes.operationalLimits(), l -> new OperationalLimitConversion(l, context));
        context.currentLimitsMapping().addAll();

        if (config.convertSvInjections()) {
            convert(cgmes.svInjections(), si -> new SvInjectionConversion(si, context));
        }

        clearUnattachedHvdcConverterStations(network, context); // in case of faulty CGMES files, remove HVDC Converter Stations without HVDC lines
        voltageAngles(nodes, context);

        // set all regulating controls
        context.regulatingControlMapping().setAllRegulatingControls(network);
        if (context.config().debugTopology()) {
            debugTopology(context);
        }

        if (config.storeCgmesModelAsNetworkExtension()) {
            // Store a reference to the original CGMES model inside the IIDM network
            // CgmesUpdate will add a listener to Network changes
            CgmesUpdate cgmesUpdater = new CgmesUpdate(network);
            network.newExtension(CgmesModelExtensionAdder.class).withModel(cgmes).withUpdate(cgmesUpdater).add();
        }

        // apply post-processors
        for (CgmesImportPostProcessor postProcessor : postProcessors) {
            // FIXME generic cgmes models may not have an underlying triplestore
            postProcessor.process(network, cgmes.tripleStore());
        }

        if (config.storeCgmesConversionContextAsNetworkExtension()) {
            // Store the terminal mapping in an extension for external validation
            network.newExtension(CgmesConversionContextExtensionAdder.class).withContext(context).add();
        }

        return network;
    }

    private void convert(
            PropertyBags elements,
            Function<PropertyBag, AbstractObjectConversion> f) {
        String conversion = null;

        for (PropertyBag element : elements) {
            if (LOG.isDebugEnabled()) {
                LOG.debug(element.tabulateLocals());
            }
            AbstractObjectConversion c = f.apply(element);
            if (conversion == null) {
                conversion = c.getClass().getName();
                conversion = conversion.substring(conversion.lastIndexOf('.') + 1);
                conversion = conversion.replace("Conversion", "");
            }
            if (c.insideBoundary()) {
                c.convertInsideBoundary();
            } else if (c.valid()) {
                c.convert();
            }
        }
    }

    private Network createNetwork() {
        String networkId = cgmes.modelId();
        String sourceFormat = "CGMES";
        Network network = networkFactory.createNetwork(networkId, sourceFormat);
        return network;
    }

    private Context createContext(Network network) {
        Context context = new Context(cgmes, config, network);
        context.substationIdMapping().build();
        context.dc().initialize();
        context.loadRatioTapChangers();
        context.loadPhaseTapChangers();
        context.loadRatioTapChangerTables();
        context.loadPhaseTapChangerTables();
        context.loadReactiveCapabilityCurveData();
        return context;
    }

    private void assignNetworkProperties(Context context) {
        context.network().setProperty(NETWORK_PS_CGMES_MODEL_DETAIL,
                context.nodeBreaker()
                        ? NETWORK_PS_CGMES_MODEL_DETAIL_NODE_BREAKER
                        : NETWORK_PS_CGMES_MODEL_DETAIL_BUS_BRANCH);
        DateTime modelScenarioTime = cgmes.scenarioTime();
        DateTime modelCreated = cgmes.created();
        long forecastDistance = new Duration(modelCreated, modelScenarioTime).getStandardMinutes();
        context.network().setForecastDistance(forecastDistance >= 0 ? (int) forecastDistance : 0);
        context.network().setCaseDate(modelScenarioTime);
        LOG.info("cgmes scenarioTime       : {}", modelScenarioTime);
        LOG.info("cgmes modelCreated       : {}", modelCreated);
        LOG.info("network caseDate         : {}", context.network().getCaseDate());
        LOG.info("network forecastDistance : {}", context.network().getForecastDistance());
    }

<<<<<<< HEAD
    private void convertACLineSegmentsToLines(Context context, Set<String> delayedBoundaryNodes) {
        Iterator<PropertyBag> k = cgmes.acLineSegments().iterator();
=======
    private void addCgmesSvDescription(Network network) {
        PropertyBags svDescription = cgmes.fullModel(CgmesSubset.STATE_VARIABLES.getProfile());
        if (svDescription != null && !svDescription.isEmpty()) {
            network.setProperty(CgmesNames.SCENARIO_TIME, svDescription.get(0).getId("scenarioTime"));
            network.setProperty(CgmesNames.DESCRIPTION, svDescription.get(0).getId("description"));
            network.setProperty(CgmesNames.VERSION, svDescription.get(0).getId("version"));
            network.setProperty(CgmesNames.DEPENDENT_ON, String.join(",", svDescription.pluckLocals("DependentOn")));
            network.setProperty(CgmesNames.MODELING_AUTHORITY_SET, svDescription.get(0).getId("modelingAuthoritySet"));
        }
    }

    private void convertACLineSegmentsToLines(Context context) {
        PropertyBags lines = cgmes.acLineSegments();

        // Context stores some statistics about line conversion
        context.startLinesConversion();

        // We will delay the conversion of some lines that have an end point on boundary
        // They have to be processed after all lines have been reviewed
        // (in fact we should review after all potential elements that could be present
        // in the model boundary have been put there, not only lines)
        Set<String> delayedBoundaryNodes = new HashSet<>();

        Iterator<PropertyBag> k = lines.stream().iterator();
>>>>>>> b309acb2
        while (k.hasNext()) {
            PropertyBag line = k.next();
            if (LOG.isDebugEnabled()) {
                LOG.debug(line.tabulateLocals("ACLineSegment"));
            }
            ACLineSegmentConversion c = new ACLineSegmentConversion(line, context);
            if (c.valid()) {
                String node = c.boundaryNode();
                if (node != null) {
                    context.boundary().addEquipmentAtNode(line, node);
                    delayedBoundaryNodes.add(node);
                } else {
                    c.convert();
                }
            }
        }
    }

    private void convertSwitches(Context context, Set<String> delayedBoundaryNodes) {
        Iterator<PropertyBag> k = cgmes.switches().iterator();
        while (k.hasNext()) {
            PropertyBag sw = k.next();
            if (LOG.isDebugEnabled()) {
                LOG.debug(sw.tabulateLocals("Switch"));
            }
            SwitchConversion c = new SwitchConversion(sw, context);
            if (c.valid()) {
                String node = c.boundaryNode();
                if (node != null) {
                    context.boundary().addEquipmentAtNode(sw, node);
                    delayedBoundaryNodes.add(node);
                } else {
                    c.convert();
                }
            }
        }
    }

    private void convertEquipmentAtBoundaryNode(Context context, String node) {
        // At least each delayed boundary node should have one equipment attached to it
        // Currently supported equipment at boundary are lines and switches
        List<PropertyBag> beqs = context.boundary().equipmentAtNode(node);
        if (LOG.isDebugEnabled()) {
            LOG.debug("Delayed boundary node {} with {} equipment at it", node, beqs.size());
            beqs.forEach(beq -> {
                LOG.debug(beq.tabulateLocals("EquipmentAtBoundary")); });
        }
        if (beqs.size() > 2) {
            context.invalid(node, "Too many equipment at boundary node");
            return;
        }
        // FIXME(Luma) Supported conversions:
        // Only one line (--> create dangling line)
        // Only one switch (--> create dangling line with z0)
        // Two lines (--> merge both lines and replace by equivalent)
        // Line and switch (--> switch to z0 line and merge both lines)
        if (beqs.size() == 1) {
            // FIXME(Luma) check it is a line
            PropertyBag beq = beqs.get(0);
            String lineId = beq.getId(CgmesNames.AC_LINE_SEGMENT);
            String switchId = beq.getId("Switch");
            if (lineId != null) {
                new ACLineSegmentConversion(beq, context).convert();
            } else if (switchId != null) {
                new SwitchConversion(beq, context).convert();
            } else {
                // Should have been a line or a switch
                context.invalid(node, "Unexpected equipment at boundary node. Expected ACLineSegment or Switch");
            }
        } else {
            // Exactly two equipment at boundary node
            String lineId0 = beqs.get(0).getId(CgmesNames.AC_LINE_SEGMENT);
            String lineId1 = beqs.get(1).getId(CgmesNames.AC_LINE_SEGMENT);
            String switchId0 = beqs.get(0).getId("Switch");
            String switchId1 = beqs.get(1).getId("Switch");
            if (lineId0 != null && lineId1 != null) {
                PropertyBag line0 = beqs.get(0);
                PropertyBag line1 = beqs.get(1);
                new ACLineSegmentConversion(line0, context).convertMergedLinesAtNode(line1, node);
            } else if (switchId0 != null && switchId1 != null) {
                context.ignored(node, "Found two Switches at boundary node. Boundary configuration not supported");
            } else {
                // Must be a switch and a line
                PropertyBag line;
                PropertyBag sw;
                if (lineId0 != null && switchId1 != null) {
                    line = beqs.get(0);
                    sw = beqs.get(1);
                } else if (lineId1 != null && switchId0 != null) {
                    line = beqs.get(1);
                    sw = beqs.get(0);
                } else {
                    throw new PowsyblException("Not supported ???");
                }
                throw new PowsyblException("Implementation pending convertLineAndSwitchAtNode " + line + "," + sw);
                // FIXME(Luma) implement
                // new ACLineSegmentConversion(line, context).convertLineAndSwitchAtNode(sw, node);
            }
        }
    }

    private void convertTransformers(Context context) {
        cgmes.groupedTransformerEnds().forEach((t, ends) -> {
            if (LOG.isDebugEnabled()) {
                LOG.debug("Transformer {}, {}-winding", t, ends.size());
                ends.forEach(e -> LOG.debug(e.tabulateLocals("TransformerEnd")));
            }
            AbstractConductingEquipmentConversion c = null;
            if (ends.size() == 2) {
                c = new TwoWindingsTransformerConversion(ends, context);
            } else if (ends.size() == 3) {
                c = new ThreeWindingsTransformerConversion(ends, context);
            } else {
                String what = "PowerTransformer " + t;
                Supplier<String> reason = () -> String.format("Has %d ends. Only 2 or 3 ends are supported", ends.size());
                context.invalid(what, reason);
            }
            if (c != null && c.valid()) {
                c.convert();
            }
        });
    }

    private void voltageAngles(PropertyBags nodes, Context context) {
        if (context.nodeBreaker()) {
            // TODO(Luma): we create again one conversion object for every node
            // In node-breaker conversion,
            // set (voltage, angle) values after all nodes have been created and connected
            for (PropertyBag n : nodes) {
                NodeConversion nc = new NodeConversion("ConnectivityNode", n, context);
                if (!nc.insideBoundary()) {
                    nc.setVoltageAngleNodeBreaker();
                }
            }
        }
    }

    private void clearUnattachedHvdcConverterStations(Network network, Context context) {
        network.getHvdcConverterStationStream()
                .filter(converter -> converter.getHvdcLine() == null)
                .peek(converter -> context.ignored("HVDC Converter Station " + converter.getId(), "No correct linked HVDC line found."))
                .collect(Collectors.toList())
                .forEach(Connectable::remove);
    }

    private void debugTopology(Context context) {
        context.network().getVoltageLevels().forEach(vl -> {
            String name = vl.getSubstation().getNameOrId() + "-" + vl.getNameOrId();
            name = name.replace('/', '-');
            Path file = Paths.get(System.getProperty("java.io.tmpdir"), "temp-cgmes-" + name + ".dot");
            try {
                vl.exportTopology(file);
            } catch (IOException e) {
                throw new UncheckedIOException(e);
            }
        });
    }

    public static class Config {

        public enum StateProfile {
            SSH,
            SV
        }

        public List<String> substationIdsExcludedFromMapping() {
            return Collections.emptyList();
        }

        public boolean debugTopology() {
            return false;
        }

        public boolean allowUnsupportedTapChangers() {
            return allowUnsupportedTapChangers;
        }

        public Config setAllowUnsupportedTapChangers(boolean allowUnsupportedTapChangers) {
            this.allowUnsupportedTapChangers = allowUnsupportedTapChangers;
            return this;
        }

        public boolean useNodeBreaker() {
            return true;
        }

        public double lowImpedanceLineR() {
            return lowImpedanceLineR;
        }

        public double lowImpedanceLineX() {
            return lowImpedanceLineX;
        }

        public boolean convertBoundary() {
            return convertBoundary;
        }

        public Config setConvertBoundary(boolean convertBoundary) {
            this.convertBoundary = convertBoundary;
            return this;
        }

        public boolean mergeLinesUsingQuadripole() {
            return true;
        }

        public boolean changeSignForShuntReactivePowerFlowInitialState() {
            return changeSignForShuntReactivePowerFlowInitialState;
        }

        public Config setChangeSignForShuntReactivePowerFlowInitialState(boolean b) {
            changeSignForShuntReactivePowerFlowInitialState = b;
            return this;
        }

        public boolean computeFlowsAtBoundaryDanglingLines() {
            return true;
        }

        public boolean createBusbarSectionForEveryConnectivityNode() {
            return createBusbarSectionForEveryConnectivityNode;
        }

        public Config setCreateBusbarSectionForEveryConnectivityNode(boolean b) {
            createBusbarSectionForEveryConnectivityNode = b;
            return this;
        }

        public boolean convertSvInjections() {
            return convertSvInjections;
        }

        public Config setConvertSvInjections(boolean convertSvInjections) {
            this.convertSvInjections = convertSvInjections;
            return this;
        }

        public StateProfile getProfileUsedForInitialStateValues() {
            return profileUsedForInitialStateValues;
        }

        public Config setProfileUsedForInitialStateValues(String profileUsedForInitialFlowsValues) {
            switch (Objects.requireNonNull(profileUsedForInitialFlowsValues)) {
                case "SSH":
                case "SV":
                    this.profileUsedForInitialStateValues = StateProfile.valueOf(profileUsedForInitialFlowsValues);
                    break;
                default:
                    throw new CgmesModelException("Unexpected profile used for state hypothesis: " + profileUsedForInitialFlowsValues);
            }
            return this;
        }

        public boolean storeCgmesModelAsNetworkExtension() {
            return storeCgmesModelAsNetworkExtension;
        }

        public Config setStoreCgmesModelAsNetworkExtension(boolean storeCgmesModelAsNetworkExtension) {
            this.storeCgmesModelAsNetworkExtension = storeCgmesModelAsNetworkExtension;
            return this;
        }

        public boolean storeCgmesConversionContextAsNetworkExtension() {
            return storeCgmesConversionContextAsNetworkExtension;
        }

        public Config setStoreCgmesConversionContextAsNetworkExtension(boolean storeCgmesTerminalMappingAsNetworkExtension) {
            this.storeCgmesConversionContextAsNetworkExtension = storeCgmesTerminalMappingAsNetworkExtension;
            return this;
        }

        public Xfmr2RatioPhaseInterpretationAlternative getXfmr2RatioPhase() {
            return xfmr2RatioPhase;
        }

        public void setXfmr2RatioPhase(Xfmr2RatioPhaseInterpretationAlternative alternative) {
            xfmr2RatioPhase = alternative;
        }

        public Xfmr2ShuntInterpretationAlternative getXfmr2Shunt() {
            return xfmr2Shunt;
        }

        public void setXfmr2Shunt(Xfmr2ShuntInterpretationAlternative alternative) {
            xfmr2Shunt = alternative;
        }

        public Xfmr2StructuralRatioInterpretationAlternative getXfmr2StructuralRatio() {
            return xfmr2StructuralRatio;
        }

        public void setXfmr2StructuralRatio(Xfmr2StructuralRatioInterpretationAlternative alternative) {
            xfmr2StructuralRatio = alternative;
        }

        public Xfmr3RatioPhaseInterpretationAlternative getXfmr3RatioPhase() {
            return xfmr3RatioPhase;
        }

        public void setXfmr3RatioPhase(Xfmr3RatioPhaseInterpretationAlternative alternative) {
            this.xfmr3RatioPhase = alternative;
        }

        public Xfmr3ShuntInterpretationAlternative getXfmr3Shunt() {
            return xfmr3Shunt;
        }

        public void setXfmr3Shunt(Xfmr3ShuntInterpretationAlternative alternative) {
            xfmr3Shunt = alternative;
        }

        public Xfmr3StructuralRatioInterpretationAlternative getXfmr3StructuralRatio() {
            return xfmr3StructuralRatio;
        }

        public void setXfmr3StructuralRatio(Xfmr3StructuralRatioInterpretationAlternative alternative) {
            xfmr3StructuralRatio = alternative;
        }

        private boolean allowUnsupportedTapChangers = true;
        private boolean convertBoundary = false;
        private boolean changeSignForShuntReactivePowerFlowInitialState = false;
        private double lowImpedanceLineR = 7.0E-5;
        private double lowImpedanceLineX = 7.0E-5;

        private boolean createBusbarSectionForEveryConnectivityNode = false;
        private boolean convertSvInjections = true;
        private StateProfile profileUsedForInitialStateValues = SSH;
        private boolean storeCgmesModelAsNetworkExtension = true;
        private boolean storeCgmesConversionContextAsNetworkExtension = false;

        // Default interpretation.
        private Xfmr2RatioPhaseInterpretationAlternative xfmr2RatioPhase = Xfmr2RatioPhaseInterpretationAlternative.END1_END2;
        private Xfmr2ShuntInterpretationAlternative xfmr2Shunt = Xfmr2ShuntInterpretationAlternative.END1_END2;
        private Xfmr2StructuralRatioInterpretationAlternative xfmr2StructuralRatio = Xfmr2StructuralRatioInterpretationAlternative.X;

        private Xfmr3RatioPhaseInterpretationAlternative xfmr3RatioPhase = Xfmr3RatioPhaseInterpretationAlternative.NETWORK_SIDE;
        private Xfmr3ShuntInterpretationAlternative xfmr3Shunt = Xfmr3ShuntInterpretationAlternative.NETWORK_SIDE;
        private Xfmr3StructuralRatioInterpretationAlternative xfmr3StructuralRatio = Xfmr3StructuralRatioInterpretationAlternative.STAR_BUS_SIDE;

    }

    private final CgmesModel cgmes;
    private final Config config;
    private final List<CgmesImportPostProcessor> postProcessors;
    private final NetworkFactory networkFactory;

    private static final Logger LOG = LoggerFactory.getLogger(Conversion.class);

    public static final String NETWORK_PS_CGMES_MODEL_DETAIL = "CGMESModelDetail";
    public static final String NETWORK_PS_CGMES_MODEL_DETAIL_BUS_BRANCH = "bus-branch";
    public static final String NETWORK_PS_CGMES_MODEL_DETAIL_NODE_BREAKER = "node-breaker";
}<|MERGE_RESOLUTION|>--- conflicted
+++ resolved
@@ -15,12 +15,9 @@
 import com.powsybl.cgmes.model.CgmesModel;
 import com.powsybl.cgmes.model.CgmesModelException;
 import com.powsybl.cgmes.model.CgmesNames;
-<<<<<<< HEAD
 import com.powsybl.commons.PowsyblException;
-=======
 import com.powsybl.cgmes.model.CgmesSubset;
 import com.powsybl.cgmes.model.triplestore.CgmesModelTripleStore;
->>>>>>> b309acb2
 import com.powsybl.iidm.network.Connectable;
 import com.powsybl.iidm.network.Network;
 import com.powsybl.iidm.network.NetworkFactory;
@@ -295,10 +292,6 @@
         LOG.info("network forecastDistance : {}", context.network().getForecastDistance());
     }
 
-<<<<<<< HEAD
-    private void convertACLineSegmentsToLines(Context context, Set<String> delayedBoundaryNodes) {
-        Iterator<PropertyBag> k = cgmes.acLineSegments().iterator();
-=======
     private void addCgmesSvDescription(Network network) {
         PropertyBags svDescription = cgmes.fullModel(CgmesSubset.STATE_VARIABLES.getProfile());
         if (svDescription != null && !svDescription.isEmpty()) {
@@ -310,20 +303,8 @@
         }
     }
 
-    private void convertACLineSegmentsToLines(Context context) {
-        PropertyBags lines = cgmes.acLineSegments();
-
-        // Context stores some statistics about line conversion
-        context.startLinesConversion();
-
-        // We will delay the conversion of some lines that have an end point on boundary
-        // They have to be processed after all lines have been reviewed
-        // (in fact we should review after all potential elements that could be present
-        // in the model boundary have been put there, not only lines)
-        Set<String> delayedBoundaryNodes = new HashSet<>();
-
-        Iterator<PropertyBag> k = lines.stream().iterator();
->>>>>>> b309acb2
+    private void convertACLineSegmentsToLines(Context context, Set<String> delayedBoundaryNodes) {
+        Iterator<PropertyBag> k = cgmes.acLineSegments().iterator();
         while (k.hasNext()) {
             PropertyBag line = k.next();
             if (LOG.isDebugEnabled()) {
