/**
 * Copyright (c) 2017-2018, RTE (http://www.rte-france.com)
 * This Source Code Form is subject to the terms of the Mozilla Public
 * License, v. 2.0. If a copy of the MPL was not distributed with this
 * file, You can obtain one at http://mozilla.org/MPL/2.0/.
 */

package com.powsybl.cgmes.conversion;

import com.powsybl.cgmes.conversion.elements.*;
import com.powsybl.cgmes.conversion.elements.hvdc.CgmesDcConversion;
import com.powsybl.cgmes.conversion.elements.transformers.ThreeWindingsTransformerConversion;
import com.powsybl.cgmes.conversion.elements.transformers.TwoWindingsTransformerConversion;
import com.powsybl.cgmes.extensions.*;
import com.powsybl.cgmes.model.*;
import com.powsybl.cgmes.model.triplestore.CgmesModelTripleStore;
import com.powsybl.commons.reporter.Reporter;
import com.powsybl.iidm.network.*;
import com.powsybl.iidm.network.util.Identifiables;
import com.powsybl.triplestore.api.PropertyBag;
import com.powsybl.triplestore.api.PropertyBags;
import org.slf4j.Logger;
import org.slf4j.LoggerFactory;

import java.io.IOException;
import java.io.UncheckedIOException;
import java.nio.file.Path;
import java.nio.file.Paths;
import java.time.Duration;
import java.time.ZonedDateTime;
import java.util.*;
import java.util.function.Consumer;
import java.util.function.Function;
import java.util.function.Supplier;

import static com.powsybl.cgmes.conversion.CgmesReports.importedCgmesNetworkReport;
import static com.powsybl.cgmes.conversion.Conversion.Config.StateProfile.SSH;
import static java.util.stream.Collectors.groupingBy;

/**
 * TwoWindingsTransformer Interpretation
 * <p>
 * Ratio and Phase Interpretation (Xfmr2RatioPhaseInterpretationAlternative) <br>
 * END1. All tapChangers (ratioTapChanger and phaseTapChanger) are considered at end1 (before transmission impedance) <br>
 * END2. All tapChangers (ratioTapChanger and phaseTapChanger) are considered at end2 (after transmission impedance) <br>
 * END1_END2. TapChangers (ratioTapChanger and phaseTapChanger) are considered at the end where they are defined in Cgmes <br>
 * X. If x1 == 0 all tapChangers (ratioTapChanger and phaseTapChanger) are considered at the end1 otherwise they are considered at end2
 * <p>
 * Shunt Admittance Interpretation (Xfmr2ShuntInterpretationAlternative) <br>
 * END1. All shunt admittances to ground (g, b) at end1 (before transmission impedance) <br>
 * END2. All shunt admittances to ground (g, b) at end2 (after transmission impedance) <br>
 * END1_END2. Shunt admittances to ground (g, b) at the end where they are defined in Cgmes model <br>
 * SPLIT. Split shunt admittances to ground (g, b) between end1 and end2. <br>
 * <p>
 * Structural Ratio (Xfmr2StructuralRatioInterpretationAlternative) <br>
 * END1. Structural ratio always at end1 (before transmission impedance) <br>
 * END2. Structural ratio always at end2 (after transmission impedance) <br>
 * X. If x1 == 0 structural ratio at end1, otherwise at end2
 * <p>
 * ThreeWindingsTransformer Interpretation.
 * <p>
 * Ratio and Phase Interpretation.  (Xfmr3RatioPhaseInterpretationAlternative) <br>
 * NETWORK_SIDE. All tapChangers (ratioTapChanger and phaseTapChanger) at the network side. <br>
 * STAR_BUS_SIDE. All tapChangers (ratioTapChanger and phaseTapChanger) at the star bus side.
 * <p>
 * Shunt Admittance Interpretation (Xfmr3ShuntInterpretationAlternative) <br>
 * NETWORK_SIDE. Shunt admittances to ground at the network side (end1 of the leg) <br>
 * STAR_BUS_SIDE. Shunt admittances to ground at the start bus side (end2 of the leg) <br>
 * SPLIT. Split shunt admittances to ground between two ends of the leg
 * <p>
 * Structural Ratio Interpretation (Xfmr3StructuralRatioInterpretationAlternative) <br>
 * STAR_BUS_SIDE. Structural ratio at the star bus side of all legs and RatedU0 = RatedU1 <br>
 * NETWORK_SIDE. Structural ratio at the network side of all legs. RatedU0 = 1 kv <br>
 * END1. Structural ratio at the network side of legs 2 and 3. RatedU0 = RatedU1 <br>
 * END2. Structural ratio at the network side of legs 1 and 3. RatedU0 = RatedU2 <br>
 * END3. Structural ratio at the network side of legs 1 and 2. RatedU0 = RatedU2 <br>
 * <p>
 * @author Luma Zamarreño {@literal <zamarrenolm at aia.es>}
 * @author José Antonio Marqués {@literal <marquesja at aia.es>}
 *
 */
public class Conversion {

    public enum Xfmr2RatioPhaseInterpretationAlternative {
        END1, END2, END1_END2, X
    }

    public enum Xfmr2ShuntInterpretationAlternative {
        END1, END2, END1_END2, SPLIT
    }

    public enum Xfmr2StructuralRatioInterpretationAlternative {
        END1, END2, X
    }

    public enum Xfmr3RatioPhaseInterpretationAlternative {
        NETWORK_SIDE, STAR_BUS_SIDE
    }

    public enum Xfmr3ShuntInterpretationAlternative {
        NETWORK_SIDE, STAR_BUS_SIDE, SPLIT
    }

    public enum Xfmr3StructuralRatioInterpretationAlternative {
        NETWORK_SIDE, STAR_BUS_SIDE, END1, END2, END3
    }

    public Conversion(CgmesModel cgmes) {
        this(cgmes, new Config());
    }

    public Conversion(CgmesModel cgmes, Conversion.Config config) {
        this(cgmes, config, Collections.emptyList(), Collections.emptyList());
    }

    public Conversion(CgmesModel cgmes, Conversion.Config config, List<CgmesImportPostProcessor> postProcessors) {
        this(cgmes, config, Collections.emptyList(), postProcessors, NetworkFactory.findDefault());
    }

    public Conversion(CgmesModel cgmes, Conversion.Config config, List<CgmesImportPreProcessor> preProcessors, List<CgmesImportPostProcessor> postProcessors) {
        this(cgmes, config, preProcessors, postProcessors, NetworkFactory.findDefault());
    }

    public Conversion(CgmesModel cgmes, Config config, List<CgmesImportPreProcessor> activatedPreProcessors, List<CgmesImportPostProcessor> activatedPostProcessors, NetworkFactory networkFactory) {
        this.cgmes = Objects.requireNonNull(cgmes);
        this.config = Objects.requireNonNull(config);
        this.preProcessors = Objects.requireNonNull(activatedPreProcessors);
        this.postProcessors = Objects.requireNonNull(activatedPostProcessors);
        this.networkFactory = Objects.requireNonNull(networkFactory);
    }

    public void report(Consumer<String> out) {
        new ReportTapChangers(cgmes, out).report();
    }

    public Network convert() {
        return convert(Reporter.NO_OP);
    }

    public Network convert(Reporter reporter) {
        Objects.requireNonNull(reporter);

        // apply pre-processors before starting the conversion
        for (CgmesImportPreProcessor preProcessor : preProcessors) {
            preProcessor.process(cgmes);
        }

        if (LOG.isTraceEnabled() && cgmes.baseVoltages() != null) {
            LOG.trace("{}{}{}", "BaseVoltages", System.lineSeparator(), cgmes.baseVoltages().tabulate());
        }
        // Check that at least we have an EquipmentCore profile
        if (!cgmes.hasEquipmentCore()) {
            throw new CgmesModelException("Data source does not contain EquipmentCore data");
        }
        Network network = createNetwork();
        Context context = createContext(network, reporter);
        assignNetworkProperties(context);
        addCgmesSvMetadata(network, context);
        addCgmesSshMetadata(network, context);
        addCimCharacteristics(network);
        BaseVoltageMappingAdder bvAdder = network.newExtension(BaseVoltageMappingAdder.class);
        cgmes.baseVoltages().forEach(bv -> bvAdder.addBaseVoltage(bv.getId("BaseVoltage"), bv.asDouble("nominalVoltage"), isBoundaryBaseVoltage(bv.getLocal("graph"))));
        bvAdder.add();

        Function<PropertyBag, AbstractObjectConversion> convf;

        cgmes.computedTerminals().forEach(t -> context.terminalMapping().buildTopologicalNodeCgmesTerminalsMapping(t));
        cgmes.regulatingControls().forEach(p -> context.regulatingControlMapping().cacheRegulatingControls(p));

        convert(cgmes.substations(), s -> new SubstationConversion(s, context));
        convert(cgmes.voltageLevels(), vl -> new VoltageLevelConversion(vl, context));
        PropertyBags nodes = context.nodeBreaker()
                ? cgmes.connectivityNodes()
                : cgmes.topologicalNodes();
        String nodeTypeName = context.nodeBreaker()
                ? "ConnectivityNode"
                : "TopologicalNode";
        convert(nodes, n -> new NodeConversion(nodeTypeName, n, context));
        if (!context.config().createBusbarSectionForEveryConnectivityNode()) {
            convert(cgmes.busBarSections(), bbs -> new BusbarSectionConversion(bbs, context));
        }

        convert(cgmes.energyConsumers(), ec -> new EnergyConsumerConversion(ec, context));
        convert(cgmes.energySources(), es -> new EnergySourceConversion(es, context));
        convf = eqi -> new EquivalentInjectionConversion(eqi, context);
        convert(cgmes.equivalentInjections(), convf);
        convf = eni -> new ExternalNetworkInjectionConversion(eni, context);
        convert(cgmes.externalNetworkInjections(), convf);
        convert(cgmes.shuntCompensators(), sh -> new ShuntConversion(sh, context));
        convert(cgmes.equivalentShunts(), es -> new EquivalentShuntConversion(es, context));
        convf = svc -> new StaticVarCompensatorConversion(svc, context);
        convert(cgmes.staticVarCompensators(), convf);
        convf = asm -> new AsynchronousMachineConversion(asm, context);
        convert(cgmes.asynchronousMachines(), convf);
        convert(cgmes.synchronousMachines(), sm -> new SynchronousMachineConversion(sm, context));

        // We will delay the conversion of some lines/switches that have an end at boundary
        // They have to be processed after all lines/switches have been reviewed
        // FIXME(Luma) store delayedBoundaryNodes in context
        Set<String> delayedBoundaryNodes = new HashSet<>();
        convertSwitches(context, delayedBoundaryNodes);
        convertACLineSegmentsToLines(context, delayedBoundaryNodes);

        convertEquivalentBranchesToLines(context, delayedBoundaryNodes);
        convert(cgmes.seriesCompensators(), sc -> new SeriesCompensatorConversion(sc, context));

        convertTransformers(context, delayedBoundaryNodes);
        delayedBoundaryNodes.forEach(node -> convertEquipmentAtBoundaryNode(context, node));

        CgmesDcConversion cgmesDcConversion = new CgmesDcConversion(cgmes, context);
        cgmesDcConversion.convert();

        convert(cgmes.operationalLimits(), l -> new OperationalLimitConversion(l, context));
        context.loadingLimitsMapping().addAll();

        if (config.convertSvInjections()) {
            convert(cgmes.svInjections(), si -> new SvInjectionConversion(si, context));
        }

        clearUnattachedHvdcConverterStations(network, context); // in case of faulty CGMES files, remove HVDC Converter Stations without HVDC lines
        voltageAngles(nodes, context);

        if (config.importControlAreas()) {
            network.newExtension(CgmesControlAreasAdder.class).add();
            CgmesControlAreas cgmesControlAreas = network.getExtension(CgmesControlAreas.class);
            cgmes.controlAreas().forEach(ca -> createControlArea(cgmesControlAreas, ca));
            cgmes.tieFlows().forEach(tf -> addTieFlow(context, cgmesControlAreas, tf));
            cgmesControlAreas.cleanIfEmpty();
        }

        // set all regulating controls
        context.regulatingControlMapping().setAllRegulatingControls(network);
        if (context.config().debugTopology()) {
            debugTopology(context);
        }

        if (config.storeCgmesModelAsNetworkExtension()) {
            // Store a reference to the original CGMES model inside the IIDM network
            network.newExtension(CgmesModelExtensionAdder.class).withModel(cgmes).add();
        }

        // apply post-processors
        handleDangingLineDisconnectedAtBoundary(network, context);
        adjustMultipleUnpairedDanglingLinesAtSameBoundaryNode(network, context);
        for (CgmesImportPostProcessor postProcessor : postProcessors) {
            // FIXME generic cgmes models may not have an underlying triplestore
            // TODO maybe pass the properties to the post processors
            postProcessor.process(network, cgmes.tripleStore());
        }

        // Complete Voltages and angles in starBus as properties
        // Complete Voltages and angles in boundary buses
        completeVoltagesAndAngles(network);

        if (config.storeCgmesConversionContextAsNetworkExtension()) {
            // Store the terminal mapping in an extension for external validation
            network.newExtension(CgmesConversionContextExtensionAdder.class).withContext(context).add();
        }

        importedCgmesNetworkReport(context.getReporter(), network.getId());
        return network;
    }

    private void handleDangingLineDisconnectedAtBoundary(Network network, Context context) {
        if (config.disconnectNetworkSideOfDanglingLinesIfBoundaryIsDisconnected()) {
            for (DanglingLine dl : network.getDanglingLines()) {
                String terminalBoundaryId = dl.getAliasFromType(Conversion.CGMES_PREFIX_ALIAS_PROPERTIES + "Terminal_Boundary").orElse(null);
                if (terminalBoundaryId == null) {
                    LOG.warn("Dangling line {}: alias for terminal at boundary is missing", dl.getId());
                } else {
                    CgmesTerminal terminalBoundary = cgmes.terminal(terminalBoundaryId);
                    if (terminalBoundary == null) {
                        LOG.warn("Dangling line {}: terminal at boundary with id {} is not found in CGMES model", dl.getId(), terminalBoundaryId);
                    } else {
                        if (!terminalBoundary.connected() && dl.getTerminal().isConnected()) {
                            LOG.warn("DanglingLine {} was connected at network side and disconnected at boundary side. It has been disconnected also at network side.", dl.getId());
                            CgmesReports.danglingLineDisconnectedAtBoundaryHasBeenDisconnectedReport(context.getReporter(), dl.getId());
                            dl.getTerminal().disconnect();
                        }
                    }
                }
            }
        }
    }

    private void adjustMultipleUnpairedDanglingLinesAtSameBoundaryNode(Network network, Context context) {
        network.getDanglingLineStream(DanglingLineFilter.UNPAIRED)
                .filter(dl -> dl.getTerminal().isConnected())
                .collect(groupingBy(Conversion::getDanglingLineBoundaryNode))
                .values().stream()
                // Only perform adjustment for the groups with more than one connected dangling line
                .filter(dls -> dls.size() > 1)
                .forEach(dls -> adjustMultipleUnpairedDanglingLinesAtSameBoundaryNode(dls, context));
    }

    private void adjustMultipleUnpairedDanglingLinesAtSameBoundaryNode(List<DanglingLine> dls, Context context) {
        // All dangling lines will have same value for p0, q0. Take it from the first one
        double p0 = dls.get(0).getP0();
        double q0 = dls.get(0).getQ0();
        // Divide this value between all connected dangling lines
        // This method is called only if there is more than 1 connected dangling line
        long count = dls.size();
        final double p0Adjusted = p0 / count;
        final double q0Adjusted = q0 / count;
        dls.forEach(dl -> {
            LOG.warn("Multiple unpaired DanglingLines were connected at the same boundary side. Adjusted original injection from ({}, {}) to ({}, {}) for dangling line {}.", p0, q0, p0Adjusted, q0Adjusted, dl.getId());
            CgmesReports.multipleUnpairedDanglingLinesAtSameBoundaryReport(context.getReporter(), dl.getId(), p0, q0, p0Adjusted, q0Adjusted);
            dl.setP0(p0Adjusted);
            dl.setQ0(q0Adjusted);
        });
    }

    public static String getDanglingLineBoundaryNode(DanglingLine dl) {
        String node;
        node = dl.getProperty(Conversion.CGMES_PREFIX_ALIAS_PROPERTIES + CgmesNames.CONNECTIVITY_NODE_BOUNDARY);
        if (node == null) {
            node = dl.getProperty(Conversion.CGMES_PREFIX_ALIAS_PROPERTIES + CgmesNames.TOPOLOGICAL_NODE_BOUNDARY);
        }
        if (node == null) {
            LOG.warn("Dangling line {} does not have a boundary node identifier.", dl.getId());
            node = "unknown";
        }
        return node;
    }

    private Source isBoundaryBaseVoltage(String graph) {
        //There are unit tests where the boundary file contains the sequence "EQBD" and others "EQ_BD"
        return graph.contains("EQ") && graph.contains("BD") ? Source.BOUNDARY : Source.IGM;
    }

    private static void completeVoltagesAndAngles(Network network) {

        // Voltage and angle in starBus as properties
        network.getThreeWindingsTransformers()
            .forEach(ThreeWindingsTransformerConversion::calculateVoltageAndAngleInStarBus);

        // Voltage and angle in boundary buses
        network.getDanglingLineStream(DanglingLineFilter.UNPAIRED)
            .forEach(AbstractConductingEquipmentConversion::calculateVoltageAndAngleInBoundaryBus);
    }

    private static void createControlArea(CgmesControlAreas cgmesControlAreas, PropertyBag ca) {
        String controlAreaId = ca.getId("ControlArea");
        cgmesControlAreas.newCgmesControlArea()
                .setId(controlAreaId)
                .setName(ca.getLocal("name"))
                .setEnergyIdentificationCodeEic(ca.getLocal("energyIdentCodeEic"))
                .setNetInterchange(ca.asDouble("netInterchange", Double.NaN))
                .setPTolerance(ca.asDouble("pTolerance", Double.NaN))
                .add();
    }

    private static void addTieFlow(Context context, CgmesControlAreas cgmesControlAreas, PropertyBag tf) {
        String controlAreaId = tf.getId("ControlArea");
        CgmesControlArea cgmesControlArea = cgmesControlAreas.getCgmesControlArea(controlAreaId);
        if (cgmesControlArea == null) {
            context.ignored("Tie Flow", String.format("Tie Flow %s refers to a non-existing control area", tf.getId("TieFlow")));
            return;
        }
        String terminalId = tf.getId("terminal");
        Boundary boundary = context.terminalMapping().findBoundary(terminalId, context.cgmes());
        if (boundary != null) {
            cgmesControlArea.add(boundary);
            return;
        }
        RegulatingTerminalMapper.mapForTieFlow(terminalId, context).ifPresent(cgmesControlArea::add);
    }

    private void convert(
            PropertyBags elements,
            Function<PropertyBag, AbstractObjectConversion> f) {
        String logTitle = null;
        for (PropertyBag element : elements) {
            AbstractObjectConversion c = f.apply(element);
            if (LOG.isTraceEnabled()) {
                if (logTitle == null) {
                    logTitle = c.getClass().getSimpleName();
                    logTitle = logTitle.replace("Conversion", "");
                }
                LOG.trace(element.tabulateLocals(logTitle));
            }
            if (c.insideBoundary()) {
                c.convertInsideBoundary();
            } else if (c.valid()) {
                c.convert();
            }
        }
    }

    private Network createNetwork() {
        String networkId = cgmes.modelId();
        String sourceFormat = "CGMES";
        return networkFactory.createNetwork(networkId, sourceFormat);
    }

    private Context createContext(Network network, Reporter reporter) {
        Context context = new Context(cgmes, config, network, reporter);
        context.substationIdMapping().build();
        context.dc().initialize();
        context.loadRatioTapChangers();
        context.loadPhaseTapChangers();
        context.loadRatioTapChangerTables();
        context.loadPhaseTapChangerTables();
        context.loadReactiveCapabilityCurveData();
        return context;
    }

    private void assignNetworkProperties(Context context) {
        context.network().setProperty(NETWORK_PS_CGMES_MODEL_DETAIL,
                context.nodeBreaker()
                        ? NETWORK_PS_CGMES_MODEL_DETAIL_NODE_BREAKER
                        : NETWORK_PS_CGMES_MODEL_DETAIL_BUS_BRANCH);
        PropertyBags modelProfiles = context.cgmes().modelProfiles();
        String fullModel = "FullModel";
        modelProfiles.sort(Comparator.comparing(p -> p.getId(fullModel)));
        for (PropertyBag modelProfile : modelProfiles) { // Import of profiles ID as properties TODO import them in a dedicated extension
            if (modelProfile.getId(fullModel).equals(context.network().getId())) {
                continue;
            }
            String profile = CgmesNamespace.getProfile(modelProfile.getId("profile"));
            if (profile != null && !"EQ_OP".equals(profile) && !"SV".equals(profile)) { // don't import EQ_OP and SV profiles as they are not used for CGMES export
                context.network()
                        .setProperty(Identifiables.getUniqueId(CGMES_PREFIX_ALIAS_PROPERTIES + profile + "_ID", property -> context.network().hasProperty(property)),
                                modelProfile.getId(fullModel));
            }
        }
        ZonedDateTime modelScenarioTime = cgmes.scenarioTime();
        ZonedDateTime modelCreated = cgmes.created();
        long forecastDistance = Duration.between(modelCreated, modelScenarioTime).toMinutes();
        context.network().setForecastDistance(forecastDistance >= 0 ? (int) forecastDistance : 0);
        context.network().setCaseDate(modelScenarioTime);
        LOG.info("cgmes scenarioTime       : {}", modelScenarioTime);
        LOG.info("cgmes modelCreated       : {}", modelCreated);
        LOG.info("network caseDate         : {}", context.network().getCaseDate());
        LOG.info("network forecastDistance : {}", context.network().getForecastDistance());
    }

    private void addCgmesSvMetadata(Network network, Context context) {
        PropertyBags svDescription = cgmes.fullModel(CgmesSubset.STATE_VARIABLES.getProfile());
        if (svDescription != null && !svDescription.isEmpty()) {
            CgmesSvMetadataAdder adder = network.newExtension(CgmesSvMetadataAdder.class)
                    .setDescription(svDescription.get(0).get("description"))
                    .setSvVersion(readVersion(svDescription, context))
                    .setModelingAuthoritySet(svDescription.get(0).get("modelingAuthoritySet"));
            svDescription.pluckLocals("DependentOn").forEach(adder::addDependency);
            adder.add();
        }
    }

    private void addCgmesSshMetadata(Network network, Context context) {
        PropertyBags sshDescription = cgmes.fullModel(CgmesSubset.STEADY_STATE_HYPOTHESIS.getProfile());
        if (sshDescription != null && !sshDescription.isEmpty()) {
            CgmesSshMetadataAdder adder = network.newExtension(CgmesSshMetadataAdder.class)
                    .setId(sshDescription.get(0).get("FullModel"))
                    .setDescription(sshDescription.get(0).get("description"))
                    .setSshVersion(readVersion(sshDescription, context))
                    .setModelingAuthoritySet(sshDescription.get(0).get("modelingAuthoritySet"));
            sshDescription.pluckLocals("DependentOn").forEach(adder::addDependency);
            adder.add();
        }
    }

    private int readVersion(PropertyBags propertyBags, Context context) {
        try {
            return propertyBags.get(0).asInt("version");
        } catch (NumberFormatException e) {
            context.fixed("Version", "The version is expected to be an integer: " + propertyBags.get(0).get("version") + ". Fixed to 1");
            return 1;
        }
    }

    private void addCimCharacteristics(Network network) {
        if (cgmes instanceof CgmesModelTripleStore cgmesModelTripleStore) {
            network.newExtension(CimCharacteristicsAdder.class)
                    .setTopologyKind(cgmes.isNodeBreaker() ? CgmesTopologyKind.NODE_BREAKER : CgmesTopologyKind.BUS_BRANCH)
                    .setCimVersion(cgmesModelTripleStore.getCimVersion())
                    .add();
        }
    }

    private void putVoltageLevelRefByLineContainerIdIfPresent(String lineContainerId, Supplier<String> terminalId1,
                                                              Supplier<String> terminalId2,
                                                              Map<String, VoltageLevel> nominalVoltageByLineContainerId,
                                                              Context context) {
        String vlId = Optional.ofNullable(context.namingStrategy().getIidmId("VoltageLevel",
                        context.cgmes().voltageLevel(cgmes.terminal(terminalId1.get()), context.nodeBreaker())))
                .orElseGet(() -> context.namingStrategy().getIidmId("VoltageLevel",
                        context.cgmes().voltageLevel(cgmes.terminal(terminalId2.get()), context.nodeBreaker())));
        if (vlId != null) {
            VoltageLevel vl = context.network().getVoltageLevel(vlId);
            if (vl != null) {
                nominalVoltageByLineContainerId.put(lineContainerId, vl);
            }
        }
    }

    private void convertACLineSegmentsToLines(Context context, Set<String> delayedBoundaryNodes) {
        Map<String, VoltageLevel> voltageLevelRefByLineContainerId = new HashMap<>();
        PropertyBags acLineSegments = cgmes.acLineSegments();
        for (PropertyBag line : acLineSegments) { // Retrieve a voltage level reference for every line container of AC Line Segments outside boundaries
            String lineContainerId = line.getId("Line");
            if (lineContainerId != null && !voltageLevelRefByLineContainerId.containsKey(lineContainerId)) {
                putVoltageLevelRefByLineContainerIdIfPresent(lineContainerId, () -> line.getId("Terminal1"), () -> line.getId("Terminal2"),
                        voltageLevelRefByLineContainerId, context);
            }
        }
        for (PropertyBag line : acLineSegments) {
            if (LOG.isTraceEnabled()) {
                LOG.trace(line.tabulateLocals("ACLineSegment"));
            }
            String lineContainerId = line.getId("Line");
            if (lineContainerId != null) { // Create fictitious voltage levels for AC line segments inside line containers outside boundaries
                VoltageLevel vlRef = voltageLevelRefByLineContainerId.get(lineContainerId);
                createLineContainerFictitiousVoltageLevels(context, lineContainerId, vlRef, line);
            }
            ACLineSegmentConversion c = new ACLineSegmentConversion(line, context);
            if (c.valid()) {
                String node = c.boundaryNode();
                if (node != null && !context.config().convertBoundary()) {
                    context.boundary().addAcLineSegmentAtNode(line, node);
                    delayedBoundaryNodes.add(node);
                } else {
                    c.convert();
                }
            }
        }
    }

    static class LineContainerFictitiousVoltageLevelData {
        String lineId;

        String lineName;
        String nodeId;
        VoltageLevel vl;

        String idForFictitiousVoltageLevel() {
            return nodeId + "_VL";
        }
    }

    private LineContainerFictitiousVoltageLevelData voltageLevelDataForACLSinLineContainer(Context context, String lineId, PropertyBag lineSegment, String terminalRef) {
        LineContainerFictitiousVoltageLevelData vldata = new LineContainerFictitiousVoltageLevelData();
        vldata.lineId = lineId;
        vldata.lineName = lineSegment.get("lineName");
        CgmesTerminal t = cgmes.terminal(lineSegment.getId(terminalRef));
        vldata.nodeId = context.nodeBreaker() ? t.connectivityNode() : t.topologicalNode();
        String vlId = context.namingStrategy().getIidmId("VoltageLevel", context.cgmes().voltageLevel(t, context.nodeBreaker()));
        if (vlId != null) {
            vldata.vl = context.network().getVoltageLevel(vlId);
        } else {
            vldata.vl = context.network().getVoltageLevel(vldata.idForFictitiousVoltageLevel());
        }
        return vldata;
    }

    private void createLineContainerFictitiousVoltageLevels(Context context, String lineId, VoltageLevel vlRef, PropertyBag lineSegment) {
        // Try to obtain data for a potential fictitious voltage level from Terminal1 of AC Line Segment
        LineContainerFictitiousVoltageLevelData vldata1 = voltageLevelDataForACLSinLineContainer(context, lineId, lineSegment, "Terminal1");
        // The same, from Terminal2 of AC Line Segment
        LineContainerFictitiousVoltageLevelData vldata2 = voltageLevelDataForACLSinLineContainer(context, lineId, lineSegment, "Terminal2");
        // Only create a fictitious voltage levels replacing cim:Line Container if we are NOT at boundaries
        if (vldata1.vl == null && !context.boundary().containsNode(vldata1.nodeId)) {
            createLineContainerFictitiousVoltageLevel(context, vldata1, vlRef);
        }
        if (vldata2.vl == null && !context.boundary().containsNode(vldata2.nodeId)) {
            createLineContainerFictitiousVoltageLevel(context, vldata2, vlRef);
        }
    }

    private void createLineContainerFictitiousVoltageLevel(Context context, LineContainerFictitiousVoltageLevelData vldata, VoltageLevel vlref) {
        String id = vldata.idForFictitiousVoltageLevel();
        LOG.warn("Fictitious Voltage Level {} created for Line container {} node {}", id, vldata.lineId, vldata.lineName);
        // Nominal voltage and low/high limits are copied from the reference voltage level, if it is given
        VoltageLevel vl = context.network().newVoltageLevel()
                .setNominalV(vlref.getNominalV())
                .setTopologyKind(
                        context.nodeBreaker()
                                ? TopologyKind.NODE_BREAKER
                                : TopologyKind.BUS_BREAKER)
                .setLowVoltageLimit(vlref.getLowVoltageLimit())
                .setHighVoltageLimit(vlref.getHighVoltageLimit())
                .setId(id)
                .setName(vldata.lineName)
                .setEnsureIdUnicity(context.config().isEnsureIdAliasUnicity())
                .add();
        vl.setProperty(Conversion.CGMES_PREFIX_ALIAS_PROPERTIES + "LineContainerId", vldata.lineId);
        if (!context.nodeBreaker()) {
            vl.getBusBreakerView().newBus().setId(vldata.nodeId).add();
        }
    }

    private void convertSwitches(Context context, Set<String> delayedBoundaryNodes) {
        for (PropertyBag sw : cgmes.switches()) {
            if (LOG.isTraceEnabled()) {
                LOG.trace(sw.tabulateLocals("Switch"));
            }
            SwitchConversion c = new SwitchConversion(sw, context);
            if (c.valid()) {
                String node = c.boundaryNode();
                if (node != null && !context.config().convertBoundary()) {
                    context.boundary().addSwitchAtNode(sw, node);
                    delayedBoundaryNodes.add(node);
                } else {
                    c.convert();
                }
            }
        }
    }

    private void convertEquivalentBranchesToLines(Context context, Set<String> delayedBoundaryNodes) {
        for (PropertyBag equivalentBranch : cgmes.equivalentBranches()) {
            if (LOG.isTraceEnabled()) {
                LOG.trace(equivalentBranch.tabulateLocals("EquivalentBranch"));
            }
            EquivalentBranchConversion c = new EquivalentBranchConversion(equivalentBranch, context);
            if (c.valid()) {
                String node = c.boundaryNode();
                if (node != null && !context.config().convertBoundary()) {
                    context.boundary().addEquivalentBranchAtNode(equivalentBranch, node);
                    delayedBoundaryNodes.add(node);
                } else {
                    c.convert();
                }
            }
        }
    }

    private void convertTransformers(Context context, Set<String> delayedBoundaryNodes) {
        cgmes.groupedTransformerEnds().forEach((t, ends) -> {
            if (LOG.isTraceEnabled()) {
                LOG.trace("Transformer {}, {}-winding", t, ends.size());
                ends.forEach(e -> LOG.trace(e.tabulateLocals("TransformerEnd")));
            }
            if (ends.size() == 2) {
                convertTwoWindingsTransformers(context, ends, delayedBoundaryNodes);
            } else if (ends.size() == 3) {
                convertThreeWindingsTransformers(context, ends);
            } else {
                String what = "PowerTransformer " + t;
                Supplier<String> reason = () -> String.format("Has %d ends. Only 2 or 3 ends are supported", ends.size());
                context.invalid(what, reason);
            }
        });
    }

    private static void convertTwoWindingsTransformers(Context context, PropertyBags ends, Set<String> delayedBoundaryNodes) {
        AbstractConductingEquipmentConversion c = new TwoWindingsTransformerConversion(ends, context);
        if (c.valid()) {
            String node = c.boundaryNode();
            if (node != null && !context.config().convertBoundary()) {
                context.boundary().addTransformerAtNode(ends, node);
                delayedBoundaryNodes.add(node);
            } else {
                c.convert();
            }
        }
    }

    private static void convertThreeWindingsTransformers(Context context, PropertyBags ends) {
        AbstractConductingEquipmentConversion c = new ThreeWindingsTransformerConversion(ends, context);
        if (c.valid()) {
            c.convert();
        }
    }

    // Supported conversions:
    // Only one Line (--> create dangling line)
    // Only one Switch (--> create dangling line with z0)
    // Only one Transformer (--> create dangling line)
    // Only one EquivalentBranch (--> create dangling line)
    // Any combination of Line, Switch, Transformer and EquivalentBranch

    private void convertEquipmentAtBoundaryNode(Context context, String node) {
        // At least each delayed boundary node should have one equipment attached to it
        // Currently supported equipment at boundary are lines and switches
        List<BoundaryEquipment> beqs = context.boundary().boundaryEquipmentAtNode(node);
        if (LOG.isDebugEnabled()) {
            LOG.debug("Delayed boundary node {} with {} equipment at it", node, beqs.size());
            beqs.forEach(BoundaryEquipment::log);
        }
        int numEquipmentsAtNode = beqs.size();
        if (numEquipmentsAtNode == 1) {
            beqs.get(0).createConversion(context).convertAtBoundary();
        } else if (numEquipmentsAtNode == 2) {
            convertTwoEquipmentsAtBoundaryNode(context, node, beqs.get(0), beqs.get(1));
        } else if (numEquipmentsAtNode > 2) {
            // In some TYNDP there are three acLineSegments at the boundary node,
            // one of them disconnected. The two connected acLineSegments are imported.
            List<BoundaryEquipment> connectedBeqs = beqs.stream()
                .filter(beq -> !beq.isAcLineSegmentDisconnected(context)).toList();
            if (connectedBeqs.size() == 2) {
                convertTwoEquipmentsAtBoundaryNode(context, node, connectedBeqs.get(0), connectedBeqs.get(1));
                // There can be multiple disconnected ACLineSegment to the same X-node (for example, for planning purposes)
                beqs.stream().filter(beq -> !connectedBeqs.contains(beq)).toList()
                    .forEach(beq -> {
                        context.fixed("convertEquipmentAtBoundaryNode",
                                String.format("Multiple AcLineSegments at boundary %s. Disconnected AcLineSegment %s is imported as a dangling line.", node, beq.getAcLineSegmentId()));
                        beq.createConversion(context).convertAtBoundary();
                    });
            } else {
                // This case should not happen and will not result in an equivalent network at the end of the conversion
                context.fixed(node, "More than two connected AcLineSegments at boundary: only dangling lines are created." +
                        " Please note that the converted IIDM network will probably not be equivalent to the CGMES network.");
                beqs.forEach(beq -> beq.createConversion(context).convertAtBoundary());
            }
        }
    }

    private static void convertTwoEquipmentsAtBoundaryNode(Context context, String node, BoundaryEquipment beq1, BoundaryEquipment beq2) {
        EquipmentAtBoundaryConversion conversion1 = beq1.createConversion(context);
        EquipmentAtBoundaryConversion conversion2 = beq2.createConversion(context);
        BoundaryLine boundaryLine1 = conversion1.asBoundaryLine(node);
        BoundaryLine boundaryLine2 = conversion2.asBoundaryLine(node);
        if (boundaryLine1 != null && boundaryLine2 != null) {
            // there can be several dangling lines linked to same x-node in one IGM for planning purposes
            // in this case, we don't merge them
            // please note that only one of them should be connected
            String regionName1 = context.network().getVoltageLevel(boundaryLine1.getModelIidmVoltageLevelId()).getSubstation()
                    .map(s -> s.getProperty(Conversion.CGMES_PREFIX_ALIAS_PROPERTIES + "regionName"))
                    .orElse(null);
            String regionName2 = context.network().getVoltageLevel(boundaryLine2.getModelIidmVoltageLevelId()).getSubstation()
                    .map(s -> s.getProperty(Conversion.CGMES_PREFIX_ALIAS_PROPERTIES + "regionName"))
                    .orElse(null);
            if (regionName1 != null && regionName1.equals(regionName2)) {
                context.ignored(node, "Both dangling lines are in the same voltage level: we do not consider them as a merged line");
                conversion1.convertAtBoundary();
                conversion2.convertAtBoundary();
            } else if (boundaryLine2.getId().compareTo(boundaryLine1.getId()) >= 0) {
                ACLineSegmentConversion.convertBoundaryLines(context, node, boundaryLine1, boundaryLine2);
            } else {
                ACLineSegmentConversion.convertBoundaryLines(context, node, boundaryLine2, boundaryLine1);
            }
        } else {
            context.invalid(node, "Unexpected boundaryLine");
        }
    }

    private void voltageAngles(PropertyBags nodes, Context context) {
        if (context.nodeBreaker()) {
            // TODO(Luma): we create again one conversion object for every node
            // In node-breaker conversion,
            // set (voltage, angle) values after all nodes have been created and connected
            for (PropertyBag n : nodes) {
                NodeConversion nc = new NodeConversion("ConnectivityNode", n, context);
                if (!nc.insideBoundary() || nc.insideBoundary() && context.config().convertBoundary()) {
                    nc.setVoltageAngleNodeBreaker();
                }
            }
        }
    }

    private void clearUnattachedHvdcConverterStations(Network network, Context context) {
        network.getHvdcConverterStationStream()
                .filter(converter -> converter.getHvdcLine() == null)
                .peek(converter -> context.ignored("HVDC Converter Station " + converter.getId(), "No correct linked HVDC line found."))
                .toList()
                .forEach(Connectable::remove);
    }

    private void debugTopology(Context context) {
        context.network().getVoltageLevels().forEach(vl -> {
            String name = vl.getSubstation().map(s -> s.getNameOrId() + "-").orElse("") + vl.getNameOrId();
            name = name.replace('/', '-');
            Path file = Paths.get(System.getProperty("java.io.tmpdir"), "temp-cgmes-" + name + ".dot");
            try {
                vl.exportTopology(file);
            } catch (IOException e) {
                throw new UncheckedIOException(e);
            }
        });
    }

    public static class Config {

        public enum StateProfile {
            SSH,
            SV
        }

        public List<String> substationIdsExcludedFromMapping() {
            return Collections.emptyList();
        }

        public boolean debugTopology() {
            return false;
        }

        public boolean allowUnsupportedTapChangers() {
            return allowUnsupportedTapChangers;
        }

        public Config setAllowUnsupportedTapChangers(boolean allowUnsupportedTapChangers) {
            this.allowUnsupportedTapChangers = allowUnsupportedTapChangers;
            return this;
        }

        public boolean importNodeBreakerAsBusBreaker() {
            return importNodeBreakerAsBusBreaker;
        }

        public Config setImportNodeBreakerAsBusBreaker(boolean importNodeBreakerAsBusBreaker) {
            this.importNodeBreakerAsBusBreaker = importNodeBreakerAsBusBreaker;
            return this;
        }

        public double lowImpedanceLineR() {
            return lowImpedanceLineR;
        }

        public double lowImpedanceLineX() {
            return lowImpedanceLineX;
        }

        public boolean convertBoundary() {
            return convertBoundary;
        }

        public Config setConvertBoundary(boolean convertBoundary) {
            this.convertBoundary = convertBoundary;
            return this;
        }

        public boolean changeSignForShuntReactivePowerFlowInitialState() {
            return changeSignForShuntReactivePowerFlowInitialState;
        }

        public Config setChangeSignForShuntReactivePowerFlowInitialState(boolean b) {
            changeSignForShuntReactivePowerFlowInitialState = b;
            return this;
        }

        public boolean computeFlowsAtBoundaryDanglingLines() {
            return true;
        }

        public boolean createBusbarSectionForEveryConnectivityNode() {
            return createBusbarSectionForEveryConnectivityNode;
        }

        public Config setCreateBusbarSectionForEveryConnectivityNode(boolean b) {
            createBusbarSectionForEveryConnectivityNode = b;
            return this;
        }

        public boolean convertSvInjections() {
            return convertSvInjections;
        }

        public Config setConvertSvInjections(boolean convertSvInjections) {
            this.convertSvInjections = convertSvInjections;
            return this;
        }

        public StateProfile getProfileForInitialValuesShuntSectionsTapPositions() {
            return profileForInitialValuesShuntSectionsTapPositions;
        }

        public Config setProfileForInitialValuesShuntSectionsTapPositions(String profileForInitialValuesShuntSectionsTapPositions) {
            switch (Objects.requireNonNull(profileForInitialValuesShuntSectionsTapPositions)) {
                case "SSH":
                case "SV":
                    this.profileForInitialValuesShuntSectionsTapPositions = StateProfile.valueOf(profileForInitialValuesShuntSectionsTapPositions);
                    break;
                default:
                    throw new CgmesModelException("Unexpected profile used for shunt sections / tap positions state hypothesis: " + profileForInitialValuesShuntSectionsTapPositions);
            }
            return this;
        }

        public boolean storeCgmesModelAsNetworkExtension() {
            return storeCgmesModelAsNetworkExtension;
        }

        public Config setStoreCgmesModelAsNetworkExtension(boolean storeCgmesModelAsNetworkExtension) {
            this.storeCgmesModelAsNetworkExtension = storeCgmesModelAsNetworkExtension;
            return this;
        }

        public boolean storeCgmesConversionContextAsNetworkExtension() {
            return storeCgmesConversionContextAsNetworkExtension;
        }

        public Config setStoreCgmesConversionContextAsNetworkExtension(boolean storeCgmesTerminalMappingAsNetworkExtension) {
            this.storeCgmesConversionContextAsNetworkExtension = storeCgmesTerminalMappingAsNetworkExtension;
            return this;
        }

        public boolean createActivePowerControlExtension() {
            return createActivePowerControlExtension;
        }

        public Config setCreateActivePowerControlExtension(boolean createActivePowerControlExtension) {
            this.createActivePowerControlExtension = createActivePowerControlExtension;
            return this;
        }

        public boolean isEnsureIdAliasUnicity() {
            return ensureIdAliasUnicity;
        }

        public Config setEnsureIdAliasUnicity(boolean ensureIdAliasUnicity) {
            this.ensureIdAliasUnicity = ensureIdAliasUnicity;
            return this;
        }

        public boolean importControlAreas() {
            return importControlAreas;
        }

        public Config setImportControlAreas(boolean importControlAreas) {
            this.importControlAreas = importControlAreas;
            return this;
        }

        public NamingStrategy getNamingStrategy() {
            return namingStrategy;
        }

        public Config setNamingStrategy(NamingStrategy namingStrategy) {
            this.namingStrategy = Objects.requireNonNull(namingStrategy);
            return this;
        }

        public Xfmr2RatioPhaseInterpretationAlternative getXfmr2RatioPhase() {
            return xfmr2RatioPhase;
        }

        public void setXfmr2RatioPhase(Xfmr2RatioPhaseInterpretationAlternative alternative) {
            xfmr2RatioPhase = alternative;
        }

        public Xfmr2ShuntInterpretationAlternative getXfmr2Shunt() {
            return xfmr2Shunt;
        }

        public void setXfmr2Shunt(Xfmr2ShuntInterpretationAlternative alternative) {
            xfmr2Shunt = alternative;
        }

        public Xfmr2StructuralRatioInterpretationAlternative getXfmr2StructuralRatio() {
            return xfmr2StructuralRatio;
        }

        public void setXfmr2StructuralRatio(Xfmr2StructuralRatioInterpretationAlternative alternative) {
            xfmr2StructuralRatio = alternative;
        }

        public Xfmr3RatioPhaseInterpretationAlternative getXfmr3RatioPhase() {
            return xfmr3RatioPhase;
        }

        public void setXfmr3RatioPhase(Xfmr3RatioPhaseInterpretationAlternative alternative) {
            this.xfmr3RatioPhase = alternative;
        }

        public Xfmr3ShuntInterpretationAlternative getXfmr3Shunt() {
            return xfmr3Shunt;
        }

        public void setXfmr3Shunt(Xfmr3ShuntInterpretationAlternative alternative) {
            xfmr3Shunt = alternative;
        }

        public Xfmr3StructuralRatioInterpretationAlternative getXfmr3StructuralRatio() {
            return xfmr3StructuralRatio;
        }

        public void setXfmr3StructuralRatio(Xfmr3StructuralRatioInterpretationAlternative alternative) {
            xfmr3StructuralRatio = alternative;
        }

        public CgmesImport.FictitiousSwitchesCreationMode getCreateFictitiousSwitchesForDisconnectedTerminalsMode() {
            return createFictitiousSwitchesForDisconnectedTerminalsMode;
        }

        public Config createFictitiousSwitchesForDisconnectedTerminalsMode(CgmesImport.FictitiousSwitchesCreationMode createFictitiousSwitchesForDisconnectedTerminalsMode) {
            this.createFictitiousSwitchesForDisconnectedTerminalsMode = createFictitiousSwitchesForDisconnectedTerminalsMode;
            return this;
        }

        public Config setDisconnectNetworkSideOfDanglingLinesIfBoundaryIsDisconnected(boolean b) {
            disconnectNetworkSideOfDanglingLinesIfBoundaryIsDisconnected = b;
            return this;
        }

        public boolean disconnectNetworkSideOfDanglingLinesIfBoundaryIsDisconnected() {
            return disconnectNetworkSideOfDanglingLinesIfBoundaryIsDisconnected;
        }

        private boolean allowUnsupportedTapChangers = true;
        private boolean convertBoundary = false;
        private boolean changeSignForShuntReactivePowerFlowInitialState = false;
        private double lowImpedanceLineR = 7.0E-5;
        private double lowImpedanceLineX = 7.0E-5;

        private boolean createBusbarSectionForEveryConnectivityNode = false;
        private boolean convertSvInjections = true;
        private StateProfile profileForInitialValuesShuntSectionsTapPositions = SSH;
        private boolean storeCgmesModelAsNetworkExtension = true;
        private boolean storeCgmesConversionContextAsNetworkExtension = false;
        private boolean createActivePowerControlExtension = false;

        private CgmesImport.FictitiousSwitchesCreationMode createFictitiousSwitchesForDisconnectedTerminalsMode = CgmesImport.FictitiousSwitchesCreationMode.ALWAYS;

        private boolean ensureIdAliasUnicity = false;
        private boolean importControlAreas = true;
        private boolean importNodeBreakerAsBusBreaker = false;
        private boolean disconnectNetworkSideOfDanglingLinesIfBoundaryIsDisconnected = true;

        private NamingStrategy namingStrategy = new NamingStrategy.Identity();

        // Default interpretation.
        private Xfmr2RatioPhaseInterpretationAlternative xfmr2RatioPhase = Xfmr2RatioPhaseInterpretationAlternative.END1_END2;
        private Xfmr2ShuntInterpretationAlternative xfmr2Shunt = Xfmr2ShuntInterpretationAlternative.END1_END2;
        private Xfmr2StructuralRatioInterpretationAlternative xfmr2StructuralRatio = Xfmr2StructuralRatioInterpretationAlternative.X;

        private Xfmr3RatioPhaseInterpretationAlternative xfmr3RatioPhase = Xfmr3RatioPhaseInterpretationAlternative.NETWORK_SIDE;
        private Xfmr3ShuntInterpretationAlternative xfmr3Shunt = Xfmr3ShuntInterpretationAlternative.NETWORK_SIDE;
        private Xfmr3StructuralRatioInterpretationAlternative xfmr3StructuralRatio = Xfmr3StructuralRatioInterpretationAlternative.STAR_BUS_SIDE;
    }

    private final CgmesModel cgmes;
    private final Config config;
    private final List<CgmesImportPostProcessor> postProcessors;
    private final List<CgmesImportPreProcessor> preProcessors;
    private final NetworkFactory networkFactory;

    private static final Logger LOG = LoggerFactory.getLogger(Conversion.class);

    public static final String NETWORK_PS_CGMES_MODEL_DETAIL = "CGMESModelDetail";
    public static final String NETWORK_PS_CGMES_MODEL_DETAIL_BUS_BRANCH = "bus-branch";
    public static final String NETWORK_PS_CGMES_MODEL_DETAIL_NODE_BREAKER = "node-breaker";

    public static final String CGMES_PREFIX_ALIAS_PROPERTIES = "CGMES.";
    public static final String PROPERTY_IS_CREATED_FOR_DISCONNECTED_TERMINAL = CGMES_PREFIX_ALIAS_PROPERTIES + "isCreatedForDisconnectedTerminal";
    public static final String PROPERTY_IS_EQUIVALENT_SHUNT = CGMES_PREFIX_ALIAS_PROPERTIES + "isEquivalentShunt";
<<<<<<< HEAD
    public static final String PROPERTY_CGMES_SYNCHRONOUS_MACHINE_HYDRO_PLANT_STRORAGE_KIND = CGMES_PREFIX_ALIAS_PROPERTIES + "synchronousMachineHydroPlantStorageKind";
    public static final String PROPERTY_CGMES_SYNCHRONOUS_MACHINE_FUEL_TYPE = CGMES_PREFIX_ALIAS_PROPERTIES + "synchronousMachineFuelType";
=======
    public static final String PROPERTY_CGMES_ORIGINAL_CLASS = CGMES_PREFIX_ALIAS_PROPERTIES + "originalClass";
>>>>>>> a7306cd0
}<|MERGE_RESOLUTION|>--- conflicted
+++ resolved
@@ -1034,10 +1034,7 @@
     public static final String CGMES_PREFIX_ALIAS_PROPERTIES = "CGMES.";
     public static final String PROPERTY_IS_CREATED_FOR_DISCONNECTED_TERMINAL = CGMES_PREFIX_ALIAS_PROPERTIES + "isCreatedForDisconnectedTerminal";
     public static final String PROPERTY_IS_EQUIVALENT_SHUNT = CGMES_PREFIX_ALIAS_PROPERTIES + "isEquivalentShunt";
-<<<<<<< HEAD
     public static final String PROPERTY_CGMES_SYNCHRONOUS_MACHINE_HYDRO_PLANT_STRORAGE_KIND = CGMES_PREFIX_ALIAS_PROPERTIES + "synchronousMachineHydroPlantStorageKind";
     public static final String PROPERTY_CGMES_SYNCHRONOUS_MACHINE_FUEL_TYPE = CGMES_PREFIX_ALIAS_PROPERTIES + "synchronousMachineFuelType";
-=======
     public static final String PROPERTY_CGMES_ORIGINAL_CLASS = CGMES_PREFIX_ALIAS_PROPERTIES + "originalClass";
->>>>>>> a7306cd0
 }