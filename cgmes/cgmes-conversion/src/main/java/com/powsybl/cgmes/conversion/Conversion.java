--- conflicted
+++ resolved
@@ -60,6 +60,7 @@
     }
 
     public Network convert() {
+        profiling = new Profiling();
 
         if (LOG.isDebugEnabled() && cgmes.baseVoltages() != null) {
             LOG.debug(cgmes.baseVoltages().tabulate());
@@ -136,12 +137,10 @@
         // apply post-processors
         for (CgmesImportPostProcessor postProcessor : postProcessors) {
             // FIXME generic cgmes models may not have an underlying triplestore
-<<<<<<< HEAD
             postProcessor.process(network, cgmes.tripleStore(), profiling);
-=======
-            postProcessor.process(network, cgmes.tripleStore());
-        }
-
+        }
+
+        profiling.report();
         if (config.storeCgmesModelAsNetworkExtension()) {
             // Store a reference to the original CGMES model inside the IIDM network
             // CgmesUpdate will add a listener to Network changes
@@ -151,7 +150,6 @@
         if (config.storeCgmesConversionContextAsNetworkExtension()) {
             // Store the terminal mapping in an extension for external validation
             network.addExtension(CgmesConversionContextExtension.class, new CgmesConversionContextExtension(context));
->>>>>>> 72b7b1d3
         }
 
         return network;
@@ -161,7 +159,7 @@
             PropertyBags elements,
             Function<PropertyBag, AbstractObjectConversion> f) {
         String conversion = null;
-
+        profiling.start();
         for (PropertyBag element : elements) {
             if (LOG.isDebugEnabled()) {
                 LOG.debug(element.tabulateLocals());
@@ -178,25 +176,33 @@
                 c.convert();
             }
         }
+        if (conversion != null) {
+            profiling.end(conversion);
+        }
     }
 
     private Network createNetwork() {
+        profiling.start();
         String networkId = cgmes.modelId();
         String sourceFormat = "CGMES";
         Network network = networkFactory.createNetwork(networkId, sourceFormat);
+        profiling.end("createNetwork");
         return network;
     }
 
     private Context createContext(Network network) {
+        profiling.start();
         Context context = new Context(cgmes, config, network);
         context.substationIdMapping().build();
         context.dc().initialize();
         context.loadRatioTapChangerTables();
         context.loadReactiveCapabilityCurveData();
+        profiling.end("createContext");
         return context;
     }
 
     private void assignNetworkProperties(Context context) {
+        profiling.start();
         context.network().setProperty(NETWORK_PS_CGMES_MODEL_DETAIL,
                 context.nodeBreaker()
                         ? NETWORK_PS_CGMES_MODEL_DETAIL_NODE_BREAKER
@@ -210,9 +216,11 @@
         LOG.info("cgmes modelCreated       : {}", modelCreated);
         LOG.info("network caseDate         : {}", context.network().getCaseDate());
         LOG.info("network forecastDistance : {}", context.network().getForecastDistance());
+        profiling.end("networkProperties");
     }
 
     private void convertACLineSegmentsToLines(Context context) {
+        profiling.start();
         PropertyBags lines = cgmes.acLineSegments();
 
         // Context stores some statistics about line conversion
@@ -252,9 +260,11 @@
             c.convert();
         });
         context.endLinesConversion();
+        profiling.end("ACLineSegments");
     }
 
     private void convertTransformers(Context context) {
+        profiling.start();
         Map<String, PropertyBag> powerTransformerRatioTapChanger = new HashMap<>();
         Map<String, PropertyBag> powerTransformerPhaseTapChanger = new HashMap<>();
         cgmes.ratioTapChangers().forEach(ratio -> {
@@ -289,9 +299,11 @@
                         c.convert();
                     }
                 });
+        profiling.end("Transfomers");
     }
 
     private void voltageAngles(PropertyBags nodes, Context context) {
+        profiling.start();
         if (context.nodeBreaker()) {
             // TODO(Luma): we create again one conversion object for every node
             // In node-breaker conversion,
@@ -303,6 +315,7 @@
                 }
             }
         }
+        profiling.end("voltageAngles");
     }
 
     private void clearUnattachedHvdcConverterStations(Network network, Context context) {
@@ -313,6 +326,7 @@
     }
 
     private void debugTopology(Context context) {
+        profiling.start();
         context.network().getVoltageLevels().forEach(vl -> {
             String name = vl.getSubstation().getName() + "-" + vl.getName();
             name = name.replace('/', '-');
@@ -323,6 +337,7 @@
                 throw new UncheckedIOException(e);
             }
         });
+        profiling.end("debugTopology");
     }
 
     public static class Config {
@@ -458,6 +473,8 @@
     private final List<CgmesImportPostProcessor> postProcessors;
     private final NetworkFactory networkFactory;
 
+    private Profiling profiling;
+
     private static final Logger LOG = LoggerFactory.getLogger(Conversion.class);
 
     public static final String NETWORK_PS_CGMES_MODEL_DETAIL = "CGMESModelDetail";
