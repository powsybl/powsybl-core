/**
 * Copyright (c) 2017-2018, RTE (http://www.rte-france.com)
 * This Source Code Form is subject to the terms of the Mozilla Public
 * License, v. 2.0. If a copy of the MPL was not distributed with this
 * file, You can obtain one at http://mozilla.org/MPL/2.0/.
 * SPDX-License-Identifier: MPL-2.0
 */

package com.powsybl.cgmes.conversion;

import com.powsybl.cgmes.conversion.elements.*;
import com.powsybl.cgmes.conversion.elements.dc.DCConversion;
import com.powsybl.cgmes.conversion.elements.transformers.ThreeWindingsTransformerConversion;
import com.powsybl.cgmes.conversion.elements.transformers.TwoWindingsTransformerConversion;
import com.powsybl.cgmes.conversion.naming.NamingStrategy;
import com.powsybl.cgmes.extensions.*;
import com.powsybl.cgmes.model.*;
import com.powsybl.cgmes.model.triplestore.CgmesModelTripleStore;
import com.powsybl.commons.report.ReportNode;
import com.powsybl.iidm.network.*;
import com.powsybl.triplestore.api.PropertyBag;
import com.powsybl.triplestore.api.PropertyBags;
import org.slf4j.Logger;
import org.slf4j.LoggerFactory;

import java.io.IOException;
import java.io.UncheckedIOException;
import java.nio.file.Path;
import java.nio.file.Paths;
import java.time.Duration;
import java.time.ZonedDateTime;
import java.util.*;
import java.util.function.Consumer;
import java.util.function.Function;
import java.util.function.Supplier;
import java.util.stream.Stream;

import static com.powsybl.cgmes.conversion.Update.*;
import static com.powsybl.cgmes.conversion.elements.AbstractConductingEquipmentConversion.isBoundaryTerminalConnected;
import static com.powsybl.cgmes.model.CgmesNames.REGULATION_CAPABILITY;
import static java.util.stream.Collectors.groupingBy;

/**
 * TwoWindingsTransformer Interpretation
 * <p>
 * Ratio and Phase Interpretation (Xfmr2RatioPhaseInterpretationAlternative) <br>
 * END1. All tapChangers (ratioTapChanger and phaseTapChanger) are considered at end1 (before transmission impedance) <br>
 * END2. All tapChangers (ratioTapChanger and phaseTapChanger) are considered at end2 (after transmission impedance) <br>
 * END1_END2. TapChangers (ratioTapChanger and phaseTapChanger) are considered at the end where they are defined in Cgmes <br>
 * X. If x1 == 0 all tapChangers (ratioTapChanger and phaseTapChanger) are considered at the end1 otherwise they are considered at end2
 * <p>
 * Shunt Admittance Interpretation (Xfmr2ShuntInterpretationAlternative) <br>
 * END1. All shunt admittances to ground (g, b) at end1 (before transmission impedance) <br>
 * END2. All shunt admittances to ground (g, b) at end2 (after transmission impedance) <br>
 * END1_END2. Shunt admittances to ground (g, b) at the end where they are defined in Cgmes model <br>
 * SPLIT. Split shunt admittances to ground (g, b) between end1 and end2. <br>
 * <p>
 * Structural Ratio (Xfmr2StructuralRatioInterpretationAlternative) <br>
 * END1. Structural ratio always at end1 (before transmission impedance) <br>
 * END2. Structural ratio always at end2 (after transmission impedance) <br>
 * X. If x1 == 0 structural ratio at end1, otherwise at end2
 * <p>
 * ThreeWindingsTransformer Interpretation.
 * <p>
 * Ratio and Phase Interpretation.  (Xfmr3RatioPhaseInterpretationAlternative) <br>
 * NETWORK_SIDE. All tapChangers (ratioTapChanger and phaseTapChanger) at the network side. <br>
 * STAR_BUS_SIDE. All tapChangers (ratioTapChanger and phaseTapChanger) at the star bus side.
 * <p>
 * Shunt Admittance Interpretation (Xfmr3ShuntInterpretationAlternative) <br>
 * NETWORK_SIDE. Shunt admittances to ground at the network side (end1 of the leg) <br>
 * STAR_BUS_SIDE. Shunt admittances to ground at the start bus side (end2 of the leg) <br>
 * SPLIT. Split shunt admittances to ground between two ends of the leg
 * <p>
 * Structural Ratio Interpretation (Xfmr3StructuralRatioInterpretationAlternative) <br>
 * STAR_BUS_SIDE. Structural ratio at the star bus side of all legs and RatedU0 = RatedU1 <br>
 * NETWORK_SIDE. Structural ratio at the network side of all legs. RatedU0 = 1 kv <br>
 * END1. Structural ratio at the network side of legs 2 and 3. RatedU0 = RatedU1 <br>
 * END2. Structural ratio at the network side of legs 1 and 3. RatedU0 = RatedU2 <br>
 * END3. Structural ratio at the network side of legs 1 and 2. RatedU0 = RatedU2 <br>
 * <p>
 * @author Luma Zamarreño {@literal <zamarrenolm at aia.es>}
 * @author José Antonio Marqués {@literal <marquesja at aia.es>}
 *
 */
public class Conversion {

    public static final String QUERY_CATALOG_NAME_INIT = "";
    public static final String QUERY_CATALOG_NAME_UPDATE = "-update";

    public enum Xfmr2RatioPhaseInterpretationAlternative {
        END1, END2, END1_END2, X
    }

    public enum Xfmr2ShuntInterpretationAlternative {
        END1, END2, END1_END2, SPLIT
    }

    public enum Xfmr2StructuralRatioInterpretationAlternative {
        END1, END2, X
    }

    public enum Xfmr3RatioPhaseInterpretationAlternative {
        NETWORK_SIDE, STAR_BUS_SIDE
    }

    public enum Xfmr3ShuntInterpretationAlternative {
        NETWORK_SIDE, STAR_BUS_SIDE, SPLIT
    }

    public enum Xfmr3StructuralRatioInterpretationAlternative {
        NETWORK_SIDE, STAR_BUS_SIDE, END1, END2, END3
    }

    public Conversion(CgmesModel cgmes) {
        this(cgmes, new Config());
    }

    public Conversion(CgmesModel cgmes, Conversion.Config config) {
        this(cgmes, config, Collections.emptyList(), Collections.emptyList());
    }

    public Conversion(CgmesModel cgmes, Conversion.Config config, List<CgmesImportPostProcessor> postProcessors) {
        this(cgmes, config, Collections.emptyList(), postProcessors, NetworkFactory.findDefault());
    }

    public Conversion(CgmesModel cgmes, Conversion.Config config, List<CgmesImportPreProcessor> preProcessors, List<CgmesImportPostProcessor> postProcessors) {
        this(cgmes, config, preProcessors, postProcessors, NetworkFactory.findDefault());
    }

    public Conversion(CgmesModel cgmes, Config config, List<CgmesImportPreProcessor> activatedPreProcessors, List<CgmesImportPostProcessor> activatedPostProcessors, NetworkFactory networkFactory) {
        this.cgmes = Objects.requireNonNull(cgmes);
        this.config = Objects.requireNonNull(config);
        this.preProcessors = Objects.requireNonNull(activatedPreProcessors);
        this.postProcessors = Objects.requireNonNull(activatedPostProcessors);
        this.networkFactory = Objects.requireNonNull(networkFactory);
    }

    public void report(Consumer<String> out) {
        new ReportTapChangers(cgmes, out).report();
    }

    public Network convert() {
        return convert(ReportNode.NO_OP);
    }

    public Network convert(ReportNode reportNode) {
        // Check presence of report node for functional logs and EQ profile in the data source
        Objects.requireNonNull(reportNode);
        if (!cgmes.hasEquipmentCore()) {
            throw new CgmesModelException("Data source does not contain EquipmentCore data");
        }

        // Apply preprocessors, which mainly create missing containers
        ReportNode preProcessorsNode = CgmesReports.applyingPreprocessorsReport(reportNode);
        for (CgmesImportPreProcessor preProcessor : preProcessors) {
            CgmesReports.applyingProcessorReport(preProcessorsNode, preProcessor.getName());
            preProcessor.process(cgmes);
        }
        if (LOG.isTraceEnabled() && cgmes.baseVoltages() != null) {
            LOG.trace("{}{}{}", "BaseVoltages", System.lineSeparator(), cgmes.baseVoltages().tabulate());
        }

        // Create base network with metadata information
        Network network = createNetwork();
        network.setMinimumAcceptableValidationLevel(ValidationLevel.EQUIPMENT);
        Context context = new Context(cgmes, config, network, reportNode);
        setNetworkTimes(context);
        addMetadataModels(network, context);
        addCimCharacteristics(network);

        // Build mappings
        context.pushReportNode(CgmesReports.buildingMappingsReport(reportNode));
        context.nodeContainerMapping().build();
        BaseVoltageMappingAdder bvAdder = network.newExtension(BaseVoltageMappingAdder.class);
        cgmes.baseVoltages().forEach(bv -> bvAdder.addBaseVoltage(bv.getId("BaseVoltage"), bv.asDouble("nominalVoltage"), isBoundaryBaseVoltage(bv.getLocal("graph"))));
        bvAdder.add();
        cgmes.computedTerminals().forEach(t -> context.terminalMapping().buildTopologicalNodeCgmesTerminalsMapping(t));
        cgmes.computedTerminals().stream()
                .filter(t -> !CgmesNames.SWITCH_TYPES.contains(t.conductingEquipmentType()))
                .forEach(t -> context.terminalMapping().buildConnectivityNodeCgmesTerminalsMapping(t));
        cgmes.regulatingControls().forEach(p -> context.regulatingControlMapping().cacheRegulatingControls(p));
        context.popReportNode();

        // Convert containers
        convert(cgmes.substations(), CgmesNames.SUBSTATION, context);
        convert(cgmes.voltageLevels(), CgmesNames.VOLTAGE_LEVEL, context);
        createFictitiousVoltageLevelsForLineContainers(context);

        // Convert topology
        PropertyBags nodes = context.nodeBreaker() ? cgmes.connectivityNodes() : cgmes.topologicalNodes();
        if (context.nodeBreaker()) {
            convert(nodes, CgmesNames.CONNECTIVITY_NODE, context);
        } else {
            convert(nodes, CgmesNames.TOPOLOGICAL_NODE, context);
        }
        if (!context.config().createBusbarSectionForEveryConnectivityNode()) {
            convert(cgmes.busBarSections(), CgmesNames.BUSBAR_SECTION, context);
        }

        // Convert single terminal equipments
        convert(cgmes.grounds(), CgmesNames.GROUND, context);
        convert(cgmes.energyConsumers(), CgmesNames.ENERGY_CONSUMER, context);
        convert(cgmes.energySources(), CgmesNames.ENERGY_SOURCE, context);
        convert(cgmes.equivalentInjections(), CgmesNames.EQUIVALENT_INJECTION, context);
        convert(cgmes.externalNetworkInjections(), CgmesNames.EXTERNAL_NETWORK_INJECTION, context);
        convert(cgmes.shuntCompensators(), CgmesNames.SHUNT_COMPENSATOR, context);
        convert(cgmes.equivalentShunts(), CgmesNames.EQUIVALENT_SHUNT, context);
        convert(cgmes.staticVarCompensators(), CgmesNames.STATIC_VAR_COMPENSATOR, context);
        convert(cgmes.asynchronousMachines(), CgmesNames.ASYNCHRONOUS_MACHINE, context);
        convert(cgmes.synchronousMachinesAll(), CgmesNames.SYNCHRONOUS_MACHINE, context);

        // Convert multiple terminals equipments
        // We will delay the conversion of some lines/switches that have an end at boundary
        // They have to be processed after all lines/switches have been reviewed
        // FIXME(Luma) store delayedBoundaryNodes in context
        Set<String> delayedBoundaryNodes = new HashSet<>();
        convertSwitches(context, delayedBoundaryNodes);
        convertACLineSegmentsToLines(context, delayedBoundaryNodes);
        convertEquivalentBranchesToLines(context, delayedBoundaryNodes);
        convert(cgmes.seriesCompensators(), CgmesNames.SERIES_COMPENSATOR, context);
        convertTransformers(context, delayedBoundaryNodes);
        context.pushReportNode(CgmesReports.convertingElementTypeReport(reportNode, "equipments at boundaries"));
        delayedBoundaryNodes.forEach(node -> convertEquipmentAtBoundaryNode(context, node));
        context.popReportNode();

        // Convert DC equipments, limits, SV injections, control areas, regulating controls
        context.pushReportNode(CgmesReports.convertingElementTypeReport(reportNode, "DC network"));
        new DCConversion(cgmes, context);
        clearUnattachedHvdcConverterStations(network, context);
        context.popReportNode();

        convert(cgmes.operationalLimits(), CgmesNames.OPERATIONAL_LIMIT, context);
        context.loadingLimitsMapping().addAll();
        setSelectedOperationalLimitsGroup(context);

        if (config.importControlAreas()) {
            convert(cgmes.controlAreas(), CgmesNames.CONTROL_AREA, context);
            convert(cgmes.tieFlows(), CgmesNames.TIE_FLOW, context);
        }

        context.pushReportNode(CgmesReports.convertingElementTypeReport(reportNode, CgmesNames.REGULATING_CONTROL));
        context.regulatingControlMapping().setAllRegulatingControls(network);
        context.popReportNode();

        // Save/store data for debug or external validation
        if (config.debugTopology()) {
            debugTopology(context);
        }
        if (config.storeCgmesModelAsNetworkExtension()) {
            network.newExtension(CgmesModelExtensionAdder.class).withModel(cgmes).add();
        }
        if (config.storeCgmesConversionContextAsNetworkExtension()) {
            network.newExtension(CgmesConversionContextExtensionAdder.class).withContext(context).add();
        }

        ReportNode postProcessorsNode = CgmesReports.applyingPostprocessorsReport(reportNode);
        for (CgmesImportPostProcessor postProcessor : postProcessors) {
            // FIXME generic cgmes models may not have an underlying triplestore
            // TODO maybe pass the properties to the post processors
            CgmesReports.applyingProcessorReport(postProcessorsNode, postProcessor.getName());
            postProcessor.process(network, cgmes.tripleStore());
        }

        CgmesReports.importedCgmesNetworkReport(reportNode, network.getId());

        updateWithAllInputs(network, reportNode, context);

        return network;
    }

    private void updateWithAllInputs(Network network, ReportNode reportNode, Context importContext) {
        if (!sshOrSvIsIncludedInCgmesModel(this.cgmes)) {
            // Remove all properties and aliases, this will invalidate all subsequent updates
            if (importContext.config().getRemovePropertiesAndAliasesAfterImport()) {
                removeAllAliasesAndProperties(network);
            }
            return;
        }
        this.cgmes.setQueryCatalog(QUERY_CATALOG_NAME_UPDATE);
        Context updateContext = createUpdateContext(network, reportNode);

        // add processes to create new equipment using update data (ssh and sv data)
        createFictitiousSwitchesForDisconnectedTerminalsDuringUpdate(network, cgmes, updateContext);
        createTieLinesWhenThereAreMoreThanTwoDanglingLinesAtBoundaryNodeDuringUpdate(network, updateContext);
        createFictitiousLoadsForSvInjectionsDuringUpdate(network, cgmes, updateContext);

        update(network, updateContext, reportNode);
    }

    private static void removeAllAliasesAndProperties(Network network) {
        network.getIdentifiables().forEach(identifiable -> {
            identifiable.getAliases().forEach(identifiable::removeAlias);
            identifiable.getPropertyNames().forEach(identifiable::removeProperty);
        });

        network.getBranchStream()
                .map(branch -> (Branch<?>) branch)
                .forEach(branch -> {
                    removeProperties(branch.getOperationalLimitsGroups1());
                    removeProperties(branch.getOperationalLimitsGroups2());
                });

        network.getThreeWindingsTransformers().forEach(t3w -> {
            removeProperties(t3w.getLeg1().getOperationalLimitsGroups());
            removeProperties(t3w.getLeg2().getOperationalLimitsGroups());
            removeProperties(t3w.getLeg3().getOperationalLimitsGroups());
        });

        network.getDanglingLines().forEach(danglingLine ->
                removeProperties(danglingLine.getOperationalLimitsGroups()));
    }

    private static void removeProperties(Collection<OperationalLimitsGroup> operationalLimitsGroupCollection) {
        operationalLimitsGroupCollection.forEach(operationalLimitsGroup ->
                operationalLimitsGroup.getPropertyNames().forEach(operationalLimitsGroup::removeProperty));
    }

    private static boolean sshOrSvIsIncludedInCgmesModel(CgmesModel cgmes) {
        return cgmes.fullModels().stream()
                .map(fullModel -> fullModel.getId("profileList"))
                .anyMatch(profileList -> profileList.contains("SteadyStateHypothesis") || profileList.contains("StateVariables"));
    }

    public void update(Network network, ReportNode reportNode) {
        Objects.requireNonNull(network);

        if (network.getIdentifiables().stream().allMatch(i -> i.getPropertyNames().isEmpty())) {
            throw new ConversionException("The network has no properties and aliases, they have been removed. Update is not allowed.");
        }

        Objects.requireNonNull(reportNode);
        Context updateContext = createUpdateContext(network, reportNode);

        addMetadataModels(network, updateContext);
        update(network, updateContext, reportNode);
    }

    private void update(Network network, Context updateContext, ReportNode reportNode) {
        // Inspect the contents of the loaded data
        if (LOG.isDebugEnabled()) {
            PropertyBags nts = cgmes.numObjectsByType();
            LOG.debug("CGMES objects read for the update:");
            nts.forEach(nt -> LOG.debug(String.format("  %5d %s", nt.asInt("numObjects"), nt.getLocal("Type"))));
            nts.forEach(nt -> LOG.debug(cgmes.allObjectsOfType(nt.getLocal("Type")).tabulateLocals()));
        }

        // Switches are updated first because the subsequent update of the terminals
        // is configurable and, if activated, may modify their state.
        // Then, the update of the terminals can overwrite the state of the switches
        updateSwitches(network, updateContext);

        updateLoads(network, cgmes, updateContext);
        updateGenerators(network, cgmes, updateContext);
        updateLines(network, updateContext);
        updateTransformers(network, updateContext);
        updateStaticVarCompensators(network, cgmes, updateContext);
        updateShuntCompensators(network, cgmes, updateContext);
        updateHvdcLines(network, cgmes, updateContext);
        updateDanglingLines(network, updateContext);

        // Fix dangling lines issues
        updateContext.pushReportNode(CgmesReports.fixingDanglingLinesIssuesReport(reportNode));
        handleDangingLineDisconnectedAtBoundary(network, updateContext);
        adjustMultipleUnpairedDanglingLinesAtSameBoundaryNode(network, updateContext);
        updateContext.popReportNode();

        updateVoltageLevels(network, updateContext);
        updateGrounds(network, updateContext);
        updateAreas(network, cgmes, updateContext);

        // Set voltages and angles, then complete
        updateAndCompleteVoltageAndAngles(network, updateContext);

        network.runValidationChecks(false, reportNode);
        network.setMinimumAcceptableValidationLevel(ValidationLevel.STEADY_STATE_HYPOTHESIS);

        // Remove all properties and aliases, this will invalidate all subsequent updates
        if (updateContext.config().getRemovePropertiesAndAliasesAfterImport()) {
            removeAllAliasesAndProperties(network);
        }
    }

    /**
     * Retrieve the Collection of OperationalLimitGroups for identifiable that have flow limits
     * (branch, dangling line, 3w-transformer).
     * If the collection has only one element, it gets to be the identifiable's selectedGroup.
     * If there is more than one element in the collection, don't set any as selected.
     * @param context The conversion's Context.
     */
    private void setSelectedOperationalLimitsGroup(Context context) {
        // Set selected limits group for branches
        context.network().getBranchStream().map(b -> (Branch<?>) b).forEach(branch -> {
            // Side 1
            Collection<OperationalLimitsGroup> limitsHolder1 = branch.getOperationalLimitsGroups1();
            if (limitsHolder1.size() == 1) {
                branch.setSelectedOperationalLimitsGroup1(limitsHolder1.iterator().next().getId());
            }
            // Side 2
            Collection<OperationalLimitsGroup> limitsHolder2 = branch.getOperationalLimitsGroups2();
            if (limitsHolder2.size() == 1) {
                branch.setSelectedOperationalLimitsGroup2(limitsHolder2.iterator().next().getId());
            }
        });

        // Set selected limits group for Dangling lines
        context.network().getDanglingLineStream().forEach(dl -> {
            Collection<OperationalLimitsGroup> limitsHolder = dl.getOperationalLimitsGroups();
            if (limitsHolder.size() == 1) {
                dl.setSelectedOperationalLimitsGroup(limitsHolder.iterator().next().getId());
            }
        });

        // Set selected limits group for 3w transformers legs
        context.network().getThreeWindingsTransformerStream().flatMap(ThreeWindingsTransformer::getLegStream).forEach(leg -> {
            Collection<OperationalLimitsGroup> limitsHolder = leg.getOperationalLimitsGroups();
            if (limitsHolder.size() == 1) {
                leg.setSelectedOperationalLimitsGroup(limitsHolder.iterator().next().getId());
            }
        });
    }

    private void handleDangingLineDisconnectedAtBoundary(Network network, Context context) {
        if (config.disconnectNetworkSideOfDanglingLinesIfBoundaryIsDisconnected()) {
            for (DanglingLine dl : network.getDanglingLines()) {
                if (!isBoundaryTerminalConnected(dl, context) && dl.getTerminal().isConnected()) {
                    LOG.warn("DanglingLine {} was connected at network side and disconnected at boundary side. It has been disconnected also at network side.", dl.getId());
                    CgmesReports.danglingLineDisconnectedAtBoundaryHasBeenDisconnectedReport(context.getReportNode(), dl.getId());
                    dl.getTerminal().disconnect();
                }
            }
        }
    }

    private void adjustMultipleUnpairedDanglingLinesAtSameBoundaryNode(Network network, Context context) {
        network.getDanglingLineStream(DanglingLineFilter.UNPAIRED)
                .filter(dl -> dl.getTerminal().isConnected())
                .collect(groupingBy(Conversion::getDanglingLineBoundaryNode))
                .values().stream()
                // Only perform adjustment for the groups with more than one connected dangling line
                .filter(dls -> dls.size() > 1)
                .forEach(dls -> adjustMultipleUnpairedDanglingLinesAtSameBoundaryNode(dls, context));
    }

    private void adjustMultipleUnpairedDanglingLinesAtSameBoundaryNode(List<DanglingLine> dls, Context context) {
        // All dangling lines will have same value for p0, q0. Take it from the first one
        double p0 = dls.get(0).getP0();
        double q0 = dls.get(0).getQ0();
        // Divide this value between all connected dangling lines
        // This method is called only if there is more than 1 connected dangling line
        long count = dls.size();
        final double p0Adjusted = p0 / count;
        final double q0Adjusted = q0 / count;
        dls.forEach(dl -> {
            LOG.warn("Multiple unpaired DanglingLines were connected at the same boundary side. Adjusted original injection from ({}, {}) to ({}, {}) for dangling line {}.", p0, q0, p0Adjusted, q0Adjusted, dl.getId());
            CgmesReports.multipleUnpairedDanglingLinesAtSameBoundaryReport(context.getReportNode(), dl.getId(), p0, q0, p0Adjusted, q0Adjusted);
            dl.setP0(p0Adjusted);
            dl.setQ0(q0Adjusted);
        });
    }

    public static String getDanglingLineBoundaryNode(DanglingLine dl) {
        String node;
        node = dl.getProperty(Conversion.CGMES_PREFIX_ALIAS_PROPERTIES + CgmesNames.CONNECTIVITY_NODE_BOUNDARY);
        if (node == null) {
            node = dl.getProperty(Conversion.CGMES_PREFIX_ALIAS_PROPERTIES + CgmesNames.TOPOLOGICAL_NODE_BOUNDARY);
        }
        if (node == null) {
            LOG.warn("Dangling line {} does not have a boundary node identifier.", dl.getId());
            node = "unknown";
        }
        return node;
    }

    private Source isBoundaryBaseVoltage(String graph) {
        //There are unit tests where the boundary file contains the sequence "EQBD" and others "EQ_BD"
        return graph.contains("EQ") && graph.contains("BD") ? Source.BOUNDARY : Source.IGM;
    }

    private void convert(PropertyBags elements, String elementType, Context context) {
        context.pushReportNode(CgmesReports.convertingElementTypeReport(context.getReportNode(), elementType));
        for (PropertyBag element : elements) {
            if (LOG.isTraceEnabled()) {
                LOG.trace(element.tabulateLocals(elementType));
            }
            AbstractObjectConversion c = switch (elementType) {
                case CgmesNames.SUBSTATION -> new SubstationConversion(element, context);
                case CgmesNames.VOLTAGE_LEVEL -> new VoltageLevelConversion(element, context);
                case CgmesNames.CONNECTIVITY_NODE, CgmesNames.TOPOLOGICAL_NODE -> new NodeConversion(elementType, element, context);
                case CgmesNames.BUSBAR_SECTION -> new BusbarSectionConversion(element, context);
                case CgmesNames.GROUND -> new GroundConversion(element, context);
                case CgmesNames.ENERGY_CONSUMER -> new EnergyConsumerConversion(element, context);
                case CgmesNames.ENERGY_SOURCE -> new EnergySourceConversion(element, context);
                case CgmesNames.EQUIVALENT_INJECTION -> new EquivalentInjectionConversion(element, context);
                case CgmesNames.EXTERNAL_NETWORK_INJECTION -> new ExternalNetworkInjectionConversion(element, context);
                case CgmesNames.SHUNT_COMPENSATOR -> new ShuntConversion(element, context);
                case CgmesNames.EQUIVALENT_SHUNT -> new EquivalentShuntConversion(element, context);
                case CgmesNames.STATIC_VAR_COMPENSATOR -> new StaticVarCompensatorConversion(element, context);
                case CgmesNames.ASYNCHRONOUS_MACHINE -> new AsynchronousMachineConversion(element, context);
                case CgmesNames.SYNCHRONOUS_MACHINE -> new SynchronousMachineConversion(element, context);
                case CgmesNames.SERIES_COMPENSATOR -> new SeriesCompensatorConversion(element, context);
                case CgmesNames.OPERATIONAL_LIMIT -> new OperationalLimitConversion(element, context);
                case CgmesNames.CONTROL_AREA -> new ControlAreaConversion(element, context);
                case CgmesNames.TIE_FLOW -> new TieFlowConversion(element, context);
                default -> throw new IllegalArgumentException("Invalid elementType.");
            };
            if (c.insideBoundary()) {
                c.convertInsideBoundary();
            } else if (c.valid()) {
                c.convert();
            }
        }
        context.popReportNode();
    }

    private Network createNetwork() {
        String networkId = cgmes.modelId();
        String sourceFormat = "CGMES";
        return networkFactory.createNetwork(networkId, sourceFormat);
    }

    private Context createUpdateContext(Network network, ReportNode reportNode) {
        Context context = new Context(cgmes, config, network, reportNode);
        context.buildUpdateCache();
        return context;
    }

<<<<<<< HEAD
    private void setNetworkTimes(Context context) {
=======
    private void assignNetworkProperties(Context context) {
        context.network().setProperty(NETWORK_PS_CGMES_MODEL_DETAIL,
                context.nodeBreaker()
                        ? NETWORK_PS_CGMES_MODEL_DETAIL_NODE_BREAKER
                        : NETWORK_PS_CGMES_MODEL_DETAIL_BUS_BRANCH);
>>>>>>> b9ad3ae6
        ZonedDateTime modelScenarioTime = cgmes.scenarioTime();
        ZonedDateTime modelCreated = cgmes.created();
        long forecastDistance = Duration.between(modelCreated, modelScenarioTime).toMinutes();
        context.network().setForecastDistance(forecastDistance >= 0 ? (int) forecastDistance : 0);
        context.network().setCaseDate(modelScenarioTime);
        LOG.info("cgmes scenarioTime       : {}", modelScenarioTime);
        LOG.info("cgmes modelCreated       : {}", modelCreated);
        LOG.info("network caseDate         : {}", context.network().getCaseDate());
        LOG.info("network forecastDistance : {}", context.network().getForecastDistance());
    }

    /**
     * Read the model header (the FullModel node) that holds metadata information.
     * The metadata will be stored in the {@link CgmesMetadataModels} extension.
     * @param network The network described by the model header and that will hold the extension.
     * @param context The conversion context.
     */
    private void addMetadataModels(Network network, Context context) {
        PropertyBags ps = cgmes.fullModels();
        if (ps.isEmpty()) {
            return;
        }
        CgmesMetadataModels previous = network.getExtension(CgmesMetadataModels.class);
        CgmesMetadataModelsAdder modelsAdder = network.newExtension(CgmesMetadataModelsAdder.class);

        if (previous != null) {
            previous.getModels().stream()
                    .filter(model -> !isSubSetIncluded(ps, model.getSubset()))
                    .forEach(model -> {
                        CgmesMetadataModelsAdder.ModelAdder modelAdder = modelsAdder.newModel()
                                .setId(model.getId())
                                .setSubset(model.getSubset())
                                .setDescription(model.getDescription())
                                .setVersion(model.getVersion())
                                .setModelingAuthoritySet(model.getModelingAuthoritySet());
                        model.getProfiles().forEach(modelAdder::addProfile);
                        model.getDependentOn().forEach(modelAdder::addDependentOn);
                        model.getSupersedes().forEach(modelAdder::addSupersedes);
                        modelAdder.add();
                    });
            network.removeExtension(CgmesMetadataModels.class);
        }

        for (PropertyBag p : ps) {
            CgmesMetadataModelsAdder.ModelAdder modelAdder = modelsAdder.newModel()
                    .setId(p.getId("FullModel"))
                    .setSubset(subsetFromGraph(p.getLocal("graph")))
                    .setDescription(p.getId("description"))
                    .setVersion(readVersion(p, context))
                    .setModelingAuthoritySet(p.getId("modelingAuthoritySet"));
            addMetadataModelReferences(p, "profileList", modelAdder::addProfile);
            addMetadataModelReferences(p, "dependentOnList", modelAdder::addDependentOn);
            addMetadataModelReferences(p, "supersedesList", modelAdder::addSupersedes);
            modelAdder.add();
        }

        modelsAdder.add();
    }

    private boolean isSubSetIncluded(PropertyBags ps, CgmesSubset subSet) {
        return ps.stream().anyMatch(p -> subSet == subsetFromGraph(p.getLocal("graph")));
    }

    /**
     * Add references (profiles, dependencies, supersedes) to the {@link CgmesMetadataModel} being created by the adder.
     * @param p The property bag holding the references.
     * @param refsProperty The property name to look for in the property bag.
     *                     The property value must be split to retrieve the complete list of references.
     * @param adder The method in the adder that will add the references to the model.
     */
    private void addMetadataModelReferences(PropertyBag p, String refsProperty, Function<String, CgmesMetadataModelsAdder.ModelAdder> adder) {
        String refs = p.get(refsProperty);
        if (refs != null && !refs.isEmpty()) {
            for (String ref : refs.split(" ")) {
                adder.apply(ref);
            }
        }
    }

    /**
     * Retrieve the subset from the graph.
     * @param graph The file name. It shall contain the subset identifier.
     * @return The {@link CgmesSubset} corresponding to the graph.
     */
    private CgmesSubset subsetFromGraph(String graph) {
        return Stream.of(CgmesSubset.values())
                .filter(subset -> subset.isValidName(graph))
                .findFirst()
                .orElse(CgmesSubset.UNKNOWN);
    }

    /**
     * Retrieve the version number from the property bag.
     * @param propertyBag The bag where to look for a version property.
     * @param context The conversion context.
     * @return The version number if found and is a proper integer, else the default value: 1.
     */
    private int readVersion(PropertyBag propertyBag, Context context) {
        try {
            return propertyBag.asInt("version");
        } catch (NumberFormatException e) {
            context.fixed("Version", "The version is expected to be an integer: " + propertyBag.get("version") + ". Fixed to 1");
            return 1;
        }
    }

    private void addCimCharacteristics(Network network) {
        if (cgmes instanceof CgmesModelTripleStore cgmesModelTripleStore) {
            boolean isNodeBreaker = cgmes.isNodeBreaker() && !config.importNodeBreakerAsBusBreaker();
            network.newExtension(CimCharacteristicsAdder.class)
                    .setTopologyKind(isNodeBreaker ? CgmesTopologyKind.NODE_BREAKER : CgmesTopologyKind.BUS_BRANCH)
                    .setCimVersion(cgmesModelTripleStore.getCimVersion())
                    .add();
        }
    }

    private void convertACLineSegmentsToLines(Context context, Set<String> delayedBoundaryNodes) {
        context.pushReportNode(CgmesReports.convertingElementTypeReport(context.getReportNode(), CgmesNames.AC_LINE_SEGMENT));
        for (PropertyBag line : cgmes.acLineSegments()) {
            if (LOG.isTraceEnabled()) {
                LOG.trace(line.tabulateLocals(CgmesNames.AC_LINE_SEGMENT));
            }
            ACLineSegmentConversion c = new ACLineSegmentConversion(line, context);
            if (c.valid()) {
                String node = c.boundaryNode();
                if (node != null && !context.config().convertBoundary()) {
                    context.boundary().addAcLineSegmentAtNode(line, node);
                    delayedBoundaryNodes.add(node);
                } else {
                    c.convert();
                }
            }
        }
        context.popReportNode();
    }

    // Fictitious voltageLevels for Line and Substation(when it includes nodes) containers
    private void createFictitiousVoltageLevelsForLineContainers(Context context) {

        context.nodeContainerMapping().getFictitiousVoltageLevelsForLineContainersToBeCreated().forEach(fictitiousVoltageLevelId -> {
            String containerId = context.nodeContainerMapping().getContainerId(fictitiousVoltageLevelId).orElseThrow();
            String containerName = context.nodeContainerMapping().getContainerName(fictitiousVoltageLevelId).orElseThrow();
            String referenceVoltageLevelId = context.nodeContainerMapping().getReferenceVoltageLevelId(fictitiousVoltageLevelId).orElseThrow();

            if (context.network().getVoltageLevel(fictitiousVoltageLevelId) == null) {
                VoltageLevel referenceVoltageLevel = context.network().getVoltageLevel(referenceVoltageLevelId);
                if (referenceVoltageLevel == null) {
                    throw new ConversionException("VoltageLevel not found for voltageLevelId: " + referenceVoltageLevelId);
                }
                createFictitiousVoltageLevelsForLineContainer(context, fictitiousVoltageLevelId, containerId, containerName, referenceVoltageLevel);
            }
        });
    }

    private void createFictitiousVoltageLevelsForLineContainer(Context context, String fictitiousVoltageLevelId, String containerId, String containerName, VoltageLevel vlref) {
        LOG.warn("Fictitious Voltage Level {} created for Line container {} name {}", fictitiousVoltageLevelId, containerId, containerName);
        // Nominal voltage and low/high limits are copied from the reference voltage level, if it is given
        VoltageLevel vl = context.network().newVoltageLevel()
                .setNominalV(vlref.getNominalV())
                .setTopologyKind(
                        context.nodeBreaker()
                                ? TopologyKind.NODE_BREAKER
                                : TopologyKind.BUS_BREAKER)
                .setLowVoltageLimit(vlref.getLowVoltageLimit())
                .setHighVoltageLimit(vlref.getHighVoltageLimit())
                .setId(fictitiousVoltageLevelId)
                .setFictitious(true)
                .setName(containerName)
                .setEnsureIdUnicity(context.config().isEnsureIdAliasUnicity())
                .add();
        vl.setProperty(Conversion.CGMES_PREFIX_ALIAS_PROPERTIES + "LineContainerId", containerId);
    }

    private void convertSwitches(Context context, Set<String> delayedBoundaryNodes) {
        context.pushReportNode(CgmesReports.convertingElementTypeReport(context.getReportNode(), CgmesNames.SWITCH));
        for (PropertyBag sw : cgmes.switches()) {
            if (LOG.isTraceEnabled()) {
                LOG.trace(sw.tabulateLocals("Switch"));
            }
            SwitchConversion c = new SwitchConversion(sw, context);
            if (c.valid()) {
                String node = c.boundaryNode();
                if (node != null && !context.config().convertBoundary()) {
                    context.boundary().addSwitchAtNode(sw, node);
                    delayedBoundaryNodes.add(node);
                } else {
                    c.convert();
                }
            }
        }
        context.popReportNode();
    }

    private void convertEquivalentBranchesToLines(Context context, Set<String> delayedBoundaryNodes) {
        context.pushReportNode(CgmesReports.convertingElementTypeReport(context.getReportNode(), CgmesNames.EQUIVALENT_BRANCH));
        for (PropertyBag equivalentBranch : cgmes.equivalentBranches()) {
            if (LOG.isTraceEnabled()) {
                LOG.trace(equivalentBranch.tabulateLocals("EquivalentBranch"));
            }
            EquivalentBranchConversion c = new EquivalentBranchConversion(equivalentBranch, context);
            if (c.valid()) {
                String node = c.boundaryNode();
                if (node != null && !context.config().convertBoundary()) {
                    context.boundary().addEquivalentBranchAtNode(equivalentBranch, node);
                    delayedBoundaryNodes.add(node);
                } else {
                    c.convert();
                }
            }
        }
        context.popReportNode();
    }

    private void convertTransformers(Context context, Set<String> delayedBoundaryNodes) {
        context.pushReportNode(CgmesReports.convertingElementTypeReport(context.getReportNode(), CgmesNames.POWER_TRANSFORMER));
        cgmes.transformers().stream()
                .map(t -> context.transformerEnds(t.getId("PowerTransformer")))
                .forEach(ends -> {
                    String transformerId = ends.get(0).getId("PowerTransformer");
                    if (LOG.isTraceEnabled()) {
                        LOG.trace("Transformer {}, {}-winding", transformerId, ends.size());
                        ends.forEach(e -> LOG.trace(e.tabulateLocals("TransformerEnd")));
                    }
                    if (ends.size() == 2) {
                        convertTwoWindingsTransformers(context, ends, delayedBoundaryNodes);
                    } else if (ends.size() == 3) {
                        convertThreeWindingsTransformers(context, ends);
                    } else {
                        String what = "PowerTransformer " + transformerId;
                        Supplier<String> reason = () -> String.format("Has %d ends. Only 2 or 3 ends are supported", ends.size());
                        context.invalid(what, reason);
                    }
                });
        context.popReportNode();
    }

    private static void convertTwoWindingsTransformers(Context context, PropertyBags ends, Set<String> delayedBoundaryNodes) {
        AbstractConductingEquipmentConversion c = new TwoWindingsTransformerConversion(ends, context);
        if (c.valid()) {
            String node = c.boundaryNode();
            if (node != null && !context.config().convertBoundary()) {
                context.boundary().addTransformerAtNode(ends, node);
                delayedBoundaryNodes.add(node);
            } else {
                c.convert();
            }
        }
    }

    private static void convertThreeWindingsTransformers(Context context, PropertyBags ends) {
        AbstractConductingEquipmentConversion c = new ThreeWindingsTransformerConversion(ends, context);
        if (c.valid()) {
            c.convert();
        }
    }

    // Supported conversions:
    // Only one Line (--> create dangling line)
    // Only one Switch (--> create dangling line with z0)
    // Only one Transformer (--> create dangling line)
    // Only one EquivalentBranch (--> create dangling line)
    // Any combination of Line, Switch, Transformer and EquivalentBranch

    private void convertEquipmentAtBoundaryNode(Context context, String node) {
        // At least each delayed boundary node should have one equipment attached to it
        // Currently supported equipment at boundary are lines and switches
        List<BoundaryEquipment> beqs = context.boundary().boundaryEquipmentAtNode(node);
        if (LOG.isDebugEnabled()) {
            LOG.debug("Delayed boundary node {} with {} equipment at it", node, beqs.size());
            beqs.forEach(BoundaryEquipment::log);
        }
        int numEquipmentsAtNode = beqs.size();
        if (numEquipmentsAtNode == 1) {
            beqs.get(0).createConversion(context).convertAtBoundary();
        } else if (numEquipmentsAtNode == 2) {
            convertTwoEquipmentsAtBoundaryNode(context, node, beqs.get(0), beqs.get(1));
        } else {
            // In some TYNDPs, there are three or more AcLineSegments at the boundary node, but only two are connected.
            // Here, a danglingLine is created for each segment, and later, in the method
            // createTieLinesWhenThereAreMoreThanTwoDanglingLinesAtBoundaryNodeDuringUpdate,
            // a tieLine is created using only the two connected danglingLines
            context.fixed(node, "More than two AcLineSegments at boundary: only dangling lines are created." +
                    " Please note that the converted IIDM network will probably not be equivalent to the CGMES network.");
            beqs.forEach(beq -> beq.createConversion(context).convertAtBoundary());
        }
    }

    private static void convertTwoEquipmentsAtBoundaryNode(Context context, String node, BoundaryEquipment beq1, BoundaryEquipment beq2) {
        EquipmentAtBoundaryConversion conversion1 = beq1.createConversion(context);
        EquipmentAtBoundaryConversion conversion2 = beq2.createConversion(context);
        TieLineConversion.create(node, conversion1, conversion2, context);
    }

    private void clearUnattachedHvdcConverterStations(Network network, Context context) {
        // In case of faulty CGMES files, remove HVDC Converter Stations without HVDC lines
        network.getHvdcConverterStationStream()
                .filter(converter -> converter.getHvdcLine() == null)
                .forEach(converter -> {
                    CgmesReports.removingUnattachedHvdcConverterStationReport(context.getReportNode(), converter.getId());
                    context.ignored("HVDC Converter Station " + converter.getId(), "No correct linked HVDC line found.");
                    converter.remove();
                });
    }

    private void debugTopology(Context context) {
        context.network().getVoltageLevels().forEach(vl -> {
            String name = vl.getSubstation().map(s -> s.getNameOrId() + "-").orElse("") + vl.getNameOrId();
            name = name.replace('/', '-');
            Path file = Paths.get(System.getProperty("java.io.tmpdir"), "temp-cgmes-" + name + ".dot");
            try {
                vl.exportTopology(file);
            } catch (IOException e) {
                throw new UncheckedIOException(e);
            }
        });
    }

    public static class Config {

        /**
         * Specifies the default behavior to apply when updating equipment attributes
         * and no value is provided.
         * <br/>
         * The available options are:
         * <ul>
         *   <li><b>EQ</b>: Uses the default value received from the EQ file.</li>
         *   <li><b>DEFAULT</b>: Assigns a predefined default value.</li>
         *   <li><b>EMPTY</b>: Leaves the attribute empty (e.g., {@code Double.NaN}) if allowed.</li>
         *   <li><b>PREVIOUS</b>: Reuses the value from the previous update.</li>
         * </ul>
         */
        public enum DefaultValue {
            EQ,
            DEFAULT,
            EMPTY,
            PREVIOUS
        }

        public List<String> substationIdsExcludedFromMapping() {
            return Collections.emptyList();
        }

        public boolean debugTopology() {
            return false;
        }

        public boolean importNodeBreakerAsBusBreaker() {
            return importNodeBreakerAsBusBreaker;
        }

        public Config setImportNodeBreakerAsBusBreaker(boolean importNodeBreakerAsBusBreaker) {
            this.importNodeBreakerAsBusBreaker = importNodeBreakerAsBusBreaker;
            return this;
        }

        public boolean convertBoundary() {
            return convertBoundary;
        }

        public Config setConvertBoundary(boolean convertBoundary) {
            this.convertBoundary = convertBoundary;
            return this;
        }

        public boolean computeFlowsAtBoundaryDanglingLines() {
            return true;
        }

        public boolean createBusbarSectionForEveryConnectivityNode() {
            return createBusbarSectionForEveryConnectivityNode;
        }

        public Config setCreateBusbarSectionForEveryConnectivityNode(boolean b) {
            createBusbarSectionForEveryConnectivityNode = b;
            return this;
        }

        public boolean convertSvInjections() {
            return convertSvInjections;
        }

        public Config setConvertSvInjections(boolean convertSvInjections) {
            this.convertSvInjections = convertSvInjections;
            return this;
        }

        public boolean storeCgmesModelAsNetworkExtension() {
            return storeCgmesModelAsNetworkExtension;
        }

        public Config setStoreCgmesModelAsNetworkExtension(boolean storeCgmesModelAsNetworkExtension) {
            this.storeCgmesModelAsNetworkExtension = storeCgmesModelAsNetworkExtension;
            return this;
        }

        public boolean storeCgmesConversionContextAsNetworkExtension() {
            return storeCgmesConversionContextAsNetworkExtension;
        }

        public Config setStoreCgmesConversionContextAsNetworkExtension(boolean storeCgmesTerminalMappingAsNetworkExtension) {
            this.storeCgmesConversionContextAsNetworkExtension = storeCgmesTerminalMappingAsNetworkExtension;
            return this;
        }

        public boolean createActivePowerControlExtension() {
            return createActivePowerControlExtension;
        }

        public Config setCreateActivePowerControlExtension(boolean createActivePowerControlExtension) {
            this.createActivePowerControlExtension = createActivePowerControlExtension;
            return this;
        }

        public boolean isEnsureIdAliasUnicity() {
            return ensureIdAliasUnicity;
        }

        public Config setEnsureIdAliasUnicity(boolean ensureIdAliasUnicity) {
            this.ensureIdAliasUnicity = ensureIdAliasUnicity;
            return this;
        }

        public boolean importControlAreas() {
            return importControlAreas;
        }

        public Config setImportControlAreas(boolean importControlAreas) {
            this.importControlAreas = importControlAreas;
            return this;
        }

        public NamingStrategy getNamingStrategy() {
            return namingStrategy;
        }

        public Config setNamingStrategy(NamingStrategy namingStrategy) {
            this.namingStrategy = Objects.requireNonNull(namingStrategy);
            return this;
        }

        public Xfmr2RatioPhaseInterpretationAlternative getXfmr2RatioPhase() {
            return xfmr2RatioPhase;
        }

        public void setXfmr2RatioPhase(Xfmr2RatioPhaseInterpretationAlternative alternative) {
            xfmr2RatioPhase = alternative;
        }

        public Xfmr2ShuntInterpretationAlternative getXfmr2Shunt() {
            return xfmr2Shunt;
        }

        public void setXfmr2Shunt(Xfmr2ShuntInterpretationAlternative alternative) {
            xfmr2Shunt = alternative;
        }

        public Xfmr2StructuralRatioInterpretationAlternative getXfmr2StructuralRatio() {
            return xfmr2StructuralRatio;
        }

        public void setXfmr2StructuralRatio(Xfmr2StructuralRatioInterpretationAlternative alternative) {
            xfmr2StructuralRatio = alternative;
        }

        public Xfmr3RatioPhaseInterpretationAlternative getXfmr3RatioPhase() {
            return xfmr3RatioPhase;
        }

        public void setXfmr3RatioPhase(Xfmr3RatioPhaseInterpretationAlternative alternative) {
            this.xfmr3RatioPhase = alternative;
        }

        public Xfmr3ShuntInterpretationAlternative getXfmr3Shunt() {
            return xfmr3Shunt;
        }

        public void setXfmr3Shunt(Xfmr3ShuntInterpretationAlternative alternative) {
            xfmr3Shunt = alternative;
        }

        public Xfmr3StructuralRatioInterpretationAlternative getXfmr3StructuralRatio() {
            return xfmr3StructuralRatio;
        }

        public void setXfmr3StructuralRatio(Xfmr3StructuralRatioInterpretationAlternative alternative) {
            xfmr3StructuralRatio = alternative;
        }

        public double getMissingPermanentLimitPercentage() {
            return missingPermanentLimitPercentage;
        }

        public Config setMissingPermanentLimitPercentage(double missingPermanentLimitPercentage) {
            if (missingPermanentLimitPercentage < 0 || missingPermanentLimitPercentage > 100) {
                throw new IllegalArgumentException("Missing permanent limit percentage must be between 0 and 100.");
            }
            this.missingPermanentLimitPercentage = missingPermanentLimitPercentage;
            return this;
        }

        public CgmesImport.FictitiousSwitchesCreationMode getCreateFictitiousSwitchesForDisconnectedTerminalsMode() {
            return createFictitiousSwitchesForDisconnectedTerminalsMode;
        }

        public Config createFictitiousSwitchesForDisconnectedTerminalsMode(CgmesImport.FictitiousSwitchesCreationMode createFictitiousSwitchesForDisconnectedTerminalsMode) {
            this.createFictitiousSwitchesForDisconnectedTerminalsMode = createFictitiousSwitchesForDisconnectedTerminalsMode;
            return this;
        }

        public Config setDisconnectNetworkSideOfDanglingLinesIfBoundaryIsDisconnected(boolean b) {
            disconnectNetworkSideOfDanglingLinesIfBoundaryIsDisconnected = b;
            return this;
        }

        public boolean disconnectNetworkSideOfDanglingLinesIfBoundaryIsDisconnected() {
            return disconnectNetworkSideOfDanglingLinesIfBoundaryIsDisconnected;
        }

        public boolean updateTerminalConnectionInNodeBreakerVoltageLevel() {
            return UPDATE_TERMINAL_CONNECTION_IN_NODE_BREAKER_VOLTAGE_LEVEL;
        }

        public List<DefaultValue> updateDefaultValuesPriority() {
            return usePreviousValuesDuringUpdate
                    ? List.of(DefaultValue.PREVIOUS, DefaultValue.EQ, DefaultValue.DEFAULT, DefaultValue.EMPTY)
                    : List.of(DefaultValue.EQ, DefaultValue.DEFAULT, DefaultValue.EMPTY);
        }

        public boolean getCreateFictitiousVoltageLevelsForEveryNode() {
            return createFictitiousVoltageLevelsForEveryNode;
        }

        public Config setCreateFictitiousVoltageLevelsForEveryNode(boolean b) {
            createFictitiousVoltageLevelsForEveryNode = b;
            return this;
        }

        public Config setUsePreviousValuesDuringUpdate(boolean use) {
            usePreviousValuesDuringUpdate = use;
            return this;
        }

        public boolean getRemovePropertiesAndAliasesAfterImport() {
            return removePropertiesAndAliasesAfterImport;
        }

        public Config setRemovePropertiesAndAliasesAfterImport(boolean remove) {
            removePropertiesAndAliasesAfterImport = remove;
            return this;
        }

        private boolean convertBoundary = false;

        private boolean createBusbarSectionForEveryConnectivityNode = false;
        private boolean convertSvInjections = true;
        private boolean storeCgmesModelAsNetworkExtension = true;
        private boolean storeCgmesConversionContextAsNetworkExtension = false;
        private boolean createActivePowerControlExtension = false;

        private CgmesImport.FictitiousSwitchesCreationMode createFictitiousSwitchesForDisconnectedTerminalsMode = CgmesImport.FictitiousSwitchesCreationMode.ALWAYS;

        private boolean ensureIdAliasUnicity = false;
        private boolean importControlAreas = true;
        private boolean importNodeBreakerAsBusBreaker = false;
        private boolean disconnectNetworkSideOfDanglingLinesIfBoundaryIsDisconnected = true;

        private NamingStrategy namingStrategy = new NamingStrategy.Identity();

        // Default interpretation.
        private Xfmr2RatioPhaseInterpretationAlternative xfmr2RatioPhase = Xfmr2RatioPhaseInterpretationAlternative.END1_END2;
        private Xfmr2ShuntInterpretationAlternative xfmr2Shunt = Xfmr2ShuntInterpretationAlternative.END1_END2;
        private Xfmr2StructuralRatioInterpretationAlternative xfmr2StructuralRatio = Xfmr2StructuralRatioInterpretationAlternative.X;

        private Xfmr3RatioPhaseInterpretationAlternative xfmr3RatioPhase = Xfmr3RatioPhaseInterpretationAlternative.NETWORK_SIDE;
        private Xfmr3ShuntInterpretationAlternative xfmr3Shunt = Xfmr3ShuntInterpretationAlternative.NETWORK_SIDE;
        private Xfmr3StructuralRatioInterpretationAlternative xfmr3StructuralRatio = Xfmr3StructuralRatioInterpretationAlternative.STAR_BUS_SIDE;

        private double missingPermanentLimitPercentage = 100;
        private boolean createFictitiousVoltageLevelsForEveryNode = true;
        private static final boolean UPDATE_TERMINAL_CONNECTION_IN_NODE_BREAKER_VOLTAGE_LEVEL = false;
        private boolean usePreviousValuesDuringUpdate = false;
        private boolean removePropertiesAndAliasesAfterImport = false;
    }

    private final CgmesModel cgmes;
    private final Config config;
    private final List<CgmesImportPostProcessor> postProcessors;
    private final List<CgmesImportPreProcessor> preProcessors;
    private final NetworkFactory networkFactory;

    private static final Logger LOG = LoggerFactory.getLogger(Conversion.class);

    public static final String CGMES_PREFIX_ALIAS_PROPERTIES = "CGMES.";
    public static final String PROPERTY_IS_CREATED_FOR_DISCONNECTED_TERMINAL = CGMES_PREFIX_ALIAS_PROPERTIES + "isCreatedForDisconnectedTerminal";
    public static final String PROPERTY_IS_EQUIVALENT_SHUNT = CGMES_PREFIX_ALIAS_PROPERTIES + "isEquivalentShunt";
    public static final String PROPERTY_HYDRO_PLANT_STORAGE_TYPE = CGMES_PREFIX_ALIAS_PROPERTIES + "hydroPlantStorageKind";
    public static final String PROPERTY_FOSSIL_FUEL_TYPE = CGMES_PREFIX_ALIAS_PROPERTIES + "fuelType";
    public static final String PROPERTY_WIND_GEN_UNIT_TYPE = CGMES_PREFIX_ALIAS_PROPERTIES + "windGenUnitType";
    public static final String PROPERTY_CGMES_ORIGINAL_CLASS = CGMES_PREFIX_ALIAS_PROPERTIES + "originalClass";
    public static final String PROPERTY_BUSBAR_SECTION_TERMINALS = CGMES_PREFIX_ALIAS_PROPERTIES + "busbarSectionTerminals";
    public static final String PROPERTY_CGMES_GOVERNOR_SCD = CGMES_PREFIX_ALIAS_PROPERTIES + "governorSCD";
    public static final String PROPERTY_CGMES_SYNCHRONOUS_MACHINE_TYPE = CGMES_PREFIX_ALIAS_PROPERTIES + "synchronousMachineType";
    public static final String PROPERTY_CGMES_SYNCHRONOUS_MACHINE_OPERATING_MODE = CGMES_PREFIX_ALIAS_PROPERTIES + "synchronousMachineOperatingMode";
    public static final String PROPERTY_OPERATIONAL_LIMIT_SET_NAME = CGMES_PREFIX_ALIAS_PROPERTIES + "OperationalLimitSetName";
    public static final String PROPERTY_OPERATIONAL_LIMIT_SET_RDFID = CGMES_PREFIX_ALIAS_PROPERTIES + "OperationalLimitSetRdfID";
    public static final String PROPERTY_REGULATING_CONTROL = CGMES_PREFIX_ALIAS_PROPERTIES + CgmesNames.REGULATING_CONTROL;
    public static final String PROPERTY_CGMES_REGULATION_CAPABILITY = CGMES_PREFIX_ALIAS_PROPERTIES + REGULATION_CAPABILITY;
}<|MERGE_RESOLUTION|>--- conflicted
+++ resolved
@@ -524,15 +524,7 @@
         return context;
     }
 
-<<<<<<< HEAD
     private void setNetworkTimes(Context context) {
-=======
-    private void assignNetworkProperties(Context context) {
-        context.network().setProperty(NETWORK_PS_CGMES_MODEL_DETAIL,
-                context.nodeBreaker()
-                        ? NETWORK_PS_CGMES_MODEL_DETAIL_NODE_BREAKER
-                        : NETWORK_PS_CGMES_MODEL_DETAIL_BUS_BRANCH);
->>>>>>> b9ad3ae6
         ZonedDateTime modelScenarioTime = cgmes.scenarioTime();
         ZonedDateTime modelCreated = cgmes.created();
         long forecastDistance = Duration.between(modelCreated, modelScenarioTime).toMinutes();
