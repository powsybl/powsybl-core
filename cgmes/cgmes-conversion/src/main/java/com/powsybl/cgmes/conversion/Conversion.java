--- conflicted
+++ resolved
@@ -165,13 +165,6 @@
         Network network = createNetwork();
         network.setMinimumAcceptableValidationLevel(ValidationLevel.EQUIPMENT);
 
-<<<<<<< HEAD
-        // FIXME(Luma) we are not reusing conversion objects,
-        //  so it is safe to store the context as an attribute for later use in update
-        //  to do things right the context should have been created in the constructor,
-        //  together with the empty network
-=======
->>>>>>> 6da5bda0
         Context context = createContext(network, reportNode);
 
         assignNetworkProperties(context);
@@ -271,53 +264,27 @@
 
         CgmesReports.importedCgmesNetworkReport(reportNode, network.getId());
 
-<<<<<<< HEAD
-        // FIXME(Luma) in the first step, the Conversion object has used only info from EQ,
-        //  we call the update method on the same conversion object,
-        //  that has the context created during the convert (first) step
-        //  and all the data already loaded in the triplestore,
-        //  we only need to switch to a different set of queries
-        updateWithAllInputs(network, context, reportNode);
-=======
         updateWithAllInputs(network, reportNode);
->>>>>>> 6da5bda0
 
         return network;
     }
 
-<<<<<<< HEAD
-    private void updateWithAllInputs(Network network, Context convertContext, ReportNode reportNode) {
-        // FIXME(Luma) Before switching to update we must invalidate all caches of the cgmes model
-        //  and change the query catalog to "update" mode
-        if (!sshOrSvIsIncludedInCgmesModel(this.cgmes)) {
-            return;
-        }
-        this.cgmes.invalidateCaches();
-        this.cgmes.setQueryCatalog("-update");
-=======
     private void updateWithAllInputs(Network network, ReportNode reportNode) {
         if (!sshOrSvIsIncludedInCgmesModel(this.cgmes)) {
             return;
         }
         this.cgmes.setQueryCatalog(QUERY_CATALOG_NAME_UPDATE);
->>>>>>> 6da5bda0
         Context updateContext = createUpdateContext(network, reportNode);
 
         // add processes to create new equipment using update data (ssh and sv data)
         createFictitiousSwitchesForDisconnectedTerminalsDuringUpdate(network, cgmes, updateContext);
         createTieLinesWhenThereAreMoreThanTwoDanglingLinesAtBoundaryNodeDuringUpdate(network, updateContext);
-<<<<<<< HEAD
         createFictitiousLoadsForSvInjectionsDuringUpdate(network, cgmes, updateContext);
-=======
->>>>>>> 6da5bda0
 
         update(network, updateContext, reportNode);
     }
 
-<<<<<<< HEAD
-=======
     // TODO Remove CIM14 support after PR #3375 (Drop support for CIM14) has been merged into the main branch
->>>>>>> 6da5bda0
     private static boolean sshOrSvIsIncludedInCgmesModel(CgmesModel cgmes) {
         return cgmes.version().contains("CIM14")
                 || cgmes.fullModels().stream()
@@ -333,11 +300,7 @@
     }
 
     private void update(Network network, Context updateContext, ReportNode reportNode) {
-<<<<<<< HEAD
-        // FIXME(Luma) Inspect the contents of the loaded data
-=======
         // Inspect the contents of the loaded data
->>>>>>> 6da5bda0
         if (LOG.isDebugEnabled()) {
             PropertyBags nts = cgmes.numObjectsByType();
             LOG.debug("CGMES objects read for the update:");
@@ -369,11 +332,7 @@
         updateGrounds(network, updateContext);
 
         // Set voltages and angles, then complete
-<<<<<<< HEAD
-        updateVoltageAndAnglesAndComplete(network, updateContext);
-=======
         updateAndCompleteVoltageAndAngles(network, updateContext);
->>>>>>> 6da5bda0
 
         network.runValidationChecks(false, reportNode);
         network.setMinimumAcceptableValidationLevel(ValidationLevel.STEADY_STATE_HYPOTHESIS);
@@ -846,8 +805,6 @@
             SV
         }
 
-<<<<<<< HEAD
-=======
         /**
          * Specifies the default behavior to apply when updating equipment attributes
          * and no value is provided.
@@ -860,7 +817,6 @@
          *   <li><b>PREVIOUS</b>: Reuses the value from the previous update.</li>
          * </ul>
          */
->>>>>>> 6da5bda0
         public enum DefaultValue {
             EQ,
             DEFAULT,
