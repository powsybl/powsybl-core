/**
 * Copyright (c) 2017-2018, RTE (http://www.rte-france.com)
 * This Source Code Form is subject to the terms of the Mozilla Public
 * License, v. 2.0. If a copy of the MPL was not distributed with this
 * file, You can obtain one at http://mozilla.org/MPL/2.0/.
 */

package com.powsybl.cgmes.conversion;

import com.powsybl.cgmes.conversion.elements.*;
import com.powsybl.cgmes.conversion.elements.hvdc.CgmesDcConversion;
import com.powsybl.cgmes.conversion.elements.transformers.ThreeWindingsTransformerConversion;
import com.powsybl.cgmes.conversion.elements.transformers.TwoWindingsTransformerConversion;
import com.powsybl.cgmes.conversion.update.CgmesUpdate;
import com.powsybl.cgmes.extensions.*;
import com.powsybl.cgmes.model.CgmesModel;
import com.powsybl.cgmes.model.CgmesModelException;
import com.powsybl.cgmes.model.CgmesSubset;
import com.powsybl.cgmes.model.CgmesTerminal;
import com.powsybl.cgmes.model.triplestore.CgmesModelTripleStore;
import com.powsybl.iidm.network.*;
import com.powsybl.triplestore.api.PropertyBag;
import com.powsybl.triplestore.api.PropertyBags;
import org.joda.time.DateTime;
import org.joda.time.Duration;
import org.slf4j.Logger;
import org.slf4j.LoggerFactory;

import java.io.IOException;
import java.io.UncheckedIOException;
import java.nio.file.Path;
import java.nio.file.Paths;
import java.util.*;
import java.util.function.Consumer;
import java.util.function.Function;
import java.util.function.Supplier;
import java.util.stream.Collectors;

import static com.powsybl.cgmes.conversion.Conversion.Config.StateProfile.SSH;

/**
 * TwoWindingsTransformer Interpretation
 * <p>
 * Ratio and Phase Interpretation (Xfmr2RatioPhaseInterpretationAlternative) <br>
 * END1. All tapChangers (ratioTapChanger and phaseTapChanger) are considered at end1 (before transmission impedance) <br>
 * END2. All tapChangers (ratioTapChanger and phaseTapChanger) are considered at end2 (after transmission impedance) <br>
 * END1_END2. TapChangers (ratioTapChanger and phaseTapChanger) are considered at the end where they are defined in Cgmes <br>
 * X. If x1 == 0 all tapChangers (ratioTapChanger and phaseTapChanger) are considered at the end1 otherwise they are considered at end2
 * <p>
 * Shunt Admittance Interpretation (Xfmr2ShuntInterpretationAlternative) <br>
 * END1. All shunt admittances to ground (g, b) at end1 (before transmission impedance) <br>
 * END2. All shunt admittances to ground (g, b) at end2 (after transmission impedance) <br>
 * END1_END2. Shunt admittances to ground (g, b) at the end where they are defined in Cgmes model <br>
 * SPLIT. Split shunt admittances to ground (g, b) between end1 and end2. <br>
 * <p>
 * Structural Ratio (Xfmr2StructuralRatioInterpretationAlternative) <br>
 * END1. Structural ratio always at end1 (before transmission impedance) <br>
 * END2. Structural ratio always at end2 (after transmission impedance) <br>
 * X. If x1 == 0 structural ratio at end1, otherwise at end2
 * <p>
 * ThreeWindingsTransformer Interpretation.
 * <p>
 * Ratio and Phase Interpretation.  (Xfmr3RatioPhaseInterpretationAlternative) <br>
 * NETWORK_SIDE. All tapChangers (ratioTapChanger and phaseTapChanger) at the network side. <br>
 * STAR_BUS_SIDE. All tapChangers (ratioTapChanger and phaseTapChanger) at the star bus side.
 * <p>
 * Shunt Admittance Interpretation (Xfmr3ShuntInterpretationAlternative) <br>
 * NETWORK_SIDE. Shunt admittances to ground at the network side (end1 of the leg) <br>
 * STAR_BUS_SIDE. Shunt admittances to ground at the start bus side (end2 of the leg) <br>
 * SPLIT. Split shunt admittances to ground between two ends of the leg
 * <p>
 * Structural Ratio Interpretation (Xfmr3StructuralRatioInterpretationAlternative) <br>
 * STAR_BUS_SIDE. Structural ratio at the star bus side of all legs and RatedU0 = RatedU1 <br>
 * NETWORK_SIDE. Structural ratio at the network side of all legs. RatedU0 = 1 kv <br>
 * END1. Structural ratio at the network side of legs 2 and 3. RatedU0 = RatedU1 <br>
 * END2. Structural ratio at the network side of legs 1 and 3. RatedU0 = RatedU2 <br>
 * END3. Structural ratio at the network side of legs 1 and 2. RatedU0 = RatedU2 <br>
 * <p>
 * @author Luma Zamarreño <zamarrenolm at aia.es>
 * @author José Antonio Marqués <marquesja at aia.es>
 *
 */
public class Conversion {

    public enum Xfmr2RatioPhaseInterpretationAlternative {
        END1, END2, END1_END2, X
    }

    public enum Xfmr2ShuntInterpretationAlternative {
        END1, END2, END1_END2, SPLIT
    }

    public enum Xfmr2StructuralRatioInterpretationAlternative {
        END1, END2, X
    }

    public enum Xfmr3RatioPhaseInterpretationAlternative {
        NETWORK_SIDE, STAR_BUS_SIDE
    }

    public enum Xfmr3ShuntInterpretationAlternative {
        NETWORK_SIDE, STAR_BUS_SIDE, SPLIT
    }

    public enum Xfmr3StructuralRatioInterpretationAlternative {
        NETWORK_SIDE, STAR_BUS_SIDE, END1, END2, END3
    }

    public Conversion(CgmesModel cgmes) {
        this(cgmes, new Config());
    }

    public Conversion(CgmesModel cgmes, Conversion.Config config) {
        this(cgmes, config, Collections.emptyList());
    }

    public Conversion(CgmesModel cgmes, Conversion.Config config, List<CgmesImportPostProcessor> postProcessors) {
        this(cgmes, config, postProcessors, NetworkFactory.findDefault());
    }

    public Conversion(CgmesModel cgmes, Conversion.Config config, List<CgmesImportPostProcessor> postProcessors,
                      NetworkFactory networkFactory) {
        this.cgmes = Objects.requireNonNull(cgmes);
        this.config = Objects.requireNonNull(config);
        this.postProcessors = Objects.requireNonNull(postProcessors);
        this.networkFactory = Objects.requireNonNull(networkFactory);
    }

    public void report(Consumer<String> out) {
        new ReportTapChangers(cgmes, out).report();
    }

    public Network convert() {

        if (LOG.isTraceEnabled() && cgmes.baseVoltages() != null) {
            LOG.trace("{}{}{}", "BaseVoltages", System.lineSeparator(), cgmes.baseVoltages().tabulate());
        }
        // Check that at least we have an EquipmentCore profile
        if (!cgmes.hasEquipmentCore()) {
            throw new CgmesModelException("Data source does not contain EquipmentCore data");
        }
        Network network = createNetwork();
        Context context = createContext(network);
        assignNetworkProperties(context);
        addCgmesSvMetadata(network, context);
        addCgmesSshMetadata(network, context);
        addCimCharacteristics(network);
        if (context.nodeBreaker() && context.config().createCgmesExportMapping) {
            CgmesIidmMappingAdder mappingAdder = network.newExtension(CgmesIidmMappingAdder.class);
            cgmes.topologicalNodes().forEach(tn -> mappingAdder.addTopologicalNode(tn.getId("TopologicalNode"), tn.getId("name"), isBoundaryTopologicalNode(tn.getLocal("graphTP"))));
            cgmes.baseVoltages().forEach(bv -> mappingAdder.addBaseVoltage(bv.getId("BaseVoltage"), bv.asDouble("nominalVoltage"), isBoundaryBaseVoltage(bv.getLocal("graph"))));
            mappingAdder.add();
        }

        Function<PropertyBag, AbstractObjectConversion> convf;

        cgmes.computedTerminals().forEach(t -> context.terminalMapping().buildTopologicalNodeCgmesTerminalsMapping(t));
        cgmes.regulatingControls().forEach(p -> context.regulatingControlMapping().cacheRegulatingControls(p));

        convert(cgmes.substations(), s -> new SubstationConversion(s, context));
        convert(cgmes.voltageLevels(), vl -> new VoltageLevelConversion(vl, context));
        PropertyBags nodes = context.nodeBreaker()
                ? cgmes.connectivityNodes()
                : cgmes.topologicalNodes();
        String nodeTypeName = context.nodeBreaker()
                ? "ConnectivityNode"
                : "TopologicalNode";
        convert(nodes, n -> new NodeConversion(nodeTypeName, n, context));
        if (!context.config().createBusbarSectionForEveryConnectivityNode()) {
            convert(cgmes.busBarSections(), bbs -> new BusbarSectionConversion(bbs, context));
        }

        convert(cgmes.energyConsumers(), ec -> new EnergyConsumerConversion(ec, context));
        convert(cgmes.energySources(), es -> new EnergySourceConversion(es, context));
        convf = eqi -> new EquivalentInjectionConversion(eqi, context);
        convert(cgmes.equivalentInjections(), convf);
        convf = eni -> new ExternalNetworkInjectionConversion(eni, context);
        convert(cgmes.externalNetworkInjections(), convf);
        convert(cgmes.shuntCompensators(), sh -> new ShuntConversion(sh, context));
        convert(cgmes.equivalentShunts(), es -> new EquivalentShuntConversion(es, context));
        convf = svc -> new StaticVarCompensatorConversion(svc, context);
        convert(cgmes.staticVarCompensators(), convf);
        convf = asm -> new AsynchronousMachineConversion(asm, context);
        convert(cgmes.asynchronousMachines(), convf);
        convert(cgmes.synchronousMachines(), sm -> new SynchronousMachineConversion(sm, context));

        // We will delay the conversion of some lines/switches that have an end at boundary
        // They have to be processed after all lines/switches have been reviewed
        // FIXME(Luma) store delayedBoundaryNodes in context
        Set<String> delayedBoundaryNodes = new HashSet<>();
        convertSwitches(context, delayedBoundaryNodes);
        convertACLineSegmentsToLines(context, delayedBoundaryNodes);

        convertEquivalentBranchesToLines(context, delayedBoundaryNodes);
        convert(cgmes.seriesCompensators(), sc -> new SeriesCompensatorConversion(sc, context));

        convertTransformers(context, delayedBoundaryNodes);
        delayedBoundaryNodes.forEach(node -> convertEquipmentAtBoundaryNode(context, node));

        CgmesDcConversion cgmesDcConversion = new CgmesDcConversion(cgmes, context);
        cgmesDcConversion.convert();

        convert(cgmes.operationalLimits(), l -> new OperationalLimitConversion(l, context));
        context.loadingLimitsMapping().addAll();

        if (config.convertSvInjections()) {
            convert(cgmes.svInjections(), si -> new SvInjectionConversion(si, context));
        }

        clearUnattachedHvdcConverterStations(network, context); // in case of faulty CGMES files, remove HVDC Converter Stations without HVDC lines
        voltageAngles(nodes, context);

        if (config.importControlAreas()) {
            network.newExtension(CgmesControlAreasAdder.class).add();
            CgmesControlAreas cgmesControlAreas = network.getExtension(CgmesControlAreas.class);
            cgmes.controlAreas().forEach(ca -> createControlArea(cgmesControlAreas, ca));
            cgmes.tieFlows().forEach(tf -> addTieFlow(context, cgmesControlAreas, tf, cgmes, network));
            cgmesControlAreas.cleanIfEmpty();
        }

        // set all regulating controls
        context.regulatingControlMapping().setAllRegulatingControls(network);
        if (context.config().debugTopology()) {
            debugTopology(context);
        }

        if (config.storeCgmesModelAsNetworkExtension()) {
            // Store a reference to the original CGMES model inside the IIDM network
            // CgmesUpdate will add a listener to Network changes
            CgmesUpdate cgmesUpdater = new CgmesUpdate(network);
            network.newExtension(CgmesModelExtensionAdder.class).withModel(cgmes).withUpdate(cgmesUpdater).add();
        }

        // apply post-processors
        for (CgmesImportPostProcessor postProcessor : postProcessors) {
            // FIXME generic cgmes models may not have an underlying triplestore
            // TODO maybe pass the properties to the post processors
            postProcessor.process(network, cgmes.tripleStore());
        }

        // Complete Voltages and angles in starBus as properties
        // Complete Voltages and angles in boundary buses
        completeVoltagesAndAngles(network);

        if (config.storeCgmesConversionContextAsNetworkExtension()) {
            // Store the terminal mapping in an extension for external validation
            network.newExtension(CgmesConversionContextExtensionAdder.class).withContext(context).add();
        }

        return network;
    }

    private CgmesIidmMapping.Source isBoundaryTopologicalNode(String graph) {
        //There are unit tests where the boundary file contains the sequence "TPBD" and others "TP_BD"
        return graph.contains("TP") && graph.contains("BD")  ? CgmesIidmMapping.Source.BOUNDARY : CgmesIidmMapping.Source.IGM;
    }

    private CgmesIidmMapping.Source isBoundaryBaseVoltage(String graph) {
        //There are unit tests where the boundary file contains the sequence "EQBD" and others "EQ_BD"
        return graph.contains("EQ") && graph.contains("BD")  ? CgmesIidmMapping.Source.BOUNDARY : CgmesIidmMapping.Source.IGM;
    }

    private static void completeVoltagesAndAngles(Network network) {

        // Voltage and angle in starBus as properties
        network.getThreeWindingsTransformers()
            .forEach(ThreeWindingsTransformerConversion::calculateVoltageAndAngleInStarBus);

        // Voltage and angle in boundary buses
        network.getDanglingLines()
            .forEach(AbstractConductingEquipmentConversion::calculateVoltageAndAngleInBoundaryBus);
    }

    private static void createControlArea(CgmesControlAreas cgmesControlAreas, PropertyBag ca) {
        String controlAreaId = ca.getId("ControlArea");
        cgmesControlAreas.newCgmesControlArea()
                .setId(controlAreaId)
                .setName(ca.getLocal("name"))
                .setEnergyIdentificationCodeEic(ca.getLocal("energyIdentCodeEic"))
                .setNetInterchange(ca.asDouble("netInterchange", Double.NaN))
                .add();
    }

    private static void addTieFlow(Context context, CgmesControlAreas cgmesControlAreas, PropertyBag tf,
        CgmesModel cgmesModel, Network network) {
        String controlAreaId = tf.getId("ControlArea");
        CgmesControlArea cgmesControlArea = cgmesControlAreas.getCgmesControlArea(controlAreaId);
        if (cgmesControlArea == null) {
            context.ignored("Tie Flow", String.format("Tie Flow %s refers to a non-existing control area", tf.getId("TieFlow")));
            return;
        }
        String terminalId = tf.getId("terminal");
        Boundary boundary = context.terminalMapping().findBoundary(terminalId, cgmesModel);
        if (boundary != null) {
            cgmesControlArea.add(boundary);
            return;
        }
        Terminal terminal = context.terminalMapping().find(terminalId, cgmesModel, network);
        if (terminal != null) {
            cgmesControlArea.add(terminal);
        }
    }

    private void convert(
            PropertyBags elements,
            Function<PropertyBag, AbstractObjectConversion> f) {
        String logTitle = null;
        for (PropertyBag element : elements) {
            AbstractObjectConversion c = f.apply(element);
            if (LOG.isTraceEnabled()) {
                if (logTitle == null) {
                    logTitle = c.getClass().getSimpleName();
                    logTitle = logTitle.replace("Conversion", "");
                }
                LOG.trace(element.tabulateLocals(logTitle));
            }
            if (c.insideBoundary()) {
                c.convertInsideBoundary();
            } else if (c.valid()) {
                c.convert();
            }
        }
    }

    private Network createNetwork() {
        String networkId = cgmes.modelId();
        String sourceFormat = "CGMES";
        return networkFactory.createNetwork(networkId, sourceFormat);
    }

    private Context createContext(Network network) {
        Context context = new Context(cgmes, config, network);
        context.substationIdMapping().build();
        context.dc().initialize();
        context.loadRatioTapChangers();
        context.loadPhaseTapChangers();
        context.loadRatioTapChangerTables();
        context.loadPhaseTapChangerTables();
        context.loadReactiveCapabilityCurveData();
        return context;
    }

    private void assignNetworkProperties(Context context) {
        context.network().setProperty(NETWORK_PS_CGMES_MODEL_DETAIL,
                context.nodeBreaker()
                        ? NETWORK_PS_CGMES_MODEL_DETAIL_NODE_BREAKER
                        : NETWORK_PS_CGMES_MODEL_DETAIL_BUS_BRANCH);
        DateTime modelScenarioTime = cgmes.scenarioTime();
        DateTime modelCreated = cgmes.created();
        long forecastDistance = new Duration(modelCreated, modelScenarioTime).getStandardMinutes();
        context.network().setForecastDistance(forecastDistance >= 0 ? (int) forecastDistance : 0);
        context.network().setCaseDate(modelScenarioTime);
        LOG.info("cgmes scenarioTime       : {}", modelScenarioTime);
        LOG.info("cgmes modelCreated       : {}", modelCreated);
        LOG.info("network caseDate         : {}", context.network().getCaseDate());
        LOG.info("network forecastDistance : {}", context.network().getForecastDistance());
    }

    private void addCgmesSvMetadata(Network network, Context context) {
        PropertyBags svDescription = cgmes.fullModel(CgmesSubset.STATE_VARIABLES.getProfile());
        if (svDescription != null && !svDescription.isEmpty()) {
            CgmesSvMetadataAdder adder = network.newExtension(CgmesSvMetadataAdder.class)
                    .setDescription(svDescription.get(0).getId("description"))
                    .setSvVersion(readVersion(svDescription, context))
                    .setModelingAuthoritySet(svDescription.get(0).getId("modelingAuthoritySet"));
            svDescription.pluckLocals("DependentOn").forEach(adder::addDependency);
            adder.add();
        }
    }

    private void addCgmesSshMetadata(Network network, Context context) {
        PropertyBags sshDescription = cgmes.fullModel(CgmesSubset.STEADY_STATE_HYPOTHESIS.getProfile());
        if (sshDescription != null && !sshDescription.isEmpty()) {
            CgmesSshMetadataAdder adder = network.newExtension(CgmesSshMetadataAdder.class)
                    .setDescription(sshDescription.get(0).getId("description"))
                    .setSshVersion(readVersion(sshDescription, context))
                    .setModelingAuthoritySet(sshDescription.get(0).getId("modelingAuthoritySet"));
            sshDescription.pluckLocals("DependentOn").forEach(adder::addDependency);
            adder.add();
        }
    }

    private int readVersion(PropertyBags propertyBags, Context context) {
        try {
            return propertyBags.get(0).asInt("version");
        } catch (NumberFormatException e) {
            context.fixed("Version", "The version is expected to be an integer: " + propertyBags.get(0).get("version") + ". Fixed to 1");
            return 1;
        }
    }

    private void addCimCharacteristics(Network network) {
        if (cgmes instanceof CgmesModelTripleStore) {
            network.newExtension(CimCharacteristicsAdder.class)
                    .setTopologyKind(cgmes.isNodeBreaker() ? CgmesTopologyKind.NODE_BREAKER : CgmesTopologyKind.BUS_BRANCH)
                    .setCimVersion(((CgmesModelTripleStore) cgmes).getCimVersion())
                    .add();
        }
    }

    private void putVoltageLevelRefByLineContainerIdIfPresent(String lineContainerId, Supplier<String> terminalId1,
                                                              Supplier<String> terminalId2,
                                                              Map<String, VoltageLevel> nominalVoltageByLineContainerId,
                                                              Context context) {
        String vlId = Optional.ofNullable(context.namingStrategy().getId("VoltageLevel",
                        context.cgmes().voltageLevel(cgmes.terminal(terminalId1.get()), context.nodeBreaker())))
                .orElseGet(() -> context.namingStrategy().getId("VoltageLevel",
                        context.cgmes().voltageLevel(cgmes.terminal(terminalId2.get()), context.nodeBreaker())));
        if (vlId != null) {
            VoltageLevel vl = context.network().getVoltageLevel(vlId);
            if (vl != null) {
                nominalVoltageByLineContainerId.put(lineContainerId, vl);
            }
        }
    }

    private void convertACLineSegmentsToLines(Context context, Set<String> delayedBoundaryNodes) {
<<<<<<< HEAD
        Iterator<PropertyBag> k = cgmes.acLineSegments().iterator();
        while (k.hasNext()) {
            PropertyBag line = k.next();
            if (LOG.isTraceEnabled()) {
                LOG.trace(line.tabulateLocals("ACLineSegment"));
=======
        Map<String, VoltageLevel> voltageLevelRefByLineContainerId = new HashMap<>();
        PropertyBags acLineSegments = cgmes.acLineSegments();
        for (PropertyBag line : acLineSegments) { // Retrieve a voltage level reference for every line container of AC Line Segments outside boundaries
            String lineContainerId = line.getId("Line");
            if (lineContainerId != null && !voltageLevelRefByLineContainerId.containsKey(lineContainerId)) {
                putVoltageLevelRefByLineContainerIdIfPresent(lineContainerId, () -> line.getId("Terminal1"), () -> line.getId("Terminal2"),
                        voltageLevelRefByLineContainerId, context);
            }
        }
        for (PropertyBag line : acLineSegments) {
            if (LOG.isDebugEnabled()) {
                LOG.debug(line.tabulateLocals("ACLineSegment"));
>>>>>>> 9753603b
            }
            String lineContainerId = line.getId("Line");
            if (lineContainerId != null) { // Create fictitious voltage levels for AC line segments inside line containers outside boundaries
                VoltageLevel vlRef = voltageLevelRefByLineContainerId.get(lineContainerId);
                createLineContainerFictitiousVoltageLevels(context, lineContainerId, vlRef, line);
            }
            ACLineSegmentConversion c = new ACLineSegmentConversion(line, context);
            if (c.valid()) {
                String node = c.boundaryNode();
                if (node != null && !context.config().convertBoundary()) {
                    context.boundary().addAcLineSegmentAtNode(line, node);
                    delayedBoundaryNodes.add(node);
                } else {
                    c.convert();
                }
            }
        }
    }

    static class LineContainerFictitiousVoltageLevelData {
        String lineId;

        String lineName;
        String nodeId;
        VoltageLevel vl;

        String idForFictitiousVoltageLevel() {
            return nodeId + "_VL";
        }
    }

    private LineContainerFictitiousVoltageLevelData voltageLevelDataForACLSinLineContainer(Context context, String lineId, PropertyBag lineSegment, String terminalRef) {
        LineContainerFictitiousVoltageLevelData vldata = new LineContainerFictitiousVoltageLevelData();
        vldata.lineId = lineId;
        vldata.lineName = lineSegment.get("lineName");
        CgmesTerminal t = cgmes.terminal(lineSegment.getId(terminalRef));
        vldata.nodeId = context.nodeBreaker() ? t.connectivityNode() : t.topologicalNode();
        String vlId = context.namingStrategy().getId("VoltageLevel", context.cgmes().voltageLevel(t, context.nodeBreaker()));
        if (vlId != null) {
            vldata.vl = context.network().getVoltageLevel(vlId);
        } else {
            vldata.vl = context.network().getVoltageLevel(vldata.idForFictitiousVoltageLevel());
        }
        return vldata;
    }

    private void createLineContainerFictitiousVoltageLevels(Context context, String lineId, VoltageLevel vlRef, PropertyBag lineSegment) {
        // Try to obtain data for a potential fictitious voltage level from Terminal1 of AC Line Segment
        LineContainerFictitiousVoltageLevelData vldata1 = voltageLevelDataForACLSinLineContainer(context, lineId, lineSegment, "Terminal1");
        // The same, from Terminal2 of AC Line Segment
        LineContainerFictitiousVoltageLevelData vldata2 = voltageLevelDataForACLSinLineContainer(context, lineId, lineSegment, "Terminal2");
        // Only create a fictitious voltage levels replacing cim:Line Container if we are NOT at boundaries
        if (vldata1.vl == null && !context.boundary().containsNode(vldata1.nodeId)) {
            createLineContainerFictitiousVoltageLevel(context, vldata1, vlRef);
        }
        if (vldata2.vl == null && !context.boundary().containsNode(vldata2.nodeId)) {
            createLineContainerFictitiousVoltageLevel(context, vldata2, vlRef);
        }
    }

    private void createLineContainerFictitiousVoltageLevel(Context context, LineContainerFictitiousVoltageLevelData vldata, VoltageLevel vlref) {
        String id = vldata.idForFictitiousVoltageLevel();
        LOG.warn("Fictitious Voltage Level {} created for Line container {} node {}", id, vldata.lineId, vldata.lineName);
        // Nominal voltage and low/high limits are copied from the reference voltage level, if it is given
        VoltageLevel vl = context.network().newVoltageLevel()
                .setNominalV(vlref.getNominalV())
                .setTopologyKind(
                        context.nodeBreaker()
                                ? TopologyKind.NODE_BREAKER
                                : TopologyKind.BUS_BREAKER)
                .setLowVoltageLimit(vlref.getLowVoltageLimit())
                .setHighVoltageLimit(vlref.getHighVoltageLimit())
                .setId(id)
                .setName(vldata.lineName)
                .setEnsureIdUnicity(context.config().isEnsureIdAliasUnicity())
                .add();
        vl.setProperty(Conversion.CGMES_PREFIX_ALIAS_PROPERTIES + "LineContainerId", vldata.lineId);
    }

    private void convertSwitches(Context context, Set<String> delayedBoundaryNodes) {
        Iterator<PropertyBag> k = cgmes.switches().iterator();
        while (k.hasNext()) {
            PropertyBag sw = k.next();
            if (LOG.isTraceEnabled()) {
                LOG.trace(sw.tabulateLocals("Switch"));
            }
            SwitchConversion c = new SwitchConversion(sw, context);
            if (c.valid()) {
                String node = c.boundaryNode();
                if (node != null && !context.config().convertBoundary()) {
                    context.boundary().addSwitchAtNode(sw, node);
                    delayedBoundaryNodes.add(node);
                } else {
                    c.convert();
                }
            }
        }
    }

    private void convertEquivalentBranchesToLines(Context context, Set<String> delayedBoundaryNodes) {
        Iterator<PropertyBag> k = cgmes.equivalentBranches().iterator();
        while (k.hasNext()) {
            PropertyBag equivalentBranch = k.next();
            if (LOG.isTraceEnabled()) {
                LOG.trace(equivalentBranch.tabulateLocals("EquivalentBranch"));
            }
            EquivalentBranchConversion c = new EquivalentBranchConversion(equivalentBranch, context);
            if (c.valid()) {
                String node = c.boundaryNode();
                if (node != null && !context.config().convertBoundary()) {
                    context.boundary().addEquivalentBranchAtNode(equivalentBranch, node);
                    delayedBoundaryNodes.add(node);
                } else {
                    c.convert();
                }
            }
        }
    }

    private void convertTransformers(Context context, Set<String> delayedBoundaryNodes) {
        cgmes.groupedTransformerEnds().forEach((t, ends) -> {
            if (LOG.isTraceEnabled()) {
                LOG.trace("Transformer {}, {}-winding", t, ends.size());
                ends.forEach(e -> LOG.trace(e.tabulateLocals("TransformerEnd")));
            }
            if (ends.size() == 2) {
                convertTwoWindingsTransformers(context, ends, delayedBoundaryNodes);
            } else if (ends.size() == 3) {
                convertThreeWindingsTransformers(context, ends);
            } else {
                String what = "PowerTransformer " + t;
                Supplier<String> reason = () -> String.format("Has %d ends. Only 2 or 3 ends are supported", ends.size());
                context.invalid(what, reason);
            }
        });
    }

    private static void convertTwoWindingsTransformers(Context context, PropertyBags ends, Set<String> delayedBoundaryNodes) {
        AbstractConductingEquipmentConversion c = new TwoWindingsTransformerConversion(ends, context);
        if (c.valid()) {
            String node = c.boundaryNode();
            if (node != null && !context.config().convertBoundary()) {
                context.boundary().addTransformerAtNode(ends, node);
                delayedBoundaryNodes.add(node);
            } else {
                c.convert();
            }
        }
    }

    private static void convertThreeWindingsTransformers(Context context, PropertyBags ends) {
        AbstractConductingEquipmentConversion c = new ThreeWindingsTransformerConversion(ends, context);
        if (c.valid()) {
            c.convert();
        }
    }

    // Supported conversions:
    // Only one Line (--> create dangling line)
    // Only one Switch (--> create dangling line with z0)
    // Only one Transformer (--> create dangling line)
    // Only one EquivalentBranch (--> create dangling line)
    // Any combination of Line, Switch, Transformer and EquivalentBranch

    private void convertEquipmentAtBoundaryNode(Context context, String node) {
        // At least each delayed boundary node should have one equipment attached to it
        // Currently supported equipment at boundary are lines and switches
        List<BoundaryEquipment> beqs = context.boundary().boundaryEquipmentAtNode(node);
        if (LOG.isDebugEnabled()) {
            LOG.debug("Delayed boundary node {} with {} equipment at it", node, beqs.size());
            beqs.forEach(BoundaryEquipment::log);
        }
        int numEquipmentsAtNode = beqs.size();
        if (numEquipmentsAtNode == 1) {
            beqs.get(0).createConversion(context).convertAtBoundary();
        } else if (numEquipmentsAtNode == 2) {
            convertTwoEquipmentsAtBoundaryNode(context, node, beqs.get(0), beqs.get(1));
        } else if (numEquipmentsAtNode > 2) {
            context.invalid(node, "Too many equipment at boundary node");
        }
    }

    private static void convertTwoEquipmentsAtBoundaryNode(Context context, String node, BoundaryEquipment beq1, BoundaryEquipment beq2) {
        BoundaryLine boundaryLine1 = beq1.createConversion(context).asBoundaryLine(node);
        BoundaryLine boundaryLine2 = beq2.createConversion(context).asBoundaryLine(node);
        if (boundaryLine1 != null && boundaryLine2 != null) {
            if (boundaryLine2.getId().compareTo(boundaryLine1.getId()) >= 0) {
                ACLineSegmentConversion.convertBoundaryLines(context, node, boundaryLine1, boundaryLine2);
            } else {
                ACLineSegmentConversion.convertBoundaryLines(context, node, boundaryLine2, boundaryLine1);
            }
        } else {
            context.invalid(node, "Unexpected boundaryLine");
        }
    }

    private void voltageAngles(PropertyBags nodes, Context context) {
        if (context.nodeBreaker()) {
            // TODO(Luma): we create again one conversion object for every node
            // In node-breaker conversion,
            // set (voltage, angle) values after all nodes have been created and connected
            for (PropertyBag n : nodes) {
                NodeConversion nc = new NodeConversion("ConnectivityNode", n, context);
                if (!nc.insideBoundary() || nc.insideBoundary() && context.config().convertBoundary()) {
                    nc.setVoltageAngleNodeBreaker();
                }
            }
        }
    }

    private void clearUnattachedHvdcConverterStations(Network network, Context context) {
        network.getHvdcConverterStationStream()
                .filter(converter -> converter.getHvdcLine() == null)
                .peek(converter -> context.ignored("HVDC Converter Station " + converter.getId(), "No correct linked HVDC line found."))
                .collect(Collectors.toList())
                .forEach(Connectable::remove);
    }

    private void debugTopology(Context context) {
        context.network().getVoltageLevels().forEach(vl -> {
            String name = vl.getSubstation().map(s -> s.getNameOrId() + "-").orElse("") + vl.getNameOrId();
            name = name.replace('/', '-');
            Path file = Paths.get(System.getProperty("java.io.tmpdir"), "temp-cgmes-" + name + ".dot");
            try {
                vl.exportTopology(file);
            } catch (IOException e) {
                throw new UncheckedIOException(e);
            }
        });
    }

    public static class Config {

        public enum StateProfile {
            SSH,
            SV
        }

        public List<String> substationIdsExcludedFromMapping() {
            return Collections.emptyList();
        }

        public boolean debugTopology() {
            return false;
        }

        public boolean allowUnsupportedTapChangers() {
            return allowUnsupportedTapChangers;
        }

        public Config setAllowUnsupportedTapChangers(boolean allowUnsupportedTapChangers) {
            this.allowUnsupportedTapChangers = allowUnsupportedTapChangers;
            return this;
        }

        public boolean useNodeBreaker() {
            return true;
        }

        public double lowImpedanceLineR() {
            return lowImpedanceLineR;
        }

        public double lowImpedanceLineX() {
            return lowImpedanceLineX;
        }

        public boolean convertBoundary() {
            return convertBoundary;
        }

        public Config setConvertBoundary(boolean convertBoundary) {
            this.convertBoundary = convertBoundary;
            return this;
        }

        public boolean changeSignForShuntReactivePowerFlowInitialState() {
            return changeSignForShuntReactivePowerFlowInitialState;
        }

        public Config setChangeSignForShuntReactivePowerFlowInitialState(boolean b) {
            changeSignForShuntReactivePowerFlowInitialState = b;
            return this;
        }

        public boolean computeFlowsAtBoundaryDanglingLines() {
            return true;
        }

        public boolean createBusbarSectionForEveryConnectivityNode() {
            return createBusbarSectionForEveryConnectivityNode;
        }

        public Config setCreateBusbarSectionForEveryConnectivityNode(boolean b) {
            createBusbarSectionForEveryConnectivityNode = b;
            return this;
        }

        public boolean createCgmesExportMapping() {
            return createCgmesExportMapping;
        }

        public Config setCreateCgmesExportMapping(boolean createCgmesExportMapping) {
            this.createCgmesExportMapping = createCgmesExportMapping;
            return this;
        }

        public boolean convertSvInjections() {
            return convertSvInjections;
        }

        public Config setConvertSvInjections(boolean convertSvInjections) {
            this.convertSvInjections = convertSvInjections;
            return this;
        }

        public StateProfile getProfileUsedForInitialStateValues() {
            return profileUsedForInitialStateValues;
        }

        public Config setProfileUsedForInitialStateValues(String profileUsedForInitialFlowsValues) {
            switch (Objects.requireNonNull(profileUsedForInitialFlowsValues)) {
                case "SSH":
                case "SV":
                    this.profileUsedForInitialStateValues = StateProfile.valueOf(profileUsedForInitialFlowsValues);
                    break;
                default:
                    throw new CgmesModelException("Unexpected profile used for state hypothesis: " + profileUsedForInitialFlowsValues);
            }
            return this;
        }

        public boolean storeCgmesModelAsNetworkExtension() {
            return storeCgmesModelAsNetworkExtension;
        }

        public Config setStoreCgmesModelAsNetworkExtension(boolean storeCgmesModelAsNetworkExtension) {
            this.storeCgmesModelAsNetworkExtension = storeCgmesModelAsNetworkExtension;
            return this;
        }

        public boolean storeCgmesConversionContextAsNetworkExtension() {
            return storeCgmesConversionContextAsNetworkExtension;
        }

        public Config setStoreCgmesConversionContextAsNetworkExtension(boolean storeCgmesTerminalMappingAsNetworkExtension) {
            this.storeCgmesConversionContextAsNetworkExtension = storeCgmesTerminalMappingAsNetworkExtension;
            return this;
        }

        public boolean isEnsureIdAliasUnicity() {
            return ensureIdAliasUnicity;
        }

        public Config setEnsureIdAliasUnicity(boolean ensureIdAliasUnicity) {
            this.ensureIdAliasUnicity = ensureIdAliasUnicity;
            return this;
        }

        public boolean importControlAreas() {
            return importControlAreas;
        }

        public Config setImportControlAreas(boolean importControlAreas) {
            this.importControlAreas = importControlAreas;
            return this;
        }

        public Xfmr2RatioPhaseInterpretationAlternative getXfmr2RatioPhase() {
            return xfmr2RatioPhase;
        }

        public void setXfmr2RatioPhase(Xfmr2RatioPhaseInterpretationAlternative alternative) {
            xfmr2RatioPhase = alternative;
        }

        public Xfmr2ShuntInterpretationAlternative getXfmr2Shunt() {
            return xfmr2Shunt;
        }

        public void setXfmr2Shunt(Xfmr2ShuntInterpretationAlternative alternative) {
            xfmr2Shunt = alternative;
        }

        public Xfmr2StructuralRatioInterpretationAlternative getXfmr2StructuralRatio() {
            return xfmr2StructuralRatio;
        }

        public void setXfmr2StructuralRatio(Xfmr2StructuralRatioInterpretationAlternative alternative) {
            xfmr2StructuralRatio = alternative;
        }

        public Xfmr3RatioPhaseInterpretationAlternative getXfmr3RatioPhase() {
            return xfmr3RatioPhase;
        }

        public void setXfmr3RatioPhase(Xfmr3RatioPhaseInterpretationAlternative alternative) {
            this.xfmr3RatioPhase = alternative;
        }

        public Xfmr3ShuntInterpretationAlternative getXfmr3Shunt() {
            return xfmr3Shunt;
        }

        public void setXfmr3Shunt(Xfmr3ShuntInterpretationAlternative alternative) {
            xfmr3Shunt = alternative;
        }

        public Xfmr3StructuralRatioInterpretationAlternative getXfmr3StructuralRatio() {
            return xfmr3StructuralRatio;
        }

        public void setXfmr3StructuralRatio(Xfmr3StructuralRatioInterpretationAlternative alternative) {
            xfmr3StructuralRatio = alternative;
        }

        private boolean allowUnsupportedTapChangers = true;
        private boolean convertBoundary = false;
        private boolean changeSignForShuntReactivePowerFlowInitialState = false;
        private double lowImpedanceLineR = 7.0E-5;
        private double lowImpedanceLineX = 7.0E-5;

        private boolean createBusbarSectionForEveryConnectivityNode = false;
        private boolean convertSvInjections = true;
        private StateProfile profileUsedForInitialStateValues = SSH;
        private boolean storeCgmesModelAsNetworkExtension = true;
        private boolean storeCgmesConversionContextAsNetworkExtension = false;

        private boolean ensureIdAliasUnicity = false;
        private boolean importControlAreas = true;

        private boolean createCgmesExportMapping = false;

        // Default interpretation.
        private Xfmr2RatioPhaseInterpretationAlternative xfmr2RatioPhase = Xfmr2RatioPhaseInterpretationAlternative.END1_END2;
        private Xfmr2ShuntInterpretationAlternative xfmr2Shunt = Xfmr2ShuntInterpretationAlternative.END1_END2;
        private Xfmr2StructuralRatioInterpretationAlternative xfmr2StructuralRatio = Xfmr2StructuralRatioInterpretationAlternative.X;

        private Xfmr3RatioPhaseInterpretationAlternative xfmr3RatioPhase = Xfmr3RatioPhaseInterpretationAlternative.NETWORK_SIDE;
        private Xfmr3ShuntInterpretationAlternative xfmr3Shunt = Xfmr3ShuntInterpretationAlternative.NETWORK_SIDE;
        private Xfmr3StructuralRatioInterpretationAlternative xfmr3StructuralRatio = Xfmr3StructuralRatioInterpretationAlternative.STAR_BUS_SIDE;

    }

    private final CgmesModel cgmes;
    private final Config config;
    private final List<CgmesImportPostProcessor> postProcessors;
    private final NetworkFactory networkFactory;

    private static final Logger LOG = LoggerFactory.getLogger(Conversion.class);

    public static final String NETWORK_PS_CGMES_MODEL_DETAIL = "CGMESModelDetail";
    public static final String NETWORK_PS_CGMES_MODEL_DETAIL_BUS_BRANCH = "bus-branch";
    public static final String NETWORK_PS_CGMES_MODEL_DETAIL_NODE_BREAKER = "node-breaker";

    public static final String CGMES_PREFIX_ALIAS_PROPERTIES = "CGMES.";
}<|MERGE_RESOLUTION|>--- conflicted
+++ resolved
@@ -415,13 +415,6 @@
     }
 
     private void convertACLineSegmentsToLines(Context context, Set<String> delayedBoundaryNodes) {
-<<<<<<< HEAD
-        Iterator<PropertyBag> k = cgmes.acLineSegments().iterator();
-        while (k.hasNext()) {
-            PropertyBag line = k.next();
-            if (LOG.isTraceEnabled()) {
-                LOG.trace(line.tabulateLocals("ACLineSegment"));
-=======
         Map<String, VoltageLevel> voltageLevelRefByLineContainerId = new HashMap<>();
         PropertyBags acLineSegments = cgmes.acLineSegments();
         for (PropertyBag line : acLineSegments) { // Retrieve a voltage level reference for every line container of AC Line Segments outside boundaries
@@ -432,9 +425,8 @@
             }
         }
         for (PropertyBag line : acLineSegments) {
-            if (LOG.isDebugEnabled()) {
-                LOG.debug(line.tabulateLocals("ACLineSegment"));
->>>>>>> 9753603b
+            if (LOG.isTraceEnabled()) {
+                LOG.trace(line.tabulateLocals("ACLineSegment"));
             }
             String lineContainerId = line.getId("Line");
             if (lineContainerId != null) { // Create fictitious voltage levels for AC line segments inside line containers outside boundaries
