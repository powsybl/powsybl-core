--- conflicted
+++ resolved
@@ -37,11 +37,7 @@
 import java.util.stream.Stream;
 
 import static com.powsybl.cgmes.conversion.Conversion.Config.StateProfile.SSH;
-<<<<<<< HEAD
 import static com.powsybl.cgmes.conversion.Update.*;
-=======
-import static com.powsybl.cgmes.conversion.Update.updateLoads;
->>>>>>> f29f3af6
 import static java.util.stream.Collectors.groupingBy;
 
 /**
@@ -168,13 +164,6 @@
         Network network = createNetwork();
         network.setMinimumAcceptableValidationLevel(ValidationLevel.EQUIPMENT);
 
-<<<<<<< HEAD
-        // FIXME(Luma) we are not reusing conversion objects,
-        //  so it is safe to store the context as an attribute for later use in update
-        //  to do things right the context should have been created in the constructor,
-        //  together with the empty network
-=======
->>>>>>> f29f3af6
         Context context = createContext(network, reportNode);
 
         assignNetworkProperties(context);
@@ -284,36 +273,16 @@
 
         CgmesReports.importedCgmesNetworkReport(reportNode, network.getId());
 
-<<<<<<< HEAD
-        // FIXME(Luma) in the first step, the Conversion object has used only info from EQ,
-        //  we call the update method on the same conversion object,
-        //  that has the context created during the convert (first) step
-        //  and all the data already loaded in the triplestore,
-        //  we only need to switch to a different set of queries
-        updateWithAllInputs(network, context, reportNode);
-=======
         updateWithAllInputs(network, reportNode);
->>>>>>> f29f3af6
 
         return network;
     }
 
-<<<<<<< HEAD
-    private void updateWithAllInputs(Network network, Context convertContext, ReportNode reportNode) {
-        // FIXME(Luma) Before switching to update we must invalidate all caches of the cgmes model
-        //  and change the query catalog to "update" mode
-        if (!sshOrSvIsIncludedInCgmesModel(this.cgmes)) {
-            return;
-        }
-        this.cgmes.invalidateCaches();
-        this.cgmes.setQueryCatalog("-update");
-=======
     private void updateWithAllInputs(Network network, ReportNode reportNode) {
         if (!sshOrSvIsIncludedInCgmesModel(this.cgmes)) {
             return;
         }
         this.cgmes.setQueryCatalog(QUERY_CATALOG_NAME_UPDATE);
->>>>>>> f29f3af6
         Context updateContext = createUpdateContext(network, reportNode);
 
         // add processes to create new equipment using update data (ssh and sv data)
@@ -321,10 +290,7 @@
         update(network, updateContext, reportNode);
     }
 
-<<<<<<< HEAD
-=======
     // TODO Remove CIM14 support after PR #3375 (Drop support for CIM14) has been merged into the main branch
->>>>>>> f29f3af6
     private static boolean sshOrSvIsIncludedInCgmesModel(CgmesModel cgmes) {
         return cgmes.version().contains("CIM14")
                 || cgmes.fullModels().stream()
@@ -340,11 +306,7 @@
     }
 
     private void update(Network network, Context updateContext, ReportNode reportNode) {
-<<<<<<< HEAD
-        // FIXME(Luma) Inspect the contents of the loaded data
-=======
         // Inspect the contents of the loaded data
->>>>>>> f29f3af6
         if (LOG.isDebugEnabled()) {
             PropertyBags nts = cgmes.numObjectsByType();
             LOG.debug("CGMES objects read for the update:");
@@ -353,7 +315,6 @@
         }
 
         updateLoads(network, cgmes, updateContext);
-<<<<<<< HEAD
         updateTransformers(network, updateContext);
         // Temporary until the danglingLine update is implemented.
         temporaryComputeFlowsDanglingLines(network, updateContext);
@@ -361,8 +322,6 @@
         // Set voltages and angles, then complete
         updateVoltageAndAnglesAndComplete(network, updateContext);
 
-=======
->>>>>>> f29f3af6
         network.runValidationChecks(false, reportNode);
         network.setMinimumAcceptableValidationLevel(ValidationLevel.STEADY_STATE_HYPOTHESIS);
     }
@@ -890,8 +849,6 @@
             SV
         }
 
-<<<<<<< HEAD
-=======
         /**
          * Specifies the default behavior to apply when updating equipment attributes
          * and no value is provided.
@@ -904,7 +861,6 @@
          *   <li><b>PREVIOUS</b>: Reuses the value from the previous update.</li>
          * </ul>
          */
->>>>>>> f29f3af6
         public enum DefaultValue {
             EQ,
             DEFAULT,
