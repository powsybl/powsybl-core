--- conflicted
+++ resolved
@@ -37,16 +37,24 @@
 /**
  * TwoWindingsTransformer Interpretation
  * <p>
- * Ratio and Phase Interpretation (Xfmr2RatioPhaseInterpretationAlternative) <br>
- * END1. All tapChangers (ratioTapChanger and phaseTapChanger) are considered at end1 (before transmission impedance) <br>
- * END2. All tapChangers (ratioTapChanger and phaseTapChanger) are considered at end2 (after transmission impedance) <br>
- * END1_END2. TapChangers (ratioTapChanger and phaseTapChanger) are considered at the end where they are defined in Cgmes <br>
- * X. If x1 == 0 all tapChangers (ratioTapChanger and phaseTapChanger) are considered at the end1 otherwise they are considered at end2
+ * Ratio and Phase Interpretation (Xfmr2RatioPhaseInterpretationAlternative)
+ * <br>
+ * END1. All tapChangers (ratioTapChanger and phaseTapChanger) are considered at
+ * end1 (before transmission impedance) <br>
+ * END2. All tapChangers (ratioTapChanger and phaseTapChanger) are considered at
+ * end2 (after transmission impedance) <br>
+ * END1_END2. TapChangers (ratioTapChanger and phaseTapChanger) are considered
+ * at the end where they are defined in Cgmes <br>
+ * X. If x1 == 0 all tapChangers (ratioTapChanger and phaseTapChanger) are
+ * considered at the end1 otherwise they are considered at end2
  * <p>
  * Shunt Admittance Interpretation (Xfmr2ShuntInterpretationAlternative) <br>
- * END1. All shunt admittances to ground (g, b) at end1 (before transmission impedance) <br>
- * END2. All shunt admittances to ground (g, b) at end2 (after transmission impedance) <br>
- * END1_END2. Shunt admittances to ground (g, b) at the end where they are defined in Cgmes model <br>
+ * END1. All shunt admittances to ground (g, b) at end1 (before transmission
+ * impedance) <br>
+ * END2. All shunt admittances to ground (g, b) at end2 (after transmission
+ * impedance) <br>
+ * END1_END2. Shunt admittances to ground (g, b) at the end where they are
+ * defined in Cgmes model <br>
  * SPLIT. Split shunt admittances to ground (g, b) between end1 and end2. <br>
  * <p>
  * Structural Ratio (Xfmr2StructuralRatioInterpretationAlternative) <br>
@@ -56,22 +64,34 @@
  * <p>
  * ThreeWindingsTransformer Interpretation.
  * <p>
- * Ratio and Phase Interpretation.  (Xfmr3RatioPhaseInterpretationAlternative) <br>
- * NETWORK_SIDE. All tapChangers (ratioTapChanger and phaseTapChanger) at the network side. <br>
- * STAR_BUS_SIDE. All tapChangers (ratioTapChanger and phaseTapChanger) at the star bus side.
+ * Ratio and Phase Interpretation. (Xfmr3RatioPhaseInterpretationAlternative)
+ * <br>
+ * NETWORK_SIDE. All tapChangers (ratioTapChanger and phaseTapChanger) at the
+ * network side. <br>
+ * STAR_BUS_SIDE. All tapChangers (ratioTapChanger and phaseTapChanger) at the
+ * star bus side.
  * <p>
  * Shunt Admittance Interpretation (Xfmr3ShuntInterpretationAlternative) <br>
- * NETWORK_SIDE. Shunt admittances to ground at the network side (end1 of the leg) <br>
- * STAR_BUS_SIDE. Shunt admittances to ground at the start bus side (end2 of the leg) <br>
+ * NETWORK_SIDE. Shunt admittances to ground at the network side (end1 of the
+ * leg) <br>
+ * STAR_BUS_SIDE. Shunt admittances to ground at the start bus side (end2 of the
+ * leg) <br>
  * SPLIT. Split shunt admittances to ground between two ends of the leg
  * <p>
- * Structural Ratio Interpretation (Xfmr3StructuralRatioInterpretationAlternative) <br>
- * STAR_BUS_SIDE. Structural ratio at the star bus side of all legs and RatedU0 = RatedU1 <br>
- * NETWORK_SIDE. Structural ratio at the network side of all legs. RatedU0 = 1 kv <br>
- * END1. Structural ratio at the network side of legs 2 and 3. RatedU0 = RatedU1 <br>
- * END2. Structural ratio at the network side of legs 1 and 3. RatedU0 = RatedU2 <br>
- * END3. Structural ratio at the network side of legs 1 and 2. RatedU0 = RatedU2 <br>
- * <p>
+ * Structural Ratio Interpretation
+ * (Xfmr3StructuralRatioInterpretationAlternative) <br>
+ * STAR_BUS_SIDE. Structural ratio at the star bus side of all legs and RatedU0
+ * = RatedU1 <br>
+ * NETWORK_SIDE. Structural ratio at the network side of all legs. RatedU0 = 1
+ * kv <br>
+ * END1. Structural ratio at the network side of legs 2 and 3. RatedU0 = RatedU1
+ * <br>
+ * END2. Structural ratio at the network side of legs 1 and 3. RatedU0 = RatedU2
+ * <br>
+ * END3. Structural ratio at the network side of legs 1 and 2. RatedU0 = RatedU2
+ * <br>
+ * <p>
+ *
  * @author Luma Zamarreño <zamarrenolm at aia.es>
  * @author José Antonio Marqués <marquesja at aia.es>
  *
@@ -115,7 +135,7 @@
     }
 
     public Conversion(CgmesModel cgmes, Conversion.Config config, List<CgmesImportPostProcessor> postProcessors,
-                      NetworkFactory networkFactory) {
+        NetworkFactory networkFactory) {
         this.cgmes = Objects.requireNonNull(cgmes);
         this.config = Objects.requireNonNull(config);
         this.postProcessors = Objects.requireNonNull(postProcessors);
@@ -148,11 +168,11 @@
         convert(cgmes.substations(), s -> new SubstationConversion(s, context));
         convert(cgmes.voltageLevels(), vl -> new VoltageLevelConversion(vl, context));
         PropertyBags nodes = context.nodeBreaker()
-                ? cgmes.connectivityNodes()
-                : cgmes.topologicalNodes();
+            ? cgmes.connectivityNodes()
+            : cgmes.topologicalNodes();
         String nodeTypeName = context.nodeBreaker()
-                ? "ConnectivityNode"
-                : "TopologicalNode";
+            ? "ConnectivityNode"
+            : "TopologicalNode";
         convert(nodes, n -> new NodeConversion(nodeTypeName, n, context));
         if (!context.config().createBusbarSectionForEveryConnectivityNode()) {
             convert(cgmes.busBarSections(), bbs -> new BusbarSectionConversion(bbs, context));
@@ -199,7 +219,8 @@
             convert(cgmes.svInjections(), si -> new SvInjectionConversion(si, context));
         }
 
-        clearUnattachedHvdcConverterStations(network, context); // in case of faulty CGMES files, remove HVDC Converter Stations without HVDC lines
+        clearUnattachedHvdcConverterStations(network, context); // in case of faulty CGMES files, remove HVDC Converter
+                                                                // Stations without HVDC lines
         voltageAngles(nodes, context);
         if (context.config().debugTopology()) {
             debugTopology(context);
@@ -227,8 +248,8 @@
     }
 
     private void convert(
-            PropertyBags elements,
-            Function<PropertyBag, AbstractObjectConversion> f) {
+        PropertyBags elements,
+        Function<PropertyBag, AbstractObjectConversion> f) {
         String conversion = null;
         profiling.start();
         for (PropertyBag element : elements) {
@@ -278,9 +299,9 @@
     private void assignNetworkProperties(Context context) {
         profiling.start();
         context.network().setProperty(NETWORK_PS_CGMES_MODEL_DETAIL,
-                context.nodeBreaker()
-                        ? NETWORK_PS_CGMES_MODEL_DETAIL_NODE_BREAKER
-                        : NETWORK_PS_CGMES_MODEL_DETAIL_BUS_BRANCH);
+            context.nodeBreaker()
+                ? NETWORK_PS_CGMES_MODEL_DETAIL_NODE_BREAKER
+                : NETWORK_PS_CGMES_MODEL_DETAIL_BUS_BRANCH);
         DateTime modelScenarioTime = cgmes.scenarioTime();
         DateTime modelCreated = cgmes.created();
         long forecastDistance = new Duration(modelCreated, modelScenarioTime).getStandardMinutes();
@@ -337,19 +358,6 @@
         profiling.end("ACLineSegments");
     }
 
-<<<<<<< HEAD
-    private void convertTransformers(Context context) {
-        profiling.start();
-        Map<String, PropertyBag> powerTransformerRatioTapChanger = new HashMap<>();
-        Map<String, PropertyBag> powerTransformerPhaseTapChanger = new HashMap<>();
-        cgmes.ratioTapChangers().forEach(ratio -> {
-            String id = ratio.getId("RatioTapChanger");
-            powerTransformerRatioTapChanger.put(id, ratio);
-        });
-        cgmes.phaseTapChangers().forEach(phase -> {
-            String id = phase.getId("PhaseTapChanger");
-            powerTransformerPhaseTapChanger.put(id, phase);
-=======
     private void newConvertTransformers(Context context) {
         cgmes.groupedTransformerEnds().forEach((t, ends) -> {
             if (LOG.isDebugEnabled()) {
@@ -369,7 +377,6 @@
             if (c != null && c.valid()) {
                 c.convert();
             }
->>>>>>> 22a655ba
         });
     }
 
@@ -379,7 +386,6 @@
     @Deprecated
     private void convertTransformers(Context context) {
         cgmes.groupedTransformerEnds().entrySet()
-<<<<<<< HEAD
             .forEach(tends -> {
                 String t = tends.getKey();
                 PropertyBags ends = tends.getValue();
@@ -389,9 +395,9 @@
                 }
                 AbstractConductingEquipmentConversion c = null;
                 if (ends.size() == 2) {
-                    c = new TwoWindingsTransformerConversion(ends, powerTransformerRatioTapChanger, powerTransformerPhaseTapChanger, context);
+                    c = new TwoWindingsTransformerConversion(ends, context);
                 } else if (ends.size() == 3) {
-                    c = new ThreeWindingsTransformerConversion(ends, powerTransformerRatioTapChanger, context);
+                    c = new ThreeWindingsTransformerConversion(ends, context);
                 } else {
                     String what = String.format("PowerTransformer %s", t);
                     String reason = String.format("Has %d ends. Only 2 or 3 ends are supported",
@@ -403,30 +409,6 @@
                 }
             });
         profiling.end("Transfomers");
-=======
-                .forEach(tends -> {
-                    String t = tends.getKey();
-                    PropertyBags ends = tends.getValue();
-                    if (LOG.isDebugEnabled()) {
-                        LOG.debug("Transformer {}, {}-winding", t, ends.size());
-                        ends.forEach(e -> LOG.debug(e.tabulateLocals("TransformerEnd")));
-                    }
-                    AbstractConductingEquipmentConversion c = null;
-                    if (ends.size() == 2) {
-                        c = new TwoWindingsTransformerConversion(ends, context);
-                    } else if (ends.size() == 3) {
-                        c = new ThreeWindingsTransformerConversion(ends, context);
-                    } else {
-                        String what = String.format("PowerTransformer %s", t);
-                        String reason = String.format("Has %d ends. Only 2 or 3 ends are supported",
-                                ends.size());
-                        context.invalid(what, reason);
-                    }
-                    if (c != null && c.valid()) {
-                        c.convert();
-                    }
-                });
->>>>>>> 22a655ba
     }
 
     private void voltageAngles(PropertyBags nodes, Context context) {
@@ -447,11 +429,11 @@
 
     private void clearUnattachedHvdcConverterStations(Network network, Context context) {
         network.getHvdcConverterStationStream()
-                .filter(converter -> converter.getHvdcLine() == null)
-                .peek(converter -> context.ignored(String.format("HVDC Converter Station %s",
-                        converter.getId()), "No correct linked HVDC line found."))
-                .collect(Collectors.toList())
-                .forEach(Connectable::remove);
+            .filter(converter -> converter.getHvdcLine() == null)
+            .peek(converter -> context.ignored(String.format("HVDC Converter Station %s",
+                converter.getId()), "No correct linked HVDC line found."))
+            .collect(Collectors.toList())
+            .forEach(Connectable::remove);
     }
 
     private void debugTopology(Context context) {
@@ -572,7 +554,8 @@
                     this.profileUsedForInitialStateValues = StateProfile.valueOf(profileUsedForInitialFlowsValues);
                     break;
                 default:
-                    throw new CgmesModelException("Unexpected profile used for state hypothesis: " + profileUsedForInitialFlowsValues);
+                    throw new CgmesModelException(
+                        "Unexpected profile used for state hypothesis: " + profileUsedForInitialFlowsValues);
             }
             return this;
         }
@@ -590,7 +573,8 @@
             return storeCgmesConversionContextAsNetworkExtension;
         }
 
-        public Config setStoreCgmesConversionContextAsNetworkExtension(boolean storeCgmesTerminalMappingAsNetworkExtension) {
+        public Config setStoreCgmesConversionContextAsNetworkExtension(
+            boolean storeCgmesTerminalMappingAsNetworkExtension) {
             this.storeCgmesConversionContextAsNetworkExtension = storeCgmesTerminalMappingAsNetworkExtension;
             return this;
         }
