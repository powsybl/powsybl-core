--- conflicted
+++ resolved
@@ -136,17 +136,8 @@
         convert(cgmes.operationalLimits(), l -> new OperationalLimitConversion(l, context));
         context.currentLimitsMapping().addAll();
 
-<<<<<<< HEAD
-        if (context.isExtendedCgmesConversion()) {
-            context.regulatingControlMapping().setAllRegulatingControls(network);
-        } else {
-            // set all remote regulating terminals
-            context.regulatingControlMapping().setAllRemoteRegulatingTerminals();
-        }
-=======
         // set all regulating controls
         context.regulatingControlMapping().setAllRegulatingControls(network);
->>>>>>> d106ae2e
 
         if (config.convertSvInjections()) {
             convert(cgmes.svInjections(), si -> new SvInjectionConversion(si, context));
