--- conflicted
+++ resolved
@@ -232,21 +232,9 @@
 
         convert(cgmes.operationalLimits(), CgmesNames.OPERATIONAL_LIMIT, context);
         context.loadingLimitsMapping().addAll();
-<<<<<<< HEAD
-        context.loadingLimitsMapping().addOperationalLimitProperties(network);
-
-        // SVInjections
-
-        clearUnattachedHvdcConverterStations(network, context); // in case of faulty CGMES files, remove HVDC Converter Stations without HVDC lines
-
-=======
+        //context.loadingLimitsMapping().addOperationalLimitProperties(network); TODO JAM
         setSelectedOperationalLimitsGroup(context);
 
-        if (config.convertSvInjections()) {
-            convert(cgmes.svInjections(), CgmesNames.SV_INJECTION, context);
-        }
-
->>>>>>> 473d382c
         if (config.importControlAreas()) {
             context.pushReportNode(CgmesReports.convertingElementTypeReport(reportNode, CgmesNames.CONTROL_AREA));
             network.newExtension(CgmesControlAreasAdder.class).add();
@@ -269,7 +257,7 @@
 
         // Set voltages and angles
         context.pushReportNode(CgmesReports.settingVoltagesAndAnglesReport(reportNode));
-        voltageAngles(nodes, context);
+        // TODO JAM voltageAngles(nodes, context);
         completeVoltagesAndAngles(network);
         context.popReportNode();
 
@@ -292,13 +280,13 @@
             postProcessor.process(network, cgmes.tripleStore());
         }
 
-<<<<<<< HEAD
         if (config.storeCgmesConversionContextAsNetworkExtension()) {
             // Store the terminal mapping in an extension for external validation
             network.newExtension(CgmesConversionContextExtensionAdder.class).withContext(context).add();
         }
 
-        importedCgmesNetworkReport(context.getReportNode(), network.getId());
+        //importedCgmesNetworkReport(context.getReportNode(), network.getId());
+        CgmesReports.importedCgmesNetworkReport(reportNode, network.getId());
 
         // FIXME(Luma) in the first step, the Conversion object has used only info from EQ,
         //  we call the update method on the same conversion object,
@@ -308,9 +296,6 @@
 
         updateAfterConvert(network, context, reportNode);
 
-        return network;
-=======
-        CgmesReports.importedCgmesNetworkReport(reportNode, network.getId());
         return network;
     }
 
@@ -351,7 +336,6 @@
                 leg.setSelectedOperationalLimitsGroup(limitsHolder.iterator().next().getId());
             }
         });
->>>>>>> 473d382c
     }
 
     private void updateAfterConvert(Network network, Context convertContext, ReportNode reportNode) {
@@ -365,9 +349,10 @@
         context.terminalMapping().copyFromConvertToUpdate(convertContext.terminalMapping());
         context.nodeMapping().copyFromConvertToUpdate(convertContext.nodeMapping());
 
-        if (config.convertSvInjections()) {
-            convert(cgmes.svInjections(), si -> new SvInjectionConversion(si, context));
-        }
+        // TODO JAM
+        //if (config.convertSvInjections()) {
+        //    convert(cgmes.svInjections(), si -> new SvInjectionConversion(si, context));
+        //}
 
         update(network, context);
 
@@ -531,7 +516,6 @@
         RegulatingTerminalMapper.mapForTieFlow(terminalId, context).ifPresent(cgmesControlArea::add);
     }
 
-<<<<<<< HEAD
     private static void updateControlArea(CgmesControlAreas cgmesControlAreas, PropertyBag ca) {
         String controlAreaId = ca.getId("ControlArea");
         CgmesControlArea cgmesControlArea = cgmesControlAreas.getCgmesControlArea(controlAreaId);
@@ -541,14 +525,9 @@
         }
     }
 
-    private void convert(
-            PropertyBags elements,
-            Function<PropertyBag, AbstractObjectConversion> f) {
-        String logTitle = null;
-=======
     private void convert(PropertyBags elements, String elementType, Context context) {
         context.pushReportNode(CgmesReports.convertingElementTypeReport(context.getReportNode(), elementType));
->>>>>>> 473d382c
+
         for (PropertyBag element : elements) {
             if (LOG.isTraceEnabled()) {
                 LOG.trace(element.tabulateLocals(elementType));
@@ -1062,8 +1041,7 @@
         return voltageLevel.getSubstation().map(s -> s.getProperty(Conversion.CGMES_PREFIX_ALIAS_PROPERTIES + "regionName")).orElse(null);
     }
 
-<<<<<<< HEAD
-=======
+    /*** JAM TODO
     private void voltageAngles(PropertyBags nodes, Context context) {
         if (context.nodeBreaker()) {
             // TODO(Luma): we create again one conversion object for every node
@@ -1077,8 +1055,8 @@
             }
         }
     }
-
->>>>>>> 473d382c
+    ****/
+
     private void clearUnattachedHvdcConverterStations(Network network, Context context) {
         // In case of faulty CGMES files, remove HVDC Converter Stations without HVDC lines
         network.getHvdcConverterStationStream()
