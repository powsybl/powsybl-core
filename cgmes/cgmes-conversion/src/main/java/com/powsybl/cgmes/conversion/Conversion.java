/**
 * Copyright (c) 2017-2018, RTE (http://www.rte-france.com)
 * This Source Code Form is subject to the terms of the Mozilla Public
 * License, v. 2.0. If a copy of the MPL was not distributed with this
 * file, You can obtain one at http://mozilla.org/MPL/2.0/.
 * SPDX-License-Identifier: MPL-2.0
 */

package com.powsybl.cgmes.conversion;

import com.powsybl.cgmes.conversion.elements.*;
import com.powsybl.cgmes.conversion.elements.dc.DCConversion;
import com.powsybl.cgmes.conversion.elements.transformers.ThreeWindingsTransformerConversion;
import com.powsybl.cgmes.conversion.elements.transformers.TwoWindingsTransformerConversion;
import com.powsybl.cgmes.conversion.naming.NamingStrategy;
import com.powsybl.cgmes.extensions.*;
import com.powsybl.cgmes.model.*;
import com.powsybl.cgmes.model.triplestore.CgmesModelTripleStore;
import com.powsybl.commons.report.ReportNode;
import com.powsybl.iidm.network.*;
import com.powsybl.iidm.network.util.Identifiables;
import com.powsybl.triplestore.api.PropertyBag;
import com.powsybl.triplestore.api.PropertyBags;
import org.slf4j.Logger;
import org.slf4j.LoggerFactory;

import java.io.IOException;
import java.io.UncheckedIOException;
import java.nio.file.Path;
import java.nio.file.Paths;
import java.time.Duration;
import java.time.ZonedDateTime;
import java.util.*;
import java.util.function.Consumer;
import java.util.function.Function;
import java.util.function.Supplier;
import java.util.stream.Stream;

import static com.powsybl.cgmes.conversion.Update.*;
import static com.powsybl.cgmes.conversion.elements.AbstractConductingEquipmentConversion.isBoundaryTerminalConnected;
import static com.powsybl.cgmes.model.CgmesNames.REGULATION_CAPABILITY;
import static java.util.stream.Collectors.groupingBy;

/**
 * TwoWindingsTransformer Interpretation
 * <p>
 * Ratio and Phase Interpretation (Xfmr2RatioPhaseInterpretationAlternative) <br>
 * END1. All tapChangers (ratioTapChanger and phaseTapChanger) are considered at end1 (before transmission impedance) <br>
 * END2. All tapChangers (ratioTapChanger and phaseTapChanger) are considered at end2 (after transmission impedance) <br>
 * END1_END2. TapChangers (ratioTapChanger and phaseTapChanger) are considered at the end where they are defined in Cgmes <br>
 * X. If x1 == 0 all tapChangers (ratioTapChanger and phaseTapChanger) are considered at the end1 otherwise they are considered at end2
 * <p>
 * Shunt Admittance Interpretation (Xfmr2ShuntInterpretationAlternative) <br>
 * END1. All shunt admittances to ground (g, b) at end1 (before transmission impedance) <br>
 * END2. All shunt admittances to ground (g, b) at end2 (after transmission impedance) <br>
 * END1_END2. Shunt admittances to ground (g, b) at the end where they are defined in Cgmes model <br>
 * SPLIT. Split shunt admittances to ground (g, b) between end1 and end2. <br>
 * <p>
 * Structural Ratio (Xfmr2StructuralRatioInterpretationAlternative) <br>
 * END1. Structural ratio always at end1 (before transmission impedance) <br>
 * END2. Structural ratio always at end2 (after transmission impedance) <br>
 * X. If x1 == 0 structural ratio at end1, otherwise at end2
 * <p>
 * ThreeWindingsTransformer Interpretation.
 * <p>
 * Ratio and Phase Interpretation.  (Xfmr3RatioPhaseInterpretationAlternative) <br>
 * NETWORK_SIDE. All tapChangers (ratioTapChanger and phaseTapChanger) at the network side. <br>
 * STAR_BUS_SIDE. All tapChangers (ratioTapChanger and phaseTapChanger) at the star bus side.
 * <p>
 * Shunt Admittance Interpretation (Xfmr3ShuntInterpretationAlternative) <br>
 * NETWORK_SIDE. Shunt admittances to ground at the network side (end1 of the leg) <br>
 * STAR_BUS_SIDE. Shunt admittances to ground at the start bus side (end2 of the leg) <br>
 * SPLIT. Split shunt admittances to ground between two ends of the leg
 * <p>
 * Structural Ratio Interpretation (Xfmr3StructuralRatioInterpretationAlternative) <br>
 * STAR_BUS_SIDE. Structural ratio at the star bus side of all legs and RatedU0 = RatedU1 <br>
 * NETWORK_SIDE. Structural ratio at the network side of all legs. RatedU0 = 1 kv <br>
 * END1. Structural ratio at the network side of legs 2 and 3. RatedU0 = RatedU1 <br>
 * END2. Structural ratio at the network side of legs 1 and 3. RatedU0 = RatedU2 <br>
 * END3. Structural ratio at the network side of legs 1 and 2. RatedU0 = RatedU2 <br>
 * <p>
 * @author Luma Zamarreño {@literal <zamarrenolm at aia.es>}
 * @author José Antonio Marqués {@literal <marquesja at aia.es>}
 *
 */
public class Conversion {

    public static final String QUERY_CATALOG_NAME_INIT = "";
    public static final String QUERY_CATALOG_NAME_UPDATE = "-update";

    public enum Xfmr2RatioPhaseInterpretationAlternative {
        END1, END2, END1_END2, X
    }

    public enum Xfmr2ShuntInterpretationAlternative {
        END1, END2, END1_END2, SPLIT
    }

    public enum Xfmr2StructuralRatioInterpretationAlternative {
        END1, END2, X
    }

    public enum Xfmr3RatioPhaseInterpretationAlternative {
        NETWORK_SIDE, STAR_BUS_SIDE
    }

    public enum Xfmr3ShuntInterpretationAlternative {
        NETWORK_SIDE, STAR_BUS_SIDE, SPLIT
    }

    public enum Xfmr3StructuralRatioInterpretationAlternative {
        NETWORK_SIDE, STAR_BUS_SIDE, END1, END2, END3
    }

    public Conversion(CgmesModel cgmes) {
        this(cgmes, new Config());
    }

    public Conversion(CgmesModel cgmes, Conversion.Config config) {
        this(cgmes, config, Collections.emptyList(), Collections.emptyList());
    }

    public Conversion(CgmesModel cgmes, Conversion.Config config, List<CgmesImportPostProcessor> postProcessors) {
        this(cgmes, config, Collections.emptyList(), postProcessors, NetworkFactory.findDefault());
    }

    public Conversion(CgmesModel cgmes, Conversion.Config config, List<CgmesImportPreProcessor> preProcessors, List<CgmesImportPostProcessor> postProcessors) {
        this(cgmes, config, preProcessors, postProcessors, NetworkFactory.findDefault());
    }

    public Conversion(CgmesModel cgmes, Config config, List<CgmesImportPreProcessor> activatedPreProcessors, List<CgmesImportPostProcessor> activatedPostProcessors, NetworkFactory networkFactory) {
        this.cgmes = Objects.requireNonNull(cgmes);
        this.config = Objects.requireNonNull(config);
        this.preProcessors = Objects.requireNonNull(activatedPreProcessors);
        this.postProcessors = Objects.requireNonNull(activatedPostProcessors);
        this.networkFactory = Objects.requireNonNull(networkFactory);
    }

    public void report(Consumer<String> out) {
        new ReportTapChangers(cgmes, out).report();
    }

    public Network convert() {
        return convert(ReportNode.NO_OP);
    }

    public Network convert(ReportNode reportNode) {
        // Check presence of report node for functional logs and EQ profile in the data source
        Objects.requireNonNull(reportNode);
        if (!cgmes.hasEquipmentCore()) {
            throw new CgmesModelException("Data source does not contain EquipmentCore data");
        }

        // Apply preprocessors, which mainly create missing containers
        ReportNode preProcessorsNode = CgmesReports.applyingPreprocessorsReport(reportNode);
        for (CgmesImportPreProcessor preProcessor : preProcessors) {
            CgmesReports.applyingProcessorReport(preProcessorsNode, preProcessor.getName());
            preProcessor.process(cgmes);
        }
        if (LOG.isTraceEnabled() && cgmes.baseVoltages() != null) {
            LOG.trace("{}{}{}", "BaseVoltages", System.lineSeparator(), cgmes.baseVoltages().tabulate());
        }

        // Create base network with metadata information
        Network network = createNetwork();
        network.setMinimumAcceptableValidationLevel(ValidationLevel.EQUIPMENT);
        Context context = new Context(cgmes, config, network, reportNode);
        assignNetworkProperties(context);
        addMetadataModels(network, context);
        addCimCharacteristics(network);

        // Build mappings
        context.pushReportNode(CgmesReports.buildingMappingsReport(reportNode));
        context.nodeContainerMapping().build();
        BaseVoltageMappingAdder bvAdder = network.newExtension(BaseVoltageMappingAdder.class);
        cgmes.baseVoltages().forEach(bv -> bvAdder.addBaseVoltage(bv.getId("BaseVoltage"), bv.asDouble("nominalVoltage"), isBoundaryBaseVoltage(bv.getLocal("graph"))));
        bvAdder.add();
        cgmes.computedTerminals().forEach(t -> context.terminalMapping().buildTopologicalNodeCgmesTerminalsMapping(t));
        cgmes.computedTerminals().stream()
                .filter(t -> !CgmesNames.SWITCH_TYPES.contains(t.conductingEquipmentType()))
                .forEach(t -> context.terminalMapping().buildConnectivityNodeCgmesTerminalsMapping(t));
        cgmes.regulatingControls().forEach(p -> context.regulatingControlMapping().cacheRegulatingControls(p));
        context.popReportNode();

        // Convert containers
        convert(cgmes.substations(), CgmesNames.SUBSTATION, context);
        convert(cgmes.voltageLevels(), CgmesNames.VOLTAGE_LEVEL, context);
        createFictitiousVoltageLevelsForLineContainers(context);

        // Convert topology
        PropertyBags nodes = context.nodeBreaker() ? cgmes.connectivityNodes() : cgmes.topologicalNodes();
        if (context.nodeBreaker()) {
            convert(nodes, CgmesNames.CONNECTIVITY_NODE, context);
        } else {
            convert(nodes, CgmesNames.TOPOLOGICAL_NODE, context);
        }
        if (!context.config().createBusbarSectionForEveryConnectivityNode()) {
            convert(cgmes.busBarSections(), CgmesNames.BUSBAR_SECTION, context);
        }

        // Convert single terminal equipments
        convert(cgmes.grounds(), CgmesNames.GROUND, context);
        convert(cgmes.energyConsumers(), CgmesNames.ENERGY_CONSUMER, context);
        convert(cgmes.energySources(), CgmesNames.ENERGY_SOURCE, context);
        convert(cgmes.equivalentInjections(), CgmesNames.EQUIVALENT_INJECTION, context);
        convert(cgmes.externalNetworkInjections(), CgmesNames.EXTERNAL_NETWORK_INJECTION, context);
        convert(cgmes.shuntCompensators(), CgmesNames.SHUNT_COMPENSATOR, context);
        convert(cgmes.equivalentShunts(), CgmesNames.EQUIVALENT_SHUNT, context);
        convert(cgmes.staticVarCompensators(), CgmesNames.STATIC_VAR_COMPENSATOR, context);
        convert(cgmes.asynchronousMachines(), CgmesNames.ASYNCHRONOUS_MACHINE, context);
        convert(cgmes.synchronousMachinesAll(), CgmesNames.SYNCHRONOUS_MACHINE, context);

        // Convert multiple terminals equipments
        // We will delay the conversion of some lines/switches that have an end at boundary
        // They have to be processed after all lines/switches have been reviewed
        // FIXME(Luma) store delayedBoundaryNodes in context
        Set<String> delayedBoundaryNodes = new HashSet<>();
        convertSwitches(context, delayedBoundaryNodes);
        convertACLineSegmentsToLines(context, delayedBoundaryNodes);
        convertEquivalentBranchesToLines(context, delayedBoundaryNodes);
        convert(cgmes.seriesCompensators(), CgmesNames.SERIES_COMPENSATOR, context);
        convertTransformers(context, delayedBoundaryNodes);
        context.pushReportNode(CgmesReports.convertingElementTypeReport(reportNode, "equipments at boundaries"));
        delayedBoundaryNodes.forEach(node -> convertEquipmentAtBoundaryNode(context, node));
        context.popReportNode();

        // Convert DC equipments, limits, SV injections, control areas, regulating controls
        context.pushReportNode(CgmesReports.convertingElementTypeReport(reportNode, "DC network"));
        new DCConversion(context);
        clearUnattachedHvdcConverterStations(network, context);
        context.popReportNode();

        convert(cgmes.operationalLimits(), CgmesNames.OPERATIONAL_LIMIT, context);
        context.loadingLimitsMapping().addAll();
        setSelectedOperationalLimitsGroup(context);

        if (config.importControlAreas()) {
            convert(cgmes.controlAreas(), CgmesNames.CONTROL_AREA, context);
            convert(cgmes.tieFlows(), CgmesNames.TIE_FLOW, context);
        }

        context.pushReportNode(CgmesReports.convertingElementTypeReport(reportNode, CgmesNames.REGULATING_CONTROL));
        context.regulatingControlMapping().setAllRegulatingControls(network);
        context.popReportNode();

        // Save/store data for debug or external validation
        if (config.debugTopology()) {
            debugTopology(context);
        }
        if (config.storeCgmesModelAsNetworkExtension()) {
            network.newExtension(CgmesModelExtensionAdder.class).withModel(cgmes).add();
        }
        if (config.storeCgmesConversionContextAsNetworkExtension()) {
            network.newExtension(CgmesConversionContextExtensionAdder.class).withContext(context).add();
        }

        ReportNode postProcessorsNode = CgmesReports.applyingPostprocessorsReport(reportNode);
        for (CgmesImportPostProcessor postProcessor : postProcessors) {
            // FIXME generic cgmes models may not have an underlying triplestore
            // TODO maybe pass the properties to the post processors
            CgmesReports.applyingProcessorReport(postProcessorsNode, postProcessor.getName());
            postProcessor.process(network, cgmes.tripleStore());
        }

        CgmesReports.importedCgmesNetworkReport(reportNode, network.getId());

        updateWithAllInputs(network, reportNode, context);

        return network;
    }

    private void updateWithAllInputs(Network network, ReportNode reportNode, Context importContext) {
        if (!sshOrSvIsIncludedInCgmesModel(this.cgmes)) {
            // Remove all properties and aliases, this will invalidate all subsequent updates
            if (importContext.config().getRemovePropertiesAndAliasesAfterImport()) {
                removeAllAliasesAndProperties(network);
            }
            return;
        }
        this.cgmes.setQueryCatalog(QUERY_CATALOG_NAME_UPDATE);
        Context updateContext = createUpdateContext(network, reportNode);

        // add processes to create new equipment using update data (ssh and sv data)
        createFictitiousSwitchesForDisconnectedTerminalsDuringUpdate(network, cgmes, updateContext);
        createTieLinesWhenThereAreMoreThanTwoDanglingLinesAtBoundaryNodeDuringUpdate(network, updateContext);
        createFictitiousLoadsForSvInjectionsDuringUpdate(network, cgmes, updateContext);

        update(network, updateContext, reportNode);
    }

    private static void removeAllAliasesAndProperties(Network network) {
        network.getIdentifiables().forEach(identifiable -> {
            identifiable.getAliases().forEach(identifiable::removeAlias);
            identifiable.getPropertyNames().forEach(identifiable::removeProperty);
        });

        network.getBranchStream()
                .map(branch -> (Branch<?>) branch)
                .forEach(branch -> {
                    removeProperties(branch.getOperationalLimitsGroups1());
                    removeProperties(branch.getOperationalLimitsGroups2());
                });

        network.getThreeWindingsTransformers().forEach(t3w -> {
            removeProperties(t3w.getLeg1().getOperationalLimitsGroups());
            removeProperties(t3w.getLeg2().getOperationalLimitsGroups());
            removeProperties(t3w.getLeg3().getOperationalLimitsGroups());
        });

        network.getDanglingLines().forEach(danglingLine ->
                removeProperties(danglingLine.getOperationalLimitsGroups()));
    }

    private static void removeProperties(Collection<OperationalLimitsGroup> operationalLimitsGroupCollection) {
        operationalLimitsGroupCollection.forEach(operationalLimitsGroup ->
                operationalLimitsGroup.getPropertyNames().forEach(operationalLimitsGroup::removeProperty));
    }

    private static boolean sshOrSvIsIncludedInCgmesModel(CgmesModel cgmes) {
        return cgmes.fullModels().stream()
                .map(fullModel -> fullModel.getId("profileList"))
                .anyMatch(profileList -> profileList.contains("SteadyStateHypothesis") || profileList.contains("StateVariables"));
    }

    public void update(Network network, ReportNode reportNode) {
        Objects.requireNonNull(network);

        if (network.getIdentifiables().stream().allMatch(i -> i.getPropertyNames().isEmpty())) {
            throw new ConversionException("The network has no properties and aliases, they have been removed. Update is not allowed.");
        }

        Objects.requireNonNull(reportNode);
        Context updateContext = createUpdateContext(network, reportNode);

        addMetadataModels(network, updateContext);
        update(network, updateContext, reportNode);
    }

    private void update(Network network, Context updateContext, ReportNode reportNode) {
        // Inspect the contents of the loaded data
        if (LOG.isDebugEnabled()) {
            PropertyBags nts = cgmes.numObjectsByType();
            LOG.debug("CGMES objects read for the update:");
            nts.forEach(nt -> LOG.debug(String.format("  %5d %s", nt.asInt("numObjects"), nt.getLocal("Type"))));
            nts.forEach(nt -> LOG.debug(cgmes.allObjectsOfType(nt.getLocal("Type")).tabulateLocals()));
        }

        // Switches are updated first because the subsequent update of the terminals
        // is configurable and, if activated, may modify their state.
        // Then, the update of the terminals can overwrite the state of the switches
        updateSwitches(network, updateContext);

        updateLoads(network, cgmes, updateContext);
        updateGenerators(network, cgmes, updateContext);
        updateLines(network, updateContext);
        updateTransformers(network, updateContext);
        updateStaticVarCompensators(network, cgmes, updateContext);
        updateShuntCompensators(network, cgmes, updateContext);

        // Update either simplified or detailed DC model
        if (!updateContext.config().getUseDetailedDcModel()) {
            updateHvdcLines(network, cgmes, updateContext);
        } else {
            updateDcSwitches(network, updateContext);
            updateDcGrounds(network, updateContext);
            updateDcLines(network, updateContext);
            updateAcDcConverters(network, cgmes, updateContext);
        }

        updateDanglingLines(network, updateContext);
        // Fix dangling lines issues
        updateContext.pushReportNode(CgmesReports.fixingDanglingLinesIssuesReport(reportNode));
        handleDangingLineDisconnectedAtBoundary(network, updateContext);
        adjustMultipleUnpairedDanglingLinesAtSameBoundaryNode(network, updateContext);
        updateContext.popReportNode();

        updateVoltageLevels(network, updateContext);
        updateGrounds(network, updateContext);
        updateAreas(network, cgmes, updateContext);

        // Set voltages and angles, then complete
        updateAndCompleteVoltageAndAngles(network, updateContext);

        network.runValidationChecks(false, reportNode);
        network.setMinimumAcceptableValidationLevel(ValidationLevel.STEADY_STATE_HYPOTHESIS);

        // Remove all properties and aliases, this will invalidate all subsequent updates
        if (updateContext.config().getRemovePropertiesAndAliasesAfterImport()) {
            removeAllAliasesAndProperties(network);
        }
    }

    /**
     * Retrieve the Collection of OperationalLimitGroups for identifiable that have flow limits
     * (branch, dangling line, 3w-transformer).
     * If the collection has only one element, it gets to be the identifiable's selectedGroup.
     * If there is more than one element in the collection, don't set any as selected.
     * @param context The conversion's Context.
     */
    private void setSelectedOperationalLimitsGroup(Context context) {
        // Set selected limits group for branches
        context.network().getBranchStream().map(b -> (Branch<?>) b).forEach(branch -> {
            // Side 1
            Collection<OperationalLimitsGroup> limitsHolder1 = branch.getOperationalLimitsGroups1();
            if (limitsHolder1.size() == 1) {
                branch.setSelectedOperationalLimitsGroup1(limitsHolder1.iterator().next().getId());
            }
            // Side 2
            Collection<OperationalLimitsGroup> limitsHolder2 = branch.getOperationalLimitsGroups2();
            if (limitsHolder2.size() == 1) {
                branch.setSelectedOperationalLimitsGroup2(limitsHolder2.iterator().next().getId());
            }
        });

        // Set selected limits group for Dangling lines
        context.network().getDanglingLineStream().forEach(dl -> {
            Collection<OperationalLimitsGroup> limitsHolder = dl.getOperationalLimitsGroups();
            if (limitsHolder.size() == 1) {
                dl.setSelectedOperationalLimitsGroup(limitsHolder.iterator().next().getId());
            }
        });

        // Set selected limits group for 3w transformers legs
        context.network().getThreeWindingsTransformerStream().flatMap(ThreeWindingsTransformer::getLegStream).forEach(leg -> {
            Collection<OperationalLimitsGroup> limitsHolder = leg.getOperationalLimitsGroups();
            if (limitsHolder.size() == 1) {
                leg.setSelectedOperationalLimitsGroup(limitsHolder.iterator().next().getId());
            }
        });
    }

    private void handleDangingLineDisconnectedAtBoundary(Network network, Context context) {
        if (config.disconnectNetworkSideOfDanglingLinesIfBoundaryIsDisconnected()) {
            for (DanglingLine dl : network.getDanglingLines()) {
                if (!isBoundaryTerminalConnected(dl, context) && dl.getTerminal().isConnected()) {
                    LOG.warn("DanglingLine {} was connected at network side and disconnected at boundary side. It has been disconnected also at network side.", dl.getId());
                    CgmesReports.danglingLineDisconnectedAtBoundaryHasBeenDisconnectedReport(context.getReportNode(), dl.getId());
                    dl.getTerminal().disconnect();
                }
            }
        }
    }

    private void adjustMultipleUnpairedDanglingLinesAtSameBoundaryNode(Network network, Context context) {
        network.getDanglingLineStream(DanglingLineFilter.UNPAIRED)
                .filter(dl -> dl.getTerminal().isConnected())
                .collect(groupingBy(Conversion::getDanglingLineBoundaryNode))
                .values().stream()
                // Only perform adjustment for the groups with more than one connected dangling line
                .filter(dls -> dls.size() > 1)
                .forEach(dls -> adjustMultipleUnpairedDanglingLinesAtSameBoundaryNode(dls, context));
    }

    private void adjustMultipleUnpairedDanglingLinesAtSameBoundaryNode(List<DanglingLine> dls, Context context) {
        // All dangling lines will have same value for p0, q0. Take it from the first one
        double p0 = dls.get(0).getP0();
        double q0 = dls.get(0).getQ0();
        // Divide this value between all connected dangling lines
        // This method is called only if there is more than 1 connected dangling line
        long count = dls.size();
        final double p0Adjusted = p0 / count;
        final double q0Adjusted = q0 / count;
        dls.forEach(dl -> {
            LOG.warn("Multiple unpaired DanglingLines were connected at the same boundary side. Adjusted original injection from ({}, {}) to ({}, {}) for dangling line {}.", p0, q0, p0Adjusted, q0Adjusted, dl.getId());
            CgmesReports.multipleUnpairedDanglingLinesAtSameBoundaryReport(context.getReportNode(), dl.getId(), p0, q0, p0Adjusted, q0Adjusted);
            dl.setP0(p0Adjusted);
            dl.setQ0(q0Adjusted);
        });
    }

    public static String getDanglingLineBoundaryNode(DanglingLine dl) {
        String node;
        node = dl.getProperty(Conversion.CGMES_PREFIX_ALIAS_PROPERTIES + CgmesNames.CONNECTIVITY_NODE_BOUNDARY);
        if (node == null) {
            node = dl.getProperty(Conversion.CGMES_PREFIX_ALIAS_PROPERTIES + CgmesNames.TOPOLOGICAL_NODE_BOUNDARY);
        }
        if (node == null) {
            LOG.warn("Dangling line {} does not have a boundary node identifier.", dl.getId());
            node = "unknown";
        }
        return node;
    }

    private Source isBoundaryBaseVoltage(String graph) {
        //There are unit tests where the boundary file contains the sequence "EQBD" and others "EQ_BD"
        return graph.contains("EQ") && graph.contains("BD") ? Source.BOUNDARY : Source.IGM;
    }

    private void convert(PropertyBags elements, String elementType, Context context) {
        context.pushReportNode(CgmesReports.convertingElementTypeReport(context.getReportNode(), elementType));
        for (PropertyBag element : elements) {
            if (LOG.isTraceEnabled()) {
                LOG.trace(element.tabulateLocals(elementType));
            }
            AbstractObjectConversion c = switch (elementType) {
                case CgmesNames.SUBSTATION -> new SubstationConversion(element, context);
                case CgmesNames.VOLTAGE_LEVEL -> new VoltageLevelConversion(element, context);
                case CgmesNames.CONNECTIVITY_NODE, CgmesNames.TOPOLOGICAL_NODE -> new NodeConversion(elementType, element, context);
                case CgmesNames.BUSBAR_SECTION -> new BusbarSectionConversion(element, context);
                case CgmesNames.GROUND -> new GroundConversion(element, context);
                case CgmesNames.ENERGY_CONSUMER -> new EnergyConsumerConversion(element, context);
                case CgmesNames.ENERGY_SOURCE -> new EnergySourceConversion(element, context);
                case CgmesNames.EQUIVALENT_INJECTION -> new EquivalentInjectionConversion(element, context);
                case CgmesNames.EXTERNAL_NETWORK_INJECTION -> new ExternalNetworkInjectionConversion(element, context);
                case CgmesNames.SHUNT_COMPENSATOR -> new ShuntConversion(element, context);
                case CgmesNames.EQUIVALENT_SHUNT -> new EquivalentShuntConversion(element, context);
                case CgmesNames.STATIC_VAR_COMPENSATOR -> new StaticVarCompensatorConversion(element, context);
                case CgmesNames.ASYNCHRONOUS_MACHINE -> new AsynchronousMachineConversion(element, context);
                case CgmesNames.SYNCHRONOUS_MACHINE -> new SynchronousMachineConversion(element, context);
                case CgmesNames.SERIES_COMPENSATOR -> new SeriesCompensatorConversion(element, context);
                case CgmesNames.OPERATIONAL_LIMIT -> new OperationalLimitConversion(element, context);
                case CgmesNames.CONTROL_AREA -> new ControlAreaConversion(element, context);
                case CgmesNames.TIE_FLOW -> new TieFlowConversion(element, context);
                default -> throw new IllegalArgumentException("Invalid elementType.");
            };
            if (c.insideBoundary()) {
                c.convertInsideBoundary();
            } else if (c.valid()) {
                c.convert();
            }
        }
        context.popReportNode();
    }

    private Network createNetwork() {
        String networkId = cgmes.modelId();
        String sourceFormat = "CGMES";
        return networkFactory.createNetwork(networkId, sourceFormat);
    }

    private Context createUpdateContext(Network network, ReportNode reportNode) {
        Context context = new Context(cgmes, config, network, reportNode);
        context.buildUpdateCache();
        return context;
    }

    private void assignNetworkProperties(Context context) {
        context.network().setProperty(NETWORK_PS_CGMES_MODEL_DETAIL,
                context.nodeBreaker()
                        ? NETWORK_PS_CGMES_MODEL_DETAIL_NODE_BREAKER
                        : NETWORK_PS_CGMES_MODEL_DETAIL_BUS_BRANCH);
        PropertyBags modelProfiles = context.cgmes().modelProfiles();
        String fullModel = "FullModel";
        modelProfiles.sort(Comparator.comparing(p -> p.getId(fullModel)));
        for (PropertyBag modelProfile : modelProfiles) { // Import of profiles ID as properties TODO import them in a dedicated extension
            if (modelProfile.getId(fullModel).equals(context.network().getId())) {
                continue;
            }
            String profile = CgmesNamespace.getProfile(modelProfile.getId("profile"));
            if (profile != null && !"EQ_OP".equals(profile) && !"SV".equals(profile)) { // don't import EQ_OP and SV profiles as they are not used for CGMES export
                context.network()
                        .setProperty(Identifiables.getUniqueId(CGMES_PREFIX_ALIAS_PROPERTIES + profile + "_ID", property -> context.network().hasProperty(property)),
                                modelProfile.getId(fullModel));
            }
        }
        ZonedDateTime modelScenarioTime = cgmes.scenarioTime();
        ZonedDateTime modelCreated = cgmes.created();
        long forecastDistance = Duration.between(modelCreated, modelScenarioTime).toMinutes();
        context.network().setForecastDistance(forecastDistance >= 0 ? (int) forecastDistance : 0);
        context.network().setCaseDate(modelScenarioTime);
        LOG.info("cgmes scenarioTime       : {}", modelScenarioTime);
        LOG.info("cgmes modelCreated       : {}", modelCreated);
        LOG.info("network caseDate         : {}", context.network().getCaseDate());
        LOG.info("network forecastDistance : {}", context.network().getForecastDistance());
    }

    /**
     * Read the model header (the FullModel node) that holds metadata information.
     * The metadata will be stored in the {@link CgmesMetadataModels} extension.
     * @param network The network described by the model header and that will hold the extension.
     * @param context The conversion context.
     */
    private void addMetadataModels(Network network, Context context) {
        PropertyBags ps = cgmes.fullModels();
        if (ps.isEmpty()) {
            return;
        }
        CgmesMetadataModels previous = network.getExtension(CgmesMetadataModels.class);
        CgmesMetadataModelsAdder modelsAdder = network.newExtension(CgmesMetadataModelsAdder.class);

        if (previous != null) {
            previous.getModels().stream()
                    .filter(model -> !isSubSetIncluded(ps, model.getSubset()))
                    .forEach(model -> {
                        CgmesMetadataModelsAdder.ModelAdder modelAdder = modelsAdder.newModel()
                                .setId(model.getId())
                                .setSubset(model.getSubset())
                                .setDescription(model.getDescription())
                                .setVersion(model.getVersion())
                                .setModelingAuthoritySet(model.getModelingAuthoritySet());
                        model.getProfiles().forEach(modelAdder::addProfile);
                        model.getDependentOn().forEach(modelAdder::addDependentOn);
                        model.getSupersedes().forEach(modelAdder::addSupersedes);
                        modelAdder.add();
                    });
            network.removeExtension(CgmesMetadataModels.class);
        }

        for (PropertyBag p : ps) {
            CgmesMetadataModelsAdder.ModelAdder modelAdder = modelsAdder.newModel()
                    .setId(p.getId("FullModel"))
                    .setSubset(subsetFromGraph(p.getLocal("graph")))
                    .setDescription(p.getId("description"))
                    .setVersion(readVersion(p, context))
                    .setModelingAuthoritySet(p.getId("modelingAuthoritySet"));
            addMetadataModelReferences(p, "profileList", modelAdder::addProfile);
            addMetadataModelReferences(p, "dependentOnList", modelAdder::addDependentOn);
            addMetadataModelReferences(p, "supersedesList", modelAdder::addSupersedes);
            modelAdder.add();
        }

        modelsAdder.add();
    }

    private boolean isSubSetIncluded(PropertyBags ps, CgmesSubset subSet) {
        return ps.stream().anyMatch(p -> subSet == subsetFromGraph(p.getLocal("graph")));
    }

    /**
     * Add references (profiles, dependencies, supersedes) to the {@link CgmesMetadataModel} being created by the adder.
     * @param p The property bag holding the references.
     * @param refsProperty The property name to look for in the property bag.
     *                     The property value must be split to retrieve the complete list of references.
     * @param adder The method in the adder that will add the references to the model.
     */
    private void addMetadataModelReferences(PropertyBag p, String refsProperty, Function<String, CgmesMetadataModelsAdder.ModelAdder> adder) {
        String refs = p.get(refsProperty);
        if (refs != null && !refs.isEmpty()) {
            for (String ref : refs.split(" ")) {
                adder.apply(ref);
            }
        }
    }

    /**
     * Retrieve the subset from the graph.
     * @param graph The file name. It shall contain the subset identifier.
     * @return The {@link CgmesSubset} corresponding to the graph.
     */
    private CgmesSubset subsetFromGraph(String graph) {
        return Stream.of(CgmesSubset.values())
                .filter(subset -> subset.isValidName(graph))
                .findFirst()
                .orElse(CgmesSubset.UNKNOWN);
    }

    /**
     * Retrieve the version number from the property bag.
     * @param propertyBag The bag where to look for a version property.
     * @param context The conversion context.
     * @return The version number if found and is a proper integer, else the default value: 1.
     */
    private int readVersion(PropertyBag propertyBag, Context context) {
        try {
            return propertyBag.asInt("version");
        } catch (NumberFormatException e) {
            context.fixed("Version", "The version is expected to be an integer: " + propertyBag.get("version") + ". Fixed to 1");
            return 1;
        }
    }

    private void addCimCharacteristics(Network network) {
        if (cgmes instanceof CgmesModelTripleStore cgmesModelTripleStore) {
            network.newExtension(CimCharacteristicsAdder.class)
                    .setTopologyKind(cgmes.isNodeBreaker() ? CgmesTopologyKind.NODE_BREAKER : CgmesTopologyKind.BUS_BRANCH)
                    .setCimVersion(cgmesModelTripleStore.getCimVersion())
                    .add();
        }
    }

    private void convertACLineSegmentsToLines(Context context, Set<String> delayedBoundaryNodes) {
        context.pushReportNode(CgmesReports.convertingElementTypeReport(context.getReportNode(), CgmesNames.AC_LINE_SEGMENT));
        for (PropertyBag line : cgmes.acLineSegments()) {
            if (LOG.isTraceEnabled()) {
                LOG.trace(line.tabulateLocals(CgmesNames.AC_LINE_SEGMENT));
            }
            ACLineSegmentConversion c = new ACLineSegmentConversion(line, context);
            if (c.valid()) {
                String node = c.boundaryNode();
                if (node != null && !context.config().convertBoundary()) {
                    context.boundary().addAcLineSegmentAtNode(line, node);
                    delayedBoundaryNodes.add(node);
                } else {
                    c.convert();
                }
            }
        }
        context.popReportNode();
    }

    // Fictitious voltageLevels for Line and Substation(when it includes nodes) containers
    private void createFictitiousVoltageLevelsForLineContainers(Context context) {

        context.nodeContainerMapping().getFictitiousVoltageLevelsForLineContainersToBeCreated().forEach(fictitiousVoltageLevelId -> {
            String containerId = context.nodeContainerMapping().getContainerId(fictitiousVoltageLevelId).orElseThrow();
            String containerName = context.nodeContainerMapping().getContainerName(fictitiousVoltageLevelId).orElseThrow();
            String referenceVoltageLevelId = context.nodeContainerMapping().getReferenceVoltageLevelId(fictitiousVoltageLevelId).orElseThrow();

            if (context.network().getVoltageLevel(fictitiousVoltageLevelId) == null) {
                VoltageLevel referenceVoltageLevel = context.network().getVoltageLevel(referenceVoltageLevelId);
                if (referenceVoltageLevel == null) {
                    throw new ConversionException("VoltageLevel not found for voltageLevelId: " + referenceVoltageLevelId);
                }
                createFictitiousVoltageLevelsForLineContainer(context, fictitiousVoltageLevelId, containerId, containerName, referenceVoltageLevel);
            }
        });
    }

    private void createFictitiousVoltageLevelsForLineContainer(Context context, String fictitiousVoltageLevelId, String containerId, String containerName, VoltageLevel vlref) {
        LOG.warn("Fictitious Voltage Level {} created for Line container {} name {}", fictitiousVoltageLevelId, containerId, containerName);
        // Nominal voltage and low/high limits are copied from the reference voltage level, if it is given
        VoltageLevel vl = context.network().newVoltageLevel()
                .setNominalV(vlref.getNominalV())
                .setTopologyKind(
                        context.nodeBreaker()
                                ? TopologyKind.NODE_BREAKER
                                : TopologyKind.BUS_BREAKER)
                .setLowVoltageLimit(vlref.getLowVoltageLimit())
                .setHighVoltageLimit(vlref.getHighVoltageLimit())
                .setId(fictitiousVoltageLevelId)
                .setFictitious(true)
                .setName(containerName)
                .setEnsureIdUnicity(context.config().isEnsureIdAliasUnicity())
                .add();
        vl.setProperty(Conversion.CGMES_PREFIX_ALIAS_PROPERTIES + "LineContainerId", containerId);
    }

    private void convertSwitches(Context context, Set<String> delayedBoundaryNodes) {
        context.pushReportNode(CgmesReports.convertingElementTypeReport(context.getReportNode(), CgmesNames.SWITCH));
        for (PropertyBag sw : cgmes.switches()) {
            if (LOG.isTraceEnabled()) {
                LOG.trace(sw.tabulateLocals("Switch"));
            }
            SwitchConversion c = new SwitchConversion(sw, context);
            if (c.valid()) {
                String node = c.boundaryNode();
                if (node != null && !context.config().convertBoundary()) {
                    context.boundary().addSwitchAtNode(sw, node);
                    delayedBoundaryNodes.add(node);
                } else {
                    c.convert();
                }
            }
        }
        context.popReportNode();
    }

    private void convertEquivalentBranchesToLines(Context context, Set<String> delayedBoundaryNodes) {
        context.pushReportNode(CgmesReports.convertingElementTypeReport(context.getReportNode(), CgmesNames.EQUIVALENT_BRANCH));
        for (PropertyBag equivalentBranch : cgmes.equivalentBranches()) {
            if (LOG.isTraceEnabled()) {
                LOG.trace(equivalentBranch.tabulateLocals("EquivalentBranch"));
            }
            EquivalentBranchConversion c = new EquivalentBranchConversion(equivalentBranch, context);
            if (c.valid()) {
                String node = c.boundaryNode();
                if (node != null && !context.config().convertBoundary()) {
                    context.boundary().addEquivalentBranchAtNode(equivalentBranch, node);
                    delayedBoundaryNodes.add(node);
                } else {
                    c.convert();
                }
            }
        }
        context.popReportNode();
    }

    private void convertTransformers(Context context, Set<String> delayedBoundaryNodes) {
        context.pushReportNode(CgmesReports.convertingElementTypeReport(context.getReportNode(), CgmesNames.POWER_TRANSFORMER));
        cgmes.transformers().stream()
                .map(t -> context.transformerEnds(t.getId("PowerTransformer")))
                .forEach(ends -> {
                    String transformerId = ends.get(0).getId("PowerTransformer");
                    if (LOG.isTraceEnabled()) {
                        LOG.trace("Transformer {}, {}-winding", transformerId, ends.size());
                        ends.forEach(e -> LOG.trace(e.tabulateLocals("TransformerEnd")));
                    }
                    if (ends.size() == 2) {
                        convertTwoWindingsTransformers(context, ends, delayedBoundaryNodes);
                    } else if (ends.size() == 3) {
                        convertThreeWindingsTransformers(context, ends);
                    } else {
                        String what = "PowerTransformer " + transformerId;
                        Supplier<String> reason = () -> String.format("Has %d ends. Only 2 or 3 ends are supported", ends.size());
                        context.invalid(what, reason);
                    }
                });
        context.popReportNode();
    }

    private static void convertTwoWindingsTransformers(Context context, PropertyBags ends, Set<String> delayedBoundaryNodes) {
        AbstractConductingEquipmentConversion c = new TwoWindingsTransformerConversion(ends, context);
        if (c.valid()) {
            String node = c.boundaryNode();
            if (node != null && !context.config().convertBoundary()) {
                context.boundary().addTransformerAtNode(ends, node);
                delayedBoundaryNodes.add(node);
            } else {
                c.convert();
            }
        }
    }

    private static void convertThreeWindingsTransformers(Context context, PropertyBags ends) {
        AbstractConductingEquipmentConversion c = new ThreeWindingsTransformerConversion(ends, context);
        if (c.valid()) {
            c.convert();
        }
    }

    // Supported conversions:
    // Only one Line (--> create dangling line)
    // Only one Switch (--> create dangling line with z0)
    // Only one Transformer (--> create dangling line)
    // Only one EquivalentBranch (--> create dangling line)
    // Any combination of Line, Switch, Transformer and EquivalentBranch

    private void convertEquipmentAtBoundaryNode(Context context, String node) {
        // At least each delayed boundary node should have one equipment attached to it
        // Currently supported equipment at boundary are lines and switches
        List<BoundaryEquipment> beqs = context.boundary().boundaryEquipmentAtNode(node);
        if (LOG.isDebugEnabled()) {
            LOG.debug("Delayed boundary node {} with {} equipment at it", node, beqs.size());
            beqs.forEach(BoundaryEquipment::log);
        }
        int numEquipmentsAtNode = beqs.size();
        if (numEquipmentsAtNode == 1) {
            beqs.get(0).createConversion(context).convertAtBoundary();
        } else if (numEquipmentsAtNode == 2) {
            convertTwoEquipmentsAtBoundaryNode(context, node, beqs.get(0), beqs.get(1));
        } else {
            // In some TYNDPs, there are three or more AcLineSegments at the boundary node, but only two are connected.
            // Here, a danglingLine is created for each segment, and later, in the method
            // createTieLinesWhenThereAreMoreThanTwoDanglingLinesAtBoundaryNodeDuringUpdate,
            // a tieLine is created using only the two connected danglingLines
            context.fixed(node, "More than two AcLineSegments at boundary: only dangling lines are created." +
                    " Please note that the converted IIDM network will probably not be equivalent to the CGMES network.");
            beqs.forEach(beq -> beq.createConversion(context).convertAtBoundary());
        }
    }

    private static void convertTwoEquipmentsAtBoundaryNode(Context context, String node, BoundaryEquipment beq1, BoundaryEquipment beq2) {
        EquipmentAtBoundaryConversion conversion1 = beq1.createConversion(context);
        EquipmentAtBoundaryConversion conversion2 = beq2.createConversion(context);
        TieLineConversion.create(node, conversion1, conversion2, context);
    }

    private void clearUnattachedHvdcConverterStations(Network network, Context context) {
        // In case of faulty CGMES files, remove HVDC Converter Stations without HVDC lines
        network.getHvdcConverterStationStream()
                .filter(converter -> converter.getHvdcLine() == null)
                .forEach(converter -> {
                    CgmesReports.removingUnattachedHvdcConverterStationReport(context.getReportNode(), converter.getId());
                    context.ignored("HVDC Converter Station " + converter.getId(), "No correct linked HVDC line found.");
                    converter.remove();
                });
    }

    private void debugTopology(Context context) {
        context.network().getVoltageLevels().forEach(vl -> {
            String name = vl.getSubstation().map(s -> s.getNameOrId() + "-").orElse("") + vl.getNameOrId();
            name = name.replace('/', '-');
            Path file = Paths.get(System.getProperty("java.io.tmpdir"), "temp-cgmes-" + name + ".dot");
            try {
                vl.exportTopology(file);
            } catch (IOException e) {
                throw new UncheckedIOException(e);
            }
        });
    }

    public static class Config {

        /**
         * Specifies the default behavior to apply when updating equipment attributes
         * and no value is provided.
         * <br/>
         * The available options are:
         * <ul>
         *   <li><b>EQ</b>: Uses the default value received from the EQ file.</li>
         *   <li><b>DEFAULT</b>: Assigns a predefined default value.</li>
         *   <li><b>EMPTY</b>: Leaves the attribute empty (e.g., {@code Double.NaN}) if allowed.</li>
         *   <li><b>PREVIOUS</b>: Reuses the value from the previous update.</li>
         * </ul>
         */
        public enum DefaultValue {
            EQ,
            DEFAULT,
            EMPTY,
            PREVIOUS
        }

        public List<String> substationIdsExcludedFromMapping() {
            return Collections.emptyList();
        }

        public boolean debugTopology() {
            return false;
        }

        public boolean importNodeBreakerAsBusBreaker() {
            return importNodeBreakerAsBusBreaker;
        }

        public Config setImportNodeBreakerAsBusBreaker(boolean importNodeBreakerAsBusBreaker) {
            this.importNodeBreakerAsBusBreaker = importNodeBreakerAsBusBreaker;
            return this;
        }

        public boolean convertBoundary() {
            return convertBoundary;
        }

        public Config setConvertBoundary(boolean convertBoundary) {
            this.convertBoundary = convertBoundary;
            return this;
        }

        public boolean computeFlowsAtBoundaryDanglingLines() {
            return true;
        }

        public boolean createBusbarSectionForEveryConnectivityNode() {
            return createBusbarSectionForEveryConnectivityNode;
        }

        public Config setCreateBusbarSectionForEveryConnectivityNode(boolean b) {
            createBusbarSectionForEveryConnectivityNode = b;
            return this;
        }

        public boolean convertSvInjections() {
            return convertSvInjections;
        }

        public Config setConvertSvInjections(boolean convertSvInjections) {
            this.convertSvInjections = convertSvInjections;
            return this;
        }

        public boolean storeCgmesModelAsNetworkExtension() {
            return storeCgmesModelAsNetworkExtension;
        }

        public Config setStoreCgmesModelAsNetworkExtension(boolean storeCgmesModelAsNetworkExtension) {
            this.storeCgmesModelAsNetworkExtension = storeCgmesModelAsNetworkExtension;
            return this;
        }

        public boolean storeCgmesConversionContextAsNetworkExtension() {
            return storeCgmesConversionContextAsNetworkExtension;
        }

        public Config setStoreCgmesConversionContextAsNetworkExtension(boolean storeCgmesTerminalMappingAsNetworkExtension) {
            this.storeCgmesConversionContextAsNetworkExtension = storeCgmesTerminalMappingAsNetworkExtension;
            return this;
        }

        public boolean createActivePowerControlExtension() {
            return createActivePowerControlExtension;
        }

        public Config setCreateActivePowerControlExtension(boolean createActivePowerControlExtension) {
            this.createActivePowerControlExtension = createActivePowerControlExtension;
            return this;
        }

        public boolean isEnsureIdAliasUnicity() {
            return ensureIdAliasUnicity;
        }

        public Config setEnsureIdAliasUnicity(boolean ensureIdAliasUnicity) {
            this.ensureIdAliasUnicity = ensureIdAliasUnicity;
            return this;
        }

        public boolean importControlAreas() {
            return importControlAreas;
        }

        public Config setImportControlAreas(boolean importControlAreas) {
            this.importControlAreas = importControlAreas;
            return this;
        }

        public NamingStrategy getNamingStrategy() {
            return namingStrategy;
        }

        public Config setNamingStrategy(NamingStrategy namingStrategy) {
            this.namingStrategy = Objects.requireNonNull(namingStrategy);
            return this;
        }

        public Xfmr2RatioPhaseInterpretationAlternative getXfmr2RatioPhase() {
            return xfmr2RatioPhase;
        }

        public void setXfmr2RatioPhase(Xfmr2RatioPhaseInterpretationAlternative alternative) {
            xfmr2RatioPhase = alternative;
        }

        public Xfmr2ShuntInterpretationAlternative getXfmr2Shunt() {
            return xfmr2Shunt;
        }

        public void setXfmr2Shunt(Xfmr2ShuntInterpretationAlternative alternative) {
            xfmr2Shunt = alternative;
        }

        public Xfmr2StructuralRatioInterpretationAlternative getXfmr2StructuralRatio() {
            return xfmr2StructuralRatio;
        }

        public void setXfmr2StructuralRatio(Xfmr2StructuralRatioInterpretationAlternative alternative) {
            xfmr2StructuralRatio = alternative;
        }

        public Xfmr3RatioPhaseInterpretationAlternative getXfmr3RatioPhase() {
            return xfmr3RatioPhase;
        }

        public void setXfmr3RatioPhase(Xfmr3RatioPhaseInterpretationAlternative alternative) {
            this.xfmr3RatioPhase = alternative;
        }

        public Xfmr3ShuntInterpretationAlternative getXfmr3Shunt() {
            return xfmr3Shunt;
        }

        public void setXfmr3Shunt(Xfmr3ShuntInterpretationAlternative alternative) {
            xfmr3Shunt = alternative;
        }

        public Xfmr3StructuralRatioInterpretationAlternative getXfmr3StructuralRatio() {
            return xfmr3StructuralRatio;
        }

        public void setXfmr3StructuralRatio(Xfmr3StructuralRatioInterpretationAlternative alternative) {
            xfmr3StructuralRatio = alternative;
        }

        public double getMissingPermanentLimitPercentage() {
            return missingPermanentLimitPercentage;
        }

        public Config setMissingPermanentLimitPercentage(double missingPermanentLimitPercentage) {
            if (missingPermanentLimitPercentage < 0 || missingPermanentLimitPercentage > 100) {
                throw new IllegalArgumentException("Missing permanent limit percentage must be between 0 and 100.");
            }
            this.missingPermanentLimitPercentage = missingPermanentLimitPercentage;
            return this;
        }

        public CgmesImport.FictitiousSwitchesCreationMode getCreateFictitiousSwitchesForDisconnectedTerminalsMode() {
            return createFictitiousSwitchesForDisconnectedTerminalsMode;
        }

        public Config createFictitiousSwitchesForDisconnectedTerminalsMode(CgmesImport.FictitiousSwitchesCreationMode createFictitiousSwitchesForDisconnectedTerminalsMode) {
            this.createFictitiousSwitchesForDisconnectedTerminalsMode = createFictitiousSwitchesForDisconnectedTerminalsMode;
            return this;
        }

        public Config setDisconnectNetworkSideOfDanglingLinesIfBoundaryIsDisconnected(boolean b) {
            disconnectNetworkSideOfDanglingLinesIfBoundaryIsDisconnected = b;
            return this;
        }

        public boolean disconnectNetworkSideOfDanglingLinesIfBoundaryIsDisconnected() {
            return disconnectNetworkSideOfDanglingLinesIfBoundaryIsDisconnected;
        }

        public boolean updateTerminalConnectionInNodeBreakerVoltageLevel() {
            return UPDATE_TERMINAL_CONNECTION_IN_NODE_BREAKER_VOLTAGE_LEVEL;
        }

        public List<DefaultValue> updateDefaultValuesPriority() {
            return usePreviousValuesDuringUpdate
                    ? List.of(DefaultValue.PREVIOUS, DefaultValue.EQ, DefaultValue.DEFAULT, DefaultValue.EMPTY)
                    : List.of(DefaultValue.EQ, DefaultValue.DEFAULT, DefaultValue.EMPTY);
        }

        public boolean getCreateFictitiousVoltageLevelsForEveryNode() {
            return createFictitiousVoltageLevelsForEveryNode;
        }

        public Config setCreateFictitiousVoltageLevelsForEveryNode(boolean b) {
            createFictitiousVoltageLevelsForEveryNode = b;
            return this;
        }

        public Config setUsePreviousValuesDuringUpdate(boolean use) {
            usePreviousValuesDuringUpdate = use;
            return this;
        }

<<<<<<< HEAD
        public boolean getUseDetailedDcModel() {
            return useDetailedDcModel;
        }

        public Config setUseDetailedDcModel(boolean useDetailedDcModel) {
            this.useDetailedDcModel = useDetailedDcModel;
=======
        public boolean getRemovePropertiesAndAliasesAfterImport() {
            return removePropertiesAndAliasesAfterImport;
        }

        public Config setRemovePropertiesAndAliasesAfterImport(boolean remove) {
            removePropertiesAndAliasesAfterImport = remove;
>>>>>>> e566af67
            return this;
        }

        private boolean convertBoundary = false;

        private boolean createBusbarSectionForEveryConnectivityNode = false;
        private boolean convertSvInjections = true;
        private boolean storeCgmesModelAsNetworkExtension = true;
        private boolean storeCgmesConversionContextAsNetworkExtension = false;
        private boolean createActivePowerControlExtension = false;

        private CgmesImport.FictitiousSwitchesCreationMode createFictitiousSwitchesForDisconnectedTerminalsMode = CgmesImport.FictitiousSwitchesCreationMode.ALWAYS;

        private boolean ensureIdAliasUnicity = false;
        private boolean importControlAreas = true;
        private boolean importNodeBreakerAsBusBreaker = false;
        private boolean disconnectNetworkSideOfDanglingLinesIfBoundaryIsDisconnected = true;

        private NamingStrategy namingStrategy = new NamingStrategy.Identity();

        // Default interpretation.
        private Xfmr2RatioPhaseInterpretationAlternative xfmr2RatioPhase = Xfmr2RatioPhaseInterpretationAlternative.END1_END2;
        private Xfmr2ShuntInterpretationAlternative xfmr2Shunt = Xfmr2ShuntInterpretationAlternative.END1_END2;
        private Xfmr2StructuralRatioInterpretationAlternative xfmr2StructuralRatio = Xfmr2StructuralRatioInterpretationAlternative.X;

        private Xfmr3RatioPhaseInterpretationAlternative xfmr3RatioPhase = Xfmr3RatioPhaseInterpretationAlternative.NETWORK_SIDE;
        private Xfmr3ShuntInterpretationAlternative xfmr3Shunt = Xfmr3ShuntInterpretationAlternative.NETWORK_SIDE;
        private Xfmr3StructuralRatioInterpretationAlternative xfmr3StructuralRatio = Xfmr3StructuralRatioInterpretationAlternative.STAR_BUS_SIDE;

        private double missingPermanentLimitPercentage = 100;
        private boolean createFictitiousVoltageLevelsForEveryNode = true;
        private static final boolean UPDATE_TERMINAL_CONNECTION_IN_NODE_BREAKER_VOLTAGE_LEVEL = false;
        private boolean usePreviousValuesDuringUpdate = false;
<<<<<<< HEAD
        private boolean useDetailedDcModel = false;
=======
        private boolean removePropertiesAndAliasesAfterImport = false;
>>>>>>> e566af67
    }

    private final CgmesModel cgmes;
    private final Config config;
    private final List<CgmesImportPostProcessor> postProcessors;
    private final List<CgmesImportPreProcessor> preProcessors;
    private final NetworkFactory networkFactory;

    private static final Logger LOG = LoggerFactory.getLogger(Conversion.class);

    public static final String NETWORK_PS_CGMES_MODEL_DETAIL = "CGMESModelDetail";
    public static final String NETWORK_PS_CGMES_MODEL_DETAIL_BUS_BRANCH = "bus-branch";
    public static final String NETWORK_PS_CGMES_MODEL_DETAIL_NODE_BREAKER = "node-breaker";

    public static final String CGMES_PREFIX_ALIAS_PROPERTIES = "CGMES.";
    public static final String PROPERTY_IS_CREATED_FOR_DISCONNECTED_TERMINAL = CGMES_PREFIX_ALIAS_PROPERTIES + "isCreatedForDisconnectedTerminal";
    public static final String PROPERTY_IS_EQUIVALENT_SHUNT = CGMES_PREFIX_ALIAS_PROPERTIES + "isEquivalentShunt";
    public static final String PROPERTY_HYDRO_PLANT_STORAGE_TYPE = CGMES_PREFIX_ALIAS_PROPERTIES + "hydroPlantStorageKind";
    public static final String PROPERTY_FOSSIL_FUEL_TYPE = CGMES_PREFIX_ALIAS_PROPERTIES + "fuelType";
    public static final String PROPERTY_WIND_GEN_UNIT_TYPE = CGMES_PREFIX_ALIAS_PROPERTIES + "windGenUnitType";
    public static final String PROPERTY_CGMES_ORIGINAL_CLASS = CGMES_PREFIX_ALIAS_PROPERTIES + "originalClass";
    public static final String PROPERTY_BUSBAR_SECTION_TERMINALS = CGMES_PREFIX_ALIAS_PROPERTIES + "busbarSectionTerminals";
    public static final String PROPERTY_CGMES_GOVERNOR_SCD = CGMES_PREFIX_ALIAS_PROPERTIES + "governorSCD";
    public static final String PROPERTY_CGMES_SYNCHRONOUS_MACHINE_TYPE = CGMES_PREFIX_ALIAS_PROPERTIES + "synchronousMachineType";
    public static final String PROPERTY_CGMES_SYNCHRONOUS_MACHINE_OPERATING_MODE = CGMES_PREFIX_ALIAS_PROPERTIES + "synchronousMachineOperatingMode";
    public static final String PROPERTY_OPERATIONAL_LIMIT_SET_NAME = CGMES_PREFIX_ALIAS_PROPERTIES + "OperationalLimitSetName";
    public static final String PROPERTY_OPERATIONAL_LIMIT_SET_RDFID = CGMES_PREFIX_ALIAS_PROPERTIES + "OperationalLimitSetRdfID";
    public static final String PROPERTY_REGULATING_CONTROL = CGMES_PREFIX_ALIAS_PROPERTIES + CgmesNames.REGULATING_CONTROL;
    public static final String PROPERTY_CGMES_REGULATION_CAPABILITY = CGMES_PREFIX_ALIAS_PROPERTIES + REGULATION_CAPABILITY;
    public static final String PROPERTY_CGMES_DC_CONVERTER_UNIT = CGMES_PREFIX_ALIAS_PROPERTIES + "DCConverterUnit";
}<|MERGE_RESOLUTION|>--- conflicted
+++ resolved
@@ -1094,21 +1094,21 @@
             return this;
         }
 
-<<<<<<< HEAD
+        public boolean getRemovePropertiesAndAliasesAfterImport() {
+            return removePropertiesAndAliasesAfterImport;
+        }
+
+        public Config setRemovePropertiesAndAliasesAfterImport(boolean remove) {
+            removePropertiesAndAliasesAfterImport = remove;
+            return this;
+        }
+
         public boolean getUseDetailedDcModel() {
             return useDetailedDcModel;
         }
 
         public Config setUseDetailedDcModel(boolean useDetailedDcModel) {
             this.useDetailedDcModel = useDetailedDcModel;
-=======
-        public boolean getRemovePropertiesAndAliasesAfterImport() {
-            return removePropertiesAndAliasesAfterImport;
-        }
-
-        public Config setRemovePropertiesAndAliasesAfterImport(boolean remove) {
-            removePropertiesAndAliasesAfterImport = remove;
->>>>>>> e566af67
             return this;
         }
 
@@ -1142,11 +1142,8 @@
         private boolean createFictitiousVoltageLevelsForEveryNode = true;
         private static final boolean UPDATE_TERMINAL_CONNECTION_IN_NODE_BREAKER_VOLTAGE_LEVEL = false;
         private boolean usePreviousValuesDuringUpdate = false;
-<<<<<<< HEAD
+        private boolean removePropertiesAndAliasesAfterImport = false;
         private boolean useDetailedDcModel = false;
-=======
-        private boolean removePropertiesAndAliasesAfterImport = false;
->>>>>>> e566af67
     }
 
     private final CgmesModel cgmes;
