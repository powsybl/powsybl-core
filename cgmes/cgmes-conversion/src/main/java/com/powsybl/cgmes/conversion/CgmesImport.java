--- conflicted
+++ resolved
@@ -134,16 +134,10 @@
             }
             // If we are configured to support CIM14,
             // check if there is this CIM14 data
-            return importCim14 && cds.existsCim14();
+            return IMPORT_CIM_14 && cds.existsCim14();
         } catch (IOException e) {
             throw new UncheckedIOException(e);
         }
-<<<<<<< HEAD
-=======
-        // If we are configured to support CIM14,
-        // check if there is this CIM14 data
-        return IMPORT_CIM_14 && cds.existsCim14();
->>>>>>> 4b65c5f4
     }
 
     @Override
