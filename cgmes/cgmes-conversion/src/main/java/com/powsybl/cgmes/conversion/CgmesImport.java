--- conflicted
+++ resolved
@@ -9,16 +9,10 @@
 
 import com.google.auto.service.AutoService;
 import com.google.common.io.ByteStreams;
-<<<<<<< HEAD
 import com.powsybl.cgmes.conversion.export.CgmesExportContext;
 import com.powsybl.cgmes.conversion.naming.NamingStrategyFactory;
-import com.powsybl.cgmes.model.CgmesModel;
-import com.powsybl.cgmes.model.CgmesModelFactory;
-import com.powsybl.cgmes.model.CgmesOnDataSource;
-=======
 import com.powsybl.cgmes.model.*;
 import com.powsybl.commons.PowsyblException;
->>>>>>> efe36f90
 import com.powsybl.commons.config.PlatformConfig;
 import com.powsybl.commons.datasource.DataSource;
 import com.powsybl.commons.datasource.DataSourceUtil;
@@ -64,14 +58,11 @@
         ALWAYS,
         ALWAYS_EXCEPT_SWITCHES,
         NEVER
-<<<<<<< HEAD
-=======
     }
 
     public enum SubnetworkDefinedBy {
         FILENAME,
         MODELING_AUTHORITY
->>>>>>> efe36f90
     }
 
     public CgmesImport(PlatformConfig platformConfig, List<CgmesImportPreProcessor> preProcessors, List<CgmesImportPostProcessor> postProcessors) {
