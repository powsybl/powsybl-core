--- conflicted
+++ resolved
@@ -331,11 +331,8 @@
     public static final String ENSURE_ID_ALIAS_UNICITY = "iidm.import.cgmes.ensure-id-alias-unicity";
     public static final String ID_MAPPING_FILE_PATH = "iidm.import.cgmes.id-mapping-file-path";
     public static final String IMPORT_CONTROL_AREAS = "iidm.import.cgmes.import-control-areas";
-<<<<<<< HEAD
+    public static final String NAMING_STRATEGY = "iidm.import.cgmes.naming-strategy";
     public static final String PRE_PROCESSORS = "iidm.import.cgmes.pre-processors";
-=======
-    public static final String NAMING_STRATEGY = "iidm.import.cgmes.naming-strategy";
->>>>>>> d55c5ad3
     public static final String POST_PROCESSORS = "iidm.import.cgmes.post-processors";
     public static final String POWSYBL_TRIPLESTORE = "iidm.import.cgmes.powsybl-triplestore";
     public static final String PROFILE_FOR_INITIAL_VALUES_SHUNT_SECTIONS_TAP_POSITIONS = "iidm.import.cgmes.profile-for-initial-values-shunt-sections-tap-positions";
