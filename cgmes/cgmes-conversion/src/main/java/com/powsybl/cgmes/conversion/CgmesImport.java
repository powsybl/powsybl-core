/**
 * Copyright (c) 2017-2018, RTE (http://www.rte-france.com)
 * This Source Code Form is subject to the terms of the Mozilla Public
 * License, v. 2.0. If a copy of the MPL was not distributed with this
 * file, You can obtain one at http://mozilla.org/MPL/2.0/.
 */

package com.powsybl.cgmes.conversion;

import com.google.auto.service.AutoService;
import com.google.common.io.ByteStreams;
import com.powsybl.cgmes.model.CgmesModel;
import com.powsybl.cgmes.model.CgmesModelFactory;
import com.powsybl.cgmes.model.CgmesOnDataSource;
import com.powsybl.commons.config.PlatformConfig;
import com.powsybl.commons.datasource.DataSource;
import com.powsybl.commons.datasource.GenericReadOnlyDataSource;
import com.powsybl.commons.datasource.ReadOnlyDataSource;
<<<<<<< HEAD
import com.powsybl.commons.reporter.Reporter;
=======
import com.powsybl.commons.parameters.Parameter;
import com.powsybl.commons.parameters.ParameterDefaultValueConfig;
import com.powsybl.commons.parameters.ParameterScope;
import com.powsybl.commons.parameters.ParameterType;
>>>>>>> b3bd1799
import com.powsybl.commons.util.ServiceLoaderCache;
import com.powsybl.iidm.import_.Importer;
import com.powsybl.iidm.network.Network;
import com.powsybl.iidm.network.NetworkFactory;
import com.powsybl.triplestore.api.TripleStoreFactory;
import com.powsybl.triplestore.api.TripleStoreOptions;
import org.slf4j.Logger;
import org.slf4j.LoggerFactory;

import java.io.IOException;
import java.io.InputStream;
import java.io.OutputStream;
import java.io.UncheckedIOException;
import java.nio.file.Files;
import java.nio.file.Path;
import java.nio.file.Paths;
import java.util.*;
import java.util.stream.Collectors;

/**
 * @author Luma Zamarreño <zamarrenolm at aia.es>
 */
@AutoService(Importer.class)
public class CgmesImport implements Importer {

    public CgmesImport(PlatformConfig platformConfig, List<CgmesImportPostProcessor> postProcessors) {
        this.defaultValueConfig = new ParameterDefaultValueConfig(platformConfig);
        this.postProcessors = Objects.requireNonNull(postProcessors).stream()
                .collect(Collectors.toMap(CgmesImportPostProcessor::getName, e -> e));
        String boundaryPath = platformConfig.getConfigDir()
                .map(dir -> dir.resolve(FORMAT).resolve("boundary"))
                .map(Path::toString)
                .orElse(null);
        // Boundary location parameter can not be static
        // because we want its default value
        // to depend on the received platformConfig
        boundaryLocationParameter = new Parameter(
                BOUNDARY_LOCATION,
                ParameterType.STRING,
                "The location of boundary files",
                boundaryPath,
                null,
                ParameterScope.TECHNICAL);
        postProcessorsParameter = new Parameter(
                POST_PROCESSORS,
                ParameterType.STRING_LIST,
                "Post processors",
                Collections.emptyList(),
                postProcessors.stream().map(CgmesImportPostProcessor::getName).collect(Collectors.toList()));
    }

    public CgmesImport(PlatformConfig platformConfig) {
        this(platformConfig, new ServiceLoaderCache<>(CgmesImportPostProcessor.class).getServices());
    }

    public CgmesImport(List<CgmesImportPostProcessor> postProcessors) {
        this(PlatformConfig.defaultConfig(), postProcessors);
    }

    public CgmesImport() {
        this(PlatformConfig.defaultConfig());
    }

    @Override
    public List<Parameter> getParameters() {
        List<Parameter> allParams = new ArrayList<>(STATIC_PARAMETERS);
        allParams.add(boundaryLocationParameter);
        allParams.add(postProcessorsParameter);
        return Collections.unmodifiableList(allParams);
    }

    @Override
    public boolean exists(ReadOnlyDataSource ds) {
        CgmesOnDataSource cds = new CgmesOnDataSource(ds);
        if (cds.exists()) {
            return true;
        }
        // If we are configured to support CIM14,
        // check if there is this CIM14 data
        return importCim14 && cds.existsCim14();
    }

    @Override
    public String getComment() {
        return "ENTSO-E CGMES version 2.4.15";
    }

    @Override
    public String getFormat() {
        return FORMAT;
    }

    @Override
<<<<<<< HEAD
    public Network importData(ReadOnlyDataSource ds, NetworkFactory networkFactory, Properties p, Reporter reporter) {
        CgmesModel cgmes = CgmesModelFactory.create(ds, boundary(p), tripleStore(p));
        return new Conversion(cgmes, config(p), activatedPostProcessors(p), networkFactory, reporter).convert();
=======
    public Network importData(ReadOnlyDataSource ds, NetworkFactory networkFactory, Properties p) {
        TripleStoreOptions options = new TripleStoreOptions();
        String sourceForIidmIds = Parameter.readString(getFormat(), p, SOURCE_FOR_IIDM_ID_PARAMETER, defaultValueConfig);
        if (sourceForIidmIds.equalsIgnoreCase(SOURCE_FOR_IIDM_ID_MRID)) {
            options.setRemoveInitialUnderscoreForIdentifiers(true);
        } else if (sourceForIidmIds.equalsIgnoreCase(SOURCE_FOR_IIDM_ID_RDFID)) {
            options.setRemoveInitialUnderscoreForIdentifiers(false);
        }
        CgmesModel cgmes = CgmesModelFactory.create(ds, boundary(p), tripleStore(p), options);
        return new Conversion(cgmes, config(ds, p), activatedPostProcessors(p), networkFactory).convert();
>>>>>>> b3bd1799
    }

    @Override
    public void copy(ReadOnlyDataSource from, DataSource to) {
        Objects.requireNonNull(from);
        Objects.requireNonNull(to);
        try {
            CgmesOnDataSource fromCgmes = new CgmesOnDataSource(from);
            // TODO map "from names" to "to names" using base names of data sources
            for (String fromName : fromCgmes.names()) {
                String toName = fromName;
                copyStream(from, to, fromName, toName);
            }
        } catch (IOException e) {
            throw new UncheckedIOException(e);
        }
    }

    private ReadOnlyDataSource boundary(Properties p) {
        String loc = Parameter.readString(
                getFormat(),
                p,
                boundaryLocationParameter,
                defaultValueConfig);
        if (loc == null) {
            return null;
        }
        Path ploc = Path.of(loc);
        if (!Files.exists(ploc)) {
            LOGGER.warn("Location of boundaries does not exist {}. No attempt to load boundaries will be made", loc);
            return null;
        }
        // Check that the Data Source has valid CGMES names
        ReadOnlyDataSource ds = new GenericReadOnlyDataSource(ploc);
        if ((new CgmesOnDataSource(ds)).names().isEmpty()) {
            return null;
        }
        return ds;
    }

    private String tripleStore(Properties p) {
        return Parameter.readString(
                getFormat(),
                p,
                POWSYBL_TRIPLESTORE_PARAMETER,
                defaultValueConfig);
    }

    private Conversion.Config config(ReadOnlyDataSource ds, Properties p) {
        Conversion.Config config = new Conversion.Config()
                .setAllowUnsupportedTapChangers(
                        Parameter.readBoolean(
                                getFormat(),
                                p,
                                ALLOW_UNSUPPORTED_TAP_CHANGERS_PARAMETER,
                                defaultValueConfig))
                .setChangeSignForShuntReactivePowerFlowInitialState(
                        Parameter.readBoolean(
                                getFormat(),
                                p,
                                CHANGE_SIGN_FOR_SHUNT_REACTIVE_POWER_FLOW_INITIAL_STATE_PARAMETER,
                                defaultValueConfig))
                .setConvertBoundary(
                        Parameter.readBoolean(
                                getFormat(),
                                p,
                                CONVERT_BOUNDARY_PARAMETER,
                                defaultValueConfig))
                .setConvertSvInjections(
                        Parameter.readBoolean(
                                getFormat(),
                                p,
                                CONVERT_SV_INJECTIONS_PARAMETER,
                                defaultValueConfig))
                .setCreateBusbarSectionForEveryConnectivityNode(
                        Parameter.readBoolean(
                                getFormat(),
                                p,
                                CREATE_BUSBAR_SECTION_FOR_EVERY_CONNECTIVITY_NODE_PARAMETER,
                                defaultValueConfig))
                .setCreateCgmesExportMapping(
                        Parameter.readBoolean(
                                getFormat(),
                                p,
                                CREATE_CGMES_EXPORT_MAPPING_PARAMETER,
                                defaultValueConfig))
                .setEnsureIdAliasUnicity(
                        Parameter.readBoolean(
                                getFormat(),
                                p,
                                ENSURE_ID_ALIAS_UNICITY_PARAMETER,
                                defaultValueConfig))
                .setImportControlAreas(
                        Parameter.readBoolean(
                                getFormat(),
                                p,
                                IMPORT_CONTROL_AREAS_PARAMETER,
                                defaultValueConfig))
                .setProfileForInitialValuesShuntSectionsTapPositions(
                        Parameter.readString(
                                getFormat(),
                                p,
                                PROFILE_FOR_INITIAL_VALUES_SHUNT_SECTIONS_TAP_POSITIONS_PARAMETER,
                                defaultValueConfig))
                .setStoreCgmesModelAsNetworkExtension(
                        Parameter.readBoolean(
                                getFormat(),
                                p,
                                STORE_CGMES_MODEL_AS_NETWORK_EXTENSION_PARAMETER,
                                defaultValueConfig))
                .setStoreCgmesConversionContextAsNetworkExtension(
                        Parameter.readBoolean(
                                getFormat(),
                                p,
                                STORE_CGMES_CONVERSION_CONTEXT_AS_NETWORK_EXTENSION_PARAMETER,
                                defaultValueConfig));
        String namingStrategy = Parameter.readString(getFormat(), p, ID_MAPPING_FILE_NAMING_STRATEGY_PARAMETER, defaultValueConfig);
        String idMappingFilePath = Parameter.readString(getFormat(), p, ID_MAPPING_FILE_PATH_PARAMETER, defaultValueConfig);
        if (idMappingFilePath == null) {
            config.setNamingStrategy(NamingStrategyFactory.create(namingStrategy, ds, ds.getBaseName() + "_id_mapping.csv"));
        } else {
            config.setNamingStrategy(NamingStrategyFactory.create(namingStrategy, ds, ds.getBaseName() + "_id_mapping.csv", Paths.get(idMappingFilePath)));
        }
        return config;
    }

    private List<CgmesImportPostProcessor> activatedPostProcessors(Properties p) {
        return Parameter
                .readStringList(getFormat(), p, postProcessorsParameter, defaultValueConfig)
                .stream()
                .filter(name -> {
                    boolean found = postProcessors.containsKey(name);
                    if (!found) {
                        LOGGER.warn("CGMES post processor {} not found", name);
                    }
                    return found;
                })
                .map(postProcessors::get)
                .collect(Collectors.toList());
    }

    private void copyStream(ReadOnlyDataSource from, DataSource to, String fromName, String toName) throws IOException {
        if (from.exists(fromName)) {
            try (InputStream is = from.newInputStream(fromName);
                 OutputStream os = to.newOutputStream(toName, false)) {
                ByteStreams.copy(is, os);
            }
        }
    }

    private static final String FORMAT = "CGMES";

    public static final String ALLOW_UNSUPPORTED_TAP_CHANGERS = "iidm.import.cgmes.allow-unsupported-tap-changers";
    public static final String BOUNDARY_LOCATION = "iidm.import.cgmes.boundary-location";
    public static final String CHANGE_SIGN_FOR_SHUNT_REACTIVE_POWER_FLOW_INITIAL_STATE = "iidm.import.cgmes.change-sign-for-shunt-reactive-power-flow-initial-state";
    public static final String CONVERT_BOUNDARY = "iidm.import.cgmes.convert-boundary";
    public static final String CONVERT_SV_INJECTIONS = "iidm.import.cgmes.convert-sv-injections";
    public static final String CREATE_BUSBAR_SECTION_FOR_EVERY_CONNECTIVITY_NODE = "iidm.import.cgmes.create-busbar-section-for-every-connectivity-node";
    public static final String CREATE_CGMES_EXPORT_MAPPING = "iidm.import.cgmes.create-cgmes-export-mapping";
    public static final String ENSURE_ID_ALIAS_UNICITY = "iidm.import.cgmes.ensure-id-alias-unicity";
    public static final String ID_MAPPING_FILE_PATH = "iidm.import.cgmes.id-mapping-file-path";
    public static final String ID_MAPPING_FILE_NAMING_STRATEGY = "iidm.import.cgmes.id-mapping-file-naming-strategy";
    public static final String IMPORT_CONTROL_AREAS = "iidm.import.cgmes.import-control-areas";
    public static final String POST_PROCESSORS = "iidm.import.cgmes.post-processors";
    public static final String POWSYBL_TRIPLESTORE = "iidm.import.cgmes.powsybl-triplestore";
    public static final String PROFILE_FOR_INITIAL_VALUES_SHUNT_SECTIONS_TAP_POSITIONS = "iidm.import.cgmes.profile-for-initial-values-shunt-sections-tap-positions";
    public static final String SOURCE_FOR_IIDM_ID = "iidm.import.cgmes.source-for-iidm-id";
    public static final String STORE_CGMES_MODEL_AS_NETWORK_EXTENSION = "iidm.import.cgmes.store-cgmes-model-as-network-extension";
    public static final String STORE_CGMES_CONVERSION_CONTEXT_AS_NETWORK_EXTENSION = "iidm.import.cgmes.store-cgmes-conversion-context-as-network-extension";

    public static final String SOURCE_FOR_IIDM_ID_MRID = "mRID";
    public static final String SOURCE_FOR_IIDM_ID_RDFID = "rdfID";

    private static final Parameter ALLOW_UNSUPPORTED_TAP_CHANGERS_PARAMETER = new Parameter(
            ALLOW_UNSUPPORTED_TAP_CHANGERS,
            ParameterType.BOOLEAN,
            "Allow import of potentially unsupported tap changers",
            Boolean.TRUE);
    private static final Parameter CHANGE_SIGN_FOR_SHUNT_REACTIVE_POWER_FLOW_INITIAL_STATE_PARAMETER = new Parameter(
            CHANGE_SIGN_FOR_SHUNT_REACTIVE_POWER_FLOW_INITIAL_STATE,
            ParameterType.BOOLEAN,
            "Change the sign of the reactive power flow for shunt in initial state",
            Boolean.FALSE)
            .addAdditionalNames("changeSignForShuntReactivePowerFlowInitialState");
    private static final Parameter CONVERT_BOUNDARY_PARAMETER = new Parameter(
            CONVERT_BOUNDARY,
            ParameterType.BOOLEAN,
            "Convert boundary during import",
            Boolean.FALSE)
            .addAdditionalNames("convertBoundary");
    private static final Parameter CONVERT_SV_INJECTIONS_PARAMETER = new Parameter(
            CONVERT_SV_INJECTIONS,
            ParameterType.BOOLEAN,
            "Convert SV injections during import",
            Boolean.TRUE);
    private static final Parameter CREATE_BUSBAR_SECTION_FOR_EVERY_CONNECTIVITY_NODE_PARAMETER = new Parameter(
            CREATE_BUSBAR_SECTION_FOR_EVERY_CONNECTIVITY_NODE,
            ParameterType.BOOLEAN,
            "Create busbar section for every connectivity node",
            Boolean.FALSE)
            .addAdditionalNames("createBusbarSectionForEveryConnectivityNode");
    private static final Parameter CREATE_CGMES_EXPORT_MAPPING_PARAMETER = new Parameter(
            CREATE_CGMES_EXPORT_MAPPING,
            ParameterType.BOOLEAN,
            "Create CGMES context for export",
            Boolean.FALSE);
    private static final Parameter ENSURE_ID_ALIAS_UNICITY_PARAMETER = new Parameter(
            ENSURE_ID_ALIAS_UNICITY,
            ParameterType.BOOLEAN,
            "Ensure IDs and aliases are unique",
            Boolean.FALSE);
    private static final Parameter ID_MAPPING_FILE_PATH_PARAMETER = new Parameter(
            ID_MAPPING_FILE_PATH,
            ParameterType.STRING,
            "Path of ID mapping file",
            null,
            null,
            ParameterScope.TECHNICAL);
    private static final Parameter ID_MAPPING_FILE_NAMING_STRATEGY_PARAMETER = new Parameter(
            ID_MAPPING_FILE_NAMING_STRATEGY,
            ParameterType.STRING,
            "Configure what type of naming strategy you want to use for the provided ID mapping file",
            NamingStrategyFactory.IDENTITY);
    private static final Parameter IMPORT_CONTROL_AREAS_PARAMETER = new Parameter(
            IMPORT_CONTROL_AREAS,
            ParameterType.BOOLEAN,
            "Import control areas",
            Boolean.TRUE);
    private static final Parameter POWSYBL_TRIPLESTORE_PARAMETER = new Parameter(
            POWSYBL_TRIPLESTORE,
            ParameterType.STRING,
            "The triplestore used during the import",
            TripleStoreFactory.defaultImplementation(),
            null,
            ParameterScope.TECHNICAL)
            .addAdditionalNames("powsyblTripleStore");
    private static final Parameter PROFILE_FOR_INITIAL_VALUES_SHUNT_SECTIONS_TAP_POSITIONS_PARAMETER = new Parameter(
        PROFILE_FOR_INITIAL_VALUES_SHUNT_SECTIONS_TAP_POSITIONS,
        ParameterType.STRING,
        "Profile used for initial state values",
        "SSH",
            List.of("SSH", "SV"))
        .addAdditionalNames("iidm.import.cgmes.profile-used-for-initial-state-values");
    private static final Parameter STORE_CGMES_CONVERSION_CONTEXT_AS_NETWORK_EXTENSION_PARAMETER = new Parameter(
            STORE_CGMES_CONVERSION_CONTEXT_AS_NETWORK_EXTENSION,
            ParameterType.BOOLEAN,
            "Store the CGMES-IIDM terminal mapping as a network extension",
            Boolean.FALSE);
    private static final Parameter STORE_CGMES_MODEL_AS_NETWORK_EXTENSION_PARAMETER = new Parameter(
            STORE_CGMES_MODEL_AS_NETWORK_EXTENSION,
            ParameterType.BOOLEAN,
            "Store the initial CGMES model as a network extension",
            Boolean.TRUE)
            .addAdditionalNames("storeCgmesModelAsNetworkExtension");
    private static final Parameter SOURCE_FOR_IIDM_ID_PARAMETER = new Parameter(
            SOURCE_FOR_IIDM_ID,
            ParameterType.STRING,
            "Source for IIDM identifiers",
            SOURCE_FOR_IIDM_ID_MRID,
            List.of(SOURCE_FOR_IIDM_ID_MRID, SOURCE_FOR_IIDM_ID_RDFID));

    private static final List<Parameter> STATIC_PARAMETERS = List.of(
            ALLOW_UNSUPPORTED_TAP_CHANGERS_PARAMETER,
            CHANGE_SIGN_FOR_SHUNT_REACTIVE_POWER_FLOW_INITIAL_STATE_PARAMETER,
            CONVERT_BOUNDARY_PARAMETER,
            CONVERT_SV_INJECTIONS_PARAMETER,
            CREATE_BUSBAR_SECTION_FOR_EVERY_CONNECTIVITY_NODE_PARAMETER,
            CREATE_CGMES_EXPORT_MAPPING_PARAMETER,
            ENSURE_ID_ALIAS_UNICITY_PARAMETER,
            ID_MAPPING_FILE_PATH_PARAMETER,
            ID_MAPPING_FILE_NAMING_STRATEGY_PARAMETER,
            IMPORT_CONTROL_AREAS_PARAMETER,
            POWSYBL_TRIPLESTORE_PARAMETER,
            PROFILE_FOR_INITIAL_VALUES_SHUNT_SECTIONS_TAP_POSITIONS_PARAMETER,
            SOURCE_FOR_IIDM_ID_PARAMETER,
            STORE_CGMES_CONVERSION_CONTEXT_AS_NETWORK_EXTENSION_PARAMETER,
            STORE_CGMES_MODEL_AS_NETWORK_EXTENSION_PARAMETER);

    private final Parameter boundaryLocationParameter;
    private final Parameter postProcessorsParameter;
    private final Map<String, CgmesImportPostProcessor> postProcessors;
    private final ParameterDefaultValueConfig defaultValueConfig;

    private static final Logger LOGGER = LoggerFactory.getLogger(CgmesImport.class);

    // TODO Allow this property to be configurable
    // Parameters of importers are only passed to importData method,
    // but to decide if we are importers also for CIM 14 files
    // we must implement the exists method, that has not access to parameters
    private boolean importCim14 = false;
}<|MERGE_RESOLUTION|>--- conflicted
+++ resolved
@@ -16,14 +16,11 @@
 import com.powsybl.commons.datasource.DataSource;
 import com.powsybl.commons.datasource.GenericReadOnlyDataSource;
 import com.powsybl.commons.datasource.ReadOnlyDataSource;
-<<<<<<< HEAD
 import com.powsybl.commons.reporter.Reporter;
-=======
 import com.powsybl.commons.parameters.Parameter;
 import com.powsybl.commons.parameters.ParameterDefaultValueConfig;
 import com.powsybl.commons.parameters.ParameterScope;
 import com.powsybl.commons.parameters.ParameterType;
->>>>>>> b3bd1799
 import com.powsybl.commons.util.ServiceLoaderCache;
 import com.powsybl.iidm.import_.Importer;
 import com.powsybl.iidm.network.Network;
@@ -117,12 +114,7 @@
     }
 
     @Override
-<<<<<<< HEAD
     public Network importData(ReadOnlyDataSource ds, NetworkFactory networkFactory, Properties p, Reporter reporter) {
-        CgmesModel cgmes = CgmesModelFactory.create(ds, boundary(p), tripleStore(p));
-        return new Conversion(cgmes, config(p), activatedPostProcessors(p), networkFactory, reporter).convert();
-=======
-    public Network importData(ReadOnlyDataSource ds, NetworkFactory networkFactory, Properties p) {
         TripleStoreOptions options = new TripleStoreOptions();
         String sourceForIidmIds = Parameter.readString(getFormat(), p, SOURCE_FOR_IIDM_ID_PARAMETER, defaultValueConfig);
         if (sourceForIidmIds.equalsIgnoreCase(SOURCE_FOR_IIDM_ID_MRID)) {
@@ -131,8 +123,7 @@
             options.setRemoveInitialUnderscoreForIdentifiers(false);
         }
         CgmesModel cgmes = CgmesModelFactory.create(ds, boundary(p), tripleStore(p), options);
-        return new Conversion(cgmes, config(ds, p), activatedPostProcessors(p), networkFactory).convert();
->>>>>>> b3bd1799
+        return new Conversion(cgmes, config(ds, p), activatedPostProcessors(p), networkFactory, reporter).convert();
     }
 
     @Override
