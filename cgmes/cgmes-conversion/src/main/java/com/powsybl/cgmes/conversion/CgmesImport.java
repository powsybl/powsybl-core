/**
 * Copyright (c) 2017-2018, RTE (http://www.rte-france.com)
 * This Source Code Form is subject to the terms of the Mozilla Public
 * License, v. 2.0. If a copy of the MPL was not distributed with this
 * file, You can obtain one at http://mozilla.org/MPL/2.0/.
 */

package com.powsybl.cgmes.conversion;

import com.google.auto.service.AutoService;
import com.google.common.io.ByteStreams;
import com.powsybl.cgmes.model.CgmesModel;
import com.powsybl.cgmes.model.CgmesModelFactory;
import com.powsybl.cgmes.model.CgmesOnDataSource;
import com.powsybl.commons.config.PlatformConfig;
import com.powsybl.commons.datasource.DataSource;
import com.powsybl.commons.datasource.GenericReadOnlyDataSource;
import com.powsybl.commons.datasource.ReadOnlyDataSource;
import com.powsybl.commons.reporter.Reporter;
import com.powsybl.commons.parameters.Parameter;
import com.powsybl.commons.parameters.ParameterDefaultValueConfig;
import com.powsybl.commons.parameters.ParameterScope;
import com.powsybl.commons.parameters.ParameterType;
import com.powsybl.commons.util.ServiceLoaderCache;
import com.powsybl.iidm.network.Importer;
import com.powsybl.iidm.network.Network;
import com.powsybl.iidm.network.NetworkFactory;
import com.powsybl.triplestore.api.TripleStoreFactory;
import com.powsybl.triplestore.api.TripleStoreOptions;
import org.slf4j.Logger;
import org.slf4j.LoggerFactory;

import java.io.IOException;
import java.io.InputStream;
import java.io.OutputStream;
import java.io.UncheckedIOException;
import java.nio.file.Files;
import java.nio.file.Path;
import java.nio.file.Paths;
import java.util.*;
import java.util.stream.Collectors;

/**
 * @author Luma Zamarreño <zamarrenolm at aia.es>
 */
@AutoService(Importer.class)
public class CgmesImport implements Importer {

    public CgmesImport(PlatformConfig platformConfig, List<CgmesImportPostProcessor> postProcessors) {
        this.defaultValueConfig = new ParameterDefaultValueConfig(platformConfig);
        this.postProcessors = Objects.requireNonNull(postProcessors).stream()
                .collect(Collectors.toMap(CgmesImportPostProcessor::getName, e -> e));
        String boundaryPath = platformConfig.getConfigDir()
                .map(dir -> dir.resolve(FORMAT).resolve("boundary"))
                .map(Path::toString)
                .orElse(null);
        // Boundary location parameter can not be static
        // because we want its default value
        // to depend on the received platformConfig
        boundaryLocationParameter = new Parameter(
                BOUNDARY_LOCATION,
                ParameterType.STRING,
                "The location of boundary files",
                boundaryPath,
                null,
                ParameterScope.TECHNICAL);
        postProcessorsParameter = new Parameter(
                POST_PROCESSORS,
                ParameterType.STRING_LIST,
                "Post processors",
                Collections.emptyList(),
                postProcessors.stream().map(CgmesImportPostProcessor::getName).collect(Collectors.toList()));
    }

    public CgmesImport(PlatformConfig platformConfig) {
        this(platformConfig, new ServiceLoaderCache<>(CgmesImportPostProcessor.class).getServices());
    }

    public CgmesImport(List<CgmesImportPostProcessor> postProcessors) {
        this(PlatformConfig.defaultConfig(), postProcessors);
    }

    public CgmesImport() {
        this(PlatformConfig.defaultConfig());
    }

    @Override
    public List<Parameter> getParameters() {
        List<Parameter> allParams = new ArrayList<>(STATIC_PARAMETERS);
        allParams.add(boundaryLocationParameter);
        allParams.add(postProcessorsParameter);
        return Collections.unmodifiableList(allParams);
    }

    @Override
    public boolean exists(ReadOnlyDataSource ds) {
        CgmesOnDataSource cds = new CgmesOnDataSource(ds);
        if (cds.exists()) {
            return true;
        }
        // If we are configured to support CIM14,
        // check if there is this CIM14 data
        return importCim14 && cds.existsCim14();
    }

    @Override
    public String getComment() {
        return "ENTSO-E CGMES version 2.4.15";
    }

    @Override
    public String getFormat() {
        return FORMAT;
    }

    @Override
    public Network importData(ReadOnlyDataSource ds, NetworkFactory networkFactory, Properties p, Reporter reporter) {
        Objects.requireNonNull(ds);
        Objects.requireNonNull(networkFactory);
        Objects.requireNonNull(reporter);
        TripleStoreOptions options = new TripleStoreOptions();
        String sourceForIidmIds = Parameter.readString(getFormat(), p, SOURCE_FOR_IIDM_ID_PARAMETER, defaultValueConfig);
        if (sourceForIidmIds.equalsIgnoreCase(SOURCE_FOR_IIDM_ID_MRID)) {
            options.setRemoveInitialUnderscoreForIdentifiers(true);
        } else if (sourceForIidmIds.equalsIgnoreCase(SOURCE_FOR_IIDM_ID_RDFID)) {
            options.setRemoveInitialUnderscoreForIdentifiers(false);
        }
        options.decodeEscapedIdentifiers(Parameter.readBoolean(getFormat(), p, DECODE_ESCAPED_IDENTIFIERS_PARAMETER, defaultValueConfig));
        Reporter tripleStoreReporter = reporter.createSubReporter("CGMESTriplestore", "Reading CGMES Triplestore");
        CgmesModel cgmes = CgmesModelFactory.create(ds, boundary(p), tripleStore(p), tripleStoreReporter, options);
        Reporter conversionReporter = reporter.createSubReporter("CGMESConversion", "Importing CGMES file(s)");
        return new Conversion(cgmes, config(ds, p), activatedPostProcessors(p), networkFactory).convert(conversionReporter);
    }

    @Override
    public void copy(ReadOnlyDataSource from, DataSource to) {
        Objects.requireNonNull(from);
        Objects.requireNonNull(to);
        try {
            CgmesOnDataSource fromCgmes = new CgmesOnDataSource(from);
            // TODO map "from names" to "to names" using base names of data sources
            for (String fromName : fromCgmes.names()) {
                String toName = fromName;
                copyStream(from, to, fromName, toName);
            }
        } catch (IOException e) {
            throw new UncheckedIOException(e);
        }
    }

    private ReadOnlyDataSource boundary(Properties p) {
        String loc = Parameter.readString(
                getFormat(),
                p,
                boundaryLocationParameter,
                defaultValueConfig);
        if (loc == null) {
            return null;
        }
        Path ploc = Path.of(loc);
        if (!Files.exists(ploc)) {
            LOGGER.warn("Location of boundaries does not exist {}. No attempt to load boundaries will be made", loc);
            return null;
        }
        // Check that the Data Source has valid CGMES names
        ReadOnlyDataSource ds = new GenericReadOnlyDataSource(ploc);
        if ((new CgmesOnDataSource(ds)).names().isEmpty()) {
            return null;
        }
        return ds;
    }

    private String tripleStore(Properties p) {
        return Parameter.readString(
                getFormat(),
                p,
                POWSYBL_TRIPLESTORE_PARAMETER,
                defaultValueConfig);
    }

    private Conversion.Config config(ReadOnlyDataSource ds, Properties p) {
        Conversion.Config config = new Conversion.Config()
                .setAllowUnsupportedTapChangers(
                        Parameter.readBoolean(
                                getFormat(),
                                p,
                                ALLOW_UNSUPPORTED_TAP_CHANGERS_PARAMETER,
                                defaultValueConfig))
                .setChangeSignForShuntReactivePowerFlowInitialState(
                        Parameter.readBoolean(
                                getFormat(),
                                p,
                                CHANGE_SIGN_FOR_SHUNT_REACTIVE_POWER_FLOW_INITIAL_STATE_PARAMETER,
                                defaultValueConfig))
                .setConvertBoundary(
                        Parameter.readBoolean(
                                getFormat(),
                                p,
                                CONVERT_BOUNDARY_PARAMETER,
                                defaultValueConfig))
                .setConvertSvInjections(
                        Parameter.readBoolean(
                                getFormat(),
                                p,
                                CONVERT_SV_INJECTIONS_PARAMETER,
                                defaultValueConfig))
                .setCreateBusbarSectionForEveryConnectivityNode(
                        Parameter.readBoolean(
                                getFormat(),
                                p,
                                CREATE_BUSBAR_SECTION_FOR_EVERY_CONNECTIVITY_NODE_PARAMETER,
                                defaultValueConfig))
                .setCreateCgmesExportMapping(
                        Parameter.readBoolean(
                                getFormat(),
                                p,
                                CREATE_CGMES_EXPORT_MAPPING_PARAMETER,
                                defaultValueConfig))
                .setEnsureIdAliasUnicity(
                        Parameter.readBoolean(
                                getFormat(),
                                p,
                                ENSURE_ID_ALIAS_UNICITY_PARAMETER,
                                defaultValueConfig))
                .setImportControlAreas(
                        Parameter.readBoolean(
                                getFormat(),
                                p,
                                IMPORT_CONTROL_AREAS_PARAMETER,
                                defaultValueConfig))
                .setProfileForInitialValuesShuntSectionsTapPositions(
                        Parameter.readString(
                                getFormat(),
                                p,
                                PROFILE_FOR_INITIAL_VALUES_SHUNT_SECTIONS_TAP_POSITIONS_PARAMETER,
                                defaultValueConfig))
                .setStoreCgmesModelAsNetworkExtension(
                        Parameter.readBoolean(
                                getFormat(),
                                p,
                                STORE_CGMES_MODEL_AS_NETWORK_EXTENSION_PARAMETER,
                                defaultValueConfig))
                .setStoreCgmesConversionContextAsNetworkExtension(
                        Parameter.readBoolean(
                                getFormat(),
                                p,
                                STORE_CGMES_CONVERSION_CONTEXT_AS_NETWORK_EXTENSION_PARAMETER,
                                defaultValueConfig))
                .setCreateActivePowerControlExtension(
                        Parameter.readBoolean(
                                getFormat(),
                                p,
                                CREATE_ACTIVE_POWER_CONTROL_EXTENSION_PARAMETER,
                                defaultValueConfig))
                .createFictitiousSwitchesForDisconnectedTerminals(
                        Parameter.readBoolean(
                                getFormat(),
                                p,
                                CREATE_FICTITIOUS_SWITCHES_FOR_DISCONNECTED_TERMINALS_PARAMETER,
                                defaultValueConfig));
        String namingStrategy = Parameter.readString(getFormat(), p, ID_MAPPING_FILE_NAMING_STRATEGY_PARAMETER, defaultValueConfig);
        String idMappingFilePath = Parameter.readString(getFormat(), p, ID_MAPPING_FILE_PATH_PARAMETER, defaultValueConfig);
        if (idMappingFilePath == null) {
            config.setNamingStrategy(NamingStrategyFactory.create(namingStrategy, ds, ds.getBaseName() + "_id_mapping.csv"));
        } else {
            config.setNamingStrategy(NamingStrategyFactory.create(namingStrategy, ds, ds.getBaseName() + "_id_mapping.csv", Paths.get(idMappingFilePath)));
        }
        return config;
    }

    private List<CgmesImportPostProcessor> activatedPostProcessors(Properties p) {
        return Parameter
                .readStringList(getFormat(), p, postProcessorsParameter, defaultValueConfig)
                .stream()
                .filter(name -> {
                    boolean found = postProcessors.containsKey(name);
                    if (!found) {
                        LOGGER.warn("CGMES post processor {} not found", name);
                    }
                    return found;
                })
                .map(postProcessors::get)
                .collect(Collectors.toList());
    }

    private void copyStream(ReadOnlyDataSource from, DataSource to, String fromName, String toName) throws IOException {
        if (from.exists(fromName)) {
            try (InputStream is = from.newInputStream(fromName);
                 OutputStream os = to.newOutputStream(toName, false)) {
                ByteStreams.copy(is, os);
            }
        }
    }

    private static final String FORMAT = "CGMES";

    public static final String ALLOW_UNSUPPORTED_TAP_CHANGERS = "iidm.import.cgmes.allow-unsupported-tap-changers";
    public static final String BOUNDARY_LOCATION = "iidm.import.cgmes.boundary-location";
    public static final String CHANGE_SIGN_FOR_SHUNT_REACTIVE_POWER_FLOW_INITIAL_STATE = "iidm.import.cgmes.change-sign-for-shunt-reactive-power-flow-initial-state";
    public static final String CONVERT_BOUNDARY = "iidm.import.cgmes.convert-boundary";
    public static final String CONVERT_SV_INJECTIONS = "iidm.import.cgmes.convert-sv-injections";
    public static final String CREATE_BUSBAR_SECTION_FOR_EVERY_CONNECTIVITY_NODE = "iidm.import.cgmes.create-busbar-section-for-every-connectivity-node";
    public static final String CREATE_CGMES_EXPORT_MAPPING = "iidm.import.cgmes.create-cgmes-export-mapping";
    public static final String ENSURE_ID_ALIAS_UNICITY = "iidm.import.cgmes.ensure-id-alias-unicity";
    public static final String ID_MAPPING_FILE_PATH = "iidm.import.cgmes.id-mapping-file-path";
    public static final String ID_MAPPING_FILE_NAMING_STRATEGY = "iidm.import.cgmes.id-mapping-file-naming-strategy";
    public static final String IMPORT_CONTROL_AREAS = "iidm.import.cgmes.import-control-areas";
    public static final String POST_PROCESSORS = "iidm.import.cgmes.post-processors";
    public static final String POWSYBL_TRIPLESTORE = "iidm.import.cgmes.powsybl-triplestore";
    public static final String PROFILE_FOR_INITIAL_VALUES_SHUNT_SECTIONS_TAP_POSITIONS = "iidm.import.cgmes.profile-for-initial-values-shunt-sections-tap-positions";
    public static final String SOURCE_FOR_IIDM_ID = "iidm.import.cgmes.source-for-iidm-id";
    public static final String STORE_CGMES_MODEL_AS_NETWORK_EXTENSION = "iidm.import.cgmes.store-cgmes-model-as-network-extension";
    public static final String STORE_CGMES_CONVERSION_CONTEXT_AS_NETWORK_EXTENSION = "iidm.import.cgmes.store-cgmes-conversion-context-as-network-extension";
    public static final String CREATE_ACTIVE_POWER_CONTROL_EXTENSION = "iidm.import.cgmes.create-active-power-control-extension";
<<<<<<< HEAD
    public static final String CREATE_FICTITIOUS_SWITCHES_FOR_DISCONNECTED_TERMINALS = "iidm.import.cgmes.create-fictitious-switches-for-disconnected-terminals";
=======
    public static final String DECODE_ESCAPED_IDENTIFIERS = "iidm.import.cgmes.decode-escaped-identifiers";
>>>>>>> c88f107c

    public static final String SOURCE_FOR_IIDM_ID_MRID = "mRID";
    public static final String SOURCE_FOR_IIDM_ID_RDFID = "rdfID";

    private static final Parameter ALLOW_UNSUPPORTED_TAP_CHANGERS_PARAMETER = new Parameter(
            ALLOW_UNSUPPORTED_TAP_CHANGERS,
            ParameterType.BOOLEAN,
            "Allow import of potentially unsupported tap changers",
            Boolean.TRUE);
    private static final Parameter CHANGE_SIGN_FOR_SHUNT_REACTIVE_POWER_FLOW_INITIAL_STATE_PARAMETER = new Parameter(
            CHANGE_SIGN_FOR_SHUNT_REACTIVE_POWER_FLOW_INITIAL_STATE,
            ParameterType.BOOLEAN,
            "Change the sign of the reactive power flow for shunt in initial state",
            Boolean.FALSE)
            .addAdditionalNames("changeSignForShuntReactivePowerFlowInitialState");
    private static final Parameter CONVERT_BOUNDARY_PARAMETER = new Parameter(
            CONVERT_BOUNDARY,
            ParameterType.BOOLEAN,
            "Convert boundary during import",
            Boolean.FALSE)
            .addAdditionalNames("convertBoundary");
    private static final Parameter CONVERT_SV_INJECTIONS_PARAMETER = new Parameter(
            CONVERT_SV_INJECTIONS,
            ParameterType.BOOLEAN,
            "Convert SV injections during import",
            Boolean.TRUE);
    private static final Parameter CREATE_BUSBAR_SECTION_FOR_EVERY_CONNECTIVITY_NODE_PARAMETER = new Parameter(
            CREATE_BUSBAR_SECTION_FOR_EVERY_CONNECTIVITY_NODE,
            ParameterType.BOOLEAN,
            "Create busbar section for every connectivity node",
            Boolean.FALSE)
            .addAdditionalNames("createBusbarSectionForEveryConnectivityNode");
    private static final Parameter CREATE_CGMES_EXPORT_MAPPING_PARAMETER = new Parameter(
            CREATE_CGMES_EXPORT_MAPPING,
            ParameterType.BOOLEAN,
            "Create CGMES context for export",
            Boolean.FALSE);
    private static final Parameter ENSURE_ID_ALIAS_UNICITY_PARAMETER = new Parameter(
            ENSURE_ID_ALIAS_UNICITY,
            ParameterType.BOOLEAN,
            "Ensure IDs and aliases are unique",
            Boolean.FALSE);
    private static final Parameter ID_MAPPING_FILE_PATH_PARAMETER = new Parameter(
            ID_MAPPING_FILE_PATH,
            ParameterType.STRING,
            "Path of ID mapping file",
            null,
            null,
            ParameterScope.TECHNICAL);
    private static final Parameter ID_MAPPING_FILE_NAMING_STRATEGY_PARAMETER = new Parameter(
            ID_MAPPING_FILE_NAMING_STRATEGY,
            ParameterType.STRING,
            "Configure what type of naming strategy you want to use for the provided ID mapping file",
            NamingStrategyFactory.IDENTITY);
    private static final Parameter IMPORT_CONTROL_AREAS_PARAMETER = new Parameter(
            IMPORT_CONTROL_AREAS,
            ParameterType.BOOLEAN,
            "Import control areas",
            Boolean.TRUE);
    private static final Parameter POWSYBL_TRIPLESTORE_PARAMETER = new Parameter(
            POWSYBL_TRIPLESTORE,
            ParameterType.STRING,
            "The triplestore used during the import",
            TripleStoreFactory.defaultImplementation(),
            null,
            ParameterScope.TECHNICAL)
            .addAdditionalNames("powsyblTripleStore");
    private static final Parameter PROFILE_FOR_INITIAL_VALUES_SHUNT_SECTIONS_TAP_POSITIONS_PARAMETER = new Parameter(
        PROFILE_FOR_INITIAL_VALUES_SHUNT_SECTIONS_TAP_POSITIONS,
        ParameterType.STRING,
        "Profile used for initial state values",
        "SSH",
            List.of("SSH", "SV"))
        .addAdditionalNames("iidm.import.cgmes.profile-used-for-initial-state-values");
    private static final Parameter STORE_CGMES_CONVERSION_CONTEXT_AS_NETWORK_EXTENSION_PARAMETER = new Parameter(
            STORE_CGMES_CONVERSION_CONTEXT_AS_NETWORK_EXTENSION,
            ParameterType.BOOLEAN,
            "Store the CGMES-IIDM terminal mapping as a network extension",
            Boolean.FALSE);
    private static final Parameter CREATE_ACTIVE_POWER_CONTROL_EXTENSION_PARAMETER = new Parameter(
            CREATE_ACTIVE_POWER_CONTROL_EXTENSION,
            ParameterType.BOOLEAN,
            "Create active power control extension during import",
            Boolean.FALSE);
    private static final Parameter CREATE_FICTITIOUS_SWITCHES_FOR_DISCONNECTED_TERMINALS_PARAMETER = new Parameter(
            CREATE_FICTITIOUS_SWITCHES_FOR_DISCONNECTED_TERMINALS,
            ParameterType.BOOLEAN,
            "Create fictitious switches for disconnected terminals (relevant for node-breaker models only)",
            Boolean.FALSE);
    private static final Parameter STORE_CGMES_MODEL_AS_NETWORK_EXTENSION_PARAMETER = new Parameter(
            STORE_CGMES_MODEL_AS_NETWORK_EXTENSION,
            ParameterType.BOOLEAN,
            "Store the initial CGMES model as a network extension",
            Boolean.TRUE)
            .addAdditionalNames("storeCgmesModelAsNetworkExtension");
    private static final Parameter SOURCE_FOR_IIDM_ID_PARAMETER = new Parameter(
            SOURCE_FOR_IIDM_ID,
            ParameterType.STRING,
            "Source for IIDM identifiers",
            SOURCE_FOR_IIDM_ID_MRID,
            List.of(SOURCE_FOR_IIDM_ID_MRID, SOURCE_FOR_IIDM_ID_RDFID));
    private static final Parameter DECODE_ESCAPED_IDENTIFIERS_PARAMETER = new Parameter(
            DECODE_ESCAPED_IDENTIFIERS,
            ParameterType.BOOLEAN,
            "Decode escaped special characters in IDs",
            Boolean.TRUE);

    private static final List<Parameter> STATIC_PARAMETERS = List.of(
            ALLOW_UNSUPPORTED_TAP_CHANGERS_PARAMETER,
            CHANGE_SIGN_FOR_SHUNT_REACTIVE_POWER_FLOW_INITIAL_STATE_PARAMETER,
            CONVERT_BOUNDARY_PARAMETER,
            CONVERT_SV_INJECTIONS_PARAMETER,
            CREATE_BUSBAR_SECTION_FOR_EVERY_CONNECTIVITY_NODE_PARAMETER,
            CREATE_CGMES_EXPORT_MAPPING_PARAMETER,
            ENSURE_ID_ALIAS_UNICITY_PARAMETER,
            ID_MAPPING_FILE_PATH_PARAMETER,
            ID_MAPPING_FILE_NAMING_STRATEGY_PARAMETER,
            IMPORT_CONTROL_AREAS_PARAMETER,
            POWSYBL_TRIPLESTORE_PARAMETER,
            PROFILE_FOR_INITIAL_VALUES_SHUNT_SECTIONS_TAP_POSITIONS_PARAMETER,
            SOURCE_FOR_IIDM_ID_PARAMETER,
            STORE_CGMES_CONVERSION_CONTEXT_AS_NETWORK_EXTENSION_PARAMETER,
            STORE_CGMES_MODEL_AS_NETWORK_EXTENSION_PARAMETER,
            CREATE_ACTIVE_POWER_CONTROL_EXTENSION_PARAMETER,
<<<<<<< HEAD
            CREATE_FICTITIOUS_SWITCHES_FOR_DISCONNECTED_TERMINALS_PARAMETER);
=======
            STORE_CGMES_MODEL_AS_NETWORK_EXTENSION_PARAMETER,
            DECODE_ESCAPED_IDENTIFIERS_PARAMETER);
>>>>>>> c88f107c

    private final Parameter boundaryLocationParameter;
    private final Parameter postProcessorsParameter;
    private final Map<String, CgmesImportPostProcessor> postProcessors;
    private final ParameterDefaultValueConfig defaultValueConfig;

    private static final Logger LOGGER = LoggerFactory.getLogger(CgmesImport.class);

    // TODO Allow this property to be configurable
    // Parameters of importers are only passed to importData method,
    // but to decide if we are importers also for CIM 14 files
    // we must implement the exists method, that has not access to parameters
    private boolean importCim14 = false;
}<|MERGE_RESOLUTION|>--- conflicted
+++ resolved
@@ -312,11 +312,8 @@
     public static final String STORE_CGMES_MODEL_AS_NETWORK_EXTENSION = "iidm.import.cgmes.store-cgmes-model-as-network-extension";
     public static final String STORE_CGMES_CONVERSION_CONTEXT_AS_NETWORK_EXTENSION = "iidm.import.cgmes.store-cgmes-conversion-context-as-network-extension";
     public static final String CREATE_ACTIVE_POWER_CONTROL_EXTENSION = "iidm.import.cgmes.create-active-power-control-extension";
-<<<<<<< HEAD
+    public static final String DECODE_ESCAPED_IDENTIFIERS = "iidm.import.cgmes.decode-escaped-identifiers";
     public static final String CREATE_FICTITIOUS_SWITCHES_FOR_DISCONNECTED_TERMINALS = "iidm.import.cgmes.create-fictitious-switches-for-disconnected-terminals";
-=======
-    public static final String DECODE_ESCAPED_IDENTIFIERS = "iidm.import.cgmes.decode-escaped-identifiers";
->>>>>>> c88f107c
 
     public static final String SOURCE_FOR_IIDM_ID_MRID = "mRID";
     public static final String SOURCE_FOR_IIDM_ID_RDFID = "rdfID";
@@ -441,12 +438,8 @@
             STORE_CGMES_CONVERSION_CONTEXT_AS_NETWORK_EXTENSION_PARAMETER,
             STORE_CGMES_MODEL_AS_NETWORK_EXTENSION_PARAMETER,
             CREATE_ACTIVE_POWER_CONTROL_EXTENSION_PARAMETER,
-<<<<<<< HEAD
+            DECODE_ESCAPED_IDENTIFIERS_PARAMETER,
             CREATE_FICTITIOUS_SWITCHES_FOR_DISCONNECTED_TERMINALS_PARAMETER);
-=======
-            STORE_CGMES_MODEL_AS_NETWORK_EXTENSION_PARAMETER,
-            DECODE_ESCAPED_IDENTIFIERS_PARAMETER);
->>>>>>> c88f107c
 
     private final Parameter boundaryLocationParameter;
     private final Parameter postProcessorsParameter;
