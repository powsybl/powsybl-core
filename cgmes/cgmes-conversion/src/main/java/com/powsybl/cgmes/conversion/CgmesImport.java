/**
 * Copyright (c) 2017-2018, RTE (http://www.rte-france.com)
 * This Source Code Form is subject to the terms of the Mozilla Public
 * License, v. 2.0. If a copy of the MPL was not distributed with this
 * file, You can obtain one at http://mozilla.org/MPL/2.0/.
 */

package com.powsybl.cgmes.conversion;

<<<<<<< HEAD
import java.io.IOException;
import java.io.InputStream;
import java.io.OutputStream;
import java.io.UncheckedIOException;
import java.nio.file.Path;
import java.nio.file.Paths;
import java.util.Objects;
import java.util.Properties;

=======
>>>>>>> 1bcb14cf
import com.google.auto.service.AutoService;
import com.google.common.collect.ImmutableList;
import com.google.common.io.ByteStreams;
import com.powsybl.cgmes.model.CgmesModel;
import com.powsybl.cgmes.model.CgmesModelFactory;
import com.powsybl.cgmes.model.CgmesOnDataSource;
import com.powsybl.commons.config.PlatformConfig;
import com.powsybl.commons.datasource.DataSource;
import com.powsybl.commons.datasource.DataSourceUtil;
import com.powsybl.commons.datasource.GenericReadOnlyDataSource;
import com.powsybl.commons.datasource.ReadOnlyDataSource;
import com.powsybl.commons.util.ServiceLoaderCache;
import com.powsybl.iidm.ConversionParameters;
import com.powsybl.iidm.import_.Importer;
import com.powsybl.iidm.network.Network;
import com.powsybl.iidm.parameters.Parameter;
import com.powsybl.iidm.parameters.ParameterDefaultValueConfig;
import com.powsybl.iidm.parameters.ParameterType;
import com.powsybl.triplestore.api.TripleStoreFactory;
import org.slf4j.Logger;
import org.slf4j.LoggerFactory;

import java.io.IOException;
import java.io.InputStream;
import java.io.OutputStream;
import java.io.UncheckedIOException;
import java.util.*;
import java.util.stream.Collectors;

/**
 * @author Luma Zamarreño <zamarrenolm at aia.es>
 */
@AutoService(Importer.class)
public class CgmesImport implements Importer {

<<<<<<< HEAD
    public CgmesImport(PlatformConfig platformConfig) {
=======
    private static final Logger LOGGER = LoggerFactory.getLogger(CgmesImport.class);

    public static final String CHANGE_SIGN_FOR_SHUNT_REACTIVE_POWER_FLOW_INITIAL_STATE
            = "iidm.import.cgmes.change-sign-for-shunt-reactive-power-flow-initial-state";
    public static final String CONVERT_BOUNDARY = "iidm.import.cgmes.convert-boundary";
    public static final String CREATE_BUSBAR_SECTION_FOR_EVERY_CONNECTIVITY_NODE
            = "iidm.import.cgmes.create-busbar-section-for-every-connectivity-node";
    public static final String POWSYBL_TRIPLESTORE = "iidm.import.cgmes.powsybl-triplestore";
    public static final String STORE_CGMES_MODEL_AS_NETWORK_EXTENSION = "iidm.import.cgmes.store-cgmes-model-as-network-extension";
    public static final String POST_PROCESSORS = "iidm.import.cgmes.post-processors";

    public static final Parameter CHANGE_SIGN_FOR_SHUNT_REACTIVE_POWER_FLOW_INITIAL_STATE_PARAMETER
            = new Parameter(CHANGE_SIGN_FOR_SHUNT_REACTIVE_POWER_FLOW_INITIAL_STATE, ParameterType.BOOLEAN, "Change the sign of the reactive power flow for shunt in initial state", Boolean.FALSE)
                .addAdditionalNames("changeSignForShuntReactivePowerFlowInitialState");
    public static final Parameter CONVERT_BOUNDARY_PARAMETER = new Parameter(CONVERT_BOUNDARY, ParameterType.BOOLEAN, "Convert boundary during import", Boolean.FALSE)
            .addAdditionalNames("convertBoundary");
    public static final Parameter CREATE_BUSBAR_SECTION_FOR_EVERY_CONNECTIVITY_NODE_PARAMETER
            = new Parameter(CREATE_BUSBAR_SECTION_FOR_EVERY_CONNECTIVITY_NODE, ParameterType.BOOLEAN, "Create busbar section for every connectivity node", Boolean.FALSE)
            .addAdditionalNames("createBusbarSectionForEveryConnectivityNode");
    public static final Parameter POWSYBL_TRIPLESTORE_PARAMETER = new Parameter(POWSYBL_TRIPLESTORE, ParameterType.STRING, "The triplestore used during the import", TripleStoreFactory.defaultImplementation())
            .addAdditionalNames("powsyblTripleStore");
    public static final Parameter STORE_CGMES_MODEL_AS_NETWORK_EXTENSION_PARAMETER = new Parameter(STORE_CGMES_MODEL_AS_NETWORK_EXTENSION, ParameterType.BOOLEAN, "Store the initial CGMES model as a network extension", Boolean.TRUE)
            .addAdditionalNames("storeCgmesModelAsNetworkExtension");
    public static final Parameter POST_PROCESSORS_PARAMETER = new Parameter(POST_PROCESSORS, ParameterType.STRING_LIST, "Post processors", Collections.emptyList());

    private static final List<Parameter> PARAMETERS = ImmutableList.of(CHANGE_SIGN_FOR_SHUNT_REACTIVE_POWER_FLOW_INITIAL_STATE_PARAMETER,
                                                                       CONVERT_BOUNDARY_PARAMETER,
                                                                       CREATE_BUSBAR_SECTION_FOR_EVERY_CONNECTIVITY_NODE_PARAMETER,
                                                                       POWSYBL_TRIPLESTORE_PARAMETER,
                                                                       STORE_CGMES_MODEL_AS_NETWORK_EXTENSION_PARAMETER,
                                                                       POST_PROCESSORS_PARAMETER);

    private final Map<String, CgmesImportPostProcessor> postProcessors;

    private final ParameterDefaultValueConfig defaultValueConfig;

    public CgmesImport(PlatformConfig platformConfig, List<CgmesImportPostProcessor> postProcessors) {
>>>>>>> 1bcb14cf
        this.defaultValueConfig = new ParameterDefaultValueConfig(platformConfig);
        this.postProcessors = Objects.requireNonNull(postProcessors).stream().collect(Collectors.toMap(CgmesImportPostProcessor::getName, e -> e));
    }

    public CgmesImport(PlatformConfig platformConfig) {
        this(platformConfig, new ServiceLoaderCache<>(CgmesImportPostProcessor.class).getServices());
    }

    public CgmesImport() {
        this(PlatformConfig.defaultConfig());
    }

    @Override
    public List<Parameter> getParameters() {
        return PARAMETERS;
    }

    @Override
    public boolean exists(ReadOnlyDataSource ds) {
        CgmesOnDataSource cds = new CgmesOnDataSource(ds);
        if (cds.exists()) {
            return true;
        }
        // If we are configured to support CIM14,
        // check if there is this CIM14 data
        return importCim14 && cds.existsCim14();
    }

    @Override
    public String getComment() {
        return "ENTSO-E CGMES version 2.4.15";
    }

    @Override
    public String getFormat() {
        return FORMAT;
    }

    @Override
    public Network importData(ReadOnlyDataSource ds, Properties p) {
<<<<<<< HEAD
        CgmesModel cgmes = CgmesModelFactory.create(ds, boundary(p), tripleStore(p));
        Network network = new Conversion(cgmes, config(p)).convert();
        if (storeCgmesModelAsNetworkExtension(p)) {
=======
        String tripleStoreImpl = ConversionParameters.readStringParameter(getFormat(), p, POWSYBL_TRIPLESTORE_PARAMETER, defaultValueConfig);
        CgmesModel cgmes = CgmesModelFactory.create(ds, tripleStoreImpl);

        Conversion.Config config = new Conversion.Config();
        config.setChangeSignForShuntReactivePowerFlowInitialState(ConversionParameters.readBooleanParameter(getFormat(), p, CHANGE_SIGN_FOR_SHUNT_REACTIVE_POWER_FLOW_INITIAL_STATE_PARAMETER, defaultValueConfig));
        config.setConvertBoundary(ConversionParameters.readBooleanParameter(getFormat(), p, CONVERT_BOUNDARY_PARAMETER, defaultValueConfig));
        config.setCreateBusbarSectionForEveryConnectivityNode(ConversionParameters.readBooleanParameter(getFormat(), p, CREATE_BUSBAR_SECTION_FOR_EVERY_CONNECTIVITY_NODE_PARAMETER, defaultValueConfig));

        List<CgmesImportPostProcessor> activatedPostProcessors = ConversionParameters.readStringListParameter(getFormat(), p, POST_PROCESSORS_PARAMETER, defaultValueConfig)
                .stream()
                .filter(name -> {
                    boolean found = postProcessors.containsKey(name);
                    if (!found) {
                        LOGGER.warn("CGMES post processor {} not found", name);
                    }
                    return found;
                })
                .map(postProcessors::get)
                .collect(Collectors.toList());

        Network network = new Conversion(cgmes, config, activatedPostProcessors).convert();

        boolean storeCgmesModelAsNetworkExtension = ConversionParameters.readBooleanParameter(getFormat(), p, STORE_CGMES_MODEL_AS_NETWORK_EXTENSION_PARAMETER, defaultValueConfig);
        if (storeCgmesModelAsNetworkExtension) {
>>>>>>> 1bcb14cf
            // Store a reference to the original CGMES model inside the IIDM network
            // We could also add listeners to be aware of changes in IIDM data
            network.addExtension(CgmesModelExtension.class, new CgmesModelExtension(cgmes));
        }
        return network;
    }

    @Override
    public void copy(ReadOnlyDataSource from, DataSource to) {
        Objects.requireNonNull(from);
        Objects.requireNonNull(to);
        try {
            CgmesOnDataSource fromCgmes = new CgmesOnDataSource(from);
            // TODO map "from names" to "to names" using base names of data sources
            for (String fromName : fromCgmes.names()) {
                String toName = fromName;
                copyStream(from, to, fromName, toName);
            }
        } catch (IOException e) {
            throw new UncheckedIOException(e);
        }
    }

    private ReadOnlyDataSource boundary(Properties p) {
        Path loc = Paths.get(
            ConversionParameters.readStringParameter(
                getFormat(),
                p,
                BOUNDARY_LOCATION_PARAMETER,
                defaultValueConfig));
        // Check that the Data Source has valid CGMES names
        ReadOnlyDataSource ds = new GenericReadOnlyDataSource(loc, DataSourceUtil.getBaseName(loc));
        if ((new CgmesOnDataSource(ds)).names().isEmpty()) {
            return null;
        }
        return ds;
    }

    private String tripleStore(Properties p) {
        return ConversionParameters.readStringParameter(
            getFormat(),
            p,
            POWSYBL_TRIPLESTORE_PARAMETER,
            defaultValueConfig);
    }

    private Conversion.Config config(Properties p) {
        Conversion.Config config = new Conversion.Config();
        config.setChangeSignForShuntReactivePowerFlowInitialState(
            ConversionParameters.readBooleanParameter(
                getFormat(),
                p,
                CHANGE_SIGN_FOR_SHUNT_REACTIVE_POWER_FLOW_INITIAL_STATE_PARAMETER,
                defaultValueConfig));
        config.setConvertBoundary(
            ConversionParameters.readBooleanParameter(
                getFormat(),
                p,
                CONVERT_BOUNDARY_PARAMETER,
                defaultValueConfig));
        config.setCreateBusbarSectionForEveryConnectivityNode(
            ConversionParameters.readBooleanParameter(
                getFormat(),
                p,
                CREATE_BUSBAR_SECTION_FOR_EVERY_CONNECTIVITY_NODE_PARAMETER,
                defaultValueConfig));
        return config;
    }

    private boolean storeCgmesModelAsNetworkExtension(Properties p) {
        return ConversionParameters.readBooleanParameter(
            getFormat(),
            p,
            STORE_CGMES_MODEL_AS_NETWORK_EXTENSION_PARAMETER,
            defaultValueConfig);
    }

    private void copyStream(ReadOnlyDataSource from, DataSource to, String fromName, String toName) throws IOException {
        if (from.exists(fromName)) {
            try (InputStream is = from.newInputStream(fromName);
                OutputStream os = to.newOutputStream(toName, false)) {
                ByteStreams.copy(is, os);
            }
        }
    }

    private static final String FORMAT = "CGMES";

    private static final String CHANGE_SIGN_FOR_SHUNT_REACTIVE_POWER_FLOW_INITIAL_STATE = "iidm.import.cgmes.change-sign-for-shunt-reactive-power-flow-initial-state";
    private static final String CONVERT_BOUNDARY = "iidm.import.cgmes.convert-boundary";
    private static final String CREATE_BUSBAR_SECTION_FOR_EVERY_CONNECTIVITY_NODE = "iidm.import.cgmes.create-busbar-section-for-every-connectivity-node";
    private static final String POWSYBL_TRIPLESTORE = "iidm.import.cgmes.powsybl-triplestore";
    private static final String STORE_CGMES_MODEL_AS_NETWORK_EXTENSION = "iidm.import.cgmes.store-cgmes-model-as-network-extension";
    private static final String BOUNDARY_LOCATION = "iidm.import.cgmes.boundary-location";

    private static final Parameter CHANGE_SIGN_FOR_SHUNT_REACTIVE_POWER_FLOW_INITIAL_STATE_PARAMETER = new Parameter(
        CHANGE_SIGN_FOR_SHUNT_REACTIVE_POWER_FLOW_INITIAL_STATE,
        ParameterType.BOOLEAN,
        "Change the sign of the reactive power flow for shunt in initial state",
        Boolean.FALSE)
            .addAdditionalNames("changeSignForShuntReactivePowerFlowInitialState");
    private static final Parameter CONVERT_BOUNDARY_PARAMETER = new Parameter(
        CONVERT_BOUNDARY,
        ParameterType.BOOLEAN,
        "Convert boundary during import",
        Boolean.FALSE)
            .addAdditionalNames("convertBoundary");
    private static final Parameter CREATE_BUSBAR_SECTION_FOR_EVERY_CONNECTIVITY_NODE_PARAMETER = new Parameter(
        CREATE_BUSBAR_SECTION_FOR_EVERY_CONNECTIVITY_NODE,
        ParameterType.BOOLEAN,
        "Create busbar section for every connectivity node",
        Boolean.FALSE)
            .addAdditionalNames("createBusbarSectionForEveryConnectivityNode");
    private static final Parameter POWSYBL_TRIPLESTORE_PARAMETER = new Parameter(
        POWSYBL_TRIPLESTORE,
        ParameterType.STRING,
        "The triplestore used during the import",
        TripleStoreFactory.defaultImplementation())
            .addAdditionalNames("powsyblTripleStore");
    private static final Parameter STORE_CGMES_MODEL_AS_NETWORK_EXTENSION_PARAMETER = new Parameter(
        STORE_CGMES_MODEL_AS_NETWORK_EXTENSION,
        ParameterType.BOOLEAN,
        "Store the initial CGMES model as a network extension",
        Boolean.TRUE)
            .addAdditionalNames("storeCgmesModelAsNetworkExtension");
    private static final String DEFAULT_BOUNDARY_LOCATION = PlatformConfig
        .defaultConfig()
        .getConfigDir()
        .resolve(FORMAT)
        .resolve("boundary")
        .toString();
    private static final Parameter BOUNDARY_LOCATION_PARAMETER = new Parameter(
        BOUNDARY_LOCATION,
        ParameterType.STRING,
        "The location of boundary files",
        DEFAULT_BOUNDARY_LOCATION);

    private final ParameterDefaultValueConfig defaultValueConfig;

    // TODO Allow this property to be configurable
    // Parameters of importers are only passed to importData method,
    // but to decide if we are importers also for CIM 14 files
    // we must implement the exists method, that has not access to parameters
    private boolean importCim14 = false;
}<|MERGE_RESOLUTION|>--- conflicted
+++ resolved
@@ -7,18 +7,6 @@
 
 package com.powsybl.cgmes.conversion;
 
-<<<<<<< HEAD
-import java.io.IOException;
-import java.io.InputStream;
-import java.io.OutputStream;
-import java.io.UncheckedIOException;
-import java.nio.file.Path;
-import java.nio.file.Paths;
-import java.util.Objects;
-import java.util.Properties;
-
-=======
->>>>>>> 1bcb14cf
 import com.google.auto.service.AutoService;
 import com.google.common.collect.ImmutableList;
 import com.google.common.io.ByteStreams;
@@ -45,6 +33,8 @@
 import java.io.InputStream;
 import java.io.OutputStream;
 import java.io.UncheckedIOException;
+import java.nio.file.Path;
+import java.nio.file.Paths;
 import java.util.*;
 import java.util.stream.Collectors;
 
@@ -54,49 +44,18 @@
 @AutoService(Importer.class)
 public class CgmesImport implements Importer {
 
-<<<<<<< HEAD
-    public CgmesImport(PlatformConfig platformConfig) {
-=======
-    private static final Logger LOGGER = LoggerFactory.getLogger(CgmesImport.class);
-
-    public static final String CHANGE_SIGN_FOR_SHUNT_REACTIVE_POWER_FLOW_INITIAL_STATE
-            = "iidm.import.cgmes.change-sign-for-shunt-reactive-power-flow-initial-state";
-    public static final String CONVERT_BOUNDARY = "iidm.import.cgmes.convert-boundary";
-    public static final String CREATE_BUSBAR_SECTION_FOR_EVERY_CONNECTIVITY_NODE
-            = "iidm.import.cgmes.create-busbar-section-for-every-connectivity-node";
-    public static final String POWSYBL_TRIPLESTORE = "iidm.import.cgmes.powsybl-triplestore";
-    public static final String STORE_CGMES_MODEL_AS_NETWORK_EXTENSION = "iidm.import.cgmes.store-cgmes-model-as-network-extension";
-    public static final String POST_PROCESSORS = "iidm.import.cgmes.post-processors";
-
-    public static final Parameter CHANGE_SIGN_FOR_SHUNT_REACTIVE_POWER_FLOW_INITIAL_STATE_PARAMETER
-            = new Parameter(CHANGE_SIGN_FOR_SHUNT_REACTIVE_POWER_FLOW_INITIAL_STATE, ParameterType.BOOLEAN, "Change the sign of the reactive power flow for shunt in initial state", Boolean.FALSE)
-                .addAdditionalNames("changeSignForShuntReactivePowerFlowInitialState");
-    public static final Parameter CONVERT_BOUNDARY_PARAMETER = new Parameter(CONVERT_BOUNDARY, ParameterType.BOOLEAN, "Convert boundary during import", Boolean.FALSE)
-            .addAdditionalNames("convertBoundary");
-    public static final Parameter CREATE_BUSBAR_SECTION_FOR_EVERY_CONNECTIVITY_NODE_PARAMETER
-            = new Parameter(CREATE_BUSBAR_SECTION_FOR_EVERY_CONNECTIVITY_NODE, ParameterType.BOOLEAN, "Create busbar section for every connectivity node", Boolean.FALSE)
-            .addAdditionalNames("createBusbarSectionForEveryConnectivityNode");
-    public static final Parameter POWSYBL_TRIPLESTORE_PARAMETER = new Parameter(POWSYBL_TRIPLESTORE, ParameterType.STRING, "The triplestore used during the import", TripleStoreFactory.defaultImplementation())
-            .addAdditionalNames("powsyblTripleStore");
-    public static final Parameter STORE_CGMES_MODEL_AS_NETWORK_EXTENSION_PARAMETER = new Parameter(STORE_CGMES_MODEL_AS_NETWORK_EXTENSION, ParameterType.BOOLEAN, "Store the initial CGMES model as a network extension", Boolean.TRUE)
-            .addAdditionalNames("storeCgmesModelAsNetworkExtension");
-    public static final Parameter POST_PROCESSORS_PARAMETER = new Parameter(POST_PROCESSORS, ParameterType.STRING_LIST, "Post processors", Collections.emptyList());
-
-    private static final List<Parameter> PARAMETERS = ImmutableList.of(CHANGE_SIGN_FOR_SHUNT_REACTIVE_POWER_FLOW_INITIAL_STATE_PARAMETER,
-                                                                       CONVERT_BOUNDARY_PARAMETER,
-                                                                       CREATE_BUSBAR_SECTION_FOR_EVERY_CONNECTIVITY_NODE_PARAMETER,
-                                                                       POWSYBL_TRIPLESTORE_PARAMETER,
-                                                                       STORE_CGMES_MODEL_AS_NETWORK_EXTENSION_PARAMETER,
-                                                                       POST_PROCESSORS_PARAMETER);
-
-    private final Map<String, CgmesImportPostProcessor> postProcessors;
-
-    private final ParameterDefaultValueConfig defaultValueConfig;
-
     public CgmesImport(PlatformConfig platformConfig, List<CgmesImportPostProcessor> postProcessors) {
->>>>>>> 1bcb14cf
         this.defaultValueConfig = new ParameterDefaultValueConfig(platformConfig);
-        this.postProcessors = Objects.requireNonNull(postProcessors).stream().collect(Collectors.toMap(CgmesImportPostProcessor::getName, e -> e));
+        this.postProcessors = Objects.requireNonNull(postProcessors).stream()
+            .collect(Collectors.toMap(CgmesImportPostProcessor::getName, e -> e));
+        // Boundary location parameter can not be static
+        // because we want its default value
+        // to depend on the received platformConfig
+        this.boundaryLocationParameter = new Parameter(
+            BOUNDARY_LOCATION,
+            ParameterType.STRING,
+            "The location of boundary files",
+            platformConfig.getConfigDir().resolve(FORMAT).resolve("boundary").toString());
     }
 
     public CgmesImport(PlatformConfig platformConfig) {
@@ -109,7 +68,9 @@
 
     @Override
     public List<Parameter> getParameters() {
-        return PARAMETERS;
+        List<Parameter> allParams = new ArrayList<>(STATIC_PARAMETERS);
+        allParams.add(boundaryLocationParameter);
+        return Collections.unmodifiableList(allParams);
     }
 
     @Override
@@ -135,36 +96,9 @@
 
     @Override
     public Network importData(ReadOnlyDataSource ds, Properties p) {
-<<<<<<< HEAD
         CgmesModel cgmes = CgmesModelFactory.create(ds, boundary(p), tripleStore(p));
-        Network network = new Conversion(cgmes, config(p)).convert();
+        Network network = new Conversion(cgmes, config(p), activatedPostProcessors(p)).convert();
         if (storeCgmesModelAsNetworkExtension(p)) {
-=======
-        String tripleStoreImpl = ConversionParameters.readStringParameter(getFormat(), p, POWSYBL_TRIPLESTORE_PARAMETER, defaultValueConfig);
-        CgmesModel cgmes = CgmesModelFactory.create(ds, tripleStoreImpl);
-
-        Conversion.Config config = new Conversion.Config();
-        config.setChangeSignForShuntReactivePowerFlowInitialState(ConversionParameters.readBooleanParameter(getFormat(), p, CHANGE_SIGN_FOR_SHUNT_REACTIVE_POWER_FLOW_INITIAL_STATE_PARAMETER, defaultValueConfig));
-        config.setConvertBoundary(ConversionParameters.readBooleanParameter(getFormat(), p, CONVERT_BOUNDARY_PARAMETER, defaultValueConfig));
-        config.setCreateBusbarSectionForEveryConnectivityNode(ConversionParameters.readBooleanParameter(getFormat(), p, CREATE_BUSBAR_SECTION_FOR_EVERY_CONNECTIVITY_NODE_PARAMETER, defaultValueConfig));
-
-        List<CgmesImportPostProcessor> activatedPostProcessors = ConversionParameters.readStringListParameter(getFormat(), p, POST_PROCESSORS_PARAMETER, defaultValueConfig)
-                .stream()
-                .filter(name -> {
-                    boolean found = postProcessors.containsKey(name);
-                    if (!found) {
-                        LOGGER.warn("CGMES post processor {} not found", name);
-                    }
-                    return found;
-                })
-                .map(postProcessors::get)
-                .collect(Collectors.toList());
-
-        Network network = new Conversion(cgmes, config, activatedPostProcessors).convert();
-
-        boolean storeCgmesModelAsNetworkExtension = ConversionParameters.readBooleanParameter(getFormat(), p, STORE_CGMES_MODEL_AS_NETWORK_EXTENSION_PARAMETER, defaultValueConfig);
-        if (storeCgmesModelAsNetworkExtension) {
->>>>>>> 1bcb14cf
             // Store a reference to the original CGMES model inside the IIDM network
             // We could also add listeners to be aware of changes in IIDM data
             network.addExtension(CgmesModelExtension.class, new CgmesModelExtension(cgmes));
@@ -193,7 +127,7 @@
             ConversionParameters.readStringParameter(
                 getFormat(),
                 p,
-                BOUNDARY_LOCATION_PARAMETER,
+                boundaryLocationParameter,
                 defaultValueConfig));
         // Check that the Data Source has valid CGMES names
         ReadOnlyDataSource ds = new GenericReadOnlyDataSource(loc, DataSourceUtil.getBaseName(loc));
@@ -234,6 +168,21 @@
         return config;
     }
 
+    private List<CgmesImportPostProcessor> activatedPostProcessors(Properties p) {
+        return ConversionParameters
+            .readStringListParameter(getFormat(), p, POST_PROCESSORS_PARAMETER, defaultValueConfig)
+            .stream()
+            .filter(name -> {
+                boolean found = postProcessors.containsKey(name);
+                if (!found) {
+                    LOGGER.warn("CGMES post processor {} not found", name);
+                }
+                return found;
+            })
+            .map(postProcessors::get)
+            .collect(Collectors.toList());
+    }
+
     private boolean storeCgmesModelAsNetworkExtension(Properties p) {
         return ConversionParameters.readBooleanParameter(
             getFormat(),
@@ -253,56 +202,63 @@
 
     private static final String FORMAT = "CGMES";
 
-    private static final String CHANGE_SIGN_FOR_SHUNT_REACTIVE_POWER_FLOW_INITIAL_STATE = "iidm.import.cgmes.change-sign-for-shunt-reactive-power-flow-initial-state";
-    private static final String CONVERT_BOUNDARY = "iidm.import.cgmes.convert-boundary";
-    private static final String CREATE_BUSBAR_SECTION_FOR_EVERY_CONNECTIVITY_NODE = "iidm.import.cgmes.create-busbar-section-for-every-connectivity-node";
-    private static final String POWSYBL_TRIPLESTORE = "iidm.import.cgmes.powsybl-triplestore";
-    private static final String STORE_CGMES_MODEL_AS_NETWORK_EXTENSION = "iidm.import.cgmes.store-cgmes-model-as-network-extension";
-    private static final String BOUNDARY_LOCATION = "iidm.import.cgmes.boundary-location";
-
-    private static final Parameter CHANGE_SIGN_FOR_SHUNT_REACTIVE_POWER_FLOW_INITIAL_STATE_PARAMETER = new Parameter(
+    public static final String CHANGE_SIGN_FOR_SHUNT_REACTIVE_POWER_FLOW_INITIAL_STATE = "iidm.import.cgmes.change-sign-for-shunt-reactive-power-flow-initial-state";
+    public static final String CONVERT_BOUNDARY = "iidm.import.cgmes.convert-boundary";
+    public static final String CREATE_BUSBAR_SECTION_FOR_EVERY_CONNECTIVITY_NODE = "iidm.import.cgmes.create-busbar-section-for-every-connectivity-node";
+    public static final String POWSYBL_TRIPLESTORE = "iidm.import.cgmes.powsybl-triplestore";
+    public static final String STORE_CGMES_MODEL_AS_NETWORK_EXTENSION = "iidm.import.cgmes.store-cgmes-model-as-network-extension";
+    public static final String POST_PROCESSORS = "iidm.import.cgmes.post-processors";
+    public static final String BOUNDARY_LOCATION = "iidm.import.cgmes.boundary-location";
+
+    public static final Parameter CHANGE_SIGN_FOR_SHUNT_REACTIVE_POWER_FLOW_INITIAL_STATE_PARAMETER = new Parameter(
         CHANGE_SIGN_FOR_SHUNT_REACTIVE_POWER_FLOW_INITIAL_STATE,
         ParameterType.BOOLEAN,
         "Change the sign of the reactive power flow for shunt in initial state",
         Boolean.FALSE)
             .addAdditionalNames("changeSignForShuntReactivePowerFlowInitialState");
-    private static final Parameter CONVERT_BOUNDARY_PARAMETER = new Parameter(
+    public static final Parameter CONVERT_BOUNDARY_PARAMETER = new Parameter(
         CONVERT_BOUNDARY,
         ParameterType.BOOLEAN,
         "Convert boundary during import",
         Boolean.FALSE)
             .addAdditionalNames("convertBoundary");
-    private static final Parameter CREATE_BUSBAR_SECTION_FOR_EVERY_CONNECTIVITY_NODE_PARAMETER = new Parameter(
+    public static final Parameter CREATE_BUSBAR_SECTION_FOR_EVERY_CONNECTIVITY_NODE_PARAMETER = new Parameter(
         CREATE_BUSBAR_SECTION_FOR_EVERY_CONNECTIVITY_NODE,
         ParameterType.BOOLEAN,
         "Create busbar section for every connectivity node",
         Boolean.FALSE)
             .addAdditionalNames("createBusbarSectionForEveryConnectivityNode");
-    private static final Parameter POWSYBL_TRIPLESTORE_PARAMETER = new Parameter(
+    public static final Parameter POWSYBL_TRIPLESTORE_PARAMETER = new Parameter(
         POWSYBL_TRIPLESTORE,
         ParameterType.STRING,
         "The triplestore used during the import",
         TripleStoreFactory.defaultImplementation())
             .addAdditionalNames("powsyblTripleStore");
-    private static final Parameter STORE_CGMES_MODEL_AS_NETWORK_EXTENSION_PARAMETER = new Parameter(
+    public static final Parameter STORE_CGMES_MODEL_AS_NETWORK_EXTENSION_PARAMETER = new Parameter(
         STORE_CGMES_MODEL_AS_NETWORK_EXTENSION,
         ParameterType.BOOLEAN,
         "Store the initial CGMES model as a network extension",
         Boolean.TRUE)
             .addAdditionalNames("storeCgmesModelAsNetworkExtension");
-    private static final String DEFAULT_BOUNDARY_LOCATION = PlatformConfig
-        .defaultConfig()
-        .getConfigDir()
-        .resolve(FORMAT)
-        .resolve("boundary")
-        .toString();
-    private static final Parameter BOUNDARY_LOCATION_PARAMETER = new Parameter(
-        BOUNDARY_LOCATION,
-        ParameterType.STRING,
-        "The location of boundary files",
-        DEFAULT_BOUNDARY_LOCATION);
-
+    public static final Parameter POST_PROCESSORS_PARAMETER = new Parameter(
+        POST_PROCESSORS,
+        ParameterType.STRING_LIST,
+        "Post processors",
+        Collections.emptyList());
+
+    private static final List<Parameter> STATIC_PARAMETERS = ImmutableList.of(
+        CHANGE_SIGN_FOR_SHUNT_REACTIVE_POWER_FLOW_INITIAL_STATE_PARAMETER,
+        CONVERT_BOUNDARY_PARAMETER,
+        CREATE_BUSBAR_SECTION_FOR_EVERY_CONNECTIVITY_NODE_PARAMETER,
+        POWSYBL_TRIPLESTORE_PARAMETER,
+        STORE_CGMES_MODEL_AS_NETWORK_EXTENSION_PARAMETER,
+        POST_PROCESSORS_PARAMETER);
+
+    private final Parameter boundaryLocationParameter;
+    private final Map<String, CgmesImportPostProcessor> postProcessors;
     private final ParameterDefaultValueConfig defaultValueConfig;
+
+    private static final Logger LOGGER = LoggerFactory.getLogger(CgmesImport.class);
 
     // TODO Allow this property to be configurable
     // Parameters of importers are only passed to importData method,
