--- conflicted
+++ resolved
@@ -46,17 +46,13 @@
 @AutoService(Importer.class)
 public class CgmesImport implements Importer {
 
-<<<<<<< HEAD
-    public CgmesImport(PlatformConfig platformConfig, List<CgmesImportPreProcessor> preProcessors, List<CgmesImportPostProcessor> postProcessors) {
-=======
     enum FictitiousSwitchesCreationMode {
         ALWAYS,
         ALWAYS_EXCEPT_SWITCHES,
         NEVER;
     }
 
-    public CgmesImport(PlatformConfig platformConfig, List<CgmesImportPostProcessor> postProcessors) {
->>>>>>> 67d37d6c
+    public CgmesImport(PlatformConfig platformConfig, List<CgmesImportPreProcessor> preProcessors, List<CgmesImportPostProcessor> postProcessors) {
         this.defaultValueConfig = new ParameterDefaultValueConfig(platformConfig);
         this.preProcessors = Objects.requireNonNull(preProcessors).stream()
                 .collect(Collectors.toMap(CgmesImportPreProcessor::getName, e -> e));
