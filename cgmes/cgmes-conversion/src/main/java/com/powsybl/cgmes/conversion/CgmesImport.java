/**
 * Copyright (c) 2017-2018, RTE (http://www.rte-france.com)
 * This Source Code Form is subject to the terms of the Mozilla Public
 * License, v. 2.0. If a copy of the MPL was not distributed with this
 * file, You can obtain one at http://mozilla.org/MPL/2.0/.
 */

package com.powsybl.cgmes.conversion;

import com.google.auto.service.AutoService;
import com.google.common.collect.ImmutableList;
import com.google.common.io.ByteStreams;
import com.powsybl.cgmes.model.CgmesModel;
import com.powsybl.cgmes.model.CgmesModelFactory;
import com.powsybl.cgmes.model.CgmesOnDataSource;
import com.powsybl.commons.config.PlatformConfig;
import com.powsybl.commons.datasource.DataSource;
import com.powsybl.commons.datasource.DataSourceUtil;
import com.powsybl.commons.datasource.GenericReadOnlyDataSource;
import com.powsybl.commons.datasource.ReadOnlyDataSource;
import com.powsybl.commons.util.ServiceLoaderCache;
import com.powsybl.iidm.ConversionParameters;
import com.powsybl.iidm.import_.Importer;
import com.powsybl.iidm.network.Network;
import com.powsybl.iidm.parameters.Parameter;
import com.powsybl.iidm.parameters.ParameterDefaultValueConfig;
import com.powsybl.iidm.parameters.ParameterType;
import com.powsybl.triplestore.api.TripleStoreFactory;
import org.slf4j.Logger;
import org.slf4j.LoggerFactory;

import java.io.IOException;
import java.io.InputStream;
import java.io.OutputStream;
import java.io.UncheckedIOException;
import java.nio.file.Path;
import java.nio.file.Paths;
import java.util.*;
import java.util.stream.Collectors;

/**
 * @author Luma Zamarreño <zamarrenolm at aia.es>
 */
@AutoService(Importer.class)
public class CgmesImport implements Importer {

    public CgmesImport(PlatformConfig platformConfig, List<CgmesImportPostProcessor> postProcessors) {
        this.defaultValueConfig = new ParameterDefaultValueConfig(platformConfig);
        this.postProcessors = Objects.requireNonNull(postProcessors).stream()
            .collect(Collectors.toMap(CgmesImportPostProcessor::getName, e -> e));
        // Boundary location parameter can not be static
        // because we want its default value
        // to depend on the received platformConfig
        this.boundaryLocationParameter = new Parameter(
            BOUNDARY_LOCATION,
            ParameterType.STRING,
            "The location of boundary files",
            platformConfig.getConfigDir().resolve(FORMAT).resolve("boundary").toString());
    }

    public CgmesImport(PlatformConfig platformConfig) {
        this(platformConfig, new ServiceLoaderCache<>(CgmesImportPostProcessor.class).getServices());
    }

    public CgmesImport() {
        this(PlatformConfig.defaultConfig());
    }

    @Override
    public List<Parameter> getParameters() {
        List<Parameter> allParams = new ArrayList<>(STATIC_PARAMETERS);
        allParams.add(boundaryLocationParameter);
        return Collections.unmodifiableList(allParams);
    }

    @Override
    public boolean exists(ReadOnlyDataSource ds) {
        CgmesOnDataSource cds = new CgmesOnDataSource(ds);
        if (cds.exists()) {
            return true;
        }
        // If we are configured to support CIM14,
        // check if there is this CIM14 data
        return importCim14 && cds.existsCim14();
    }

    @Override
    public String getComment() {
        return "ENTSO-E CGMES version 2.4.15";
    }

    @Override
    public String getFormat() {
        return FORMAT;
    }

    @Override
    public Network importData(ReadOnlyDataSource ds, Properties p) {
<<<<<<< HEAD
        CgmesModel cgmes = CgmesModelFactory.create(ds, tripleStoreImpl(p));

        Conversion.Config config = new Conversion.Config();
        if (p != null) {
            if (p.containsKey("changeSignForShuntReactivePowerFlowInitialState")) {
                String s = p.getProperty("changeSignForShuntReactivePowerFlowInitialState");
                config.setChangeSignForShuntReactivePowerFlowInitialState(Boolean.parseBoolean(s));
            }
            if (p.containsKey("convertBoundary")) {
                String s = p.getProperty("convertBoundary");
                config.setConvertBoundary(Boolean.parseBoolean(s));
            }
            if (p.containsKey("createBusbarSectionForEveryConnectivityNode")) {
                String s = p.getProperty("createBusbarSectionForEveryConnectivityNode");
                config.setCreateBusbarSectionForEveryConnectivityNode(Boolean.parseBoolean(s));
            }
        }
        Network network = new Conversion(cgmes, config).convert();

        boolean storeCgmesModelAsNetworkExtension = true;
        if (p != null) {
            storeCgmesModelAsNetworkExtension = Boolean
                    .parseBoolean(p.getProperty("storeCgmesModelAsNetworkExtension", "true"));
        }
        if (storeCgmesModelAsNetworkExtension) {
=======
        CgmesModel cgmes = CgmesModelFactory.create(ds, boundary(p), tripleStore(p));
        Network network = new Conversion(cgmes, config(p), activatedPostProcessors(p)).convert();
        if (storeCgmesModelAsNetworkExtension(p)) {
>>>>>>> 411d7265
            // Store a reference to the original CGMES model inside the IIDM network
            // We could also add listeners to be aware of changes in IIDM data
            network.addExtension(CgmesModelExtension.class, new CgmesModelExtension(cgmes));
        }
        return network;
    }

    @Override
    public void copy(ReadOnlyDataSource from, DataSource to) {
        Objects.requireNonNull(from);
        Objects.requireNonNull(to);
        try {
            CgmesOnDataSource fromCgmes = new CgmesOnDataSource(from);
            // TODO map "from names" to "to names" using base names of data sources
            for (String fromName : fromCgmes.names()) {
                String toName = fromName;
                copyStream(from, to, fromName, toName);
            }
        } catch (IOException e) {
            throw new UncheckedIOException(e);
        }
    }

    private ReadOnlyDataSource boundary(Properties p) {
        Path loc = Paths.get(
            ConversionParameters.readStringParameter(
                getFormat(),
                p,
                boundaryLocationParameter,
                defaultValueConfig));
        // Check that the Data Source has valid CGMES names
        ReadOnlyDataSource ds = new GenericReadOnlyDataSource(loc, DataSourceUtil.getBaseName(loc));
        if ((new CgmesOnDataSource(ds)).names().isEmpty()) {
            return null;
        }
        return ds;
    }

    private String tripleStore(Properties p) {
        return ConversionParameters.readStringParameter(
            getFormat(),
            p,
            POWSYBL_TRIPLESTORE_PARAMETER,
            defaultValueConfig);
    }

    private Conversion.Config config(Properties p) {
        Conversion.Config config = new Conversion.Config();
        config.setChangeSignForShuntReactivePowerFlowInitialState(
            ConversionParameters.readBooleanParameter(
                getFormat(),
                p,
                CHANGE_SIGN_FOR_SHUNT_REACTIVE_POWER_FLOW_INITIAL_STATE_PARAMETER,
                defaultValueConfig));
        config.setConvertBoundary(
            ConversionParameters.readBooleanParameter(
                getFormat(),
                p,
                CONVERT_BOUNDARY_PARAMETER,
                defaultValueConfig));
        config.setCreateBusbarSectionForEveryConnectivityNode(
            ConversionParameters.readBooleanParameter(
                getFormat(),
                p,
                CREATE_BUSBAR_SECTION_FOR_EVERY_CONNECTIVITY_NODE_PARAMETER,
                defaultValueConfig));
        return config;
    }

    private List<CgmesImportPostProcessor> activatedPostProcessors(Properties p) {
        return ConversionParameters
            .readStringListParameter(getFormat(), p, POST_PROCESSORS_PARAMETER, defaultValueConfig)
            .stream()
            .filter(name -> {
                boolean found = postProcessors.containsKey(name);
                if (!found) {
                    LOGGER.warn("CGMES post processor {} not found", name);
                }
                return found;
            })
            .map(postProcessors::get)
            .collect(Collectors.toList());
    }

    private boolean storeCgmesModelAsNetworkExtension(Properties p) {
        return ConversionParameters.readBooleanParameter(
            getFormat(),
            p,
            STORE_CGMES_MODEL_AS_NETWORK_EXTENSION_PARAMETER,
            defaultValueConfig);
    }

    private void copyStream(ReadOnlyDataSource from, DataSource to, String fromName, String toName) throws IOException {
        if (from.exists(fromName)) {
            try (InputStream is = from.newInputStream(fromName);
                OutputStream os = to.newOutputStream(toName, false)) {
                ByteStreams.copy(is, os);
            }
        }
    }

    private static final String FORMAT = "CGMES";

    public static final String CHANGE_SIGN_FOR_SHUNT_REACTIVE_POWER_FLOW_INITIAL_STATE = "iidm.import.cgmes.change-sign-for-shunt-reactive-power-flow-initial-state";
    public static final String CONVERT_BOUNDARY = "iidm.import.cgmes.convert-boundary";
    public static final String CREATE_BUSBAR_SECTION_FOR_EVERY_CONNECTIVITY_NODE = "iidm.import.cgmes.create-busbar-section-for-every-connectivity-node";
    public static final String POWSYBL_TRIPLESTORE = "iidm.import.cgmes.powsybl-triplestore";
    public static final String STORE_CGMES_MODEL_AS_NETWORK_EXTENSION = "iidm.import.cgmes.store-cgmes-model-as-network-extension";
    public static final String POST_PROCESSORS = "iidm.import.cgmes.post-processors";
    public static final String BOUNDARY_LOCATION = "iidm.import.cgmes.boundary-location";

    public static final Parameter CHANGE_SIGN_FOR_SHUNT_REACTIVE_POWER_FLOW_INITIAL_STATE_PARAMETER = new Parameter(
        CHANGE_SIGN_FOR_SHUNT_REACTIVE_POWER_FLOW_INITIAL_STATE,
        ParameterType.BOOLEAN,
        "Change the sign of the reactive power flow for shunt in initial state",
        Boolean.FALSE)
            .addAdditionalNames("changeSignForShuntReactivePowerFlowInitialState");
    public static final Parameter CONVERT_BOUNDARY_PARAMETER = new Parameter(
        CONVERT_BOUNDARY,
        ParameterType.BOOLEAN,
        "Convert boundary during import",
        Boolean.FALSE)
            .addAdditionalNames("convertBoundary");
    public static final Parameter CREATE_BUSBAR_SECTION_FOR_EVERY_CONNECTIVITY_NODE_PARAMETER = new Parameter(
        CREATE_BUSBAR_SECTION_FOR_EVERY_CONNECTIVITY_NODE,
        ParameterType.BOOLEAN,
        "Create busbar section for every connectivity node",
        Boolean.FALSE)
            .addAdditionalNames("createBusbarSectionForEveryConnectivityNode");
    public static final Parameter POWSYBL_TRIPLESTORE_PARAMETER = new Parameter(
        POWSYBL_TRIPLESTORE,
        ParameterType.STRING,
        "The triplestore used during the import",
        TripleStoreFactory.defaultImplementation())
            .addAdditionalNames("powsyblTripleStore");
    public static final Parameter STORE_CGMES_MODEL_AS_NETWORK_EXTENSION_PARAMETER = new Parameter(
        STORE_CGMES_MODEL_AS_NETWORK_EXTENSION,
        ParameterType.BOOLEAN,
        "Store the initial CGMES model as a network extension",
        Boolean.TRUE)
            .addAdditionalNames("storeCgmesModelAsNetworkExtension");
    public static final Parameter POST_PROCESSORS_PARAMETER = new Parameter(
        POST_PROCESSORS,
        ParameterType.STRING_LIST,
        "Post processors",
        Collections.emptyList());

    private static final List<Parameter> STATIC_PARAMETERS = ImmutableList.of(
        CHANGE_SIGN_FOR_SHUNT_REACTIVE_POWER_FLOW_INITIAL_STATE_PARAMETER,
        CONVERT_BOUNDARY_PARAMETER,
        CREATE_BUSBAR_SECTION_FOR_EVERY_CONNECTIVITY_NODE_PARAMETER,
        POWSYBL_TRIPLESTORE_PARAMETER,
        STORE_CGMES_MODEL_AS_NETWORK_EXTENSION_PARAMETER,
        POST_PROCESSORS_PARAMETER);

    private final Parameter boundaryLocationParameter;
    private final Map<String, CgmesImportPostProcessor> postProcessors;
    private final ParameterDefaultValueConfig defaultValueConfig;

    private static final Logger LOGGER = LoggerFactory.getLogger(CgmesImport.class);

    // TODO Allow this property to be configurable
    // Parameters of importers are only passed to importData method,
    // but to decide if we are importers also for CIM 14 files
    // we must implement the exists method, that has not access to parameters
    private boolean importCim14 = false;
}<|MERGE_RESOLUTION|>--- conflicted
+++ resolved
@@ -96,37 +96,9 @@
 
     @Override
     public Network importData(ReadOnlyDataSource ds, Properties p) {
-<<<<<<< HEAD
-        CgmesModel cgmes = CgmesModelFactory.create(ds, tripleStoreImpl(p));
-
-        Conversion.Config config = new Conversion.Config();
-        if (p != null) {
-            if (p.containsKey("changeSignForShuntReactivePowerFlowInitialState")) {
-                String s = p.getProperty("changeSignForShuntReactivePowerFlowInitialState");
-                config.setChangeSignForShuntReactivePowerFlowInitialState(Boolean.parseBoolean(s));
-            }
-            if (p.containsKey("convertBoundary")) {
-                String s = p.getProperty("convertBoundary");
-                config.setConvertBoundary(Boolean.parseBoolean(s));
-            }
-            if (p.containsKey("createBusbarSectionForEveryConnectivityNode")) {
-                String s = p.getProperty("createBusbarSectionForEveryConnectivityNode");
-                config.setCreateBusbarSectionForEveryConnectivityNode(Boolean.parseBoolean(s));
-            }
-        }
-        Network network = new Conversion(cgmes, config).convert();
-
-        boolean storeCgmesModelAsNetworkExtension = true;
-        if (p != null) {
-            storeCgmesModelAsNetworkExtension = Boolean
-                    .parseBoolean(p.getProperty("storeCgmesModelAsNetworkExtension", "true"));
-        }
-        if (storeCgmesModelAsNetworkExtension) {
-=======
         CgmesModel cgmes = CgmesModelFactory.create(ds, boundary(p), tripleStore(p));
         Network network = new Conversion(cgmes, config(p), activatedPostProcessors(p)).convert();
         if (storeCgmesModelAsNetworkExtension(p)) {
->>>>>>> 411d7265
             // Store a reference to the original CGMES model inside the IIDM network
             // We could also add listeners to be aware of changes in IIDM data
             network.addExtension(CgmesModelExtension.class, new CgmesModelExtension(cgmes));
