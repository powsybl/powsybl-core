/**
 * Copyright (c) 2017-2018, RTE (http://www.rte-france.com)
 * This Source Code Form is subject to the terms of the Mozilla Public
 * License, v. 2.0. If a copy of the MPL was not distributed with this
 * file, You can obtain one at http://mozilla.org/MPL/2.0/.
 * SPDX-License-Identifier: MPL-2.0
 */

package com.powsybl.cgmes.conversion;

import com.google.auto.service.AutoService;
import com.google.common.io.ByteStreams;
import com.powsybl.cgmes.conversion.export.CgmesExportContext;
import com.powsybl.cgmes.conversion.naming.NamingStrategyFactory;
import com.powsybl.cgmes.model.*;
import com.powsybl.commons.PowsyblException;
import com.powsybl.commons.compress.SafeZipInputStream;
import com.powsybl.commons.config.PlatformConfig;
import com.powsybl.commons.datasource.CompressionFormat;
import com.powsybl.commons.datasource.DataSource;
import com.powsybl.commons.datasource.DataSourceUtil;
import com.powsybl.commons.datasource.GenericReadOnlyDataSource;
import com.powsybl.commons.datasource.ReadOnlyDataSource;
import com.powsybl.commons.parameters.*;
import com.powsybl.commons.report.ReportNode;
import com.powsybl.commons.util.ServiceLoaderCache;
import com.powsybl.iidm.network.Importer;
import com.powsybl.iidm.network.Network;
import com.powsybl.iidm.network.NetworkFactory;
import com.powsybl.triplestore.api.TripleStoreFactory;
import com.powsybl.triplestore.api.TripleStoreOptions;
import org.slf4j.Logger;
import org.slf4j.LoggerFactory;

import javax.xml.stream.XMLInputFactory;
import javax.xml.stream.XMLStreamConstants;
import javax.xml.stream.XMLStreamException;
import javax.xml.stream.XMLStreamReader;
import java.io.IOException;
import java.io.InputStream;
import java.io.OutputStream;
import java.io.UncheckedIOException;
import java.nio.file.FileSystem;
import java.nio.file.FileSystems;
import java.nio.file.Files;
import java.nio.file.Path;
import java.util.*;
import java.util.function.Predicate;
import java.util.stream.Collectors;
import java.util.zip.ZipInputStream;

import static java.util.function.Predicate.not;

/**
 * @author Luma Zamarreño {@literal <zamarrenolm at aia.es>}
 */
@AutoService(Importer.class)
public class CgmesImport implements Importer {

    public enum FictitiousSwitchesCreationMode {
        ALWAYS,
        ALWAYS_EXCEPT_SWITCHES,
        NEVER
    }

    public enum SubnetworkDefinedBy {
        FILENAME,
        MODELING_AUTHORITY
    }

    public CgmesImport(PlatformConfig platformConfig, List<CgmesImportPreProcessor> preProcessors, List<CgmesImportPostProcessor> postProcessors) {
        this.platformConfig = platformConfig;
        this.defaultValueConfig = new ParameterDefaultValueConfig(platformConfig);
        this.preProcessors = Objects.requireNonNull(preProcessors).stream()
                .collect(Collectors.toMap(CgmesImportPreProcessor::getName, e -> e));
        this.postProcessors = Objects.requireNonNull(postProcessors).stream()
                .collect(Collectors.toMap(CgmesImportPostProcessor::getName, e -> e));
        String boundaryPath = platformConfig.getConfigDir()
                .map(dir -> dir.resolve(FORMAT).resolve("boundary"))
                .map(Path::toString)
                .orElse(null);
        // Boundary location parameter can not be static
        // because we want its default value
        // to depend on the received platformConfig
        boundaryLocationParameter = new Parameter(
                BOUNDARY_LOCATION,
                ParameterType.STRING,
                "The location of boundary files",
                boundaryPath,
                null,
                ParameterScope.TECHNICAL);
        preProcessorsParameter = new Parameter(
                PRE_PROCESSORS,
                ParameterType.STRING_LIST,
                "Pre processors",
                Collections.emptyList(),
                preProcessors.stream().map(CgmesImportPreProcessor::getName).collect(Collectors.toList()));
        postProcessorsParameter = new Parameter(
                POST_PROCESSORS,
                ParameterType.STRING_LIST,
                "Post processors",
                Collections.emptyList(),
                postProcessors.stream().map(CgmesImportPostProcessor::getName).collect(Collectors.toList()));
    }

    public CgmesImport(PlatformConfig platformConfig) {
        this(platformConfig,
                new ServiceLoaderCache<>(CgmesImportPreProcessor.class).getServices(),
                new ServiceLoaderCache<>(CgmesImportPostProcessor.class).getServices());
    }

    public CgmesImport(List<CgmesImportPreProcessor> preProcessors, List<CgmesImportPostProcessor> postProcessors) {
        this(PlatformConfig.defaultConfig(), preProcessors, postProcessors);
    }

    public CgmesImport() {
        this(PlatformConfig.defaultConfig());
    }

    @Override
    public List<Parameter> getParameters() {
        List<Parameter> allParams = new ArrayList<>(STATIC_PARAMETERS);
        allParams.add(boundaryLocationParameter);
        allParams.add(postProcessorsParameter);
        return ConfiguredParameter.load(allParams, getFormat(), defaultValueConfig);
    }

    @Override
    public boolean exists(ReadOnlyDataSource ds) {
        CgmesOnDataSource cds = new CgmesOnDataSource(ds);
        try {
            if (cds.exists()) {
                return true;
            }
            // If we are configured to support CIM14,
            // check if there is this CIM14 data
            return IMPORT_CIM_14 && cds.existsCim14();
        } catch (IOException e) {
            throw new UncheckedIOException(e);
        }
    }

    @Override
    public String getComment() {
        return "ENTSO-E CGMES version 2.4.15";
    }

    @Override
    public String getFormat() {
        return FORMAT;
    }

    @Override
    public List<String> getSupportedExtensions() {
        return List.of("xml");
    }

    @Override
    public Network importData(ReadOnlyDataSource ds, NetworkFactory networkFactory, Properties p, ReportNode reportNode) {
        Objects.requireNonNull(ds);
        Objects.requireNonNull(networkFactory);
        Objects.requireNonNull(reportNode);
        if (Parameter.readBoolean(getFormat(), p, IMPORT_CGM_WITH_SUBNETWORKS_PARAMETER, defaultValueConfig)) {
            SubnetworkDefinedBy separatingBy = SubnetworkDefinedBy.valueOf(Parameter.readString(getFormat(),
                            p, IMPORT_CGM_WITH_SUBNETWORKS_DEFINED_BY_PARAMETER, defaultValueConfig));
            Set<ReadOnlyDataSource> dss = new MultipleGridModelChecker(ds).separate(separatingBy);
            if (dss.size() > 1) {
                return Network.merge(dss.stream()
                        .map(ds1 -> importData1(ds1, networkFactory, p, reportNode))
                        .toArray(Network[]::new));
            }
        }
        return importData1(ds, networkFactory, p, reportNode);
    }

    private Network importData1(ReadOnlyDataSource ds, NetworkFactory networkFactory, Properties p, ReportNode reportNode) {
        CgmesModel cgmes = readCgmes(ds, p, reportNode);
        ReportNode conversionReportNode = CgmesReports.importingCgmesFileReport(reportNode, ds.getBaseName());
        return new Conversion(cgmes, config(p), activatedPreProcessors(p), activatedPostProcessors(p), networkFactory).convert(conversionReportNode);
    }

    @Override
    public void update(Network network, ReadOnlyDataSource ds, Properties p, ReportNode reportNode) {
        TripleStoreOptions tripleStoreOptions = new TripleStoreOptions();
<<<<<<< HEAD
        tripleStoreOptions.setQueryCatalog("-update");
=======
        tripleStoreOptions.setQueryCatalog(Conversion.QUERY_CATALOG_NAME_UPDATE);
>>>>>>> 8b171541
        ReadOnlyDataSource alternativeDataSourceForBoundary = null;
        CgmesModel cgmes = CgmesModelFactory.create(
                ds,
                alternativeDataSourceForBoundary,
                TripleStoreFactory.DEFAULT_IMPLEMENTATION,
                reportNode,
                tripleStoreOptions);
        Conversion conversion = new Conversion(cgmes, config(p));
        conversion.update(network, reportNode);
    }

    static class FilteredReadOnlyDataSource implements ReadOnlyDataSource {
        private final ReadOnlyDataSource ds;
        private final Predicate<String> filter;

        FilteredReadOnlyDataSource(ReadOnlyDataSource ds, Predicate<String> filter) {
            this.ds = ds;
            this.filter = filter;
        }

        @Override
        public String getBaseName() {
            return ds.getBaseName();
        }

        @Override
        public boolean exists(String suffix, String ext) throws IOException {
            return ds.exists(suffix, ext) && filter.test(DataSourceUtil.getFileName(getBaseName(), suffix, ext));
        }

        @Override
        public boolean isDataExtension(String ext) {
            return ds.isDataExtension(ext);
        }

        @Override
        public boolean exists(String fileName) throws IOException {
            return ds.exists(fileName) && filter.test(fileName);
        }

        @Override
        public InputStream newInputStream(String suffix, String ext) throws IOException {
            if (filter.test(DataSourceUtil.getFileName(getBaseName(), suffix, ext))) {
                return ds.newInputStream(suffix, ext);
            }
            throw new IOException(DataSourceUtil.getFileName(getBaseName(), suffix, ext) + " not found");
        }

        @Override
        public InputStream newInputStream(String fileName) throws IOException {
            if (filter.test(fileName)) {
                return ds.newInputStream(fileName);
            }
            throw new IOException(fileName + " not found");
        }

        @Override
        public Set<String> listNames(String regex) throws IOException {
            return ds.listNames(regex).stream().filter(filter).collect(Collectors.toSet());
        }
    }

    static class MultipleGridModelChecker {
        private final ReadOnlyDataSource dataSource;
        private XMLInputFactory xmlInputFactory;

        MultipleGridModelChecker(ReadOnlyDataSource dataSource) {
            this.dataSource = dataSource;
        }

        Set<ReadOnlyDataSource> separate(SubnetworkDefinedBy separatingBy) {
            // If it is a CGM, create a filtered dataset for each IGM.
            // In the dataset for each IGM we must include:
            // - Its own files.
            // - The boundaries (we will read the boundaries multiple times, one for each IGM).
            // - Any other shared instance files (files that do not contain the name of any IGMs identified).
            // An example of shared file is the unique SV from a CGM solved case
            // Shared files will be also loaded multiple times, one for each IGM
            return switch (separatingBy) {
                case MODELING_AUTHORITY -> separateByModelingAuthority();
                case FILENAME -> separateByIgmName();
            };
        }

        private Set<ReadOnlyDataSource> separateByModelingAuthority() {
            xmlInputFactory = XMLInputFactory.newInstance();
            Map<String, List<String>> igmNames = new CgmesOnDataSource(dataSource).names().stream()
                    // We consider IGMs only the modeling authorities that have an EQ file
                    // The CGM SV should have the MA of the merging agent
                    .filter(CgmesSubset.EQUIPMENT::isValidName)
                    .map(name -> readModelingAuthority(name).map(ma -> Map.entry(ma, name)))
                    .flatMap(Optional::stream)
                    .collect(Collectors.toMap(Map.Entry::getKey, e -> new ArrayList<>(List.of(e.getValue()))));
            if (!igmNames.isEmpty()) {
                LOGGER.info("IGM EQ files identified by Modeling Authority:");
                igmNames.forEach((k, v) -> LOGGER.info("  {} {}", k, v.get(0)));
            }
            // If we only have found one IGM there is no need to partition
            if (igmNames.size() == 1) {
                return Set.of(dataSource);
            }
            Set<String> shared = new HashSet<>();
            new CgmesOnDataSource(dataSource).names().stream()
                    // We read the modeling authorities present in the rest of instance files
                    // and mark the instance name as linked to an IGM or as shared
                    .filter(not(CgmesSubset.EQUIPMENT::isValidName))
                    .filter(not(MultipleGridModelChecker::isBoundary))
                    .forEach(name -> {
                        Optional<String> ma = readModelingAuthority(name);
                        if (ma.isPresent() && igmNames.containsKey(ma.get())) {
                            igmNames.get(ma.get()).add(name);
                        } else {
                            shared.add(name);
                        }
                    });
            // Build one data source for each IGM found
            if (!igmNames.isEmpty()) {
                LOGGER.info("IGM files identified by Modeling Authority:");
                igmNames.forEach((k, v) -> LOGGER.info("  {} {}", k, String.join(",", v)));
                if (!shared.isEmpty()) {
                    LOGGER.info("Shared files:");
                    shared.forEach(name -> LOGGER.info("  {}", name));
                }
                LOGGER.info("Boundaries:");
                try {
                    dataSource.listNames(".*").stream().filter(MultipleGridModelChecker::isBoundary).forEach(name -> LOGGER.info("  {}", name));
                } catch (IOException e) {
                    throw new PowsyblException(e);
                }
            }
            return igmNames.keySet().stream()
                    .map(ma -> new FilteredReadOnlyDataSource(dataSource,
                            name -> isBoundary(name) || igmNames.get(ma).contains(name) || shared.contains(name)))
                    .collect(Collectors.toSet());
        }

        private Optional<String> readModelingAuthority(String name) {
            String modellingAuthority = null;
            try (InputStream in = dataSource.newInputStream(name)) {
                String fileExtension = name.substring(name.lastIndexOf('.') + 1);
                if (fileExtension.equals(CompressionFormat.ZIP.getExtension())) {
                    try (SafeZipInputStream zis = new SafeZipInputStream(new ZipInputStream(in), 1, 1024000L)) {
                        zis.getNextEntry();
                        modellingAuthority = readModelingAuthority(zis);
                    }
                } else {
                    modellingAuthority = readModelingAuthority(in);
                }
            } catch (IOException | XMLStreamException e) {
                throw new PowsyblException(e);
            }
            return Optional.ofNullable(modellingAuthority);
        }

        private String readModelingAuthority(InputStream is) throws XMLStreamException {
            String modellingAuthority = null;
            XMLStreamReader reader = null;
            try {
                reader = xmlInputFactory.createXMLStreamReader(is);
                boolean stopReading = false;
                while (reader.hasNext() && !stopReading) {
                    int token = reader.next();
                    if (token == XMLStreamConstants.START_ELEMENT && reader.getLocalName().equals(CgmesNames.MODELING_AUTHORITY_SET)) {
                        modellingAuthority = reader.getElementText();
                        stopReading = true;
                    } else if (token == XMLStreamConstants.END_ELEMENT && reader.getLocalName().equals(CgmesNames.FULL_MODEL)) {
                        // Try to finish parsing the input file as soon as we can
                        // If we do not have found a modelling authority set inside the FullModel object, exit with unknown
                        stopReading = true;
                    }
                }
            } finally {
                if (reader != null) {
                    reader.close();
                }
            }
            return modellingAuthority;
        }

        private Set<ReadOnlyDataSource> separateByIgmName() {
            // Here we obtain the IGM name from the EQ filenames,
            // and rely on it to find related SSH, TP files,
            Set<String> igmNames = new CgmesOnDataSource(dataSource).names().stream()
                    .filter(CgmesSubset.EQUIPMENT::isValidName)
                    // We rely on the CIMXML pattern:
                    // <effectiveDateTime>_<businessProcess>_<sourcingActor>_<modelPart>_<fileVersion>
                    // we define igmName := sourcingActor
                    .map(name -> name.split("_")[2])
                    .collect(Collectors.toSet());
            return igmNames.stream()
                    .map(igmName -> new FilteredReadOnlyDataSource(dataSource, name -> name.contains(igmName)
                            || isBoundary(name)
                            || isShared(name, igmNames)))
                    .collect(Collectors.toSet());
        }

        private static boolean isBoundary(String name) {
            return CgmesSubset.EQUIPMENT_BOUNDARY.isValidName(name) || CgmesSubset.TOPOLOGY_BOUNDARY.isValidName(name);
        }

        private static boolean isShared(String name, Set<String> allIgmNames) {
            // The name does not contain the name of one the IGMs
            return allIgmNames.stream()
                    .filter(name::contains)
                    .findAny()
                    .isEmpty();
        }
    }

    public CgmesModel readCgmes(ReadOnlyDataSource ds, Properties p, ReportNode reportNode) {
        TripleStoreOptions options = new TripleStoreOptions();
        String sourceForIidmIds = Parameter.readString(getFormat(), p, SOURCE_FOR_IIDM_ID_PARAMETER, defaultValueConfig);
        if (sourceForIidmIds.equalsIgnoreCase(SOURCE_FOR_IIDM_ID_MRID)) {
            options.setRemoveInitialUnderscoreForIdentifiers(true);
        } else if (sourceForIidmIds.equalsIgnoreCase(SOURCE_FOR_IIDM_ID_RDFID)) {
            options.setRemoveInitialUnderscoreForIdentifiers(false);
        }
        options.decodeEscapedIdentifiers(Parameter.readBoolean(getFormat(), p, DECODE_ESCAPED_IDENTIFIERS_PARAMETER, defaultValueConfig));
        ReportNode tripleStoreReportNode = CgmesReports.readingCgmesTriplestoreReport(reportNode);
        return CgmesModelFactory.create(ds, boundary(p), tripleStore(p), tripleStoreReportNode, options);
    }

    @Override
    public void copy(ReadOnlyDataSource from, DataSource to) {
        Objects.requireNonNull(from);
        Objects.requireNonNull(to);
        try {
            CgmesOnDataSource fromCgmes = new CgmesOnDataSource(from);
            for (String name : fromCgmes.names()) {
                copyStream(from, to, name, name);
            }
        } catch (IOException e) {
            throw new UncheckedIOException(e);
        }
    }

    private ReadOnlyDataSource boundary(Properties p) {
        String location = Parameter.readString(
                getFormat(),
                p,
                boundaryLocationParameter,
                defaultValueConfig);
        if (location == null) {
            return null;
        }
        Path path = boundaryPath(location);
        if (path == null) {
            return null;
        }
        // Check that the Data Source has valid CGMES names
        ReadOnlyDataSource ds = new GenericReadOnlyDataSource(path);
        if ((new CgmesOnDataSource(ds)).names().isEmpty()) {
            return null;
        }
        return ds;
    }

    Path boundaryPath(String location) {
        Path path = null;
        // Check first if the location is present in the file system defined from the platform configuration
        Optional<Path> configDir = this.platformConfig.getConfigDir();
        if (configDir.isPresent()) {
            FileSystem configFileSystem = configDir.get().getFileSystem();
            if (configFileSystem != FileSystems.getDefault()) {
                path = configFileSystem.getPath(location);
                if (!Files.exists(path)) {
                    LOGGER.warn("Location of boundaries ({}) not found in config file system. An attempt to load boundaries from the default file system will be made", location);
                    path = null;
                }
            }
        }
        if (path == null) {
            path = Path.of(location);
            if (!Files.exists(path)) {
                LOGGER.warn("Location of boundaries ({}) not found in default file system. No attempt to load boundaries will be made", location);
            }
        }
        return path;
    }

    private String tripleStore(Properties p) {
        return Parameter.readString(
                getFormat(),
                p,
                POWSYBL_TRIPLESTORE_PARAMETER,
                defaultValueConfig);
    }

    private Conversion.Config config(Properties p) {
        Conversion.Config config = new Conversion.Config()
                .setConvertBoundary(
                        Parameter.readBoolean(
                                getFormat(),
                                p,
                                CONVERT_BOUNDARY_PARAMETER,
                                defaultValueConfig))
                .setConvertSvInjections(
                        Parameter.readBoolean(
                                getFormat(),
                                p,
                                CONVERT_SV_INJECTIONS_PARAMETER,
                                defaultValueConfig))
                .setCreateBusbarSectionForEveryConnectivityNode(
                        Parameter.readBoolean(
                                getFormat(),
                                p,
                                CREATE_BUSBAR_SECTION_FOR_EVERY_CONNECTIVITY_NODE_PARAMETER,
                                defaultValueConfig))
                .setEnsureIdAliasUnicity(
                        Parameter.readBoolean(
                                getFormat(),
                                p,
                                ENSURE_ID_ALIAS_UNICITY_PARAMETER,
                                defaultValueConfig))
                .setImportControlAreas(
                        Parameter.readBoolean(
                                getFormat(),
                                p,
                                IMPORT_CONTROL_AREAS_PARAMETER,
                                defaultValueConfig))
                .setProfileForInitialValuesShuntSectionsTapPositions(
                        Parameter.readString(
                                getFormat(),
                                p,
                                PROFILE_FOR_INITIAL_VALUES_SHUNT_SECTIONS_TAP_POSITIONS_PARAMETER,
                                defaultValueConfig))
                .setStoreCgmesModelAsNetworkExtension(
                        Parameter.readBoolean(
                                getFormat(),
                                p,
                                STORE_CGMES_MODEL_AS_NETWORK_EXTENSION_PARAMETER,
                                defaultValueConfig))
                .setStoreCgmesConversionContextAsNetworkExtension(
                        Parameter.readBoolean(
                                getFormat(),
                                p,
                                STORE_CGMES_CONVERSION_CONTEXT_AS_NETWORK_EXTENSION_PARAMETER,
                                defaultValueConfig))
                .setCreateActivePowerControlExtension(
                        Parameter.readBoolean(
                                getFormat(),
                                p,
                                CREATE_ACTIVE_POWER_CONTROL_EXTENSION_PARAMETER,
                                defaultValueConfig))
                .createFictitiousSwitchesForDisconnectedTerminalsMode(FictitiousSwitchesCreationMode.valueOf(
                        Parameter.readString(
                                getFormat(),
                                p,
                                CREATE_FICTITIOUS_SWITCHES_FOR_DISCONNECTED_TERMINALS_MODE_PARAMETER,
                                defaultValueConfig)))
                .setImportNodeBreakerAsBusBreaker(
                        Parameter.readBoolean(
                                getFormat(),
                                p,
                                IMPORT_NODE_BREAKER_AS_BUS_BREAKER_PARAMETER,
                                defaultValueConfig))
                .setDisconnectNetworkSideOfDanglingLinesIfBoundaryIsDisconnected(
                        Parameter.readBoolean(
                                getFormat(),
                                p,
                                DISCONNECT_DANGLING_LINE_IF_BOUNDARY_SIDE_IS_DISCONNECTED_PARAMETER,
                                defaultValueConfig))
                .setMissingPermanentLimitPercentage(
                        Parameter.readDouble(
                                getFormat(),
                                p,
                                MISSING_PERMANENT_LIMIT_PERCENTAGE_PARAMETER,
                                defaultValueConfig))
                .setCreateFictitiousVoltageLevelsForEveryNode(
                        Parameter.readBoolean(
                                getFormat(),
                                p,
                                CREATE_FICTITIOUS_VOLTAGE_LEVEL_FOR_EVERY_NODE_PARAMETER,
                                defaultValueConfig));

        String namingStrategy = Parameter.readString(getFormat(), p, NAMING_STRATEGY_PARAMETER, defaultValueConfig);

        // Build the naming strategy with the default uuid namespace for creating name-based uuids
        // In fact, when using a naming strategy for CGMES import we should not need an uuid namespace,
        // because we won't be creating new UUIDs
        UUID uuidNamespace = CgmesExportContext.DEFAULT_UUID_NAMESPACE;
        config.setNamingStrategy(NamingStrategyFactory.create(namingStrategy, uuidNamespace));
        return config;
    }

    private List<CgmesImportPreProcessor> activatedPreProcessors(Properties p) {
        return Parameter
                .readStringList(getFormat(), p, preProcessorsParameter, defaultValueConfig)
                .stream()
                .filter(name -> {
                    boolean found = preProcessors.containsKey(name);
                    if (!found) {
                        LOGGER.warn("CGMES pre processor {} not found", name);
                    }
                    return found;
                })
                .map(preProcessors::get)
                .collect(Collectors.toList());
    }

    private List<CgmesImportPostProcessor> activatedPostProcessors(Properties p) {
        return Parameter
                .readStringList(getFormat(), p, postProcessorsParameter, defaultValueConfig)
                .stream()
                .filter(name -> {
                    boolean found = postProcessors.containsKey(name);
                    if (!found) {
                        LOGGER.warn("CGMES post processor {} not found", name);
                    }
                    return found;
                })
                .map(postProcessors::get)
                .collect(Collectors.toList());
    }

    private void copyStream(ReadOnlyDataSource from, DataSource to, String fromName, String toName) throws IOException {
        if (from.exists(fromName)) {
            try (InputStream is = from.newInputStream(fromName);
                 OutputStream os = to.newOutputStream(toName, false)) {
                ByteStreams.copy(is, os);
            }
        }
    }

    private static final String FORMAT = "CGMES";

    public static final String BOUNDARY_LOCATION = "iidm.import.cgmes.boundary-location";
    public static final String CONVERT_BOUNDARY = "iidm.import.cgmes.convert-boundary";
    public static final String CONVERT_SV_INJECTIONS = "iidm.import.cgmes.convert-sv-injections";
    public static final String CREATE_ACTIVE_POWER_CONTROL_EXTENSION = "iidm.import.cgmes.create-active-power-control-extension";
    public static final String CREATE_BUSBAR_SECTION_FOR_EVERY_CONNECTIVITY_NODE = "iidm.import.cgmes.create-busbar-section-for-every-connectivity-node";
    public static final String CREATE_FICTITIOUS_SWITCHES_FOR_DISCONNECTED_TERMINALS_MODE = "iidm.import.cgmes.create-fictitious-switches-for-disconnected-terminals-mode";
    public static final String DECODE_ESCAPED_IDENTIFIERS = "iidm.import.cgmes.decode-escaped-identifiers";
    public static final String ENSURE_ID_ALIAS_UNICITY = "iidm.import.cgmes.ensure-id-alias-unicity";
    public static final String IMPORT_CONTROL_AREAS = "iidm.import.cgmes.import-control-areas";
    public static final String NAMING_STRATEGY = "iidm.import.cgmes.naming-strategy";
    public static final String PRE_PROCESSORS = "iidm.import.cgmes.pre-processors";
    public static final String POST_PROCESSORS = "iidm.import.cgmes.post-processors";
    public static final String POWSYBL_TRIPLESTORE = "iidm.import.cgmes.powsybl-triplestore";
    public static final String PROFILE_FOR_INITIAL_VALUES_SHUNT_SECTIONS_TAP_POSITIONS = "iidm.import.cgmes.profile-for-initial-values-shunt-sections-tap-positions";
    public static final String SOURCE_FOR_IIDM_ID = "iidm.import.cgmes.source-for-iidm-id";
    public static final String STORE_CGMES_MODEL_AS_NETWORK_EXTENSION = "iidm.import.cgmes.store-cgmes-model-as-network-extension";
    public static final String STORE_CGMES_CONVERSION_CONTEXT_AS_NETWORK_EXTENSION = "iidm.import.cgmes.store-cgmes-conversion-context-as-network-extension";
    public static final String IMPORT_NODE_BREAKER_AS_BUS_BREAKER = "iidm.import.cgmes.import-node-breaker-as-bus-breaker";
    public static final String DISCONNECT_DANGLING_LINE_IF_BOUNDARY_SIDE_IS_DISCONNECTED = "iidm.import.cgmes.disconnect-dangling-line-if-boundary-side-is-disconnected";
    public static final String MISSING_PERMANENT_LIMIT_PERCENTAGE = "iidm.import.cgmes.missing-permanent-limit-percentage";
    public static final String IMPORT_CGM_WITH_SUBNETWORKS = "iidm.import.cgmes.cgm-with-subnetworks";
    public static final String IMPORT_CGM_WITH_SUBNETWORKS_DEFINED_BY = "iidm.import.cgmes.cgm-with-subnetworks-defined-by";
    public static final String CREATE_FICTITIOUS_VOLTAGE_LEVEL_FOR_EVERY_NODE = "iidm.import.cgmes.create-fictitious-voltage-level-for-every-node";

    public static final String SOURCE_FOR_IIDM_ID_MRID = "mRID";
    public static final String SOURCE_FOR_IIDM_ID_RDFID = "rdfID";

    private static final Parameter CONVERT_BOUNDARY_PARAMETER = new Parameter(
            CONVERT_BOUNDARY,
            ParameterType.BOOLEAN,
            "Convert boundary during import",
            Boolean.FALSE)
            .addAdditionalNames("convertBoundary");
    private static final Parameter CONVERT_SV_INJECTIONS_PARAMETER = new Parameter(
            CONVERT_SV_INJECTIONS,
            ParameterType.BOOLEAN,
            "Convert SV injections during import",
            Boolean.TRUE);
    private static final Parameter CREATE_BUSBAR_SECTION_FOR_EVERY_CONNECTIVITY_NODE_PARAMETER = new Parameter(
            CREATE_BUSBAR_SECTION_FOR_EVERY_CONNECTIVITY_NODE,
            ParameterType.BOOLEAN,
            "Create busbar section for every connectivity node",
            Boolean.FALSE)
            .addAdditionalNames("createBusbarSectionForEveryConnectivityNode");
    private static final Parameter ENSURE_ID_ALIAS_UNICITY_PARAMETER = new Parameter(
            ENSURE_ID_ALIAS_UNICITY,
            ParameterType.BOOLEAN,
            "Ensure IDs and aliases are unique",
            Boolean.FALSE);
    private static final Parameter NAMING_STRATEGY_PARAMETER = new Parameter(
            NAMING_STRATEGY,
            ParameterType.STRING,
            "Configure what type of naming strategy you want to use",
            NamingStrategyFactory.IDENTITY,
            new ArrayList<>(NamingStrategyFactory.LIST));
    private static final Parameter IMPORT_CONTROL_AREAS_PARAMETER = new Parameter(
            IMPORT_CONTROL_AREAS,
            ParameterType.BOOLEAN,
            "Import control areas",
            Boolean.TRUE);
    private static final Parameter POWSYBL_TRIPLESTORE_PARAMETER = new Parameter(
            POWSYBL_TRIPLESTORE,
            ParameterType.STRING,
            "The triplestore used during the import",
            TripleStoreFactory.defaultImplementation(),
            null,
            ParameterScope.TECHNICAL)
            .addAdditionalNames("powsyblTripleStore");
    private static final Parameter PROFILE_FOR_INITIAL_VALUES_SHUNT_SECTIONS_TAP_POSITIONS_PARAMETER = new Parameter(
            PROFILE_FOR_INITIAL_VALUES_SHUNT_SECTIONS_TAP_POSITIONS,
            ParameterType.STRING,
            "Profile used for initial state values",
            "SSH",
            List.of("SSH", "SV"))
            .addAdditionalNames("iidm.import.cgmes.profile-used-for-initial-state-values");
    private static final Parameter STORE_CGMES_CONVERSION_CONTEXT_AS_NETWORK_EXTENSION_PARAMETER = new Parameter(
            STORE_CGMES_CONVERSION_CONTEXT_AS_NETWORK_EXTENSION,
            ParameterType.BOOLEAN,
            "Store the CGMES-IIDM terminal mapping as a network extension",
            Boolean.FALSE);
    private static final Parameter CREATE_ACTIVE_POWER_CONTROL_EXTENSION_PARAMETER = new Parameter(
            CREATE_ACTIVE_POWER_CONTROL_EXTENSION,
            ParameterType.BOOLEAN,
            "Create active power control extension during import",
            Boolean.TRUE);
    private static final Parameter CREATE_FICTITIOUS_SWITCHES_FOR_DISCONNECTED_TERMINALS_MODE_PARAMETER = new Parameter(
            CREATE_FICTITIOUS_SWITCHES_FOR_DISCONNECTED_TERMINALS_MODE,
            ParameterType.STRING,
            "Defines in which case fictitious switches for disconnected terminals are created (relevant for node-breaker models only): always, always except for switches or never",
            FictitiousSwitchesCreationMode.ALWAYS.name(),
            Arrays.stream(FictitiousSwitchesCreationMode.values()).map(Enum::name).collect(Collectors.toList()));
    private static final Parameter STORE_CGMES_MODEL_AS_NETWORK_EXTENSION_PARAMETER = new Parameter(
            STORE_CGMES_MODEL_AS_NETWORK_EXTENSION,
            ParameterType.BOOLEAN,
            "Store the initial CGMES model as a network extension",
            Boolean.TRUE)
            .addAdditionalNames("storeCgmesModelAsNetworkExtension");
    private static final Parameter SOURCE_FOR_IIDM_ID_PARAMETER = new Parameter(
            SOURCE_FOR_IIDM_ID,
            ParameterType.STRING,
            "Source for IIDM identifiers",
            SOURCE_FOR_IIDM_ID_MRID,
            List.of(SOURCE_FOR_IIDM_ID_MRID, SOURCE_FOR_IIDM_ID_RDFID));
    private static final Parameter DECODE_ESCAPED_IDENTIFIERS_PARAMETER = new Parameter(
            DECODE_ESCAPED_IDENTIFIERS,
            ParameterType.BOOLEAN,
            "Decode escaped special characters in IDs",
            Boolean.TRUE);
    public static final Parameter IMPORT_NODE_BREAKER_AS_BUS_BREAKER_PARAMETER = new Parameter(
            IMPORT_NODE_BREAKER_AS_BUS_BREAKER,
            ParameterType.BOOLEAN,
            "Force import of CGMES node/breaker models as bus/breaker",
            Boolean.FALSE);
    public static final Parameter DISCONNECT_DANGLING_LINE_IF_BOUNDARY_SIDE_IS_DISCONNECTED_PARAMETER = new Parameter(
            DISCONNECT_DANGLING_LINE_IF_BOUNDARY_SIDE_IS_DISCONNECTED,
            ParameterType.BOOLEAN,
            "Force disconnection of dangling line network side if boundary side is disconnected",
            Boolean.TRUE);
    private static final Parameter IMPORT_CGM_WITH_SUBNETWORKS_PARAMETER = new Parameter(
            IMPORT_CGM_WITH_SUBNETWORKS,
            ParameterType.BOOLEAN,
            "Import CGM with subnetworks",
            Boolean.TRUE);
    private static final Parameter IMPORT_CGM_WITH_SUBNETWORKS_DEFINED_BY_PARAMETER = new Parameter(
            IMPORT_CGM_WITH_SUBNETWORKS_DEFINED_BY,
            ParameterType.STRING,
            "Choose how subnetworks from CGM must be imported: defined by filenames or by modeling authority",
            SubnetworkDefinedBy.MODELING_AUTHORITY.name(),
            Arrays.stream(SubnetworkDefinedBy.values()).map(Enum::name).collect(Collectors.toList()));

    public static final Parameter MISSING_PERMANENT_LIMIT_PERCENTAGE_PARAMETER = new Parameter(
            MISSING_PERMANENT_LIMIT_PERCENTAGE,
            ParameterType.DOUBLE,
            "Percentage applied to lowest TATL limit to use as PATL when PATL is missing",
            100.);

    private static final Parameter CREATE_FICTITIOUS_VOLTAGE_LEVEL_FOR_EVERY_NODE_PARAMETER = new Parameter(
            CREATE_FICTITIOUS_VOLTAGE_LEVEL_FOR_EVERY_NODE,
            ParameterType.BOOLEAN,
            "Create fictitious voltage level for every node",
            Boolean.TRUE)
            .addAdditionalNames("createFictitiousVoltageLevelForEveryNode");

    private static final List<Parameter> STATIC_PARAMETERS = List.of(
            CONVERT_BOUNDARY_PARAMETER,
            CONVERT_SV_INJECTIONS_PARAMETER,
            CREATE_BUSBAR_SECTION_FOR_EVERY_CONNECTIVITY_NODE_PARAMETER,
            ENSURE_ID_ALIAS_UNICITY_PARAMETER,
            NAMING_STRATEGY_PARAMETER,
            IMPORT_CONTROL_AREAS_PARAMETER,
            POWSYBL_TRIPLESTORE_PARAMETER,
            PROFILE_FOR_INITIAL_VALUES_SHUNT_SECTIONS_TAP_POSITIONS_PARAMETER,
            SOURCE_FOR_IIDM_ID_PARAMETER,
            STORE_CGMES_CONVERSION_CONTEXT_AS_NETWORK_EXTENSION_PARAMETER,
            STORE_CGMES_MODEL_AS_NETWORK_EXTENSION_PARAMETER,
            CREATE_ACTIVE_POWER_CONTROL_EXTENSION_PARAMETER,
            DECODE_ESCAPED_IDENTIFIERS_PARAMETER,
            CREATE_FICTITIOUS_SWITCHES_FOR_DISCONNECTED_TERMINALS_MODE_PARAMETER,
            IMPORT_NODE_BREAKER_AS_BUS_BREAKER_PARAMETER,
            DISCONNECT_DANGLING_LINE_IF_BOUNDARY_SIDE_IS_DISCONNECTED_PARAMETER,
            IMPORT_CGM_WITH_SUBNETWORKS_PARAMETER,
            IMPORT_CGM_WITH_SUBNETWORKS_DEFINED_BY_PARAMETER,
            MISSING_PERMANENT_LIMIT_PERCENTAGE_PARAMETER,
            CREATE_FICTITIOUS_VOLTAGE_LEVEL_FOR_EVERY_NODE_PARAMETER);

    private final Parameter boundaryLocationParameter;
    private final Parameter preProcessorsParameter;
    private final Parameter postProcessorsParameter;
    private final Map<String, CgmesImportPostProcessor> postProcessors;
    private final Map<String, CgmesImportPreProcessor> preProcessors;
    private final ParameterDefaultValueConfig defaultValueConfig;

    private final PlatformConfig platformConfig;

    private static final Logger LOGGER = LoggerFactory.getLogger(CgmesImport.class);

    // TODO Allow this property to be configurable
    // Parameters of importers are only passed to importData method,
    // but to decide if we are importers also for CIM 14 files
    // we must implement the exists method, that has not access to parameters
    private static final boolean IMPORT_CIM_14 = false;
}<|MERGE_RESOLUTION|>--- conflicted
+++ resolved
@@ -182,11 +182,7 @@
     @Override
     public void update(Network network, ReadOnlyDataSource ds, Properties p, ReportNode reportNode) {
         TripleStoreOptions tripleStoreOptions = new TripleStoreOptions();
-<<<<<<< HEAD
-        tripleStoreOptions.setQueryCatalog("-update");
-=======
         tripleStoreOptions.setQueryCatalog(Conversion.QUERY_CATALOG_NAME_UPDATE);
->>>>>>> 8b171541
         ReadOnlyDataSource alternativeDataSourceForBoundary = null;
         CgmesModel cgmes = CgmesModelFactory.create(
                 ds,
