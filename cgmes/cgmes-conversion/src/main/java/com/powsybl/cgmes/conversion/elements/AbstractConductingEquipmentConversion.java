/**
 * Copyright (c) 2017-2018, RTE (http://www.rte-france.com)
 * This Source Code Form is subject to the terms of the Mozilla Public
 * License, v. 2.0. If a copy of the MPL was not distributed with this
 * file, You can obtain one at http://mozilla.org/MPL/2.0/.
 */

package com.powsybl.cgmes.conversion.elements;

import com.powsybl.cgmes.conversion.Context;
import com.powsybl.cgmes.conversion.ConversionException;
import com.powsybl.cgmes.model.CgmesNames;
import com.powsybl.cgmes.model.CgmesTerminal;
import com.powsybl.cgmes.model.PowerFlow;
import com.powsybl.iidm.network.BranchAdder;
import com.powsybl.iidm.network.ConnectableType;
<<<<<<< HEAD
=======
import com.powsybl.iidm.network.Generator;
>>>>>>> 411d7265
import com.powsybl.iidm.network.InjectionAdder;
import com.powsybl.iidm.network.Substation;
import com.powsybl.iidm.network.Terminal;
import com.powsybl.iidm.network.ThreeWindingsTransformerAdder.LegAdder;
import com.powsybl.iidm.network.VoltageLevel;
import com.powsybl.triplestore.api.PropertyBag;
import com.powsybl.triplestore.api.PropertyBags;

/**
 * @author Luma Zamarreño <zamarrenolm at aia.es>
 *         <p>
 *         A ConductingEquipment has at least one Terminal. From the Terminal we
 *         get either its ConnectivityNode or its TopologicalNode, depending of
 *         the conversion context
 */
public abstract class AbstractConductingEquipmentConversion extends AbstractIdentifiedObjectConversion {

    public AbstractConductingEquipmentConversion(
            String type,
            PropertyBag p,
            Context context) {
        super(type, p, context);
        numTerminals = 1;
        terminals = new TerminalData[] {null, null, null};
        terminals[0] = new TerminalData(CgmesNames.TERMINAL, p, context);
        equipmentPowerFlow = new PowerFlow(p, "p", "q");
    }

    public AbstractConductingEquipmentConversion(
            String type,
            PropertyBag p,
            Context context,
            int numTerminals) {
        super(type, p, context);
        // Information about each terminal is in properties of the unique property bag
        if (numTerminals > 3) {
            throw new IllegalArgumentException("Invalid number of terminals at " + id + ": " + numTerminals);
        }
        terminals = new TerminalData[] {null, null, null};
        this.numTerminals = numTerminals;
        for (int k = 1; k <= numTerminals; k++) {
            int k0 = k - 1;
            terminals[k0] = new TerminalData(CgmesNames.TERMINAL + k, p, context);
        }
        equipmentPowerFlow = PowerFlow.UNDEFINED;
    }

    public AbstractConductingEquipmentConversion(
            String type,
            PropertyBags ps,
            Context context) {
        super(type, ps, context);
        // Information about each terminal is in each separate property bags
        // It is assumed the property bags are already sorted
        this.numTerminals = ps.size();
        terminals = new TerminalData[] {null, null, null};
        assert numTerminals <= 3;
        for (int k = 1; k <= numTerminals; k++) {
            int k0 = k - 1;
            terminals[k0] = new TerminalData(CgmesNames.TERMINAL, ps.get(k0), context);
        }
        equipmentPowerFlow = PowerFlow.UNDEFINED;
    }

    @Override
    public boolean insideBoundary() {
        // A conducting equipment is inside boundary if
        // the nodes of all its terminals are inside boundary
        for (int k = 1; k <= numTerminals; k++) {
            if (!context.boundary().containsNode(nodeId(k))) {
                return false;
            }
        }
        return true;
    }

    @Override
    public void convertInsideBoundary() {
        if (context.config().convertBoundary()) {
            if (valid()) {
                convert();
            }
        } else {
            // The default action for a conducting equipment totally inside the boundary
            // is to accumulate the power flows of connected terminals at boundary node
            for (int k = 1; k <= numTerminals; k++) {
                if (terminalConnected(k)) {
                    context.boundary().addPowerFlowAtNode(nodeId(k), powerFlow(k));
                }
            }
        }
    }

    @Override
    public boolean valid() {
        for (int k = 1; k <= numTerminals; k++) {
            if (nodeId(k) == null) {
                missing(nodeIdPropertyName() + k);
                return false;
            }
            if (voltageLevel(k) == null) {
                missing(String.format("VoltageLevel of terminal %d %s (iidm %s)",
                        k,
                        cgmesVoltageLevelId(k),
                        iidmVoltageLevelId(k)));
                return false;
            }
        }
        return true;
    }

    String nodeIdPropertyName() {
        return context.nodeBreaker() ? "ConnectivityNode" : "TopologicalNode";
    }

    String terminalId() {
        return terminals[0].t.id();
    }

    String terminalId(int n) {
        return terminals[n - 1].t.id();
    }

    String nodeId() {
        return context.nodeBreaker()
                ? terminals[0].t.connectivityNode()
                : terminals[0].t.topologicalNode();
    }

    String nodeId(int n) {
        return context.nodeBreaker()
                ? terminals[n - 1].t.connectivityNode()
                : terminals[n - 1].t.topologicalNode();
    }

    boolean isBoundary(int n) {
        return voltageLevel(n) == null || context.boundary().containsNode(nodeId(n));
    }

    int iidmNode() {
        return iidmNode(1);
    }

    int iidmNode(int n) {
        if (!context.nodeBreaker()) {
            throw new ConversionException("Can't request an iidmNode if conversion context is not node-breaker");
        }
        VoltageLevel vl = terminals[n - 1].voltageLevel;
        CgmesTerminal t = terminals[n - 1].t;
        return context.nodeMapping().iidmNodeForTerminal(t, vl);
    }

    String busId() {
        return terminals[0].busId;
    }

    String busId(int n) {
        return terminals[n - 1].busId;
    }

    boolean terminalConnected() {
        return terminals[0].t.connected();
    }

    boolean terminalConnected(int n) {
        return terminals[n - 1].t.connected();
    }

    String cgmesVoltageLevelId() {
        return terminals[0].cgmesVoltageLevelId;
    }

    String cgmesVoltageLevelId(int n) {
        return terminals[n - 1].cgmesVoltageLevelId;
    }

    String iidmVoltageLevelId() {
        return terminals[0].iidmVoltageLevelId;
    }

    String iidmVoltageLevelId(int n) {
        return terminals[n - 1].iidmVoltageLevelId;
    }

    VoltageLevel voltageLevel() {
        return terminals[0].voltageLevel;
    }

    VoltageLevel voltageLevel(int n) {
        return terminals[n - 1].voltageLevel;
    }

    Substation substation() {
        String sid = context.cgmes().substation(terminals[0].t);
        return context.network().getSubstation(context.substationIdMapping().iidm(sid));
    }

    PowerFlow terminalPowerFlow() {
        return terminals[0].t.flow();
    }

    public PowerFlow terminalPowerFlow(int n) {
        return terminals[n - 1].t.flow();
    }

    PowerFlow equipmentPowerFlow() {
        return equipmentPowerFlow;
    }

    PowerFlow powerFlow() {
        // Could come either from terminal data or from property bag
        return terminalPowerFlow().defined() ? terminalPowerFlow() : equipmentPowerFlow();
    }

    PowerFlow powerFlow(int n) {
        // Could come either from terminal data or from property bag
        return terminalPowerFlow(n).defined() ? terminalPowerFlow(n) : equipmentPowerFlow();
    }

<<<<<<< HEAD
=======
    // Helpers

    protected void convertReactiveLimits(Generator g) {
        if (p.containsKey("minQ") && p.containsKey("maxQ")) {
            double minQ = p.asDouble("minQ");
            double maxQ = p.asDouble("maxQ");
            if (minQ > maxQ) {
                String reason = String.format("minQ > maxQ (%.4f > %.4f)", minQ, maxQ);
                fixed("reactiveLimits", reason);
                double t = minQ;
                minQ = maxQ;
                maxQ = t;
            }
            g.newMinMaxReactiveLimits()
                    .setMinQ(minQ)
                    .setMaxQ(maxQ)
                    .add();
        }
        // TODO Reactive capability curves
    }

>>>>>>> 411d7265
    // Terminals

    void convertedTerminal(String terminalId, Terminal t, int n, PowerFlow f) {
        // Record the mapping between CGMES and IIDM terminals
        context.terminalMapping().add(terminalId, t, n);
        // Update the power flow at terminal. Check that IIDM allows setting it
        if (f.defined() && setPQAllowed(t)) {
            t.setP(f.p());
            t.setQ(f.q());
        }
    }

    void convertedTerminals(Terminal... ts) {
        assert ts.length == numTerminals;
        for (int k = 0; k < ts.length; k++) {
            int n = k + 1;
            Terminal t = ts[k];
            convertedTerminal(terminalId(n), t, n, powerFlow(n));
        }
    }

    private boolean setPQAllowed(Terminal t) {
        return t.getConnectable().getType() != ConnectableType.BUSBAR_SECTION;
    }

    private final int numTerminals;

    static class TerminalData {
        private final CgmesTerminal t;
        private final String busId;
        private final String cgmesVoltageLevelId;
        private final String iidmVoltageLevelId;
        private final VoltageLevel voltageLevel;

        TerminalData(String terminalPropertyName, PropertyBag p, Context context) {
            t = context.cgmes().terminal(p.getId(terminalPropertyName));
            String nodeId = context.nodeBreaker() ? t.connectivityNode() : t.topologicalNode();
            this.busId = context.namingStrategy().getId("Bus", nodeId);
            if (context.config().convertBoundary()
                    && context.boundary().containsNode(nodeId)) {
                cgmesVoltageLevelId = Context.boundaryVoltageLevelId(nodeId);
            } else {
                // cgmesVoltageLevelId may be null if terminal is contained in a Line
                // (happens in boundaries)
                cgmesVoltageLevelId = context.cgmes().voltageLevel(t);
            }
            if (cgmesVoltageLevelId != null) {
                iidmVoltageLevelId = context.namingStrategy().getId("VoltageLevel",
                        cgmesVoltageLevelId);
                voltageLevel = context.network().getVoltageLevel(iidmVoltageLevelId);
            } else {
                iidmVoltageLevelId = null;
                voltageLevel = null;
            }
        }
    }

    // Connections
<<<<<<< HEAD

    public void connect(InjectionAdder<?> adder) {
        if (context.nodeBreaker()) {
            adder.setNode(iidmNode());
        } else {
            adder.setBus(terminalConnected() ? busId() : null).setConnectableBus(busId());
        }
    }

=======

    public void connect(InjectionAdder<?> adder) {
        if (context.nodeBreaker()) {
            adder.setNode(iidmNode());
        } else {
            adder.setBus(terminalConnected() ? busId() : null).setConnectableBus(busId());
        }
    }

>>>>>>> 411d7265
    public void connect(InjectionAdder<?> adder, int terminal) {
        if (context.nodeBreaker()) {
            adder.setNode(iidmNode(terminal));
        } else {
            adder.setBus(terminalConnected(terminal) ? busId(terminal) : null).setConnectableBus(busId(terminal));
        }
    }

    public void connect(BranchAdder<?> adder) {
        if (context.nodeBreaker()) {
            adder
                    .setVoltageLevel1(iidmVoltageLevelId(1))
                    .setVoltageLevel2(iidmVoltageLevelId(2))
                    .setNode1(iidmNode(1))
                    .setNode2(iidmNode(2));
        } else {
            String busId1 = busId(1);
            String busId2 = busId(2);
            adder
                    .setVoltageLevel1(iidmVoltageLevelId(1))
                    .setVoltageLevel2(iidmVoltageLevelId(2))
                    .setBus1(terminalConnected(1) ? busId1 : null)
                    .setBus2(terminalConnected(2) ? busId2 : null)
                    .setConnectableBus1(busId1)
                    .setConnectableBus2(busId2);
        }
    }

    public void connect(BranchAdder<?> adder,
            String iidmVoltageLevelId1, String busId1, boolean t1Connected, int node1,
            String iidmVoltageLevelId2, String busId2, boolean t2Connected, int node2) {
        if (context.nodeBreaker()) {
            adder
                    .setVoltageLevel1(iidmVoltageLevelId1)
                    .setVoltageLevel2(iidmVoltageLevelId2)
                    .setNode1(node1)
                    .setNode2(node2);
        } else {
            adder
                    .setVoltageLevel1(iidmVoltageLevelId1)
                    .setVoltageLevel2(iidmVoltageLevelId2)
                    .setBus1(t1Connected ? busId1 : null)
                    .setBus2(t2Connected ? busId2 : null)
                    .setConnectableBus1(busId1)
                    .setConnectableBus2(busId2);
        }
    }

    public void connect(BranchAdder<?> adder, boolean t1Connected, boolean t2Connected) {
        if (context.nodeBreaker()) {
            adder
                    .setVoltageLevel1(iidmVoltageLevelId(1))
                    .setVoltageLevel2(iidmVoltageLevelId(2))
                    .setNode1(iidmNode(1))
                    .setNode2(iidmNode(2));
        } else {
            String busId1 = busId(1);
            String busId2 = busId(2);
            adder
                    .setVoltageLevel1(iidmVoltageLevelId(1))
                    .setVoltageLevel2(iidmVoltageLevelId(2))
                    .setBus1(t1Connected ? busId1 : null)
                    .setBus2(t2Connected ? busId2 : null)
                    .setConnectableBus1(busId1)
                    .setConnectableBus2(busId2);
        }
    }

    public void connect(VoltageLevel.NodeBreakerView.SwitchAdder adder, boolean open) {
        if (!context.nodeBreaker()) {
            throw new ConversionException("Not in node breaker context");
        }
        adder.setNode1(iidmNode(1)).setNode2(iidmNode(2)).setOpen(open);
    }

    public void connect(VoltageLevel.BusBreakerView.SwitchAdder adder, boolean open) {
        adder
                .setBus1(busId(1))
                .setBus2(busId(2))
                .setOpen(open || !terminalConnected(1) || !terminalConnected(2));
    }

    public void connect(LegAdder<?> adder, int terminal) {
        if (context.nodeBreaker()) {
            adder
                    .setVoltageLevel(iidmVoltageLevelId(terminal))
                    .setNode(iidmNode(terminal));
        } else {
            adder
                    .setVoltageLevel(iidmVoltageLevelId(terminal))
                    .setBus(terminalConnected(terminal) ? busId(terminal) : null)
                    .setConnectableBus(busId(terminal));
        }
    }

    private final TerminalData[] terminals;
    private final PowerFlow equipmentPowerFlow;
}<|MERGE_RESOLUTION|>--- conflicted
+++ resolved
@@ -14,10 +14,7 @@
 import com.powsybl.cgmes.model.PowerFlow;
 import com.powsybl.iidm.network.BranchAdder;
 import com.powsybl.iidm.network.ConnectableType;
-<<<<<<< HEAD
-=======
 import com.powsybl.iidm.network.Generator;
->>>>>>> 411d7265
 import com.powsybl.iidm.network.InjectionAdder;
 import com.powsybl.iidm.network.Substation;
 import com.powsybl.iidm.network.Terminal;
@@ -237,8 +234,6 @@
         return terminalPowerFlow(n).defined() ? terminalPowerFlow(n) : equipmentPowerFlow();
     }
 
-<<<<<<< HEAD
-=======
     // Helpers
 
     protected void convertReactiveLimits(Generator g) {
@@ -260,7 +255,6 @@
         // TODO Reactive capability curves
     }
 
->>>>>>> 411d7265
     // Terminals
 
     void convertedTerminal(String terminalId, Terminal t, int n, PowerFlow f) {
@@ -319,7 +313,6 @@
     }
 
     // Connections
-<<<<<<< HEAD
 
     public void connect(InjectionAdder<?> adder) {
         if (context.nodeBreaker()) {
@@ -329,17 +322,6 @@
         }
     }
 
-=======
-
-    public void connect(InjectionAdder<?> adder) {
-        if (context.nodeBreaker()) {
-            adder.setNode(iidmNode());
-        } else {
-            adder.setBus(terminalConnected() ? busId() : null).setConnectableBus(busId());
-        }
-    }
-
->>>>>>> 411d7265
     public void connect(InjectionAdder<?> adder, int terminal) {
         if (context.nodeBreaker()) {
             adder.setNode(iidmNode(terminal));
