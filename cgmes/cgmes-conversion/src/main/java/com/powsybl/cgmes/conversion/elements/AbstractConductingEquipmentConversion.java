--- conflicted
+++ resolved
@@ -845,28 +845,16 @@
         return PowerFlow.UNDEFINED;
     }
 
-<<<<<<< HEAD
     protected static Optional<PropertyBag> findCgmesRegulatingControl(Connectable<?> connectable, Context context) {
         String regulatingControlId = connectable.getProperty(Conversion.CGMES_PREFIX_ALIAS_PROPERTIES + CgmesNames.REGULATING_CONTROL);
         return regulatingControlId != null ? Optional.ofNullable(context.regulatingControl(regulatingControlId)) : Optional.empty();
     }
 
-    protected static <C extends Connectable<C>> Optional<PropertyBag> findCgmesRegulatingControl(Connectable<C> tw, String tapChangerId, Context context) {
-        CgmesTapChangers<C> cgmesTcs = tw.getExtension(CgmesTapChangers.class);
-        if (cgmesTcs != null && tapChangerId != null) {
-            CgmesTapChanger cgmesTc = cgmesTcs.getTapChanger(tapChangerId);
-            return cgmesTc != null ? Optional.ofNullable(context.regulatingControl(cgmesTc.getControlId())) : Optional.empty();
-        }
-        return Optional.empty();
-    }
-
     protected static int findTerminalSign(Connectable<?> connectable) {
         String terminalSign = connectable.getProperty(Conversion.CGMES_PREFIX_ALIAS_PROPERTIES + CgmesNames.TERMINAL_SIGN);
         return terminalSign != null ? Integer.parseInt(terminalSign) : 1;
     }
 
-=======
->>>>>>> c5b66973
     protected static int findTerminalSign(Connectable<?> connectable, String end) {
         String terminalSign = connectable.getProperty(Conversion.CGMES_PREFIX_ALIAS_PROPERTIES + CgmesNames.TERMINAL_SIGN + end);
         return terminalSign != null ? Integer.parseInt(terminalSign) : 1;
