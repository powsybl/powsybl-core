/**
 * Copyright (c) 2017-2018, RTE (http://www.rte-france.com)
 * This Source Code Form is subject to the terms of the Mozilla Public
 * License, v. 2.0. If a copy of the MPL was not distributed with this
 * file, You can obtain one at http://mozilla.org/MPL/2.0/.
 * SPDX-License-Identifier: MPL-2.0
 */

package com.powsybl.cgmes.conversion.elements;

import com.powsybl.cgmes.conversion.Context;
import com.powsybl.cgmes.conversion.Conversion;
import com.powsybl.cgmes.conversion.ConversionException;
import com.powsybl.cgmes.extensions.CgmesDanglingLineBoundaryNodeAdder;
import com.powsybl.cgmes.extensions.CgmesTapChanger;
import com.powsybl.cgmes.extensions.CgmesTapChangers;
import com.powsybl.cgmes.model.*;
import com.powsybl.commons.PowsyblException;
import com.powsybl.iidm.network.*;
import com.powsybl.iidm.network.ThreeWindingsTransformerAdder.LegAdder;
import com.powsybl.iidm.network.util.SV;
import com.powsybl.iidm.network.util.TieLineUtil;
import com.powsybl.triplestore.api.PropertyBag;
import com.powsybl.triplestore.api.PropertyBags;

import java.util.Collections;
import java.util.List;
import java.util.Optional;

/**
 * @author Luma Zamarreño {@literal <zamarrenolm at aia.es>}
 *         <p>
 *         A ConductingEquipment has at least one Terminal. From the Terminal we
 *         get either its ConnectivityNode or its TopologicalNode, depending on
 *         the conversion context
 */
public abstract class AbstractConductingEquipmentConversion extends AbstractIdentifiedObjectConversion {

<<<<<<< HEAD
    private static final String TERMINAL_BOUNDARY = "Terminal_Boundary";
    private static final String CONNECTED = "connected";
=======
    private static final String CONNECTED = "connected";
    private static final PropertyBag EMPTY_PROPERTY_BAG = new PropertyBag(Collections.emptyList(), false);
>>>>>>> 21740b8d

    protected AbstractConductingEquipmentConversion(
            String type,
            PropertyBag p,
            Context context) {
        super(type, p, context);
        numTerminals = 1;
        terminals = new TerminalData[]{null, null, null};
        terminals[0] = new TerminalData(CgmesNames.TERMINAL, p, context);
        steadyStatePowerFlow = new PowerFlow(p, "p", "q");

    }

    protected AbstractConductingEquipmentConversion(
            String type,
            PropertyBag p,
            Context context,
            int numTerminals) {
        super(type, p, context);
        // Information about each terminal is in properties of the unique property bag
        if (numTerminals > 3) {
            throw new IllegalArgumentException("Invalid number of terminals at " + id + ": " + numTerminals);
        }
        terminals = new TerminalData[]{null, null, null};
        this.numTerminals = numTerminals;
        for (int k = 1; k <= numTerminals; k++) {
            int k0 = k - 1;
            terminals[k0] = new TerminalData(CgmesNames.TERMINAL + k, p, context);
        }
        steadyStatePowerFlow = PowerFlow.UNDEFINED;
    }

    protected AbstractConductingEquipmentConversion(
            String type,
            PropertyBags ps,
            Context context) {
        super(type, ps, context);
        // Information about each terminal is in each separate property bags
        // It is assumed the property bags are already sorted
        this.numTerminals = ps.size();
        terminals = new TerminalData[]{null, null, null};
        if (numTerminals > 3) {
            throw new IllegalStateException("numTerminals should be less or equal to 3 but is " + numTerminals);
        }
        for (int k = 1; k <= numTerminals; k++) {
            int k0 = k - 1;
            terminals[k0] = new TerminalData(CgmesNames.TERMINAL, ps.get(k0), context);
        }
        steadyStatePowerFlow = PowerFlow.UNDEFINED;
    }

    public String findPairingKey(String boundaryNode) {
        return findPairingKey(context, boundaryNode);
    }

    public static String findPairingKey(Context context, String boundaryNode) {
        return context.boundary().nameAtBoundary(boundaryNode);
    }

    public String boundaryNode() {
        // Only one of the end points can be in the boundary
        if (isBoundary(1)) {
            return nodeId(1);
        } else if (isBoundary(2)) {
            return nodeId(2);
        }
        return null;
    }

    @Override
    public boolean insideBoundary() {
        // A conducting equipment is inside boundary if
        // the nodes of all its terminals are inside boundary
        for (int k = 1; k <= numTerminals; k++) {
            if (!context.boundary().containsNode(nodeId(k))) {
                return false;
            }
        }
        return true;
    }

    @Override
    public void convertInsideBoundary() {
        if (context.config().convertBoundary() && valid()) {
            convert();
        }
    }

    @Override
    public boolean valid() {
        for (int k = 1; k <= numTerminals; k++) {
            if (nodeId(k) == null) {
                missing(nodeIdPropertyName() + k);
                return false;
            }
            if (voltageLevel(k).isEmpty()) {
                missing(String.format("VoltageLevel of terminal %d %s (iidm %s)",
                        k,
                        cgmesVoltageLevelId(k),
                        iidmVoltageLevelId(k)));
                return false;
            }
        }
        return true;
    }

    boolean validNodes() {
        for (int k = 1; k <= numTerminals; k++) {
            if (nodeId(k) == null) {
                missing(nodeIdPropertyName() + k);
                return false;
            }
        }
        return true;
    }

    protected String nodeIdPropertyName() {
        return context.nodeBreaker() ? "ConnectivityNode" : "TopologicalNode";
    }

    String terminalId() {
        return terminals[0].t.id();
    }

    String terminalId(int n) {
        return terminals[n - 1].t.id();
    }

    protected String nodeId() {
        return context.nodeBreaker()
                ? terminals[0].t.connectivityNode()
                : terminals[0].t.topologicalNode();
    }

    protected String nodeId(int n) {
        return context.nodeBreaker()
                ? terminals[n - 1].t.connectivityNode()
                : terminals[n - 1].t.topologicalNode();
    }

    protected String topologicalNodeId(int n) {
        return terminals[n - 1].t.topologicalNode();
    }

    protected String connectivityNodeId(int n) {
        return terminals[n - 1].t.connectivityNode();
    }

    protected boolean isBoundary(int n) {
        return voltageLevel(n).isEmpty() || context.boundary().containsNode(nodeId(n));
    }

    public DanglingLine convertToDanglingLine(String eqInstance, int boundarySide, String originalClass) {
        return convertToDanglingLine(eqInstance, boundarySide, 0.0, 0.0, 0.0, 0.0, originalClass);
    }

    public DanglingLine convertToDanglingLine(String eqInstance, int boundarySide, double r, double x, double gch, double bch, String originalClass) {
        // Non-boundary side (other side) of the line
        int modelSide = 3 - boundarySide;
        String boundaryNode = nodeId(boundarySide);

        // check again boundary node is correct
        if (!isBoundary(boundarySide) || isBoundary(modelSide)) {
            throw new PowsyblException(String.format("Unexpected boundarySide and modelSide at boundaryNode: %s", boundaryNode));
        }

        DanglingLineAdder dlAdder = voltageLevel(modelSide).map(vl -> vl.newDanglingLine()
                        .setEnsureIdUnicity(context.config().isEnsureIdAliasUnicity())
                        .setR(r)
                        .setX(x)
                        .setG(gch)
                        .setB(bch)
                        .setPairingKey(findPairingKey(boundaryNode)))
                .orElseThrow(() -> new CgmesModelException("Dangling line " + id + " has no container"));
        identify(dlAdder);
        connectWithOnlyEq(dlAdder, modelSide);
        Optional<EquivalentInjectionConversion> equivalentInjectionConversion = getEquivalentInjectionConversionForDanglingLine(context, boundaryNode, eqInstance);
        DanglingLine dl;
        if (equivalentInjectionConversion.isPresent()) {
            dl = equivalentInjectionConversion.get().convertOverDanglingLine(dlAdder);
            Optional.ofNullable(dl.getGeneration()).ifPresent(equivalentInjectionConversion.get()::convertReactiveLimits);
        } else {
            dl = dlAdder
                    .setP0(Double.NaN)
                    .setQ0(Double.NaN)
                    .add();
        }
        context.terminalMapping().add(terminalId(boundarySide), dl.getBoundary(), 2);
<<<<<<< HEAD
        dl.addAlias(terminalId(boundarySide), Conversion.CGMES_PREFIX_ALIAS_PROPERTIES + TERMINAL_BOUNDARY);
        dl.setProperty(Conversion.CGMES_PREFIX_ALIAS_PROPERTIES + TERMINAL_BOUNDARY, terminalId(boundarySide)); // TODO: delete when aliases are correctly handled by mergedlines
=======
        dl.addAlias(terminalId(boundarySide), Conversion.CGMES_PREFIX_ALIAS_PROPERTIES + CgmesNames.TERMINAL_BOUNDARY);
        dl.setProperty(Conversion.CGMES_PREFIX_ALIAS_PROPERTIES + CgmesNames.TERMINAL_BOUNDARY, terminalId(boundarySide)); // TODO: delete when aliases are correctly handled by mergedlines
>>>>>>> 21740b8d
        dl.addAlias(terminalId(boundarySide == 1 ? 2 : 1), Conversion.CGMES_PREFIX_ALIAS_PROPERTIES + CgmesNames.TERMINAL1);
        dl.setProperty(Conversion.CGMES_PREFIX_ALIAS_PROPERTIES + "Terminal", terminalId(boundarySide == 1 ? 2 : 1)); // TODO: delete when aliases are correctly handled by mergedlines
        Optional.ofNullable(topologicalNodeId(boundarySide)).ifPresent(tn -> dl.setProperty(Conversion.CGMES_PREFIX_ALIAS_PROPERTIES + CgmesNames.TOPOLOGICAL_NODE_BOUNDARY, tn));
        Optional.ofNullable(connectivityNodeId(boundarySide)).ifPresent(cn ->
                dl.setProperty(Conversion.CGMES_PREFIX_ALIAS_PROPERTIES + CgmesNames.CONNECTIVITY_NODE_BOUNDARY, cn)
        );
        setBoundaryNodeInfo(boundaryNode, dl);
        // In a Dangling Line the CGMES side and the IIDM side may not be the same
        // Dangling lines in IIDM only have one terminal, one side
        context.convertedTerminalWithOnlyEq(terminalId(modelSide), dl.getTerminal(), 1);

        dl.setProperty(Conversion.PROPERTY_CGMES_ORIGINAL_CLASS, originalClass);
        return dl;
    }

    // There should be some equipment at boundarySide to model exchange through that point
    // But we have observed, for the test case conformity/miniBusBranch, that the ACLineSegment:
    // _5150a037-e241-421f-98b2-fe60e5c90303 XQ1-N1
    // ends in a boundary node where there is no other line,
    // does not have energy consumer or equivalent injection
    protected static void updateTargetsAndRegulationAndOperationalLimits(DanglingLine danglingLine, boolean isConnectedOnBoundarySide, Context context) {
        EquivalentInjectionConversion.update(danglingLine, isConnectedOnBoundarySide, context);
        danglingLine.getOperationalLimitsGroups().forEach(operationalLimitsGroup -> OperationalLimitConversion.update(danglingLine, operationalLimitsGroup, context));
    }

    public static boolean isBoundaryTerminalConnected(DanglingLine danglingLine, Context context) {
        return getBoundaryCgmesTerminal(danglingLine, context).map(cgmesTerminalData -> cgmesTerminalData.asBoolean(CONNECTED, true)).orElse(true);
    }

    private static Optional<PropertyBag> getBoundaryCgmesTerminal(DanglingLine danglingLine, Context context) {
<<<<<<< HEAD
        String cgmesTerminalId = danglingLine.getAliasFromType(Conversion.CGMES_PREFIX_ALIAS_PROPERTIES + TERMINAL_BOUNDARY).orElse(null);
        return cgmesTerminalId != null ? Optional.ofNullable(context.cgmesTerminal(cgmesTerminalId)) : Optional.empty();
    }

    // In a Dangling Line the CGMES side and the IIDM side may not be the same
    // Dangling lines in IIDM only have one terminal, one side
    // We do not have SSH values at the model side, it is a line flow. We take directly SV values

=======
        String cgmesTerminalId = danglingLine.getAliasFromType(Conversion.CGMES_PREFIX_ALIAS_PROPERTIES + CgmesNames.TERMINAL_BOUNDARY).orElse(null);
        return cgmesTerminalId != null ? Optional.ofNullable(context.cgmesTerminal(cgmesTerminalId)) : Optional.empty();
    }

    // In a Dangling Line the CGMES side and the IIDM side may not be the same
    // Dangling lines in IIDM only have one terminal, one side
    // We do not have SSH values at the model side, it is a line flow. We take directly SV values

>>>>>>> 21740b8d
    protected static void computeFlowsOnModelSide(DanglingLine danglingLine, Context context) {
        if (context.config().computeFlowsAtBoundaryDanglingLines()
                && danglingLine.getTerminal().isConnected()
                && !isFlowOnModelSideDefined(danglingLine)) {

            if (isZ0(danglingLine)) {
                // Flow out must be equal to the consumption seen at boundary
                Optional<DanglingLine.Generation> generation = Optional.ofNullable(danglingLine.getGeneration());
                danglingLine.getTerminal().setP(danglingLine.getP0() - generation.map(DanglingLine.Generation::getTargetP).orElse(0.0));
                danglingLine.getTerminal().setQ(danglingLine.getQ0() - generation.map(DanglingLine.Generation::getTargetQ).orElse(0.0));
            } else {
                setDanglingLineModelSideFlow(danglingLine, context);
            }
        }
    }

    private static boolean isFlowOnModelSideDefined(DanglingLine danglingLine) {
        return Double.isFinite(danglingLine.getTerminal().getP()) && Double.isFinite(danglingLine.getTerminal().getQ());
    }

    public static void calculateVoltageAndAngleInBoundaryBus(DanglingLine dl) {
        double v = dl.getBoundary().getV();
        double angle = dl.getBoundary().getAngle();

        if (isVoltageDefined(v, angle)) {
            setVoltageProperties(dl, v, angle);
        }
    }

    public static void calculateVoltageAndAngleInBoundaryBus(DanglingLine dl1, DanglingLine dl2) {
        double v = TieLineUtil.getBoundaryV(dl1, dl2);
        double angle = TieLineUtil.getBoundaryAngle(dl1, dl2);

        if (!isVoltageDefined(v, angle)) {
            v = dl1.getBoundary().getV();
            angle = dl1.getBoundary().getAngle();
        }
        if (!isVoltageDefined(v, angle)) {
            v = dl2.getBoundary().getV();
            angle = dl2.getBoundary().getAngle();
        }
        if (isVoltageDefined(v, angle)) {
            setVoltageProperties(dl1, v, angle);
            setVoltageProperties(dl2, v, angle);
        }
    }

    private static boolean isVoltageDefined(double v, double angle) {
        return !Double.isNaN(v) && !Double.isNaN(angle);
    }

    private static void setVoltageProperties(DanglingLine dl, double v, double angle) {
        dl.setProperty("v", Double.toString(v));
        dl.setProperty("angle", Double.toString(angle));
    }

    private void setBoundaryNodeInfo(String boundaryNode, DanglingLine dl) {
        if (context.boundary().isHvdc(boundaryNode) || context.boundary().lineAtBoundary(boundaryNode) != null) {
            dl.newExtension(CgmesDanglingLineBoundaryNodeAdder.class)
                    .setHvdc(context.boundary().isHvdc(boundaryNode))
                    .setLineEnergyIdentificationCodeEic(context.boundary().lineAtBoundary(boundaryNode))
                    .add();

            // TODO: when merged extensions will be handled, this code can be deleted
            if (context.boundary().isHvdc(boundaryNode)) {
                dl.setProperty("isHvdc", "true");
            }
            if (context.boundary().lineAtBoundary(boundaryNode) != null) {
                dl.setProperty("lineEnergyIdentificationCodeEIC", context.boundary().lineAtBoundary(boundaryNode));
            }
        }
    }

    private static boolean isZ0(DanglingLine dl) {
        return dl.getR() == 0.0 && dl.getX() == 0.0 && dl.getG() == 0.0 && dl.getB() == 0.0;
    }

    private static void setDanglingLineModelSideFlow(DanglingLine dl, Context context) {
        Optional<PropertyBag> svVoltage = getCgmesSvVoltageOnBoundarySide(dl, context);
        if (svVoltage.isEmpty()) {
            return;
        }
        double v = svVoltage.get().asDouble(CgmesNames.VOLTAGE, Double.NaN);
        double angle = svVoltage.get().asDouble(CgmesNames.ANGLE, Double.NaN);
        if (!isVoltageDefined(v, angle)) {
            return;
        }
        // The net sum of power flow "entering" at boundary is "exiting"
        // through the line, we have to change the sign of the sum of flows
        // at the node when we consider flow at line end
        Optional<DanglingLine.Generation> generation = Optional.ofNullable(dl.getGeneration());
        double p = dl.getP0() - generation.map(DanglingLine.Generation::getTargetP).orElse(0.0);
        double q = dl.getQ0() - generation.map(DanglingLine.Generation::getTargetQ).orElse(0.0);
        SV svboundary = new SV(-p, -q, v, angle, TwoSides.ONE);
        // The other side power flow must be computed taking into account
        // the same criteria used for ACLineSegment: total shunt admittance
        // is divided in 2 equal shunt admittance at each side of series impedance
        double g = dl.getG() / 2;
        double b = dl.getB() / 2;
        SV svmodel = svboundary.otherSide(dl.getR(), dl.getX(), g, b, g, b, 1.0, 0.0);
        dl.getTerminal().setP(svmodel.getP());
        dl.getTerminal().setQ(svmodel.getQ());
    }

    private static Optional<PropertyBag> getCgmesSvVoltageOnBoundarySide(DanglingLine danglingLine, Context context) {
        String topologicalNodeIdOnBoundarySide = getTopologicalNodeIdOnBoundarySide(danglingLine, context);
        if (topologicalNodeIdOnBoundarySide != null) {
            return Optional.ofNullable(context.svVoltage(topologicalNodeIdOnBoundarySide));
        }
        return Optional.empty();
    }

    private static String getTopologicalNodeIdOnBoundarySide(DanglingLine danglingLine, Context context) {
        String topologicalNodeIdOnBoundarySide = danglingLine.getProperty(Conversion.CGMES_PREFIX_ALIAS_PROPERTIES + CgmesNames.TOPOLOGICAL_NODE_BOUNDARY);
        if (topologicalNodeIdOnBoundarySide != null) {
            return topologicalNodeIdOnBoundarySide;
        }
<<<<<<< HEAD
        String terminalIdOnBoundarySide = danglingLine.getProperty(Conversion.CGMES_PREFIX_ALIAS_PROPERTIES + TERMINAL_BOUNDARY);
=======
        String terminalIdOnBoundarySide = danglingLine.getProperty(Conversion.CGMES_PREFIX_ALIAS_PROPERTIES + CgmesNames.TERMINAL_BOUNDARY);
>>>>>>> 21740b8d
        if (terminalIdOnBoundarySide != null) {
            PropertyBag cgmesTerminal = context.cgmesTerminal(terminalIdOnBoundarySide);
            if (cgmesTerminal != null) {
                return cgmesTerminal.getId(CgmesNames.TOPOLOGICAL_NODE);
            }
        }
        return null;
    }

    private static Optional<EquivalentInjectionConversion> getEquivalentInjectionConversionForDanglingLine(Context context, String boundaryNode, String eqInstance) {
        List<PropertyBag> eis = context.boundary().equivalentInjectionsAtNode(boundaryNode);
        if (eis.isEmpty()) {
            return Optional.empty();
        } else if (eis.size() == 1) {
            return Optional.of(new EquivalentInjectionConversion(eis.get(0), context));
        } else {
            // Select the EI that is defined in the same EQ instance of the given line
            String eqInstancePropertyName = "graph";
            List<PropertyBag> eisEqInstance = eis.stream().filter(eik -> eik.getId(eqInstancePropertyName).equals(eqInstance)).toList();

            if (eisEqInstance.size() == 1) {
                return Optional.of(new EquivalentInjectionConversion(eisEqInstance.get(0), context));
            } else {
                context.invalid("Boundary node " + boundaryNode,
                        "Assembled model does not contain only one equivalent injection in the same graph " + eqInstance);
                return Optional.empty();
            }
        }
    }

    int iidmNode() {
        return iidmNode(1, true);
    }

    int iidmNode(int n) {
        return iidmNode(n, true);
    }

    int iidmNode(int n, boolean equipmentIsConnected) {
        if (!context.nodeBreaker()) {
            throw new ConversionException("Can't request an iidmNode if conversion context is not node-breaker");
        }
        VoltageLevel vl = terminals[n - 1].voltageLevel;
        CgmesTerminal t = terminals[n - 1].t;
        return context.nodeMapping().iidmNodeForTerminal(t, type.equals("Switch"), vl, equipmentIsConnected);
    }

    String busId() {
        return terminals[0].busId;
    }

    String busId(int n) {
        return terminals[n - 1].busId;
    }

    boolean terminalConnected() {
        return terminals[0].t.connected();
    }

    boolean terminalConnected(int n) {
        return terminals[n - 1].t.connected();
    }

    String cgmesVoltageLevelId(int n) {
        return terminals[n - 1].cgmesVoltageLevelId;
    }

    String iidmVoltageLevelId(int n) {
        return terminals[n - 1].iidmVoltageLevelId;
    }

    protected VoltageLevel voltageLevel() {
        if (terminals[0].iidmVoltageLevelId != null) {
            VoltageLevel vl = context.network().getVoltageLevel(terminals[0].iidmVoltageLevelId);
            if (vl != null) {
                return vl;
            } else {
                throw new CgmesModelException(type + " " + id + " voltage level " + terminals[0].iidmVoltageLevelId + " has not been created in IIDM");
            }
        } else if (terminals[0].voltageLevel != null) {
            return terminals[0].voltageLevel;
        }
        throw new CgmesModelException(type + " " + id + " has no container");
    }

    Optional<VoltageLevel> voltageLevel(int n) {
        if (terminals[n - 1].iidmVoltageLevelId != null) {
            return Optional.ofNullable(context.network().getVoltageLevel(terminals[n - 1].iidmVoltageLevelId));
        } else if (terminals[n - 1].voltageLevel != null) {
            return Optional.of(terminals[n - 1].voltageLevel);
        }
        return Optional.empty();
    }

    protected Optional<Substation> substation() {
        return (terminals[0].voltageLevel != null) ? terminals[0].voltageLevel.getSubstation() : Optional.empty();
    }

    private PowerFlow stateVariablesPowerFlow() {
        return terminals[0].t.flow();
    }

    public PowerFlow stateVariablesPowerFlow(int n) {
        return terminals[n - 1].t.flow();
    }

    private PowerFlow steadyStateHypothesisPowerFlow() {
        return steadyStatePowerFlow;
    }

    PowerFlow powerFlow() {
        if (steadyStateHypothesisPowerFlow().defined()) {
            return steadyStateHypothesisPowerFlow();
        }
        if (stateVariablesPowerFlow().defined()) {
            return stateVariablesPowerFlow();
        }
        return PowerFlow.UNDEFINED;
    }

    PowerFlow powerFlowSV(int n) {
        if (stateVariablesPowerFlow(n).defined()) {
            return stateVariablesPowerFlow(n);
        }
        return PowerFlow.UNDEFINED;
    }

    // Terminals

    protected void convertedTerminals(Terminal... ts) {
        if (ts.length != numTerminals) {
            throw new IllegalArgumentException();
        }
        for (int k = 0; k < ts.length; k++) {
            int n = k + 1;
            Terminal t = ts[k];
            context.convertedTerminal(terminalId(n), t, n, powerFlowSV(n));
        }
    }

    protected void convertedTerminalsWithOnlyEq(Terminal... ts) {
        if (ts.length != numTerminals) {
            throw new IllegalArgumentException();
        }
        for (int k = 0; k < ts.length; k++) {
            int n = k + 1;
            Terminal t = ts[k];
            context.convertedTerminalWithOnlyEq(terminalId(n), t, n);
        }
    }

    public static void updateTerminals(Connectable<?> connectable, Context context, Terminal... ts) {
        PropertyBags cgmesTerminals = getCgmesTerminals(connectable, context, ts.length);
        for (int k = 0; k < ts.length; k++) {
            updateTerminal(cgmesTerminals.get(k), ts[k], context);
        }
    }

    private static void updateTerminal(PropertyBag cgmesTerminal, Terminal terminal, Context context) {
        if (updateConnect(terminal, context)) {
            boolean connectedInUpdate = cgmesTerminal.asBoolean(CONNECTED, true);
            if (terminal.isConnected() != connectedInUpdate) {
                if (connectedInUpdate) {
                    terminal.connect();
                } else {
                    terminal.disconnect();
                }
            }
        }
        if (setPQAllowed(terminal)) {
            PowerFlow f = new PowerFlow(cgmesTerminal, "p", "q");
            if (f.defined()) {
                terminal.setP(f.p());
                terminal.setQ(f.q());
            }
        }
    }

    private static boolean updateConnect(Terminal terminal, Context context) {
        if (terminal.getVoltageLevel().getTopologyKind().equals(TopologyKind.NODE_BREAKER)) {
            return context.config().updateTerminalConnectionInNodeBreakerVoltageLevel();
        } else {
            return true;
        }
    }

    private static boolean setPQAllowed(Terminal t) {
        return t.getConnectable().getType() != IdentifiableType.BUSBAR_SECTION;
    }

    private static PropertyBag getCgmesTerminal(Connectable<?> connectable, Context context) {
        return getCgmesTerminals(connectable, context, 1).get(0);
    }

    private static PropertyBags getCgmesTerminals(Connectable<?> connectable, Context context, int numTerminals) {
        PropertyBags propertyBags = new PropertyBags();
<<<<<<< HEAD
        getTerminalTags(numTerminals).forEach(terminalTag -> connectable.getAliasFromType(Conversion.CGMES_PREFIX_ALIAS_PROPERTIES + terminalTag)
                .ifPresent(cgmesTerminalId -> propertyBags.add(getCgmesTerminal(cgmesTerminalId, context))));
        return propertyBags;
=======
        getTerminalTags(numTerminals).forEach(terminalTag -> propertyBags.add(
                connectable.getAliasFromType(Conversion.CGMES_PREFIX_ALIAS_PROPERTIES + terminalTag)
                        .map(cgmesTerminalId -> getCgmesTerminal(cgmesTerminalId, context))
                        .orElse(EMPTY_PROPERTY_BAG)));
        return propertyBags;

>>>>>>> 21740b8d
    }

    private static List<String> getTerminalTags(int numTerminals) {
        return switch (numTerminals) {
            case 1 -> List.of(CgmesNames.TERMINAL1);
            case 2 -> List.of(CgmesNames.TERMINAL1, CgmesNames.TERMINAL2);
            case 3 -> List.of(CgmesNames.TERMINAL1, CgmesNames.TERMINAL2, CgmesNames.TERMINAL3);
            default -> throw new PowsyblException("unexpected number of terminals " + numTerminals);
        };
    }

    // If the propertyBag is not received, an empty one is returned.
    private static PropertyBag getCgmesTerminal(String cgmesTerminalId, Context context) {
        return context.cgmesTerminal(cgmesTerminalId) != null
                ? context.cgmesTerminal(cgmesTerminalId)
<<<<<<< HEAD
                : new PropertyBag(Collections.emptyList(), false);
=======
                : EMPTY_PROPERTY_BAG;
>>>>>>> 21740b8d
    }

    private final int numTerminals;

    static class TerminalData {
        private final CgmesTerminal t;
        private final String busId;
        private final String cgmesVoltageLevelId;
        private final String iidmVoltageLevelId;
        private final VoltageLevel voltageLevel;

        TerminalData(String terminalPropertyName, PropertyBag p, Context context) {
            t = context.cgmes().terminal(p.getId(terminalPropertyName));
            String nodeId = context.nodeBreaker() ? t.connectivityNode() : t.topologicalNode();
            this.busId = context.namingStrategy().getIidmId("Bus", nodeId);
            if (context.config().convertBoundary()
                && context.boundary().containsNode(nodeId)) {
                cgmesVoltageLevelId = Context.boundaryVoltageLevelId(nodeId);
            } else {
                // If the terminal's node is contained in a Line (happens in boundaries) or in a Substation, a fictitious VoltageLevel is created
                cgmesVoltageLevelId = findCgmesVoltageLevelIdForContainer(nodeId, context);
            }
            if (cgmesVoltageLevelId != null) {
                String iidmVl = context.namingStrategy().getIidmId("VoltageLevel", cgmesVoltageLevelId);
                iidmVoltageLevelId = context.nodeContainerMapping().voltageLevelIidm(iidmVl);
                voltageLevel = context.network().getVoltageLevel(iidmVoltageLevelId);
            } else {
                iidmVoltageLevelId = null;
                voltageLevel = null;
            }
        }

        // if nodeId is included in a Line Container, the fictitious voltage level must be considered
        private static String findCgmesVoltageLevelIdForContainer(String nodeId, Context context) {
            String cgmesVoltageLevelId = null;
            Optional<CgmesContainer> cgmesContainer = context.cgmes().nodeContainer(nodeId);
            if (cgmesContainer.isPresent()) {
                cgmesVoltageLevelId = cgmesContainer.get().voltageLevel();
                if (cgmesVoltageLevelId == null) {
                    cgmesVoltageLevelId = context.nodeContainerMapping().getFictitiousVoltageLevelForContainer(cgmesContainer.get().id(), nodeId);
                }
            }
            return cgmesVoltageLevelId;
        }
    }

    // Connect

    public void connect(InjectionAdder<?, ?> adder) {
        if (context.nodeBreaker()) {
            adder.setNode(iidmNode());
        } else {
            adder.setBus(terminalConnected() ? busId() : null).setConnectableBus(busId());
        }
    }

    public void connectWithOnlyEq(InjectionAdder<?, ?> adder) {
<<<<<<< HEAD
=======
        if (context.nodeBreaker()) {
            adder.setNode(iidmNode());
        } else {
            adder.setBus(null).setConnectableBus(busId());
        }
    }

    public void connectWithOnlyEq(InjectionAdder<?, ?> adder, int terminal) {
>>>>>>> 21740b8d
        if (context.nodeBreaker()) {
            adder.setNode(iidmNode());
        } else {
<<<<<<< HEAD
            adder.setBus(null).setConnectableBus(busId());
=======
            adder.setBus(null).setConnectableBus(busId(terminal));
>>>>>>> 21740b8d
        }
    }

    public void connectWithOnlyEq(InjectionAdder<?, ?> adder, int terminal) {
        if (context.nodeBreaker()) {
<<<<<<< HEAD
            adder.setNode(iidmNode(terminal));
        } else {
            adder.setBus(null).setConnectableBus(busId(terminal));
=======
            adder
                .setVoltageLevel1(iidmVoltageLevelId(1))
                .setVoltageLevel2(iidmVoltageLevelId(2))
                .setNode1(iidmNode(1))
                .setNode2(iidmNode(2));
        } else {
            String busId1 = busId(1);
            String busId2 = busId(2);
            adder
                .setVoltageLevel1(iidmVoltageLevelId(1))
                .setVoltageLevel2(iidmVoltageLevelId(2))
                .setBus1(terminalConnected(1) ? busId1 : null)
                .setBus2(terminalConnected(2) ? busId2 : null)
                .setConnectableBus1(busId1)
                .setConnectableBus2(busId2);
>>>>>>> 21740b8d
        }
    }

    public void connectWithOnlyEq(BranchAdder<?, ?> adder) {
        if (context.nodeBreaker()) {
            adder
                    .setVoltageLevel1(iidmVoltageLevelId(1))
                    .setVoltageLevel2(iidmVoltageLevelId(2))
                    .setNode1(iidmNode(1))
                    .setNode2(iidmNode(2));
        } else {
            String busId1 = busId(1);
            String busId2 = busId(2);
            adder
                    .setVoltageLevel1(iidmVoltageLevelId(1))
                    .setVoltageLevel2(iidmVoltageLevelId(2))
                    .setBus1(null)
                    .setBus2(null)
                    .setConnectableBus1(busId1)
                    .setConnectableBus2(busId2);
        }
    }

    public void connect(VoltageLevel.NodeBreakerView.SwitchAdder adder, boolean open) {
        if (!context.nodeBreaker()) {
            throw new ConversionException("Not in node breaker context");
        }
        adder.setNode1(iidmNode(1)).setNode2(iidmNode(2)).setOpen(open);
    }

    public void connect(VoltageLevel.BusBreakerView.SwitchAdder adder, boolean open) {
        adder
            .setBus1(busId(1))
            .setBus2(busId(2))
            .setOpen(open || !terminalConnected(1) || !terminalConnected(2));
    }

    public void connectWithOnlyEq(LegAdder adder, int terminal) {
        if (context.nodeBreaker()) {
            adder
                .setVoltageLevel(iidmVoltageLevelId(terminal))
                .setNode(iidmNode(terminal));
        } else {
            adder
                .setVoltageLevel(iidmVoltageLevelId(terminal))
                .setBus(null)
                .setConnectableBus(busId(terminal));
        }
    }

    protected void addAliasesAndProperties(Identifiable<?> identifiable) {
        int i = 1;
        for (TerminalData td : terminals) {
            if (td == null) {
                break;
            }
            identifiable.addAlias(td.t.id(), Conversion.CGMES_PREFIX_ALIAS_PROPERTIES + CgmesNames.TERMINAL + i, context.config().isEnsureIdAliasUnicity());
            i++;
        }
    }

    protected double p0() {
        return powerFlow().defined() ? powerFlow().p() : 0.0;
    }

    protected double q0() {
        return powerFlow().defined() ? powerFlow().q() : 0.0;
    }

    protected static PowerFlow updatedPowerFlow(Connectable<?> connectable, PropertyBag cgmesData, Context context) {
        PowerFlow steadyStateHypothesisPowerFlow = new PowerFlow(cgmesData, "p", "q");
        if (steadyStateHypothesisPowerFlow.defined()) {
            return steadyStateHypothesisPowerFlow;
        }
        PropertyBag cgmesTerminal = getCgmesTerminal(connectable, context);
        PowerFlow stateVariablesPowerFlow = new PowerFlow(cgmesTerminal, "p", "q");
        if (stateVariablesPowerFlow.defined()) {
            return stateVariablesPowerFlow;
        }
        return PowerFlow.UNDEFINED;
    }

    protected static boolean isControlModeVoltage(String controlMode) {
        return controlMode != null && controlMode.endsWith(CgmesNames.VOLTAGE_TAG);
    }

    protected static boolean isControlModeReactivePower(String controlMode) {
        return controlMode != null && controlMode.toLowerCase().endsWith(CgmesNames.REACTIVE_POWER);
    }

    protected static Optional<PropertyBag> findCgmesRegulatingControl(Connectable<?> connectable, Context context) {
        String regulatingControlId = connectable.getProperty(Conversion.CGMES_PREFIX_ALIAS_PROPERTIES + CgmesNames.REGULATING_CONTROL);
        return regulatingControlId != null ? Optional.ofNullable(context.regulatingControl(regulatingControlId)) : Optional.empty();
    }

    protected static <C extends Connectable<C>> Optional<PropertyBag> findCgmesRegulatingControl(Connectable<C> tw, String tapChangerId, Context context) {
        CgmesTapChangers<C> cgmesTcs = tw.getExtension(CgmesTapChangers.class);
        if (cgmesTcs != null && tapChangerId != null) {
            CgmesTapChanger cgmesTc = cgmesTcs.getTapChanger(tapChangerId);
            return cgmesTc != null ? Optional.ofNullable(context.regulatingControl(cgmesTc.getControlId())) : Optional.empty();
        }
        return Optional.empty();
    }

    protected static int findTerminalSign(Connectable<?> connectable) {
        String terminalSign = connectable.getProperty(Conversion.CGMES_PREFIX_ALIAS_PROPERTIES + CgmesNames.TERMINAL_SIGN);
        return terminalSign != null ? Integer.parseInt(terminalSign) : 1;
    }

    protected static int findTerminalSign(Connectable<?> connectable, String end) {
        String terminalSign = connectable.getProperty(Conversion.CGMES_PREFIX_ALIAS_PROPERTIES + CgmesNames.TERMINAL_SIGN + end);
        return terminalSign != null ? Integer.parseInt(terminalSign) : 1;
    }

<<<<<<< HEAD
    protected static double findTargetV(PropertyBag regulatingControl, DefaultValueDouble defaultValue, DefaultValueUse use, Context context) {
        return findTargetV(regulatingControl, CgmesNames.TARGET_VALUE, defaultValue, use, context);
    }

    protected static double findTargetV(PropertyBag regulatingControl, String propertyTag, DefaultValueDouble defaultValue, DefaultValueUse use, Context context) {
        double targetV = regulatingControl.asDouble(propertyTag);
        return useDefaultValue(regulatingControl.containsKey(propertyTag), isValidTargetV(targetV), use) ? defaultValue(defaultValue, context) : targetV;
    }

    protected static double findTargetQ(PropertyBag regulatingControl, int terminalSign, DefaultValueDouble defaultValue, DefaultValueUse use, Context context) {
        return findTargetValue(regulatingControl, terminalSign, defaultValue, use, context);
    }

    protected static double findTargetQ(PropertyBag regulatingControl, String propertyTag, int terminalSign, DefaultValueDouble defaultValue, DefaultValueUse use, Context context) {
        return findTargetValue(regulatingControl, propertyTag, terminalSign, defaultValue, use, context);
    }

    protected static double findTargetValue(PropertyBag regulatingControl, int terminalSign, DefaultValueDouble defaultValue, DefaultValueUse use, Context context) {
        return findTargetValue(regulatingControl, CgmesNames.TARGET_VALUE, terminalSign, defaultValue, use, context);
    }

    protected static double findTargetValue(PropertyBag regulatingControl, String propertyTag, int terminalSign, DefaultValueDouble defaultValue, DefaultValueUse use, Context context) {
        double targetValue = regulatingControl.asDouble(propertyTag);
        return useDefaultValue(regulatingControl.containsKey(propertyTag), isValidTargetValue(targetValue), use) ? defaultValue(defaultValue, context) : targetValue * terminalSign;
    }

    protected static double findTargetDeadband(PropertyBag regulatingControl, DefaultValueDouble defaultValue, DefaultValueUse use, Context context) {
        double targetDeadband = regulatingControl.asDouble(CgmesNames.TARGET_DEADBAND);
        return useDefaultValue(regulatingControl.containsKey(CgmesNames.TARGET_DEADBAND), isValidTargetDeadband(targetDeadband), use) ? defaultValue(defaultValue, context) : targetDeadband;
    }

    protected static boolean findRegulatingOn(PropertyBag regulatingControl, DefaultValueBoolean defaultValue, DefaultValueUse use, Context context) {
        return findRegulatingOn(regulatingControl, CgmesNames.ENABLED, defaultValue, use, context);
    }

    protected static boolean findRegulatingOn(PropertyBag regulatingControl, String propertyTag, DefaultValueBoolean defaultValue, DefaultValueUse use, Context context) {
        Optional<Boolean> isRegulatingOn = regulatingControl.asBoolean(propertyTag);
        return useDefaultValue(isRegulatingOn.isPresent(), true, use) ? defaultValue(defaultValue, context) : isRegulatingOn.orElse(false);
=======
    protected static double findTargetV(PropertyBag regulatingControl, double defaultValue, DefaultValueUse use) {
        return findTargetV(regulatingControl, CgmesNames.TARGET_VALUE, defaultValue, use);
    }

    protected static double findTargetV(PropertyBag regulatingControl, String propertyTag, double defaultValue, DefaultValueUse use) {
        double targetV = regulatingControl.asDouble(propertyTag);
        return useDefaultValue(regulatingControl.containsKey(propertyTag), isValidTargetV(targetV), use) ? defaultValue : targetV;
    }

    protected static double findTargetQ(PropertyBag regulatingControl, int terminalSign, double defaultValue, DefaultValueUse use) {
        return findTargetValue(regulatingControl, terminalSign, defaultValue, use);
    }

    protected static double findTargetQ(PropertyBag regulatingControl, String propertyTag, int terminalSign, double defaultValue, DefaultValueUse use) {
        return findTargetValue(regulatingControl, propertyTag, terminalSign, defaultValue, use);
    }

    protected static double findTargetValue(PropertyBag regulatingControl, int terminalSign, double defaultValue, DefaultValueUse use) {
        return findTargetValue(regulatingControl, CgmesNames.TARGET_VALUE, terminalSign, defaultValue, use);
    }

    protected static double findTargetValue(PropertyBag regulatingControl, String propertyTag, int terminalSign, double defaultValue, DefaultValueUse use) {
        double targetValue = regulatingControl.asDouble(propertyTag);
        return useDefaultValue(regulatingControl.containsKey(propertyTag), isValidTargetValue(targetValue), use) ? defaultValue : targetValue * terminalSign;
    }

    protected static double findTargetDeadband(PropertyBag regulatingControl, double defaultValue, DefaultValueUse use) {
        double targetDeadband = regulatingControl.asDouble(CgmesNames.TARGET_DEADBAND);
        return useDefaultValue(regulatingControl.containsKey(CgmesNames.TARGET_DEADBAND), isValidTargetDeadband(targetDeadband), use) ? defaultValue : targetDeadband;
    }

    protected static boolean findRegulatingOn(PropertyBag regulatingControl, boolean defaultValue, DefaultValueUse use) {
        return findRegulatingOn(regulatingControl, CgmesNames.ENABLED, defaultValue, use);
    }

    protected static boolean findRegulatingOn(PropertyBag regulatingControl, String propertyTag, boolean defaultValue, DefaultValueUse use) {
        Optional<Boolean> isRegulatingOn = regulatingControl.asBoolean(propertyTag);
        return useDefaultValue(isRegulatingOn.isPresent(), true, use) ? defaultValue : isRegulatingOn.orElse(false);
>>>>>>> 21740b8d
    }

    private static boolean useDefaultValue(boolean isDefined, boolean isValid, DefaultValueUse use) {
        return use == DefaultValueUse.ALWAYS
                || use == DefaultValueUse.NOT_DEFINED && !isDefined
                || use == DefaultValueUse.NOT_VALID && !isValid;
    }

    protected static boolean isValidTargetV(double targetV) {
        return targetV > 0.0;
    }

    protected static boolean isValidTargetQ(double targetQ) {
        return isValidTargetValue(targetQ);
    }

    protected static boolean isValidTargetValue(double targetValue) {
        return Double.isFinite(targetValue);
    }

    protected static boolean isValidTargetDeadband(double targetDeadband) {
        return targetDeadband >= 0.0;
    }

<<<<<<< HEAD
=======
    /**
     * Specifies when to use the default value.
     * <br/>
     * The available options are:
     * <ul>
     *   <li><b>NEVER</b>: The default value is never used.</li>
     *   <li><b>NOT_DEFINED</b>: The default value is used only when the property is not defined.</li>
     *   <li><b>NOT_VALID</b>: The default value is used when the property is defined but contains an invalid value.</li>
     *   <li><b>ALWAYS</b>: The default value is always used, regardless of the property's state.</li>
     * </ul>
     */
>>>>>>> 21740b8d
    protected enum DefaultValueUse {
        NEVER,
        NOT_DEFINED,
        NOT_VALID,
        ALWAYS
    }

    private final TerminalData[] terminals;
    private final PowerFlow steadyStatePowerFlow;
}<|MERGE_RESOLUTION|>--- conflicted
+++ resolved
@@ -36,13 +36,8 @@
  */
 public abstract class AbstractConductingEquipmentConversion extends AbstractIdentifiedObjectConversion {
 
-<<<<<<< HEAD
-    private static final String TERMINAL_BOUNDARY = "Terminal_Boundary";
-    private static final String CONNECTED = "connected";
-=======
     private static final String CONNECTED = "connected";
     private static final PropertyBag EMPTY_PROPERTY_BAG = new PropertyBag(Collections.emptyList(), false);
->>>>>>> 21740b8d
 
     protected AbstractConductingEquipmentConversion(
             String type,
@@ -231,13 +226,8 @@
                     .add();
         }
         context.terminalMapping().add(terminalId(boundarySide), dl.getBoundary(), 2);
-<<<<<<< HEAD
-        dl.addAlias(terminalId(boundarySide), Conversion.CGMES_PREFIX_ALIAS_PROPERTIES + TERMINAL_BOUNDARY);
-        dl.setProperty(Conversion.CGMES_PREFIX_ALIAS_PROPERTIES + TERMINAL_BOUNDARY, terminalId(boundarySide)); // TODO: delete when aliases are correctly handled by mergedlines
-=======
         dl.addAlias(terminalId(boundarySide), Conversion.CGMES_PREFIX_ALIAS_PROPERTIES + CgmesNames.TERMINAL_BOUNDARY);
         dl.setProperty(Conversion.CGMES_PREFIX_ALIAS_PROPERTIES + CgmesNames.TERMINAL_BOUNDARY, terminalId(boundarySide)); // TODO: delete when aliases are correctly handled by mergedlines
->>>>>>> 21740b8d
         dl.addAlias(terminalId(boundarySide == 1 ? 2 : 1), Conversion.CGMES_PREFIX_ALIAS_PROPERTIES + CgmesNames.TERMINAL1);
         dl.setProperty(Conversion.CGMES_PREFIX_ALIAS_PROPERTIES + "Terminal", terminalId(boundarySide == 1 ? 2 : 1)); // TODO: delete when aliases are correctly handled by mergedlines
         Optional.ofNullable(topologicalNodeId(boundarySide)).ifPresent(tn -> dl.setProperty(Conversion.CGMES_PREFIX_ALIAS_PROPERTIES + CgmesNames.TOPOLOGICAL_NODE_BOUNDARY, tn));
@@ -268,8 +258,7 @@
     }
 
     private static Optional<PropertyBag> getBoundaryCgmesTerminal(DanglingLine danglingLine, Context context) {
-<<<<<<< HEAD
-        String cgmesTerminalId = danglingLine.getAliasFromType(Conversion.CGMES_PREFIX_ALIAS_PROPERTIES + TERMINAL_BOUNDARY).orElse(null);
+        String cgmesTerminalId = danglingLine.getAliasFromType(Conversion.CGMES_PREFIX_ALIAS_PROPERTIES + CgmesNames.TERMINAL_BOUNDARY).orElse(null);
         return cgmesTerminalId != null ? Optional.ofNullable(context.cgmesTerminal(cgmesTerminalId)) : Optional.empty();
     }
 
@@ -277,16 +266,6 @@
     // Dangling lines in IIDM only have one terminal, one side
     // We do not have SSH values at the model side, it is a line flow. We take directly SV values
 
-=======
-        String cgmesTerminalId = danglingLine.getAliasFromType(Conversion.CGMES_PREFIX_ALIAS_PROPERTIES + CgmesNames.TERMINAL_BOUNDARY).orElse(null);
-        return cgmesTerminalId != null ? Optional.ofNullable(context.cgmesTerminal(cgmesTerminalId)) : Optional.empty();
-    }
-
-    // In a Dangling Line the CGMES side and the IIDM side may not be the same
-    // Dangling lines in IIDM only have one terminal, one side
-    // We do not have SSH values at the model side, it is a line flow. We take directly SV values
-
->>>>>>> 21740b8d
     protected static void computeFlowsOnModelSide(DanglingLine danglingLine, Context context) {
         if (context.config().computeFlowsAtBoundaryDanglingLines()
                 && danglingLine.getTerminal().isConnected()
@@ -404,11 +383,7 @@
         if (topologicalNodeIdOnBoundarySide != null) {
             return topologicalNodeIdOnBoundarySide;
         }
-<<<<<<< HEAD
-        String terminalIdOnBoundarySide = danglingLine.getProperty(Conversion.CGMES_PREFIX_ALIAS_PROPERTIES + TERMINAL_BOUNDARY);
-=======
         String terminalIdOnBoundarySide = danglingLine.getProperty(Conversion.CGMES_PREFIX_ALIAS_PROPERTIES + CgmesNames.TERMINAL_BOUNDARY);
->>>>>>> 21740b8d
         if (terminalIdOnBoundarySide != null) {
             PropertyBag cgmesTerminal = context.cgmesTerminal(terminalIdOnBoundarySide);
             if (cgmesTerminal != null) {
@@ -605,18 +580,12 @@
 
     private static PropertyBags getCgmesTerminals(Connectable<?> connectable, Context context, int numTerminals) {
         PropertyBags propertyBags = new PropertyBags();
-<<<<<<< HEAD
-        getTerminalTags(numTerminals).forEach(terminalTag -> connectable.getAliasFromType(Conversion.CGMES_PREFIX_ALIAS_PROPERTIES + terminalTag)
-                .ifPresent(cgmesTerminalId -> propertyBags.add(getCgmesTerminal(cgmesTerminalId, context))));
-        return propertyBags;
-=======
         getTerminalTags(numTerminals).forEach(terminalTag -> propertyBags.add(
                 connectable.getAliasFromType(Conversion.CGMES_PREFIX_ALIAS_PROPERTIES + terminalTag)
                         .map(cgmesTerminalId -> getCgmesTerminal(cgmesTerminalId, context))
                         .orElse(EMPTY_PROPERTY_BAG)));
         return propertyBags;
 
->>>>>>> 21740b8d
     }
 
     private static List<String> getTerminalTags(int numTerminals) {
@@ -632,11 +601,7 @@
     private static PropertyBag getCgmesTerminal(String cgmesTerminalId, Context context) {
         return context.cgmesTerminal(cgmesTerminalId) != null
                 ? context.cgmesTerminal(cgmesTerminalId)
-<<<<<<< HEAD
-                : new PropertyBag(Collections.emptyList(), false);
-=======
                 : EMPTY_PROPERTY_BAG;
->>>>>>> 21740b8d
     }
 
     private final int numTerminals;
@@ -694,8 +659,6 @@
     }
 
     public void connectWithOnlyEq(InjectionAdder<?, ?> adder) {
-<<<<<<< HEAD
-=======
         if (context.nodeBreaker()) {
             adder.setNode(iidmNode());
         } else {
@@ -704,41 +667,10 @@
     }
 
     public void connectWithOnlyEq(InjectionAdder<?, ?> adder, int terminal) {
->>>>>>> 21740b8d
         if (context.nodeBreaker()) {
-            adder.setNode(iidmNode());
-        } else {
-<<<<<<< HEAD
-            adder.setBus(null).setConnectableBus(busId());
-=======
-            adder.setBus(null).setConnectableBus(busId(terminal));
->>>>>>> 21740b8d
-        }
-    }
-
-    public void connectWithOnlyEq(InjectionAdder<?, ?> adder, int terminal) {
-        if (context.nodeBreaker()) {
-<<<<<<< HEAD
             adder.setNode(iidmNode(terminal));
         } else {
             adder.setBus(null).setConnectableBus(busId(terminal));
-=======
-            adder
-                .setVoltageLevel1(iidmVoltageLevelId(1))
-                .setVoltageLevel2(iidmVoltageLevelId(2))
-                .setNode1(iidmNode(1))
-                .setNode2(iidmNode(2));
-        } else {
-            String busId1 = busId(1);
-            String busId2 = busId(2);
-            adder
-                .setVoltageLevel1(iidmVoltageLevelId(1))
-                .setVoltageLevel2(iidmVoltageLevelId(2))
-                .setBus1(terminalConnected(1) ? busId1 : null)
-                .setBus2(terminalConnected(2) ? busId2 : null)
-                .setConnectableBus1(busId1)
-                .setConnectableBus2(busId2);
->>>>>>> 21740b8d
         }
     }
 
@@ -853,46 +785,6 @@
         return terminalSign != null ? Integer.parseInt(terminalSign) : 1;
     }
 
-<<<<<<< HEAD
-    protected static double findTargetV(PropertyBag regulatingControl, DefaultValueDouble defaultValue, DefaultValueUse use, Context context) {
-        return findTargetV(regulatingControl, CgmesNames.TARGET_VALUE, defaultValue, use, context);
-    }
-
-    protected static double findTargetV(PropertyBag regulatingControl, String propertyTag, DefaultValueDouble defaultValue, DefaultValueUse use, Context context) {
-        double targetV = regulatingControl.asDouble(propertyTag);
-        return useDefaultValue(regulatingControl.containsKey(propertyTag), isValidTargetV(targetV), use) ? defaultValue(defaultValue, context) : targetV;
-    }
-
-    protected static double findTargetQ(PropertyBag regulatingControl, int terminalSign, DefaultValueDouble defaultValue, DefaultValueUse use, Context context) {
-        return findTargetValue(regulatingControl, terminalSign, defaultValue, use, context);
-    }
-
-    protected static double findTargetQ(PropertyBag regulatingControl, String propertyTag, int terminalSign, DefaultValueDouble defaultValue, DefaultValueUse use, Context context) {
-        return findTargetValue(regulatingControl, propertyTag, terminalSign, defaultValue, use, context);
-    }
-
-    protected static double findTargetValue(PropertyBag regulatingControl, int terminalSign, DefaultValueDouble defaultValue, DefaultValueUse use, Context context) {
-        return findTargetValue(regulatingControl, CgmesNames.TARGET_VALUE, terminalSign, defaultValue, use, context);
-    }
-
-    protected static double findTargetValue(PropertyBag regulatingControl, String propertyTag, int terminalSign, DefaultValueDouble defaultValue, DefaultValueUse use, Context context) {
-        double targetValue = regulatingControl.asDouble(propertyTag);
-        return useDefaultValue(regulatingControl.containsKey(propertyTag), isValidTargetValue(targetValue), use) ? defaultValue(defaultValue, context) : targetValue * terminalSign;
-    }
-
-    protected static double findTargetDeadband(PropertyBag regulatingControl, DefaultValueDouble defaultValue, DefaultValueUse use, Context context) {
-        double targetDeadband = regulatingControl.asDouble(CgmesNames.TARGET_DEADBAND);
-        return useDefaultValue(regulatingControl.containsKey(CgmesNames.TARGET_DEADBAND), isValidTargetDeadband(targetDeadband), use) ? defaultValue(defaultValue, context) : targetDeadband;
-    }
-
-    protected static boolean findRegulatingOn(PropertyBag regulatingControl, DefaultValueBoolean defaultValue, DefaultValueUse use, Context context) {
-        return findRegulatingOn(regulatingControl, CgmesNames.ENABLED, defaultValue, use, context);
-    }
-
-    protected static boolean findRegulatingOn(PropertyBag regulatingControl, String propertyTag, DefaultValueBoolean defaultValue, DefaultValueUse use, Context context) {
-        Optional<Boolean> isRegulatingOn = regulatingControl.asBoolean(propertyTag);
-        return useDefaultValue(isRegulatingOn.isPresent(), true, use) ? defaultValue(defaultValue, context) : isRegulatingOn.orElse(false);
-=======
     protected static double findTargetV(PropertyBag regulatingControl, double defaultValue, DefaultValueUse use) {
         return findTargetV(regulatingControl, CgmesNames.TARGET_VALUE, defaultValue, use);
     }
@@ -931,7 +823,6 @@
     protected static boolean findRegulatingOn(PropertyBag regulatingControl, String propertyTag, boolean defaultValue, DefaultValueUse use) {
         Optional<Boolean> isRegulatingOn = regulatingControl.asBoolean(propertyTag);
         return useDefaultValue(isRegulatingOn.isPresent(), true, use) ? defaultValue : isRegulatingOn.orElse(false);
->>>>>>> 21740b8d
     }
 
     private static boolean useDefaultValue(boolean isDefined, boolean isValid, DefaultValueUse use) {
@@ -956,8 +847,6 @@
         return targetDeadband >= 0.0;
     }
 
-<<<<<<< HEAD
-=======
     /**
      * Specifies when to use the default value.
      * <br/>
@@ -969,7 +858,6 @@
      *   <li><b>ALWAYS</b>: The default value is always used, regardless of the property's state.</li>
      * </ul>
      */
->>>>>>> 21740b8d
     protected enum DefaultValueUse {
         NEVER,
         NOT_DEFINED,
