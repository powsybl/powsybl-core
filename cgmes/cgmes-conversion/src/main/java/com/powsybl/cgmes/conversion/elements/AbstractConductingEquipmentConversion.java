/**
 * Copyright (c) 2017-2018, RTE (http://www.rte-france.com)
 * This Source Code Form is subject to the terms of the Mozilla Public
 * License, v. 2.0. If a copy of the MPL was not distributed with this
 * file, You can obtain one at http://mozilla.org/MPL/2.0/.
 */

package com.powsybl.cgmes.conversion.elements;

import com.powsybl.cgmes.conversion.Context;
import com.powsybl.cgmes.conversion.Conversion;
import com.powsybl.cgmes.conversion.ConversionException;
import com.powsybl.cgmes.extensions.CgmesDanglingLineBoundaryNodeAdder;
import com.powsybl.cgmes.model.CgmesModelException;
import com.powsybl.cgmes.model.CgmesNames;
import com.powsybl.cgmes.model.CgmesTerminal;
import com.powsybl.cgmes.model.PowerFlow;
import com.powsybl.commons.PowsyblException;
import com.powsybl.iidm.network.*;
import com.powsybl.iidm.network.ThreeWindingsTransformerAdder.LegAdder;
import com.powsybl.iidm.network.util.SV;
import com.powsybl.triplestore.api.PropertyBag;
import com.powsybl.triplestore.api.PropertyBags;

import java.util.List;
import java.util.Optional;

/**
 * @author Luma Zamarreño {@literal <zamarrenolm at aia.es>}
 *         <p>
 *         A ConductingEquipment has at least one Terminal. From the Terminal we
 *         get either its ConnectivityNode or its TopologicalNode, depending of
 *         the conversion context
 */
public abstract class AbstractConductingEquipmentConversion extends AbstractIdentifiedObjectConversion {

    protected AbstractConductingEquipmentConversion(
        String type,
        PropertyBag p,
        Context context) {
        super(type, p, context);
        numTerminals = 1;
        terminals = new TerminalData[] {null, null, null};
        terminals[0] = new TerminalData(CgmesNames.TERMINAL, p, context);
        steadyStatePowerFlow = new PowerFlow(p, "p", "q");
    }

    protected AbstractConductingEquipmentConversion(
        String type,
        PropertyBag p,
        Context context,
        int numTerminals) {
        super(type, p, context);
        // Information about each terminal is in properties of the unique property bag
        if (numTerminals > 3) {
            throw new IllegalArgumentException("Invalid number of terminals at " + id + ": " + numTerminals);
        }
        terminals = new TerminalData[] {null, null, null};
        this.numTerminals = numTerminals;
        for (int k = 1; k <= numTerminals; k++) {
            int k0 = k - 1;
            terminals[k0] = new TerminalData(CgmesNames.TERMINAL + k, p, context);
        }
        steadyStatePowerFlow = PowerFlow.UNDEFINED;
    }

    protected AbstractConductingEquipmentConversion(
        String type,
        PropertyBags ps,
        Context context) {
        super(type, ps, context);
        // Information about each terminal is in each separate property bags
        // It is assumed the property bags are already sorted
        this.numTerminals = ps.size();
        terminals = new TerminalData[] {null, null, null};
        if (numTerminals > 3) {
            throw new IllegalStateException("numTerminals should be less or equal to 3 but is " + numTerminals);
        }
        for (int k = 1; k <= numTerminals; k++) {
            int k0 = k - 1;
            terminals[k0] = new TerminalData(CgmesNames.TERMINAL, ps.get(k0), context);
        }
        steadyStatePowerFlow = PowerFlow.UNDEFINED;
    }

    public String findPairingKey(String boundaryNode) {
        return findPairingKey(context, boundaryNode);
    }

    public static String findPairingKey(Context context, String boundaryNode) {
        return context.boundary().nameAtBoundary(boundaryNode);
    }

    public String boundaryNode() {
        // Only one of the end points can be in the boundary
        if (isBoundary(1)) {
            return nodeId(1);
        } else if (isBoundary(2)) {
            return nodeId(2);
        }
        return null;
    }

    @Override
    public boolean insideBoundary() {
        // A conducting equipment is inside boundary if
        // the nodes of all its terminals are inside boundary
        for (int k = 1; k <= numTerminals; k++) {
            if (!context.boundary().containsNode(nodeId(k))) {
                return false;
            }
        }
        return true;
    }

    @Override
    public void convertInsideBoundary() {
        if (context.config().convertBoundary()) {
            if (valid()) {
                convert();
            }
        } else {
            // The default action for a conducting equipment totally inside the boundary
            // is to accumulate the power flows of connected terminals at boundary node
            for (int k = 1; k <= numTerminals; k++) {
                if (terminalConnected(k)) {
                    context.boundary().addPowerFlowAtNode(nodeId(k), powerFlowSV(k));
                }
            }
        }
    }

    @Override
    public boolean valid() {
        for (int k = 1; k <= numTerminals; k++) {
            if (nodeId(k) == null) {
                missing(nodeIdPropertyName() + k);
                return false;
            }
            if (voltageLevel(k).isEmpty()) {
                missing(String.format("VoltageLevel of terminal %d %s (iidm %s)",
                    k,
                    cgmesVoltageLevelId(k),
                    iidmVoltageLevelId(k)));
                return false;
            }
        }
        return true;
    }

    boolean validNodes() {
        for (int k = 1; k <= numTerminals; k++) {
            if (nodeId(k) == null) {
                missing(nodeIdPropertyName() + k);
                return false;
            }
        }
        return true;
    }

    protected String nodeIdPropertyName() {
        return context.nodeBreaker() ? "ConnectivityNode" : "TopologicalNode";
    }

    String terminalId() {
        return terminals[0].t.id();
    }

    String terminalId(int n) {
        return terminals[n - 1].t.id();
    }

    protected String nodeId() {
        return context.nodeBreaker()
            ? terminals[0].t.connectivityNode()
            : terminals[0].t.topologicalNode();
    }

    protected String nodeId(int n) {
        return context.nodeBreaker()
            ? terminals[n - 1].t.connectivityNode()
            : terminals[n - 1].t.topologicalNode();
    }

    protected String topologicalNodeId(int n) {
        return terminals[n - 1].t.topologicalNode();
    }

    protected String connectivityNodeId(int n) {
        return terminals[n - 1].t.connectivityNode();
    }

    protected boolean isBoundary(int n) {
        return voltageLevel(n).isEmpty() || context.boundary().containsNode(nodeId(n));
    }

    public void convertToDanglingLine(int boundarySide) {
        convertToDanglingLine(boundarySide, 0.0, 0.0, 0.0, 0.0);
    }

    public void convertToDanglingLine(int boundarySide, double r, double x, double gch, double bch) {
        // Non-boundary side (other side) of the line
        int modelSide = 3 - boundarySide;
        String boundaryNode = nodeId(boundarySide);

        // check again boundary node is correct
        if (!isBoundary(boundarySide) || isBoundary(modelSide)) {
            throw new PowsyblException(String.format("Unexpected boundarySide and modelSide at boundaryNode: %s", boundaryNode));
        }

        PowerFlow f = new PowerFlow(0, 0);
        // Only consider potential power flow at boundary side if that side is connected
        if (terminalConnected(boundarySide) && context.boundary().hasPowerFlow(boundaryNode)) {
            f = context.boundary().powerFlowAtNode(boundaryNode);
        }
        // There should be some equipment at boundarySide to model exchange through that
        // point
        // But we have observed, for the test case conformity/miniBusBranch,
        // that the ACLineSegment:
        // _5150a037-e241-421f-98b2-fe60e5c90303 XQ1-N1
        // ends in a boundary node where there is no other line,
        // does not have energy consumer or equivalent injection
        if (terminalConnected(boundarySide)
            && !context.boundary().hasPowerFlow(boundaryNode)
            && context.boundary().equivalentInjectionsAtNode(boundaryNode).isEmpty()) {
            missing("Equipment for modeling consumption/injection at boundary node");
        }

        DanglingLineAdder dlAdder = voltageLevel(modelSide).map(vl -> vl.newDanglingLine()
                        .setEnsureIdUnicity(context.config().isEnsureIdAliasUnicity())
                        .setR(r)
                        .setX(x)
                        .setG(gch)
                        .setB(bch)
                        .setPairingKey(findPairingKey(boundaryNode)))
                .orElseThrow(() -> new CgmesModelException("Dangling line " + id + " has no container"));
        identify(dlAdder);
        connect(dlAdder, modelSide);
        EquivalentInjectionConversion equivalentInjectionConversion = getEquivalentInjectionConversionForDanglingLine(context, boundaryNode, null);
        DanglingLine dl;
        if (equivalentInjectionConversion != null) {
            dl = equivalentInjectionConversion.convertOverDanglingLine(dlAdder, f);
            Optional.ofNullable(dl.getGeneration()).ifPresent(equivalentInjectionConversion::convertReactiveLimits);
        } else {
            dl = dlAdder
                    .setP0(f.p())
                    .setQ0(f.q())
                    .add();
        }
        context.terminalMapping().add(terminalId(boundarySide), dl.getBoundary(), 2);
        dl.addAlias(terminalId(boundarySide), Conversion.CGMES_PREFIX_ALIAS_PROPERTIES + "Terminal_Boundary");
        dl.setProperty(Conversion.CGMES_PREFIX_ALIAS_PROPERTIES + "Terminal_Boundary", terminalId(boundarySide)); // TODO: delete when aliases are correctly handled by mergedlines
        dl.addAlias(terminalId(boundarySide == 1 ? 2 : 1), Conversion.CGMES_PREFIX_ALIAS_PROPERTIES + CgmesNames.TERMINAL1);
        dl.setProperty(Conversion.CGMES_PREFIX_ALIAS_PROPERTIES + "Terminal", terminalId(boundarySide == 1 ? 2 : 1)); // TODO: delete when aliases are correctly handled by mergedlines
        Optional.ofNullable(topologicalNodeId(boundarySide)).ifPresent(tn -> dl.setProperty(Conversion.CGMES_PREFIX_ALIAS_PROPERTIES + CgmesNames.TOPOLOGICAL_NODE_BOUNDARY, tn));
        Optional.ofNullable(connectivityNodeId(boundarySide)).ifPresent(cn ->
            dl.setProperty(Conversion.CGMES_PREFIX_ALIAS_PROPERTIES + CgmesNames.CONNECTIVITY_NODE_BOUNDARY, cn)
        );
        context.namingStrategy().readIdMapping(dl, type);
        setBoundaryNodeInfo(boundaryNode, dl);
        // In a Dangling Line the CGMES side and the IIDM side may not be the same
        // Dangling lines in IIDM only have one terminal, one side
        // We do not have SSH values at the model side, it is a line flow. We take directly SV values
        context.convertedTerminal(terminalId(modelSide), dl.getTerminal(), 1, powerFlowSV(modelSide));

        // If we do not have power flow at model side and we can compute it,
        // do it and assign the result at the terminal of the dangling line
        if (context.config().computeFlowsAtBoundaryDanglingLines()
            && terminalConnected(modelSide)
            && !powerFlowSV(modelSide).defined()
            && context.boundary().hasVoltage(boundaryNode)) {

            if (isZ0(dl)) {
                // Flow out must be equal to the consumption seen at boundary
                Optional<DanglingLine.Generation> generation = Optional.ofNullable(dl.getGeneration());
                dl.getTerminal().setP(dl.getP0() - generation.map(DanglingLine.Generation::getTargetP).orElse(0.0));
                dl.getTerminal().setQ(dl.getQ0() - generation.map(DanglingLine.Generation::getTargetQ).orElse(0.0));

            } else {
                setDanglingLineModelSideFlow(dl, boundaryNode);
            }
        }
    }

    public static void calculateVoltageAndAngleInBoundaryBus(DanglingLine dl) {
        double v = dl.getBoundary().getV();
        double angle = dl.getBoundary().getAngle();

        if (!Double.isNaN(v) && !Double.isNaN(angle)) {
            dl.setProperty("v", Double.toString(v));
            dl.setProperty("angle", Double.toString(angle));
        }
    }

    private void setBoundaryNodeInfo(String boundaryNode, DanglingLine dl) {
        if (context.boundary().isHvdc(boundaryNode) || context.boundary().lineAtBoundary(boundaryNode) != null) {
            dl.newExtension(CgmesDanglingLineBoundaryNodeAdder.class)
                    .setHvdc(context.boundary().isHvdc(boundaryNode))
                    .setLineEnergyIdentificationCodeEic(context.boundary().lineAtBoundary(boundaryNode))
                    .add();

            // TODO: when merged extensions will be handled, this code can be deleted
            if (context.boundary().isHvdc(boundaryNode)) {
                dl.setProperty("isHvdc", "true");
            }
            if (context.boundary().lineAtBoundary(boundaryNode) != null) {
                dl.setProperty("lineEnergyIdentificationCodeEIC", context.boundary().lineAtBoundary(boundaryNode));
            }
        }
    }

    private boolean isZ0(DanglingLine dl) {
        return dl.getR() == 0.0 && dl.getX() == 0.0 && dl.getG() == 0.0 && dl.getB() == 0.0;
    }

    private void setDanglingLineModelSideFlow(DanglingLine dl, String boundaryNode) {

        double v = context.boundary().vAtBoundary(boundaryNode);
        double angle = context.boundary().angleAtBoundary(boundaryNode);
        // The net sum of power flow "entering" at boundary is "exiting"
        // through the line, we have to change the sign of the sum of flows
        // at the node when we consider flow at line end
        Optional<DanglingLine.Generation> generation = Optional.ofNullable(dl.getGeneration());
        double p = dl.getP0() - generation.map(DanglingLine.Generation::getTargetP).orElse(0.0);
        double q = dl.getQ0() - generation.map(DanglingLine.Generation::getTargetQ).orElse(0.0);
        SV svboundary = new SV(-p, -q, v, angle, TwoSides.ONE);
        // The other side power flow must be computed taking into account
        // the same criteria used for ACLineSegment: total shunt admittance
        // is divided in 2 equal shunt admittance at each side of series impedance
        double g = dl.getG() / 2;
        double b = dl.getB() / 2;
        SV svmodel = svboundary.otherSide(dl.getR(), dl.getX(), g, b, g, b, 1.0, 0.0);
        dl.getTerminal().setP(svmodel.getP());
        dl.getTerminal().setQ(svmodel.getQ());
    }

    protected static EquivalentInjectionConversion getEquivalentInjectionConversionForDanglingLine(Context context, String boundaryNode, BoundaryLine boundaryLine) {
        List<PropertyBag> eis = context.boundary().equivalentInjectionsAtNode(boundaryNode);
        if (eis.isEmpty()) {
            return null;
        } else if (eis.size() == 1) {
            if (boundaryLine == null) {
                return new EquivalentInjectionConversion(eis.get(0), context);
            } else {
                // This should not happen
                // We have decided to assemble a dangling line,
                // so we have the two MAS at this boundary point,
                // so there must be more than one equivalent injection
                context.invalid("Boundary node " + boundaryNode,
                        "Expected multiple equivalent injections at boundary node in assembled model and found only one");
                return null;
            }
        } else {
            if (boundaryLine == null) {
                // This should not happen
                // We have decided to create a dangling line,
                // so only one MAS at this boundary point,
                // so there must be only one equivalent injection
                context.invalid("Boundary node " + boundaryNode, "Multiple equivalent injections at boundary node");
                return null;
            } else {
                // Select the EI thas is defined in the same EQ instance of the given line
                String eqInstancePropertyName = "graph";
                PropertyBag ei = eis.stream()
                        .filter(eik -> eik.getId(eqInstancePropertyName).equals(boundaryLine.getEqInstance()))
                        .findFirst().orElse(null);
                if (ei == null) {
                    context.invalid("Boundary node " + boundaryNode,
                            "Assembled model does not contain an equivalent injection in the same graph of line " + boundaryLine.getId());
                }
                return new EquivalentInjectionConversion(ei, context);
            }
        }
    }

    // TODO graph is only valid if cgmes export preserves separated models
    private EquivalentInjectionConversion getEquivalentInjectionConversionForDanglingLine(String graph, String boundaryNode) {
        List<PropertyBag> eis = context.boundary().equivalentInjectionsAtNode(boundaryNode);

        Optional<PropertyBag> optionalEi = eis.stream().filter(ei -> ei.get("graph").equals(graph)).findFirst();
        return optionalEi.map(ei -> new EquivalentInjectionConversion(ei, context)).orElse(null);
    }

    int iidmNode() {
        return iidmNode(1, true);
    }

    int iidmNode(int n) {
        return iidmNode(n, true);
    }

    int iidmNode(int n, boolean equipmentIsConnected) {
        if (!context.nodeBreaker()) {
            throw new ConversionException("Can't request an iidmNode if conversion context is not node-breaker");
        }
        VoltageLevel vl = terminals[n - 1].voltageLevel;
        CgmesTerminal t = terminals[n - 1].t;
        return context.nodeMapping().iidmNodeForTerminal(t, type.equals("Switch"), vl, equipmentIsConnected);
    }

    String busId() {
        return terminals[0].busId;
    }

    String busId(int n) {
        return terminals[n - 1].busId;
    }

    boolean terminalConnected() {
        return terminals[0].t.connected();
    }

    boolean terminalConnected(int n) {
        return terminals[n - 1].t.connected();
    }

    String cgmesVoltageLevelId() {
        return terminals[0].cgmesVoltageLevelId;
    }

    String cgmesVoltageLevelId(int n) {
        return terminals[n - 1].cgmesVoltageLevelId;
    }

    String iidmVoltageLevelId() {
        return terminals[0].iidmVoltageLevelId;
    }

    String iidmVoltageLevelId(int n) {
        return terminals[n - 1].iidmVoltageLevelId;
    }

    protected VoltageLevel voltageLevel() {
        if (terminals[0].iidmVoltageLevelId != null) {
            VoltageLevel vl = context.network().getVoltageLevel(terminals[0].iidmVoltageLevelId);
            if (vl != null) {
                return vl;
            } else {
                throw new CgmesModelException(type + " " + id + " voltage level " + terminals[0].iidmVoltageLevelId + " has not been created in IIDM");
            }
        } else if (terminals[0].voltageLevel != null) {
            return terminals[0].voltageLevel;
        }
        throw new CgmesModelException(type + " " + id + " has no container");
    }

    Optional<VoltageLevel> voltageLevel(int n) {
        if (terminals[n - 1].iidmVoltageLevelId != null) {
            return Optional.ofNullable(context.network().getVoltageLevel(terminals[n - 1].iidmVoltageLevelId));
        } else if (terminals[n - 1].voltageLevel != null) {
            return Optional.of(terminals[n - 1].voltageLevel);
        }
        return Optional.empty();
    }

    protected Optional<Substation> substation() {
        return (terminals[0].voltageLevel != null) ? terminals[0].voltageLevel.getSubstation() : Optional.empty();
    }

    private PowerFlow stateVariablesPowerFlow() {
        return terminals[0].t.flow();
    }

    public PowerFlow stateVariablesPowerFlow(int n) {
        return terminals[n - 1].t.flow();
    }

    private PowerFlow steadyStateHypothesisPowerFlow() {
        return steadyStatePowerFlow;
    }

    PowerFlow powerFlow() {
        if (steadyStateHypothesisPowerFlow().defined()) {
            return steadyStateHypothesisPowerFlow();
        }
        if (stateVariablesPowerFlow().defined()) {
            return stateVariablesPowerFlow();
        }
        return PowerFlow.UNDEFINED;
    }

    PowerFlow powerFlowSV() {
        if (stateVariablesPowerFlow().defined()) {
            return stateVariablesPowerFlow();
        }
        return PowerFlow.UNDEFINED;
    }

    PowerFlow powerFlowSV(int n) {
        if (stateVariablesPowerFlow(n).defined()) {
            return stateVariablesPowerFlow(n);
        }
        return PowerFlow.UNDEFINED;
    }

    // Terminals

    protected void convertedTerminals(Terminal... ts) {
        if (ts.length != numTerminals) {
            throw new IllegalStateException();
        }
        for (int k = 0; k < ts.length; k++) {
            int n = k + 1;
            Terminal t = ts[k];
            context.convertedTerminal(terminalId(n), t, n, powerFlowSV(n));
        }
    }

    private final int numTerminals;

    static class TerminalData {
        private final CgmesTerminal t;
        private final String busId;
        private final String cgmesVoltageLevelId;
        private final String iidmVoltageLevelId;
        private final VoltageLevel voltageLevel;

        TerminalData(String terminalPropertyName, PropertyBag p, Context context) {
            t = context.cgmes().terminal(p.getId(terminalPropertyName));
            String nodeId = context.nodeBreaker() ? t.connectivityNode() : t.topologicalNode();
            this.busId = context.namingStrategy().getIidmId("Bus", nodeId);
            if (context.config().convertBoundary()
                && context.boundary().containsNode(nodeId)) {
                cgmesVoltageLevelId = Context.boundaryVoltageLevelId(nodeId);
            } else {
                // cgmesVoltageLevelId may be null if terminal is contained in a Line
                // (happens in boundaries)
                cgmesVoltageLevelId = context.cgmes().voltageLevel(t, context.nodeBreaker());
            }
            if (cgmesVoltageLevelId != null) {
                String iidmVl = context.namingStrategy().getIidmId("VoltageLevel", cgmesVoltageLevelId);
                iidmVoltageLevelId = context.substationIdMapping().voltageLevelIidm(iidmVl);
                voltageLevel = context.network().getVoltageLevel(iidmVoltageLevelId);
            } else {
                // if terminal is contained in a Line Container, a fictitious voltage level is created,
                // its ID is composed by its connectivity node ID + '_VL' sufix
                voltageLevel = context.network().getVoltageLevel(nodeId + "_VL");
                if (voltageLevel != null) {
                    iidmVoltageLevelId = nodeId + "_VL";
                } else {
                    iidmVoltageLevelId = null;
                }
            }
        }
    }

    // Connections

    public void connect(InjectionAdder<?, ?> adder) {
        if (context.nodeBreaker()) {
            adder.setNode(iidmNode());
        } else {
            adder.setBus(terminalConnected() ? busId() : null).setConnectableBus(busId());
        }
    }

    public void connect(InjectionAdder<?, ?> adder, int terminal) {
        if (context.nodeBreaker()) {
            adder.setNode(iidmNode(terminal));
        } else {
            adder.setBus(terminalConnected(terminal) ? busId(terminal) : null).setConnectableBus(busId(terminal));
        }
    }

    public void connect(BranchAdder<?, ?> adder) {
        if (context.nodeBreaker()) {
            adder
                .setVoltageLevel1(iidmVoltageLevelId(1))
                .setVoltageLevel2(iidmVoltageLevelId(2))
                .setNode1(iidmNode(1))
                .setNode2(iidmNode(2));
        } else {
            String busId1 = busId(1);
            String busId2 = busId(2);
            adder
                .setVoltageLevel1(iidmVoltageLevelId(1))
                .setVoltageLevel2(iidmVoltageLevelId(2))
                .setBus1(terminalConnected(1) ? busId1 : null)
                .setBus2(terminalConnected(2) ? busId2 : null)
                .setConnectableBus1(busId1)
                .setConnectableBus2(busId2);
        }
    }

    public static void connect(Context context, InjectionAdder<?, ?> adder, String busId, boolean connected, int node) {
        if (context.nodeBreaker()) {
            adder.setNode(node);
        } else {
            adder
                    .setBus(connected ? busId : null)
                    .setConnectableBus(busId);
        }
    }

    public void connect(BranchAdder<?, ?> adder,
        String iidmVoltageLevelId1, String busId1, boolean t1Connected, int node1,
        String iidmVoltageLevelId2, String busId2, boolean t2Connected, int node2) {
        connect(context, adder, iidmVoltageLevelId1, busId1, t1Connected, node1, iidmVoltageLevelId2, busId2, t2Connected, node2);
    }

    public static void connect(Context context, BranchAdder<?, ?> adder,
        String iidmVoltageLevelId1, String busId1, boolean t1Connected, int node1,
        String iidmVoltageLevelId2, String busId2, boolean t2Connected, int node2) {
        if (context.nodeBreaker()) {
            adder
                .setVoltageLevel1(iidmVoltageLevelId1)
                .setVoltageLevel2(iidmVoltageLevelId2)
                .setNode1(node1)
                .setNode2(node2);
        } else {
            adder
                .setVoltageLevel1(iidmVoltageLevelId1)
                .setVoltageLevel2(iidmVoltageLevelId2)
                .setBus1(t1Connected ? busId1 : null)
                .setBus2(t2Connected ? busId2 : null)
                .setConnectableBus1(busId1)
                .setConnectableBus2(busId2);
        }
    }

    public void connect(BranchAdder<?, ?> adder, boolean t1Connected, boolean t2Connected) {
        connect(adder, t1Connected, t2Connected, true);
    }

    public void connect(BranchAdder<?, ?> adder, boolean t1Connected, boolean t2Connected, boolean branchIsClosed) {
        if (context.nodeBreaker()) {
            adder
                .setVoltageLevel1(iidmVoltageLevelId(1))
                .setVoltageLevel2(iidmVoltageLevelId(2))
                .setNode1(iidmNode(1, branchIsClosed))
                .setNode2(iidmNode(2, branchIsClosed));
        } else {
            String busId1 = busId(1);
            String busId2 = busId(2);
            adder
                .setVoltageLevel1(iidmVoltageLevelId(1))
                .setVoltageLevel2(iidmVoltageLevelId(2))
                .setBus1(t1Connected && branchIsClosed ? busId1 : null)
                .setBus2(t2Connected && branchIsClosed ? busId2 : null)
                .setConnectableBus1(busId1)
                .setConnectableBus2(busId2);
        }
    }

    public void connect(VoltageLevel.NodeBreakerView.SwitchAdder adder, boolean open) {
        if (!context.nodeBreaker()) {
            throw new ConversionException("Not in node breaker context");
        }
        adder.setNode1(iidmNode(1)).setNode2(iidmNode(2)).setOpen(open);
    }

    public void connect(VoltageLevel.BusBreakerView.SwitchAdder adder, boolean open) {
        adder
            .setBus1(busId(1))
            .setBus2(busId(2))
            .setOpen(open || !terminalConnected(1) || !terminalConnected(2));
    }

    public void connect(LegAdder adder, int terminal) {
        if (context.nodeBreaker()) {
            adder
                .setVoltageLevel(iidmVoltageLevelId(terminal))
                .setNode(iidmNode(terminal));
        } else {
            adder
                .setVoltageLevel(iidmVoltageLevelId(terminal))
                .setBus(terminalConnected(terminal) ? busId(terminal) : null)
                .setConnectableBus(busId(terminal));
        }
    }

    protected void addAliasesAndProperties(Identifiable<?> identifiable) {
        int i = 1;
        for (TerminalData td : terminals) {
            if (td == null) {
                break;
            }
            identifiable.addAlias(td.t.id(), Conversion.CGMES_PREFIX_ALIAS_PROPERTIES + CgmesNames.TERMINAL + i, context.config().isEnsureIdAliasUnicity());
            i++;
        }
        context.namingStrategy().readIdMapping(identifiable, type);
    }

<<<<<<< HEAD
    protected BoundaryLine createBoundaryLine(String graph, String boundaryNode) {
=======
    protected BoundaryLine createBoundaryLine(String boundaryNode) {
        // Keep the EQ instance where this equipment at boundary has been defined
        // The equipment may be a transformer,
        // in that case we have a list property bags,
        // one for each of transformer end
        String eqInstance = (p != null ? p : ps.get(0)).getId("graph");

>>>>>>> 85cacc4e
        int modelEnd = 1;
        if (nodeId(1).equals(boundaryNode)) {
            modelEnd = 2;
        }
        String id = iidmId();
        String name = iidmName();
        String modelIidmVoltageLevelId = iidmVoltageLevelId(modelEnd);
        boolean modelTconnected = terminalConnected(modelEnd);
        String modelBus = busId(modelEnd);
        String modelTerminalId = terminalId(modelEnd);
        String boundaryTerminalId = terminalId(modelEnd == 1 ? 2 : 1);
        String boundaryConnectivityNodeId = connectivityNodeId(modelEnd == 1 ? 2 : 1);
        String boundaryTopologicalNodeId = topologicalNodeId(modelEnd == 1 ? 2 : 1);
        int modelNode = -1;
        if (context.nodeBreaker()) {
            modelNode = iidmNode(modelEnd);
        }
        PowerFlow modelPowerFlow = powerFlowSV(modelEnd);
<<<<<<< HEAD
        EquivalentInjectionConversion equivalentInjectionConversion = getEquivalentInjectionConversionForDanglingLine(graph, boundaryNode);
        String equivalentInjectionId = equivalentInjectionConversion != null ? equivalentInjectionConversion.id() : null;
        String equivalentInjectionCgmesTerminalId = equivalentInjectionConversion != null ? equivalentInjectionConversion.terminalId() : null;

        return new BoundaryLine(id, name, modelIidmVoltageLevelId, modelBus, modelTconnected, modelNode,
            modelTerminalId, getBoundarySide(modelEnd), boundaryTerminalId, boundaryConnectivityNodeId,
            boundaryTopologicalNodeId, modelPowerFlow, equivalentInjectionId, equivalentInjectionCgmesTerminalId);
=======
        return new BoundaryLine(eqInstance, id, name, modelIidmVoltageLevelId, modelBus, modelTconnected, modelNode,
            modelTerminalId, getBoundarySide(modelEnd), boundaryTerminalId, modelPowerFlow);
>>>>>>> 85cacc4e
    }

    private static TwoSides getBoundarySide(int modelEnd) {
        if (modelEnd == 1) {
            return TwoSides.TWO;
        } else {
            return TwoSides.ONE;
        }
    }

    protected double p0() {
        return powerFlow().defined() ? powerFlow().p() : 0.0;
    }

    protected double q0() {
        return powerFlow().defined() ? powerFlow().q() : 0.0;
    }

    private final TerminalData[] terminals;
    private final PowerFlow steadyStatePowerFlow;
}<|MERGE_RESOLUTION|>--- conflicted
+++ resolved
@@ -681,17 +681,13 @@
         context.namingStrategy().readIdMapping(identifiable, type);
     }
 
-<<<<<<< HEAD
     protected BoundaryLine createBoundaryLine(String graph, String boundaryNode) {
-=======
-    protected BoundaryLine createBoundaryLine(String boundaryNode) {
         // Keep the EQ instance where this equipment at boundary has been defined
         // The equipment may be a transformer,
         // in that case we have a list property bags,
         // one for each of transformer end
         String eqInstance = (p != null ? p : ps.get(0)).getId("graph");
 
->>>>>>> 85cacc4e
         int modelEnd = 1;
         if (nodeId(1).equals(boundaryNode)) {
             modelEnd = 2;
@@ -710,18 +706,13 @@
             modelNode = iidmNode(modelEnd);
         }
         PowerFlow modelPowerFlow = powerFlowSV(modelEnd);
-<<<<<<< HEAD
         EquivalentInjectionConversion equivalentInjectionConversion = getEquivalentInjectionConversionForDanglingLine(graph, boundaryNode);
         String equivalentInjectionId = equivalentInjectionConversion != null ? equivalentInjectionConversion.id() : null;
         String equivalentInjectionCgmesTerminalId = equivalentInjectionConversion != null ? equivalentInjectionConversion.terminalId() : null;
 
-        return new BoundaryLine(id, name, modelIidmVoltageLevelId, modelBus, modelTconnected, modelNode,
+        return new BoundaryLine(eqInstance, id, name, modelIidmVoltageLevelId, modelBus, modelTconnected, modelNode,
             modelTerminalId, getBoundarySide(modelEnd), boundaryTerminalId, boundaryConnectivityNodeId,
             boundaryTopologicalNodeId, modelPowerFlow, equivalentInjectionId, equivalentInjectionCgmesTerminalId);
-=======
-        return new BoundaryLine(eqInstance, id, name, modelIidmVoltageLevelId, modelBus, modelTconnected, modelNode,
-            modelTerminalId, getBoundarySide(modelEnd), boundaryTerminalId, modelPowerFlow);
->>>>>>> 85cacc4e
     }
 
     private static TwoSides getBoundarySide(int modelEnd) {
