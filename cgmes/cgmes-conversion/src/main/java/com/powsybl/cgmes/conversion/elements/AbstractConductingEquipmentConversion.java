/**
 * Copyright (c) 2017-2018, RTE (http://www.rte-france.com)
 * This Source Code Form is subject to the terms of the Mozilla Public
 * License, v. 2.0. If a copy of the MPL was not distributed with this
 * file, You can obtain one at http://mozilla.org/MPL/2.0/.
 * SPDX-License-Identifier: MPL-2.0
 */

package com.powsybl.cgmes.conversion.elements;

import com.powsybl.cgmes.conversion.Context;
import com.powsybl.cgmes.conversion.Conversion;
import com.powsybl.cgmes.conversion.ConversionException;
import com.powsybl.cgmes.extensions.CgmesDanglingLineBoundaryNodeAdder;
import com.powsybl.cgmes.extensions.CgmesTapChanger;
import com.powsybl.cgmes.extensions.CgmesTapChangers;
import com.powsybl.cgmes.model.*;
import com.powsybl.commons.PowsyblException;
import com.powsybl.iidm.network.*;
import com.powsybl.iidm.network.ThreeWindingsTransformerAdder.LegAdder;
import com.powsybl.iidm.network.util.SV;
import com.powsybl.iidm.network.util.TieLineUtil;
import com.powsybl.triplestore.api.PropertyBag;
import com.powsybl.triplestore.api.PropertyBags;

import java.util.Collections;
import java.util.List;
import java.util.Optional;

/**
 * @author Luma Zamarreño {@literal <zamarrenolm at aia.es>}
 *         <p>
 *         A ConductingEquipment has at least one Terminal. From the Terminal we
 *         get either its ConnectivityNode or its TopologicalNode, depending on
 *         the conversion context
 */
public abstract class AbstractConductingEquipmentConversion extends AbstractIdentifiedObjectConversion {

    private static final String CONNECTED = "connected";
    private static final PropertyBag EMPTY_PROPERTY_BAG = new PropertyBag(Collections.emptyList(), false);

    protected AbstractConductingEquipmentConversion(
            String type,
            PropertyBag p,
            Context context) {
        super(type, p, context);
        numTerminals = 1;
        terminals = new TerminalData[]{null, null, null};
        terminals[0] = new TerminalData(CgmesNames.TERMINAL, p, context);
        steadyStatePowerFlow = new PowerFlow(p, "p", "q");

    }

    protected AbstractConductingEquipmentConversion(
            String type,
            PropertyBag p,
            Context context,
            int numTerminals) {
        super(type, p, context);
        // Information about each terminal is in properties of the unique property bag
        if (numTerminals > 3) {
            throw new IllegalArgumentException("Invalid number of terminals at " + id + ": " + numTerminals);
        }
        terminals = new TerminalData[]{null, null, null};
        this.numTerminals = numTerminals;
        for (int k = 1; k <= numTerminals; k++) {
            int k0 = k - 1;
            terminals[k0] = new TerminalData(CgmesNames.TERMINAL + k, p, context);
        }
        steadyStatePowerFlow = PowerFlow.UNDEFINED;
    }

    protected AbstractConductingEquipmentConversion(
            String type,
            PropertyBags ps,
            Context context) {
        super(type, ps, context);
        // Information about each terminal is in each separate property bags
        // It is assumed the property bags are already sorted
        this.numTerminals = ps.size();
        terminals = new TerminalData[]{null, null, null};
        if (numTerminals > 3) {
            throw new IllegalStateException("numTerminals should be less or equal to 3 but is " + numTerminals);
        }
        for (int k = 1; k <= numTerminals; k++) {
            int k0 = k - 1;
            terminals[k0] = new TerminalData(CgmesNames.TERMINAL, ps.get(k0), context);
        }
        steadyStatePowerFlow = PowerFlow.UNDEFINED;
    }

    public String findPairingKey(String boundaryNode) {
        return findPairingKey(context, boundaryNode);
    }

    public static String findPairingKey(Context context, String boundaryNode) {
        return context.boundary().nameAtBoundary(boundaryNode);
    }

    public String boundaryNode() {
        // Only one of the end points can be in the boundary
        if (isBoundary(1)) {
            return nodeId(1);
        } else if (isBoundary(2)) {
            return nodeId(2);
        }
        return null;
    }

    @Override
    public boolean insideBoundary() {
        // A conducting equipment is inside boundary if
        // the nodes of all its terminals are inside boundary
        for (int k = 1; k <= numTerminals; k++) {
            if (!context.boundary().containsNode(nodeId(k))) {
                return false;
            }
        }
        return true;
    }

    @Override
    public void convertInsideBoundary() {
        if (context.config().convertBoundary() && valid()) {
            convert();
        }
    }

    @Override
    public boolean valid() {
        for (int k = 1; k <= numTerminals; k++) {
            if (nodeId(k) == null) {
                missing(nodeIdPropertyName() + k);
                return false;
            }
            if (voltageLevel(k).isEmpty()) {
                missing(String.format("VoltageLevel of terminal %d %s (iidm %s)",
                        k,
                        cgmesVoltageLevelId(k),
                        iidmVoltageLevelId(k)));
                return false;
            }
        }
        return true;
    }

    boolean validNodes() {
        for (int k = 1; k <= numTerminals; k++) {
            if (nodeId(k) == null) {
                missing(nodeIdPropertyName() + k);
                return false;
            }
        }
        return true;
    }

    protected String nodeIdPropertyName() {
        return context.nodeBreaker() ? "ConnectivityNode" : "TopologicalNode";
    }

    String terminalId() {
        return terminals[0].t.id();
    }

    String terminalId(int n) {
        return terminals[n - 1].t.id();
    }

    protected String nodeId() {
        return context.nodeBreaker()
                ? terminals[0].t.connectivityNode()
                : terminals[0].t.topologicalNode();
    }

    protected String nodeId(int n) {
        return context.nodeBreaker()
                ? terminals[n - 1].t.connectivityNode()
                : terminals[n - 1].t.topologicalNode();
    }

    protected String topologicalNodeId(int n) {
        return terminals[n - 1].t.topologicalNode();
    }

    protected String connectivityNodeId(int n) {
        return terminals[n - 1].t.connectivityNode();
    }

    protected boolean isBoundary(int n) {
        return voltageLevel(n).isEmpty() || context.boundary().containsNode(nodeId(n));
    }

    public DanglingLine convertToDanglingLine(String eqInstance, int boundarySide, String originalClass) {
        return convertToDanglingLine(eqInstance, boundarySide, 0.0, 0.0, 0.0, 0.0, originalClass);
    }

    public DanglingLine convertToDanglingLine(String eqInstance, int boundarySide, double r, double x, double gch, double bch, String originalClass) {
        // Non-boundary side (other side) of the line
        int modelSide = 3 - boundarySide;
        String boundaryNode = nodeId(boundarySide);

        // check again boundary node is correct
        if (!isBoundary(boundarySide) || isBoundary(modelSide)) {
            throw new PowsyblException(String.format("Unexpected boundarySide and modelSide at boundaryNode: %s", boundaryNode));
        }

        DanglingLineAdder dlAdder = voltageLevel(modelSide).map(vl -> vl.newDanglingLine()
                        .setEnsureIdUnicity(context.config().isEnsureIdAliasUnicity())
                        .setR(r)
                        .setX(x)
                        .setG(gch)
                        .setB(bch)
                        .setPairingKey(findPairingKey(boundaryNode)))
                .orElseThrow(() -> new CgmesModelException("Dangling line " + id + " has no container"));
        identify(dlAdder);
        connectWithOnlyEq(dlAdder, modelSide);
        Optional<EquivalentInjectionConversion> equivalentInjectionConversion = getEquivalentInjectionConversionForDanglingLine(context, boundaryNode, eqInstance);
        DanglingLine dl;
        if (equivalentInjectionConversion.isPresent()) {
            dl = equivalentInjectionConversion.get().convertOverDanglingLine(dlAdder);
            Optional.ofNullable(dl.getGeneration()).ifPresent(equivalentInjectionConversion.get()::convertReactiveLimits);
        } else {
            dl = dlAdder
                    .setP0(Double.NaN)
                    .setQ0(Double.NaN)
                    .add();
        }
        context.terminalMapping().add(terminalId(boundarySide), dl.getBoundary(), 2);
        dl.addAlias(terminalId(boundarySide), Conversion.CGMES_PREFIX_ALIAS_PROPERTIES + CgmesNames.TERMINAL_BOUNDARY);
        dl.setProperty(Conversion.CGMES_PREFIX_ALIAS_PROPERTIES + CgmesNames.TERMINAL_BOUNDARY, terminalId(boundarySide)); // TODO: delete when aliases are correctly handled by mergedlines
        dl.addAlias(terminalId(boundarySide == 1 ? 2 : 1), Conversion.CGMES_PREFIX_ALIAS_PROPERTIES + CgmesNames.TERMINAL1);
        dl.setProperty(Conversion.CGMES_PREFIX_ALIAS_PROPERTIES + "Terminal", terminalId(boundarySide == 1 ? 2 : 1)); // TODO: delete when aliases are correctly handled by mergedlines
        Optional.ofNullable(topologicalNodeId(boundarySide)).ifPresent(tn -> dl.setProperty(Conversion.CGMES_PREFIX_ALIAS_PROPERTIES + CgmesNames.TOPOLOGICAL_NODE_BOUNDARY, tn));
        Optional.ofNullable(connectivityNodeId(boundarySide)).ifPresent(cn ->
                dl.setProperty(Conversion.CGMES_PREFIX_ALIAS_PROPERTIES + CgmesNames.CONNECTIVITY_NODE_BOUNDARY, cn)
        );
        setBoundaryNodeInfo(boundaryNode, dl);
        // In a Dangling Line the CGMES side and the IIDM side may not be the same
        // Dangling lines in IIDM only have one terminal, one side
        context.convertedTerminalWithOnlyEq(terminalId(modelSide), dl.getTerminal(), 1);

        dl.setProperty(Conversion.PROPERTY_CGMES_ORIGINAL_CLASS, originalClass);
        return dl;
    }

    // There should be some equipment at boundarySide to model exchange through that point
    // But we have observed, for the test case conformity/miniBusBranch, that the ACLineSegment:
    // _5150a037-e241-421f-98b2-fe60e5c90303 XQ1-N1
    // ends in a boundary node where there is no other line,
    // does not have energy consumer or equivalent injection
    protected static void updateTargetsAndRegulationAndOperationalLimits(DanglingLine danglingLine, boolean isConnectedOnBoundarySide, Context context) {
        EquivalentInjectionConversion.update(danglingLine, isConnectedOnBoundarySide, context);
        danglingLine.getOperationalLimitsGroups().forEach(operationalLimitsGroup -> OperationalLimitConversion.update(danglingLine, operationalLimitsGroup, context));
    }

    public static boolean isBoundaryTerminalConnected(DanglingLine danglingLine, Context context) {
<<<<<<< HEAD
        return getBoundaryCgmesTerminal(danglingLine, context).map(cgmesTerminalData -> cgmesTerminalData.asBoolean(CgmesNames.CONNECTED, true)).orElse(true);
    }

    private static Optional<PropertyBag> getBoundaryCgmesTerminal(DanglingLine danglingLine, Context context) {
        String cgmesTerminalId = danglingLine.getAliasFromType(Conversion.CGMES_PREFIX_ALIAS_PROPERTIES + CgmesNames.TERMINAL_BOUNDARY).orElse(null);
        return cgmesTerminalId != null ? Optional.ofNullable(context.cgmesTerminal(cgmesTerminalId)) : Optional.empty();
    }

    // In a Dangling Line the CGMES side and the IIDM side may not be the same
    // Dangling lines in IIDM only have one terminal, one side
    // We do not have SSH values at the model side, it is a line flow. We take directly SV values

=======
        return getBoundaryCgmesTerminal(danglingLine, context).map(cgmesTerminalData -> cgmesTerminalData.asBoolean(CONNECTED, true)).orElse(true);
    }

    private static Optional<PropertyBag> getBoundaryCgmesTerminal(DanglingLine danglingLine, Context context) {
        String cgmesTerminalId = danglingLine.getAliasFromType(Conversion.CGMES_PREFIX_ALIAS_PROPERTIES + CgmesNames.TERMINAL_BOUNDARY).orElse(null);
        return cgmesTerminalId != null ? Optional.ofNullable(context.cgmesTerminal(cgmesTerminalId)) : Optional.empty();
    }

    // In a Dangling Line the CGMES side and the IIDM side may not be the same
    // Dangling lines in IIDM only have one terminal, one side
    // We do not have SSH values at the model side, it is a line flow. We take directly SV values

>>>>>>> a6416cb2
    protected static void computeFlowsOnModelSide(DanglingLine danglingLine, Context context) {
        if (context.config().computeFlowsAtBoundaryDanglingLines()
                && danglingLine.getTerminal().isConnected()
                && !isFlowOnModelSideDefined(danglingLine)) {

            if (isZ0(danglingLine)) {
                // Flow out must be equal to the consumption seen at boundary
                Optional<DanglingLine.Generation> generation = Optional.ofNullable(danglingLine.getGeneration());
                danglingLine.getTerminal().setP(danglingLine.getP0() - generation.map(DanglingLine.Generation::getTargetP).orElse(0.0));
                danglingLine.getTerminal().setQ(danglingLine.getQ0() - generation.map(DanglingLine.Generation::getTargetQ).orElse(0.0));
            } else {
                setDanglingLineModelSideFlow(danglingLine, context);
            }
        }
    }

    private static boolean isFlowOnModelSideDefined(DanglingLine danglingLine) {
        return Double.isFinite(danglingLine.getTerminal().getP()) && Double.isFinite(danglingLine.getTerminal().getQ());
    }

    public static void calculateVoltageAndAngleInBoundaryBus(DanglingLine dl) {
        double v = dl.getBoundary().getV();
        double angle = dl.getBoundary().getAngle();

        if (isVoltageDefined(v, angle)) {
            setVoltageProperties(dl, v, angle);
        }
    }

    public static void calculateVoltageAndAngleInBoundaryBus(DanglingLine dl1, DanglingLine dl2) {
        double v = TieLineUtil.getBoundaryV(dl1, dl2);
        double angle = TieLineUtil.getBoundaryAngle(dl1, dl2);

        if (!isVoltageDefined(v, angle)) {
            v = dl1.getBoundary().getV();
            angle = dl1.getBoundary().getAngle();
        }
        if (!isVoltageDefined(v, angle)) {
            v = dl2.getBoundary().getV();
            angle = dl2.getBoundary().getAngle();
        }
        if (isVoltageDefined(v, angle)) {
            setVoltageProperties(dl1, v, angle);
            setVoltageProperties(dl2, v, angle);
        }
    }

    private static boolean isVoltageDefined(double v, double angle) {
        return !Double.isNaN(v) && !Double.isNaN(angle);
    }

    private static void setVoltageProperties(DanglingLine dl, double v, double angle) {
        dl.setProperty("v", Double.toString(v));
        dl.setProperty("angle", Double.toString(angle));
    }

    private void setBoundaryNodeInfo(String boundaryNode, DanglingLine dl) {
        if (context.boundary().isHvdc(boundaryNode) || context.boundary().lineAtBoundary(boundaryNode) != null) {
            dl.newExtension(CgmesDanglingLineBoundaryNodeAdder.class)
                    .setHvdc(context.boundary().isHvdc(boundaryNode))
                    .setLineEnergyIdentificationCodeEic(context.boundary().lineAtBoundary(boundaryNode))
                    .add();

            // TODO: when merged extensions will be handled, this code can be deleted
            if (context.boundary().isHvdc(boundaryNode)) {
                dl.setProperty("isHvdc", "true");
            }
            if (context.boundary().lineAtBoundary(boundaryNode) != null) {
                dl.setProperty("lineEnergyIdentificationCodeEIC", context.boundary().lineAtBoundary(boundaryNode));
            }
        }
    }

    private static boolean isZ0(DanglingLine dl) {
        return dl.getR() == 0.0 && dl.getX() == 0.0 && dl.getG() == 0.0 && dl.getB() == 0.0;
    }

    private static void setDanglingLineModelSideFlow(DanglingLine dl, Context context) {
        Optional<PropertyBag> svVoltage = getCgmesSvVoltageOnBoundarySide(dl, context);
        if (svVoltage.isEmpty()) {
            return;
        }
        double v = svVoltage.get().asDouble(CgmesNames.VOLTAGE, Double.NaN);
        double angle = svVoltage.get().asDouble(CgmesNames.ANGLE, Double.NaN);
        if (!isVoltageDefined(v, angle)) {
            return;
        }
        // The net sum of power flow "entering" at boundary is "exiting"
        // through the line, we have to change the sign of the sum of flows
        // at the node when we consider flow at line end
        Optional<DanglingLine.Generation> generation = Optional.ofNullable(dl.getGeneration());
        double p = dl.getP0() - generation.map(DanglingLine.Generation::getTargetP).orElse(0.0);
        double q = dl.getQ0() - generation.map(DanglingLine.Generation::getTargetQ).orElse(0.0);
        SV svboundary = new SV(-p, -q, v, angle, TwoSides.ONE);
        // The other side power flow must be computed taking into account
        // the same criteria used for ACLineSegment: total shunt admittance
        // is divided in 2 equal shunt admittance at each side of series impedance
        double g = dl.getG() / 2;
        double b = dl.getB() / 2;
        SV svmodel = svboundary.otherSide(dl.getR(), dl.getX(), g, b, g, b, 1.0, 0.0);
        dl.getTerminal().setP(svmodel.getP());
        dl.getTerminal().setQ(svmodel.getQ());
    }

    private static Optional<PropertyBag> getCgmesSvVoltageOnBoundarySide(DanglingLine danglingLine, Context context) {
        String topologicalNodeIdOnBoundarySide = getTopologicalNodeIdOnBoundarySide(danglingLine, context);
        if (topologicalNodeIdOnBoundarySide != null) {
            return Optional.ofNullable(context.svVoltage(topologicalNodeIdOnBoundarySide));
        }
        return Optional.empty();
    }

    private static String getTopologicalNodeIdOnBoundarySide(DanglingLine danglingLine, Context context) {
        String topologicalNodeIdOnBoundarySide = danglingLine.getProperty(Conversion.CGMES_PREFIX_ALIAS_PROPERTIES + CgmesNames.TOPOLOGICAL_NODE_BOUNDARY);
        if (topologicalNodeIdOnBoundarySide != null) {
            return topologicalNodeIdOnBoundarySide;
        }
        String terminalIdOnBoundarySide = danglingLine.getProperty(Conversion.CGMES_PREFIX_ALIAS_PROPERTIES + CgmesNames.TERMINAL_BOUNDARY);
        if (terminalIdOnBoundarySide != null) {
            PropertyBag cgmesTerminal = context.cgmesTerminal(terminalIdOnBoundarySide);
            if (cgmesTerminal != null) {
                return cgmesTerminal.getId(CgmesNames.TOPOLOGICAL_NODE);
            }
        }
        return null;
    }

    private static Optional<EquivalentInjectionConversion> getEquivalentInjectionConversionForDanglingLine(Context context, String boundaryNode, String eqInstance) {
        List<PropertyBag> eis = context.boundary().equivalentInjectionsAtNode(boundaryNode);
        if (eis.isEmpty()) {
            return Optional.empty();
        } else if (eis.size() == 1) {
            return Optional.of(new EquivalentInjectionConversion(eis.get(0), context));
        } else {
            // Select the EI that is defined in the same EQ instance of the given line
            String eqInstancePropertyName = "graph";
            List<PropertyBag> eisEqInstance = eis.stream().filter(eik -> eik.getId(eqInstancePropertyName).equals(eqInstance)).toList();

            if (eisEqInstance.size() == 1) {
                return Optional.of(new EquivalentInjectionConversion(eisEqInstance.get(0), context));
            } else {
                context.invalid("Boundary node " + boundaryNode,
                        "Assembled model does not contain only one equivalent injection in the same graph " + eqInstance);
                return Optional.empty();
            }
        }
    }

    int iidmNode() {
        return iidmNode(1);
    }

    int iidmNode(int n) {
        if (!context.nodeBreaker()) {
            throw new ConversionException("Can't request an iidmNode if conversion context is not node-breaker");
        }
        VoltageLevel vl = terminals[n - 1].voltageLevel;
        CgmesTerminal t = terminals[n - 1].t;
        return context.nodeMapping().iidmNodeForTerminal(t, vl);
    }

    String busId() {
        return terminals[0].busId;
    }

    String busId(int n) {
        return terminals[n - 1].busId;
    }

    boolean terminalConnected() {
        return terminals[0].t.connected();
    }

    boolean terminalConnected(int n) {
        return terminals[n - 1].t.connected();
    }

    String cgmesVoltageLevelId(int n) {
        return terminals[n - 1].cgmesVoltageLevelId;
    }

    String iidmVoltageLevelId(int n) {
        return terminals[n - 1].iidmVoltageLevelId;
    }

    protected VoltageLevel voltageLevel() {
        if (terminals[0].iidmVoltageLevelId != null) {
            VoltageLevel vl = context.network().getVoltageLevel(terminals[0].iidmVoltageLevelId);
            if (vl != null) {
                return vl;
            } else {
                throw new CgmesModelException(type + " " + id + " voltage level " + terminals[0].iidmVoltageLevelId + " has not been created in IIDM");
            }
        } else if (terminals[0].voltageLevel != null) {
            return terminals[0].voltageLevel;
        }
        throw new CgmesModelException(type + " " + id + " has no container");
    }

    Optional<VoltageLevel> voltageLevel(int n) {
        if (terminals[n - 1].iidmVoltageLevelId != null) {
            return Optional.ofNullable(context.network().getVoltageLevel(terminals[n - 1].iidmVoltageLevelId));
        } else if (terminals[n - 1].voltageLevel != null) {
            return Optional.of(terminals[n - 1].voltageLevel);
        }
        return Optional.empty();
    }

    protected Optional<Substation> substation() {
        return (terminals[0].voltageLevel != null) ? terminals[0].voltageLevel.getSubstation() : Optional.empty();
    }

    private PowerFlow stateVariablesPowerFlow() {
        return terminals[0].t.flow();
    }

    public PowerFlow stateVariablesPowerFlow(int n) {
        return terminals[n - 1].t.flow();
    }

    private PowerFlow steadyStateHypothesisPowerFlow() {
        return steadyStatePowerFlow;
    }

    PowerFlow powerFlow() {
        if (steadyStateHypothesisPowerFlow().defined()) {
            return steadyStateHypothesisPowerFlow();
        }
        if (stateVariablesPowerFlow().defined()) {
            return stateVariablesPowerFlow();
        }
        return PowerFlow.UNDEFINED;
    }

    PowerFlow powerFlowSV(int n) {
        if (stateVariablesPowerFlow(n).defined()) {
            return stateVariablesPowerFlow(n);
        }
        return PowerFlow.UNDEFINED;
    }

    // Terminals

    protected void convertedTerminals(Terminal... ts) {
        if (ts.length != numTerminals) {
            throw new IllegalArgumentException();
        }
        for (int k = 0; k < ts.length; k++) {
            int n = k + 1;
            Terminal t = ts[k];
            context.convertedTerminal(terminalId(n), t, n, powerFlowSV(n));
        }
    }

    protected void convertedTerminalsWithOnlyEq(Terminal... ts) {
        if (ts.length != numTerminals) {
            throw new IllegalArgumentException();
        }
        for (int k = 0; k < ts.length; k++) {
            int n = k + 1;
            Terminal t = ts[k];
            context.convertedTerminalWithOnlyEq(terminalId(n), t, n);
        }
    }

    public static void updateTerminals(Connectable<?> connectable, Context context, Terminal... ts) {
        PropertyBags cgmesTerminals = getCgmesTerminals(connectable, context, ts.length);
        for (int k = 0; k < ts.length; k++) {
            updateTerminal(cgmesTerminals.get(k), ts[k], context);
        }
    }

    private static void updateTerminal(PropertyBag cgmesTerminal, Terminal terminal, Context context) {
        if (updateConnect(terminal, context)) {
<<<<<<< HEAD
            boolean connectedInUpdate = cgmesTerminal.asBoolean(CgmesNames.CONNECTED, true);
=======
            boolean connectedInUpdate = cgmesTerminal.asBoolean(CONNECTED, true);
>>>>>>> a6416cb2
            if (terminal.isConnected() != connectedInUpdate) {
                if (connectedInUpdate) {
                    terminal.connect();
                } else {
                    terminal.disconnect();
                }
            }
        }
        if (setPQAllowed(terminal)) {
            PowerFlow f = new PowerFlow(cgmesTerminal, "p", "q");
            if (f.defined()) {
                terminal.setP(f.p());
                terminal.setQ(f.q());
            }
        }
    }

    private static boolean updateConnect(Terminal terminal, Context context) {
        if (terminal.getVoltageLevel().getTopologyKind().equals(TopologyKind.NODE_BREAKER)) {
            return context.config().updateTerminalConnectionInNodeBreakerVoltageLevel();
        } else {
            return true;
        }
    }

    private static boolean setPQAllowed(Terminal t) {
        return t.getConnectable().getType() != IdentifiableType.BUSBAR_SECTION;
    }

    private static PropertyBag getCgmesTerminal(Connectable<?> connectable, Context context) {
        return getCgmesTerminals(connectable, context, 1).get(0);
    }

    private static PropertyBags getCgmesTerminals(Connectable<?> connectable, Context context, int numTerminals) {
        PropertyBags propertyBags = new PropertyBags();
<<<<<<< HEAD
        getTerminalTags(numTerminals).forEach(terminalTag -> connectable.getAliasFromType(Conversion.CGMES_PREFIX_ALIAS_PROPERTIES + terminalTag)
                .ifPresent(cgmesTerminalId -> propertyBags.add(getCgmesTerminal(cgmesTerminalId, context))));
        return propertyBags;
=======
        getTerminalTags(numTerminals).forEach(terminalTag -> propertyBags.add(
                connectable.getAliasFromType(Conversion.CGMES_PREFIX_ALIAS_PROPERTIES + terminalTag)
                        .map(cgmesTerminalId -> getCgmesTerminal(cgmesTerminalId, context))
                        .orElse(EMPTY_PROPERTY_BAG)));
        return propertyBags;

>>>>>>> a6416cb2
    }

    private static List<String> getTerminalTags(int numTerminals) {
        return switch (numTerminals) {
            case 1 -> List.of(CgmesNames.TERMINAL1);
            case 2 -> List.of(CgmesNames.TERMINAL1, CgmesNames.TERMINAL2);
            case 3 -> List.of(CgmesNames.TERMINAL1, CgmesNames.TERMINAL2, CgmesNames.TERMINAL3);
            default -> throw new PowsyblException("unexpected number of terminals " + numTerminals);
        };
    }

    // If the propertyBag is not received, an empty one is returned.
    private static PropertyBag getCgmesTerminal(String cgmesTerminalId, Context context) {
        return context.cgmesTerminal(cgmesTerminalId) != null
                ? context.cgmesTerminal(cgmesTerminalId)
<<<<<<< HEAD
                : new PropertyBag(Collections.emptyList(), false);
=======
                : EMPTY_PROPERTY_BAG;
>>>>>>> a6416cb2
    }

    private final int numTerminals;

    static class TerminalData {
        private final CgmesTerminal t;
        private final String busId;
        private final String cgmesVoltageLevelId;
        private final String iidmVoltageLevelId;
        private final VoltageLevel voltageLevel;

        TerminalData(String terminalPropertyName, PropertyBag p, Context context) {
            t = context.cgmes().terminal(p.getId(terminalPropertyName));
            String nodeId = context.nodeBreaker() ? t.connectivityNode() : t.topologicalNode();
            this.busId = context.namingStrategy().getIidmId("Bus", nodeId);
            if (context.config().convertBoundary()
                && context.boundary().containsNode(nodeId)) {
                cgmesVoltageLevelId = Context.boundaryVoltageLevelId(nodeId);
            } else {
                // If the terminal's node is contained in a Line (happens in boundaries) or in a Substation, a fictitious VoltageLevel is created
                cgmesVoltageLevelId = findCgmesVoltageLevelIdForContainer(nodeId, context);
            }
            if (cgmesVoltageLevelId != null) {
                String iidmVl = context.namingStrategy().getIidmId("VoltageLevel", cgmesVoltageLevelId);
                iidmVoltageLevelId = context.nodeContainerMapping().voltageLevelIidm(iidmVl);
                voltageLevel = context.network().getVoltageLevel(iidmVoltageLevelId);
            } else {
                iidmVoltageLevelId = null;
                voltageLevel = null;
            }
        }

        // if nodeId is included in a Line Container, the fictitious voltage level must be considered
        private static String findCgmesVoltageLevelIdForContainer(String nodeId, Context context) {
            String cgmesVoltageLevelId = null;
            Optional<CgmesContainer> cgmesContainer = context.cgmes().nodeContainer(nodeId);
            if (cgmesContainer.isPresent()) {
                cgmesVoltageLevelId = cgmesContainer.get().voltageLevel();
                if (cgmesVoltageLevelId == null) {
                    cgmesVoltageLevelId = context.nodeContainerMapping().getFictitiousVoltageLevelForContainer(cgmesContainer.get().id(), nodeId);
                }
            }
            return cgmesVoltageLevelId;
        }
    }

    // Connect

    public void connect(InjectionAdder<?, ?> adder) {
        if (context.nodeBreaker()) {
            adder.setNode(iidmNode());
        } else {
            adder.setBus(terminalConnected() ? busId() : null).setConnectableBus(busId());
        }
    }

    public void connectWithOnlyEq(InjectionAdder<?, ?> adder) {
        if (context.nodeBreaker()) {
            adder.setNode(iidmNode());
<<<<<<< HEAD
        } else {
            adder.setBus(null).setConnectableBus(busId());
        }
    }

    public void connectWithOnlyEq(InjectionAdder<?, ?> adder, int terminal) {
        if (context.nodeBreaker()) {
            adder.setNode(iidmNode(terminal));
        } else {
            adder.setBus(null).setConnectableBus(busId(terminal));
        }
    }

    public void connectWithOnlyEq(BranchAdder<?, ?> adder) {
        if (context.nodeBreaker()) {
=======
        } else {
            adder.setBus(null).setConnectableBus(busId());
        }
    }

    public void connectWithOnlyEq(InjectionAdder<?, ?> adder, int terminal) {
        if (context.nodeBreaker()) {
            adder.setNode(iidmNode(terminal));
        } else {
            adder.setBus(null).setConnectableBus(busId(terminal));
        }
    }

    public void connectWithOnlyEq(BranchAdder<?, ?> adder) {
        if (context.nodeBreaker()) {
>>>>>>> a6416cb2
            adder
                    .setVoltageLevel1(iidmVoltageLevelId(1))
                    .setVoltageLevel2(iidmVoltageLevelId(2))
                    .setNode1(iidmNode(1))
                    .setNode2(iidmNode(2));
        } else {
            String busId1 = busId(1);
            String busId2 = busId(2);
            adder
                    .setVoltageLevel1(iidmVoltageLevelId(1))
                    .setVoltageLevel2(iidmVoltageLevelId(2))
                    .setBus1(null)
                    .setBus2(null)
                    .setConnectableBus1(busId1)
                    .setConnectableBus2(busId2);
        }
    }

    public void connectWithOnlyEq(VoltageLevel.NodeBreakerView.SwitchAdder adder) {
        if (!context.nodeBreaker()) {
            throw new ConversionException("Not in node breaker context");
        }
        adder.setNode1(iidmNode(1)).setNode2(iidmNode(2));
    }

    public void connectWithOnlyEq(VoltageLevel.BusBreakerView.SwitchAdder adder) {
        adder
                .setBus1(busId(1))
                .setBus2(busId(2));
    }

    public void connectWithOnlyEq(LegAdder adder, int terminal) {
        if (context.nodeBreaker()) {
            adder
                .setVoltageLevel(iidmVoltageLevelId(terminal))
                .setNode(iidmNode(terminal));
        } else {
            adder
                .setVoltageLevel(iidmVoltageLevelId(terminal))
                .setBus(null)
                .setConnectableBus(busId(terminal));
        }
    }

    protected void addAliasesAndProperties(Identifiable<?> identifiable) {
        int i = 1;
        for (TerminalData td : terminals) {
            if (td == null) {
                break;
            }
            identifiable.addAlias(td.t.id(), Conversion.CGMES_PREFIX_ALIAS_PROPERTIES + CgmesNames.TERMINAL + i, context.config().isEnsureIdAliasUnicity());
            i++;
        }
    }

    protected double p0() {
        return powerFlow().defined() ? powerFlow().p() : 0.0;
    }

    protected double q0() {
        return powerFlow().defined() ? powerFlow().q() : 0.0;
    }

    protected static PowerFlow updatedPowerFlow(Connectable<?> connectable, PropertyBag cgmesData, Context context) {
        PowerFlow steadyStateHypothesisPowerFlow = new PowerFlow(cgmesData, "p", "q");
        if (steadyStateHypothesisPowerFlow.defined()) {
            return steadyStateHypothesisPowerFlow;
        }
        PropertyBag cgmesTerminal = getCgmesTerminal(connectable, context);
        PowerFlow stateVariablesPowerFlow = new PowerFlow(cgmesTerminal, "p", "q");
        if (stateVariablesPowerFlow.defined()) {
            return stateVariablesPowerFlow;
        }
        return PowerFlow.UNDEFINED;
    }

    protected static boolean isControlModeVoltage(String controlMode) {
        return controlMode != null && controlMode.endsWith(CgmesNames.VOLTAGE_TAG);
    }

    protected static boolean isControlModeReactivePower(String controlMode) {
        return controlMode != null && controlMode.toLowerCase().endsWith(CgmesNames.REACTIVE_POWER);
    }

    protected static Optional<PropertyBag> findCgmesRegulatingControl(Connectable<?> connectable, Context context) {
        String regulatingControlId = connectable.getProperty(Conversion.CGMES_PREFIX_ALIAS_PROPERTIES + CgmesNames.REGULATING_CONTROL);
        return regulatingControlId != null ? Optional.ofNullable(context.regulatingControl(regulatingControlId)) : Optional.empty();
    }

    protected static <C extends Connectable<C>> Optional<PropertyBag> findCgmesRegulatingControl(Connectable<C> tw, String tapChangerId, Context context) {
        CgmesTapChangers<C> cgmesTcs = tw.getExtension(CgmesTapChangers.class);
        if (cgmesTcs != null && tapChangerId != null) {
            CgmesTapChanger cgmesTc = cgmesTcs.getTapChanger(tapChangerId);
            return cgmesTc != null ? Optional.ofNullable(context.regulatingControl(cgmesTc.getControlId())) : Optional.empty();
        }
        return Optional.empty();
    }

    protected static int findTerminalSign(Connectable<?> connectable) {
        String terminalSign = connectable.getProperty(Conversion.CGMES_PREFIX_ALIAS_PROPERTIES + CgmesNames.TERMINAL_SIGN);
        return terminalSign != null ? Integer.parseInt(terminalSign) : 1;
    }

    protected static int findTerminalSign(Connectable<?> connectable, String end) {
        String terminalSign = connectable.getProperty(Conversion.CGMES_PREFIX_ALIAS_PROPERTIES + CgmesNames.TERMINAL_SIGN + end);
        return terminalSign != null ? Integer.parseInt(terminalSign) : 1;
    }

<<<<<<< HEAD
    protected static double findTargetV(PropertyBag regulatingControl, DefaultValueDouble defaultValue, DefaultValueUse use, Context context) {
        return findTargetV(regulatingControl, CgmesNames.TARGET_VALUE, defaultValue, use, context);
    }

    protected static double findTargetV(PropertyBag regulatingControl, String propertyTag, DefaultValueDouble defaultValue, DefaultValueUse use, Context context) {
        double targetV = regulatingControl.asDouble(propertyTag);
        return useDefaultValue(regulatingControl.containsKey(propertyTag), isValidTargetV(targetV), use) ? defaultValue(defaultValue, context) : targetV;
    }

    protected static double findTargetQ(PropertyBag regulatingControl, int terminalSign, DefaultValueDouble defaultValue, DefaultValueUse use, Context context) {
        return findTargetValue(regulatingControl, terminalSign, defaultValue, use, context);
    }

    protected static double findTargetQ(PropertyBag regulatingControl, String propertyTag, int terminalSign, DefaultValueDouble defaultValue, DefaultValueUse use, Context context) {
        return findTargetValue(regulatingControl, propertyTag, terminalSign, defaultValue, use, context);
    }

    protected static double findTargetValue(PropertyBag regulatingControl, int terminalSign, DefaultValueDouble defaultValue, DefaultValueUse use, Context context) {
        return findTargetValue(regulatingControl, CgmesNames.TARGET_VALUE, terminalSign, defaultValue, use, context);
    }

    protected static double findTargetValue(PropertyBag regulatingControl, String propertyTag, int terminalSign, DefaultValueDouble defaultValue, DefaultValueUse use, Context context) {
        double targetValue = regulatingControl.asDouble(propertyTag);
        return useDefaultValue(regulatingControl.containsKey(propertyTag), isValidTargetValue(targetValue), use) ? defaultValue(defaultValue, context) : targetValue * terminalSign;
    }

    protected static double findTargetDeadband(PropertyBag regulatingControl, DefaultValueDouble defaultValue, DefaultValueUse use, Context context) {
        double targetDeadband = regulatingControl.asDouble(CgmesNames.TARGET_DEADBAND);
        return useDefaultValue(regulatingControl.containsKey(CgmesNames.TARGET_DEADBAND), isValidTargetDeadband(targetDeadband), use) ? defaultValue(defaultValue, context) : targetDeadband;
    }

    protected static boolean findRegulatingOn(PropertyBag regulatingControl, DefaultValueBoolean defaultValue, DefaultValueUse use, Context context) {
        return findRegulatingOn(regulatingControl, CgmesNames.ENABLED, defaultValue, use, context);
    }

    protected static boolean findRegulatingOn(PropertyBag regulatingControl, String propertyTag, DefaultValueBoolean defaultValue, DefaultValueUse use, Context context) {
        Optional<Boolean> isRegulatingOn = regulatingControl.asBoolean(propertyTag);
        return useDefaultValue(isRegulatingOn.isPresent(), true, use) ? defaultValue(defaultValue, context) : isRegulatingOn.orElse(false);
=======
    protected static double findTargetV(PropertyBag regulatingControl, double defaultValue, DefaultValueUse use) {
        return findTargetV(regulatingControl, CgmesNames.TARGET_VALUE, defaultValue, use);
    }

    protected static double findTargetV(PropertyBag regulatingControl, String propertyTag, double defaultValue, DefaultValueUse use) {
        double targetV = regulatingControl.asDouble(propertyTag);
        return useDefaultValue(regulatingControl.containsKey(propertyTag), isValidTargetV(targetV), use) ? defaultValue : targetV;
    }

    protected static double findTargetQ(PropertyBag regulatingControl, int terminalSign, double defaultValue, DefaultValueUse use) {
        return findTargetValue(regulatingControl, terminalSign, defaultValue, use);
    }

    protected static double findTargetQ(PropertyBag regulatingControl, String propertyTag, int terminalSign, double defaultValue, DefaultValueUse use) {
        return findTargetValue(regulatingControl, propertyTag, terminalSign, defaultValue, use);
    }

    protected static double findTargetValue(PropertyBag regulatingControl, int terminalSign, double defaultValue, DefaultValueUse use) {
        return findTargetValue(regulatingControl, CgmesNames.TARGET_VALUE, terminalSign, defaultValue, use);
    }

    protected static double findTargetValue(PropertyBag regulatingControl, String propertyTag, int terminalSign, double defaultValue, DefaultValueUse use) {
        double targetValue = regulatingControl.asDouble(propertyTag);
        return useDefaultValue(regulatingControl.containsKey(propertyTag), isValidTargetValue(targetValue), use) ? defaultValue : targetValue * terminalSign;
    }

    protected static double findTargetDeadband(PropertyBag regulatingControl, double defaultValue, DefaultValueUse use) {
        double targetDeadband = regulatingControl.asDouble(CgmesNames.TARGET_DEADBAND);
        return useDefaultValue(regulatingControl.containsKey(CgmesNames.TARGET_DEADBAND), isValidTargetDeadband(targetDeadband), use) ? defaultValue : targetDeadband;
    }

    protected static boolean findRegulatingOn(PropertyBag regulatingControl, boolean defaultValue, DefaultValueUse use) {
        return findRegulatingOn(regulatingControl, CgmesNames.ENABLED, defaultValue, use);
    }

    protected static boolean findRegulatingOn(PropertyBag regulatingControl, String propertyTag, boolean defaultValue, DefaultValueUse use) {
        Optional<Boolean> isRegulatingOn = regulatingControl.asBoolean(propertyTag);
        return useDefaultValue(isRegulatingOn.isPresent(), true, use) ? defaultValue : isRegulatingOn.orElse(false);
>>>>>>> a6416cb2
    }

    private static boolean useDefaultValue(boolean isDefined, boolean isValid, DefaultValueUse use) {
        return use == DefaultValueUse.ALWAYS
                || use == DefaultValueUse.NOT_DEFINED && !isDefined
                || use == DefaultValueUse.NOT_VALID && !isValid;
    }

    protected static boolean isValidTargetV(double targetV) {
        return targetV > 0.0;
    }

    protected static boolean isValidTargetQ(double targetQ) {
        return isValidTargetValue(targetQ);
    }

    protected static boolean isValidTargetValue(double targetValue) {
        return Double.isFinite(targetValue);
    }

    protected static boolean isValidTargetDeadband(double targetDeadband) {
        return targetDeadband >= 0.0;
    }

<<<<<<< HEAD
=======
    /**
     * Specifies when to use the default value.
     * <br/>
     * The available options are:
     * <ul>
     *   <li><b>NEVER</b>: The default value is never used.</li>
     *   <li><b>NOT_DEFINED</b>: The default value is used only when the property is not defined.</li>
     *   <li><b>NOT_VALID</b>: The default value is used when the property is defined but contains an invalid value.</li>
     *   <li><b>ALWAYS</b>: The default value is always used, regardless of the property's state.</li>
     * </ul>
     */
>>>>>>> a6416cb2
    protected enum DefaultValueUse {
        NEVER,
        NOT_DEFINED,
        NOT_VALID,
        ALWAYS
    }

<<<<<<< HEAD
    protected static Optional<Boolean> isOpenFromBothTerminalStatus(Switch sw, Context context) {
        Optional<Boolean> connected1 = isTerminalConnected(sw, context, TwoSides.ONE);
        Optional<Boolean> connected2 = isTerminalConnected(sw, context, TwoSides.TWO);
        return connected1.flatMap(c1 -> connected2.map(c2 -> !c1 || !c2))
                .or(() -> connected1.map(c1 -> !c1))
                .or(() -> connected2.map(c2 -> !c2));
    }

    private static Optional<Boolean> isTerminalConnected(Switch sw, Context context, TwoSides side) {
        return sw.getAliasFromType(Conversion.CGMES_PREFIX_ALIAS_PROPERTIES + CgmesNames.TERMINAL + side.getNum())
                .flatMap(cgmesTerminalId -> Optional.ofNullable(context.cgmesTerminal(cgmesTerminalId)))
                .flatMap(cgmesTerminal -> cgmesTerminal.asBoolean(CgmesNames.CONNECTED));
    }

    protected static DefaultValueBoolean getDefaultIsOpen(Switch sw) {
        String normalOpen = sw.getProperty(Conversion.CGMES_PREFIX_ALIAS_PROPERTIES + CgmesNames.NORMAL_OPEN);
        return new DefaultValueBoolean(normalOpen != null ? Boolean.parseBoolean(normalOpen) : null, sw.isOpen(), false, false);
    }

=======
>>>>>>> a6416cb2
    private final TerminalData[] terminals;
    private final PowerFlow steadyStatePowerFlow;
}<|MERGE_RESOLUTION|>--- conflicted
+++ resolved
@@ -254,7 +254,6 @@
     }
 
     public static boolean isBoundaryTerminalConnected(DanglingLine danglingLine, Context context) {
-<<<<<<< HEAD
         return getBoundaryCgmesTerminal(danglingLine, context).map(cgmesTerminalData -> cgmesTerminalData.asBoolean(CgmesNames.CONNECTED, true)).orElse(true);
     }
 
@@ -267,20 +266,6 @@
     // Dangling lines in IIDM only have one terminal, one side
     // We do not have SSH values at the model side, it is a line flow. We take directly SV values
 
-=======
-        return getBoundaryCgmesTerminal(danglingLine, context).map(cgmesTerminalData -> cgmesTerminalData.asBoolean(CONNECTED, true)).orElse(true);
-    }
-
-    private static Optional<PropertyBag> getBoundaryCgmesTerminal(DanglingLine danglingLine, Context context) {
-        String cgmesTerminalId = danglingLine.getAliasFromType(Conversion.CGMES_PREFIX_ALIAS_PROPERTIES + CgmesNames.TERMINAL_BOUNDARY).orElse(null);
-        return cgmesTerminalId != null ? Optional.ofNullable(context.cgmesTerminal(cgmesTerminalId)) : Optional.empty();
-    }
-
-    // In a Dangling Line the CGMES side and the IIDM side may not be the same
-    // Dangling lines in IIDM only have one terminal, one side
-    // We do not have SSH values at the model side, it is a line flow. We take directly SV values
-
->>>>>>> a6416cb2
     protected static void computeFlowsOnModelSide(DanglingLine danglingLine, Context context) {
         if (context.config().computeFlowsAtBoundaryDanglingLines()
                 && danglingLine.getTerminal().isConnected()
@@ -555,11 +540,7 @@
 
     private static void updateTerminal(PropertyBag cgmesTerminal, Terminal terminal, Context context) {
         if (updateConnect(terminal, context)) {
-<<<<<<< HEAD
             boolean connectedInUpdate = cgmesTerminal.asBoolean(CgmesNames.CONNECTED, true);
-=======
-            boolean connectedInUpdate = cgmesTerminal.asBoolean(CONNECTED, true);
->>>>>>> a6416cb2
             if (terminal.isConnected() != connectedInUpdate) {
                 if (connectedInUpdate) {
                     terminal.connect();
@@ -595,18 +576,12 @@
 
     private static PropertyBags getCgmesTerminals(Connectable<?> connectable, Context context, int numTerminals) {
         PropertyBags propertyBags = new PropertyBags();
-<<<<<<< HEAD
-        getTerminalTags(numTerminals).forEach(terminalTag -> connectable.getAliasFromType(Conversion.CGMES_PREFIX_ALIAS_PROPERTIES + terminalTag)
-                .ifPresent(cgmesTerminalId -> propertyBags.add(getCgmesTerminal(cgmesTerminalId, context))));
-        return propertyBags;
-=======
         getTerminalTags(numTerminals).forEach(terminalTag -> propertyBags.add(
                 connectable.getAliasFromType(Conversion.CGMES_PREFIX_ALIAS_PROPERTIES + terminalTag)
                         .map(cgmesTerminalId -> getCgmesTerminal(cgmesTerminalId, context))
                         .orElse(EMPTY_PROPERTY_BAG)));
         return propertyBags;
 
->>>>>>> a6416cb2
     }
 
     private static List<String> getTerminalTags(int numTerminals) {
@@ -622,11 +597,7 @@
     private static PropertyBag getCgmesTerminal(String cgmesTerminalId, Context context) {
         return context.cgmesTerminal(cgmesTerminalId) != null
                 ? context.cgmesTerminal(cgmesTerminalId)
-<<<<<<< HEAD
-                : new PropertyBag(Collections.emptyList(), false);
-=======
                 : EMPTY_PROPERTY_BAG;
->>>>>>> a6416cb2
     }
 
     private final int numTerminals;
@@ -686,7 +657,6 @@
     public void connectWithOnlyEq(InjectionAdder<?, ?> adder) {
         if (context.nodeBreaker()) {
             adder.setNode(iidmNode());
-<<<<<<< HEAD
         } else {
             adder.setBus(null).setConnectableBus(busId());
         }
@@ -702,23 +672,6 @@
 
     public void connectWithOnlyEq(BranchAdder<?, ?> adder) {
         if (context.nodeBreaker()) {
-=======
-        } else {
-            adder.setBus(null).setConnectableBus(busId());
-        }
-    }
-
-    public void connectWithOnlyEq(InjectionAdder<?, ?> adder, int terminal) {
-        if (context.nodeBreaker()) {
-            adder.setNode(iidmNode(terminal));
-        } else {
-            adder.setBus(null).setConnectableBus(busId(terminal));
-        }
-    }
-
-    public void connectWithOnlyEq(BranchAdder<?, ?> adder) {
-        if (context.nodeBreaker()) {
->>>>>>> a6416cb2
             adder
                     .setVoltageLevel1(iidmVoltageLevelId(1))
                     .setVoltageLevel2(iidmVoltageLevelId(2))
@@ -827,46 +780,6 @@
         return terminalSign != null ? Integer.parseInt(terminalSign) : 1;
     }
 
-<<<<<<< HEAD
-    protected static double findTargetV(PropertyBag regulatingControl, DefaultValueDouble defaultValue, DefaultValueUse use, Context context) {
-        return findTargetV(regulatingControl, CgmesNames.TARGET_VALUE, defaultValue, use, context);
-    }
-
-    protected static double findTargetV(PropertyBag regulatingControl, String propertyTag, DefaultValueDouble defaultValue, DefaultValueUse use, Context context) {
-        double targetV = regulatingControl.asDouble(propertyTag);
-        return useDefaultValue(regulatingControl.containsKey(propertyTag), isValidTargetV(targetV), use) ? defaultValue(defaultValue, context) : targetV;
-    }
-
-    protected static double findTargetQ(PropertyBag regulatingControl, int terminalSign, DefaultValueDouble defaultValue, DefaultValueUse use, Context context) {
-        return findTargetValue(regulatingControl, terminalSign, defaultValue, use, context);
-    }
-
-    protected static double findTargetQ(PropertyBag regulatingControl, String propertyTag, int terminalSign, DefaultValueDouble defaultValue, DefaultValueUse use, Context context) {
-        return findTargetValue(regulatingControl, propertyTag, terminalSign, defaultValue, use, context);
-    }
-
-    protected static double findTargetValue(PropertyBag regulatingControl, int terminalSign, DefaultValueDouble defaultValue, DefaultValueUse use, Context context) {
-        return findTargetValue(regulatingControl, CgmesNames.TARGET_VALUE, terminalSign, defaultValue, use, context);
-    }
-
-    protected static double findTargetValue(PropertyBag regulatingControl, String propertyTag, int terminalSign, DefaultValueDouble defaultValue, DefaultValueUse use, Context context) {
-        double targetValue = regulatingControl.asDouble(propertyTag);
-        return useDefaultValue(regulatingControl.containsKey(propertyTag), isValidTargetValue(targetValue), use) ? defaultValue(defaultValue, context) : targetValue * terminalSign;
-    }
-
-    protected static double findTargetDeadband(PropertyBag regulatingControl, DefaultValueDouble defaultValue, DefaultValueUse use, Context context) {
-        double targetDeadband = regulatingControl.asDouble(CgmesNames.TARGET_DEADBAND);
-        return useDefaultValue(regulatingControl.containsKey(CgmesNames.TARGET_DEADBAND), isValidTargetDeadband(targetDeadband), use) ? defaultValue(defaultValue, context) : targetDeadband;
-    }
-
-    protected static boolean findRegulatingOn(PropertyBag regulatingControl, DefaultValueBoolean defaultValue, DefaultValueUse use, Context context) {
-        return findRegulatingOn(regulatingControl, CgmesNames.ENABLED, defaultValue, use, context);
-    }
-
-    protected static boolean findRegulatingOn(PropertyBag regulatingControl, String propertyTag, DefaultValueBoolean defaultValue, DefaultValueUse use, Context context) {
-        Optional<Boolean> isRegulatingOn = regulatingControl.asBoolean(propertyTag);
-        return useDefaultValue(isRegulatingOn.isPresent(), true, use) ? defaultValue(defaultValue, context) : isRegulatingOn.orElse(false);
-=======
     protected static double findTargetV(PropertyBag regulatingControl, double defaultValue, DefaultValueUse use) {
         return findTargetV(regulatingControl, CgmesNames.TARGET_VALUE, defaultValue, use);
     }
@@ -905,7 +818,6 @@
     protected static boolean findRegulatingOn(PropertyBag regulatingControl, String propertyTag, boolean defaultValue, DefaultValueUse use) {
         Optional<Boolean> isRegulatingOn = regulatingControl.asBoolean(propertyTag);
         return useDefaultValue(isRegulatingOn.isPresent(), true, use) ? defaultValue : isRegulatingOn.orElse(false);
->>>>>>> a6416cb2
     }
 
     private static boolean useDefaultValue(boolean isDefined, boolean isValid, DefaultValueUse use) {
@@ -930,8 +842,6 @@
         return targetDeadband >= 0.0;
     }
 
-<<<<<<< HEAD
-=======
     /**
      * Specifies when to use the default value.
      * <br/>
@@ -943,7 +853,6 @@
      *   <li><b>ALWAYS</b>: The default value is always used, regardless of the property's state.</li>
      * </ul>
      */
->>>>>>> a6416cb2
     protected enum DefaultValueUse {
         NEVER,
         NOT_DEFINED,
@@ -951,7 +860,6 @@
         ALWAYS
     }
 
-<<<<<<< HEAD
     protected static Optional<Boolean> isOpenFromBothTerminalStatus(Switch sw, Context context) {
         Optional<Boolean> connected1 = isTerminalConnected(sw, context, TwoSides.ONE);
         Optional<Boolean> connected2 = isTerminalConnected(sw, context, TwoSides.TWO);
@@ -966,13 +874,11 @@
                 .flatMap(cgmesTerminal -> cgmesTerminal.asBoolean(CgmesNames.CONNECTED));
     }
 
-    protected static DefaultValueBoolean getDefaultIsOpen(Switch sw) {
+    protected static boolean getDefaultIsOpen(Switch sw, Context context) {
         String normalOpen = sw.getProperty(Conversion.CGMES_PREFIX_ALIAS_PROPERTIES + CgmesNames.NORMAL_OPEN);
-        return new DefaultValueBoolean(normalOpen != null ? Boolean.parseBoolean(normalOpen) : null, sw.isOpen(), false, false);
-    }
-
-=======
->>>>>>> a6416cb2
+        return getDefaultValue(normalOpen != null ? Boolean.parseBoolean(normalOpen) : null, sw.isOpen(), false, false, context);
+    }
+
     private final TerminalData[] terminals;
     private final PowerFlow steadyStatePowerFlow;
 }