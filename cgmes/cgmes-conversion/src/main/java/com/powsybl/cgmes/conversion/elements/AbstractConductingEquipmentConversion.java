/**
 * Copyright (c) 2017-2018, RTE (http://www.rte-france.com)
 * This Source Code Form is subject to the terms of the Mozilla Public
 * License, v. 2.0. If a copy of the MPL was not distributed with this
 * file, You can obtain one at http://mozilla.org/MPL/2.0/.
 */

package com.powsybl.cgmes.conversion.elements;

import com.powsybl.cgmes.conversion.Context;
import com.powsybl.cgmes.conversion.Conversion;
import com.powsybl.cgmes.conversion.ConversionException;
import com.powsybl.cgmes.extensions.CgmesDanglingLineBoundaryNodeAdder;
import com.powsybl.cgmes.extensions.CgmesIidmMapping;
import com.powsybl.cgmes.model.CgmesNames;
import com.powsybl.cgmes.model.CgmesTerminal;
import com.powsybl.cgmes.model.PowerFlow;
import com.powsybl.commons.PowsyblException;
import com.powsybl.iidm.network.*;
import com.powsybl.iidm.network.ThreeWindingsTransformerAdder.LegAdder;
import com.powsybl.iidm.network.util.SV;
import com.powsybl.triplestore.api.PropertyBag;
import com.powsybl.triplestore.api.PropertyBags;
import org.slf4j.Logger;
import org.slf4j.LoggerFactory;

import java.util.List;
import java.util.Optional;

/**
 * @author Luma Zamarreño <zamarrenolm at aia.es>
 *         <p>
 *         A ConductingEquipment has at least one Terminal. From the Terminal we
 *         get either its ConnectivityNode or its TopologicalNode, depending of
 *         the conversion context
 */
public abstract class AbstractConductingEquipmentConversion extends AbstractIdentifiedObjectConversion {

    protected AbstractConductingEquipmentConversion(
        String type,
        PropertyBag p,
        Context context) {
        super(type, p, context);
        numTerminals = 1;
        terminals = new TerminalData[] {null, null, null};
        terminals[0] = new TerminalData(CgmesNames.TERMINAL, p, context);
        steadyStatePowerFlow = new PowerFlow(p, "p", "q");
    }

    protected AbstractConductingEquipmentConversion(
        String type,
        PropertyBag p,
        Context context,
        int numTerminals) {
        super(type, p, context);
        // Information about each terminal is in properties of the unique property bag
        if (numTerminals > 3) {
            throw new IllegalArgumentException("Invalid number of terminals at " + id + ": " + numTerminals);
        }
        terminals = new TerminalData[] {null, null, null};
        this.numTerminals = numTerminals;
        for (int k = 1; k <= numTerminals; k++) {
            int k0 = k - 1;
            terminals[k0] = new TerminalData(CgmesNames.TERMINAL + k, p, context);
        }
        steadyStatePowerFlow = PowerFlow.UNDEFINED;
    }

    protected AbstractConductingEquipmentConversion(
        String type,
        PropertyBags ps,
        Context context) {
        super(type, ps, context);
        // Information about each terminal is in each separate property bags
        // It is assumed the property bags are already sorted
        this.numTerminals = ps.size();
        terminals = new TerminalData[] {null, null, null};
        assert numTerminals <= 3;
        for (int k = 1; k <= numTerminals; k++) {
            int k0 = k - 1;
            terminals[k0] = new TerminalData(CgmesNames.TERMINAL, ps.get(k0), context);
        }
        steadyStatePowerFlow = PowerFlow.UNDEFINED;
    }

    public String findUcteXnodeCode(String boundaryNode) {
        return findUcteXnodeCode(context, boundaryNode);
    }

    public static String findUcteXnodeCode(Context context, String boundaryNode) {
        return context.boundary().nameAtBoundary(boundaryNode);
    }

    public String boundaryNode() {
        // Only one of the end points can be in the boundary
        if (isBoundary(1)) {
            return nodeId(1);
        } else if (isBoundary(2)) {
            return nodeId(2);
        }
        return null;
    }

    @Override
    public boolean insideBoundary() {
        // A conducting equipment is inside boundary if
        // the nodes of all its terminals are inside boundary
        for (int k = 1; k <= numTerminals; k++) {
            if (!context.boundary().containsNode(nodeId(k))) {
                return false;
            }
        }
        return true;
    }

    @Override
    public void convertInsideBoundary() {
        if (context.config().convertBoundary()) {
            if (valid()) {
                convert();
            }
        } else {
            // The default action for a conducting equipment totally inside the boundary
            // is to accumulate the power flows of connected terminals at boundary node
            for (int k = 1; k <= numTerminals; k++) {
                if (terminalConnected(k)) {
                    context.boundary().addPowerFlowAtNode(nodeId(k), powerFlowSV(k));
                }
            }
        }
    }

    @Override
    public boolean valid() {
        for (int k = 1; k <= numTerminals; k++) {
            if (nodeId(k) == null) {
                missing(nodeIdPropertyName() + k);
                return false;
            }
            if (voltageLevel(k) == null) {
                missing(String.format("VoltageLevel of terminal %d %s (iidm %s)",
                    k,
                    cgmesVoltageLevelId(k),
                    iidmVoltageLevelId(k)));
                return false;
            }
        }
        return true;
    }

    boolean validNodes() {
        for (int k = 1; k <= numTerminals; k++) {
            if (nodeId(k) == null) {
                missing(nodeIdPropertyName() + k);
                return false;
            }
        }
        return true;
    }

    protected String nodeIdPropertyName() {
        return context.nodeBreaker() ? "ConnectivityNode" : "TopologicalNode";
    }

    String terminalId() {
        return terminals[0].t.id();
    }

    String terminalId(int n) {
        return terminals[n - 1].t.id();
    }

    protected String nodeId() {
        return context.nodeBreaker()
            ? terminals[0].t.connectivityNode()
            : terminals[0].t.topologicalNode();
    }

    protected String nodeId(int n) {
        return context.nodeBreaker()
            ? terminals[n - 1].t.connectivityNode()
            : terminals[n - 1].t.topologicalNode();
    }

    protected String topologicalNodeId(int n) {
        return terminals[n - 1].t.topologicalNode();
    }

    protected boolean isBoundary(int n) {
        return voltageLevel(n) == null || context.boundary().containsNode(nodeId(n));
    }

    public void convertToDanglingLine(int boundarySide) {
        convertToDanglingLine(boundarySide, 0.0, 0.0, 0.0, 0.0);
    }

    public void convertToDanglingLine(int boundarySide, double r, double x, double gch, double bch) {
        // Non-boundary side (other side) of the line
        int modelSide = 3 - boundarySide;
        String boundaryNode = nodeId(boundarySide);

        // check again boundary node is correct
        if (!isBoundary(boundarySide) || isBoundary(modelSide)) {
            throw new PowsyblException(String.format("Unexpected boundarySide and modelSide at boundaryNode: %s", boundaryNode));
        }

        PowerFlow f = new PowerFlow(0, 0);
        // Only consider potential power flow at boundary side if that side is connected
        if (terminalConnected(boundarySide) && context.boundary().hasPowerFlow(boundaryNode)) {
            f = context.boundary().powerFlowAtNode(boundaryNode);
        }
        // There should be some equipment at boundarySide to model exchange through that
        // point
        // But we have observed, for the test case conformity/miniBusBranch,
        // that the ACLineSegment:
        // _5150a037-e241-421f-98b2-fe60e5c90303 XQ1-N1
        // ends in a boundary node where there is no other line,
        // does not have energy consumer or equivalent injection
        if (terminalConnected(boundarySide)
            && !context.boundary().hasPowerFlow(boundaryNode)
            && context.boundary().equivalentInjectionsAtNode(boundaryNode).isEmpty()) {
            missing("Equipment for modeling consumption/injection at boundary node");
        }

        DanglingLineAdder dlAdder = voltageLevel(modelSide).newDanglingLine()
            .setEnsureIdUnicity(context.config().isEnsureIdAliasUnicity())
            .setR(r)
            .setX(x)
            .setG(gch)
            .setB(bch)
            .setUcteXnodeCode(findUcteXnodeCode(boundaryNode));
        identify(dlAdder);
        connect(dlAdder, modelSide);
        EquivalentInjectionConversion equivalentInjectionConversion = getEquivalentInjectionConversionForDanglingLine(
            boundaryNode);
        DanglingLine dl;
        if (equivalentInjectionConversion != null) {
            dl = equivalentInjectionConversion.convertOverDanglingLine(dlAdder, f);
            Optional.ofNullable(dl.getGeneration()).ifPresent(equivalentInjectionConversion::convertReactiveLimits);
        } else {
            dl = dlAdder
                    .setP0(f.p())
                    .setQ0(f.q())
                    .add();
        }
        context.terminalMapping().add(terminalId(boundarySide), dl.getBoundary(), 2);
        dl.addAlias(terminalId(boundarySide), Conversion.CGMES_PREFIX_ALIAS_PROPERTIES + "Terminal_Boundary");
        dl.setProperty(Conversion.CGMES_PREFIX_ALIAS_PROPERTIES + dl.getId() + ".Terminal_Boundary", terminalId(boundarySide)); // TODO: delete when aliases are correctly handled by mergedlines
        dl.addAlias(terminalId(boundarySide == 1 ? 2 : 1), Conversion.CGMES_PREFIX_ALIAS_PROPERTIES + "Terminal_Network");
        dl.setProperty(Conversion.CGMES_PREFIX_ALIAS_PROPERTIES + dl.getId() + ".Terminal_Network", terminalId(boundarySide == 1 ? 2 : 1)); // TODO: delete when aliases are correctly handled by mergedlines
        Optional.ofNullable(topologicalNodeId(boundarySide)).ifPresent(tn -> {
            dl.addAlias(tn, Conversion.CGMES_PREFIX_ALIAS_PROPERTIES + CgmesNames.TOPOLOGICAL_NODE);
            dl.setProperty(Conversion.CGMES_PREFIX_ALIAS_PROPERTIES + dl.getId() + "." + CgmesNames.TOPOLOGICAL_NODE, tn); // TODO: delete when aliases are correctly handled by mergedlines
        });
        setBoundaryNodeInfo(boundaryNode, dl);
        // In a Dangling Line the CGMES side and the IIDM side may not be the same
        // Dangling lines in IIDM only have one terminal, one side
        addMappingForTopologicalNode(dl, modelSide, 1);
        // We do not have SSH values at the model side, it is a line flow. We take directly SV values
        context.convertedTerminal(terminalId(modelSide), dl.getTerminal(), 1, powerFlowSV(modelSide));

        // If we do not have power flow at model side and we can compute it,
        // do it and assign the result at the terminal of the dangling line
        if (context.config().computeFlowsAtBoundaryDanglingLines()
            && terminalConnected(modelSide)
            && !powerFlowSV(modelSide).defined()
            && context.boundary().hasVoltage(boundaryNode)) {

            if (isZ0(dl)) {
                // Flow out must be equal to the consumption seen at boundary
                Optional<DanglingLine.Generation> generation = Optional.ofNullable(dl.getGeneration());
                dl.getTerminal().setP(dl.getP0() - generation.map(DanglingLine.Generation::getTargetP).orElse(0.0));
                dl.getTerminal().setQ(dl.getQ0() - generation.map(DanglingLine.Generation::getTargetQ).orElse(0.0));

            } else {
                setDanglingLineModelSideFlow(dl, boundaryNode);
            }
        }
    }

    public static void calculateVoltageAndAngleInBoundaryBus(DanglingLine dl) {
        double v = dl.getBoundary().getV();
        double angle = dl.getBoundary().getAngle();

        if (!Double.isNaN(v) && !Double.isNaN(angle)) {
            dl.setProperty("v", Double.toString(v));
            dl.setProperty("angle", Double.toString(angle));
        }
    }

    private void setBoundaryNodeInfo(String boundaryNode, DanglingLine dl) {
        if (context.boundary().isHvdc(boundaryNode) || context.boundary().lineAtBoundary(boundaryNode) != null) {
            dl.newExtension(CgmesDanglingLineBoundaryNodeAdder.class)
                    .setHvdc(context.boundary().isHvdc(boundaryNode))
                    .setLineEnergyIdentificationCodeEic(context.boundary().lineAtBoundary(boundaryNode))
                    .add();

            // TODO: when merged extensions will be handled, this code can be deleted
            if (context.boundary().isHvdc(boundaryNode)) {
                dl.setProperty("isHvdc", "true");
            }
            if (context.boundary().lineAtBoundary(boundaryNode) != null) {
                dl.setProperty("lineEnergyIdentificationCodeEIC", context.boundary().lineAtBoundary(boundaryNode));
            }
        }
    }

    private boolean isZ0(DanglingLine dl) {
        return dl.getR() == 0.0 && dl.getX() == 0.0 && dl.getG() == 0.0 && dl.getB() == 0.0;
    }

    private void setDanglingLineModelSideFlow(DanglingLine dl, String boundaryNode) {

        double v = context.boundary().vAtBoundary(boundaryNode);
        double angle = context.boundary().angleAtBoundary(boundaryNode);
        // The net sum of power flow "entering" at boundary is "exiting"
        // through the line, we have to change the sign of the sum of flows
        // at the node when we consider flow at line end
        Optional<DanglingLine.Generation> generation = Optional.ofNullable(dl.getGeneration());
        double p = dl.getP0() - generation.map(DanglingLine.Generation::getTargetP).orElse(0.0);
        double q = dl.getQ0() - generation.map(DanglingLine.Generation::getTargetQ).orElse(0.0);
        SV svboundary = new SV(-p, -q, v, angle, Branch.Side.ONE);
        // The other side power flow must be computed taking into account
        // the same criteria used for ACLineSegment: total shunt admittance
        // is divided in 2 equal shunt admittance at each side of series impedance
        double g = dl.getG() / 2;
        double b = dl.getB() / 2;
        SV svmodel = svboundary.otherSide(dl.getR(), dl.getX(), g, b, g, b, 1.0, 0.0);
        dl.getTerminal().setP(svmodel.getP());
        dl.getTerminal().setQ(svmodel.getQ());
    }

    private EquivalentInjectionConversion getEquivalentInjectionConversionForDanglingLine(String boundaryNode) {
        List<PropertyBag> eis = context.boundary().equivalentInjectionsAtNode(boundaryNode);
        if (eis.isEmpty()) {
            return null;
        } else if (eis.size() > 1) {
            // This should not happen
            // We have decided to create a dangling line,
            // so only one MAS at this boundary point,
            // so there must be only one equivalent injection
            invalid("Multiple equivalent injections at boundary node");
            return null;
        } else {
            return new EquivalentInjectionConversion(eis.get(0), context);
        }
    }

    int iidmNode() {
        return iidmNode(1, true);
    }

    int iidmNode(int n) {
        return iidmNode(n, true);
    }

    int iidmNode(int n, boolean equipmentIsConnected) {
        if (!context.nodeBreaker()) {
            throw new ConversionException("Can't request an iidmNode if conversion context is not node-breaker");
        }
        VoltageLevel vl = terminals[n - 1].voltageLevel;
        CgmesTerminal t = terminals[n - 1].t;
        return context.nodeMapping().iidmNodeForTerminal(t, vl, equipmentIsConnected);
    }

    String busId() {
        return terminals[0].busId;
    }

    String busId(int n) {
        return terminals[n - 1].busId;
    }

    boolean terminalConnected() {
        return terminals[0].t.connected();
    }

    boolean terminalConnected(int n) {
        return terminals[n - 1].t.connected();
    }

    String cgmesVoltageLevelId() {
        return terminals[0].cgmesVoltageLevelId;
    }

    String cgmesVoltageLevelId(int n) {
        return terminals[n - 1].cgmesVoltageLevelId;
    }

    String iidmVoltageLevelId() {
        return terminals[0].iidmVoltageLevelId;
    }

    String iidmVoltageLevelId(int n) {
        return terminals[n - 1].iidmVoltageLevelId;
    }

    protected VoltageLevel voltageLevel() {
        if (terminals[0].iidmVoltageLevelId != null) {
            return context.network().getVoltageLevel(terminals[0].iidmVoltageLevelId);
        } else {
            return terminals[0].voltageLevel;
        }
    }

    VoltageLevel voltageLevel(int n) {
        if (terminals[n - 1].iidmVoltageLevelId != null) {
            return context.network().getVoltageLevel(terminals[n - 1].iidmVoltageLevelId);
        } else {
            return terminals[n - 1].voltageLevel;
        }
    }

    protected Optional<Substation> substation() {
        return (terminals[0].voltageLevel != null) ? terminals[0].voltageLevel.getSubstation() : Optional.empty();
    }

    private PowerFlow stateVariablesPowerFlow() {
        return terminals[0].t.flow();
    }

    public PowerFlow stateVariablesPowerFlow(int n) {
        return terminals[n - 1].t.flow();
    }

    private PowerFlow steadyStateHypothesisPowerFlow() {
        return steadyStatePowerFlow;
    }

    PowerFlow powerFlow() {
        if (steadyStateHypothesisPowerFlow().defined()) {
            return steadyStateHypothesisPowerFlow();
        }
        if (stateVariablesPowerFlow().defined()) {
            return stateVariablesPowerFlow();
        }
        return PowerFlow.UNDEFINED;
    }

    PowerFlow powerFlowSV() {
        if (stateVariablesPowerFlow().defined()) {
            return stateVariablesPowerFlow();
        }
        return PowerFlow.UNDEFINED;
    }

    PowerFlow powerFlowSV(int n) {
        if (stateVariablesPowerFlow(n).defined()) {
            return stateVariablesPowerFlow(n);
        }
        return PowerFlow.UNDEFINED;
    }

    // Terminals

    protected void convertedTerminals(Terminal... ts) {
        assert ts.length == numTerminals;
        for (int k = 0; k < ts.length; k++) {
            int n = k + 1;
            Terminal t = ts[k];
            context.convertedTerminal(terminalId(n), t, n, powerFlowSV(n));
        }
    }

    private final int numTerminals;

    static class TerminalData {
        private final CgmesTerminal t;
        private final String busId;
        private final String cgmesVoltageLevelId;
        private final String iidmVoltageLevelId;
        private final VoltageLevel voltageLevel;

        TerminalData(String terminalPropertyName, PropertyBag p, Context context) {
            t = context.cgmes().terminal(p.getId(terminalPropertyName));
            String nodeId = context.nodeBreaker() ? t.connectivityNode() : t.topologicalNode();
            this.busId = context.namingStrategy().getId("Bus", nodeId);
            if (context.config().convertBoundary()
                && context.boundary().containsNode(nodeId)) {
                cgmesVoltageLevelId = Context.boundaryVoltageLevelId(nodeId);
            } else {
                // cgmesVoltageLevelId may be null if terminal is contained in a Line
                // (happens in boundaries)
                cgmesVoltageLevelId = context.cgmes().voltageLevel(t, context.nodeBreaker());
            }
            if (cgmesVoltageLevelId != null) {
                String iidmVl = context.namingStrategy().getId("VoltageLevel", cgmesVoltageLevelId);
                iidmVoltageLevelId = context.substationIdMapping().voltageLevelIidm(iidmVl);
                voltageLevel = context.network().getVoltageLevel(iidmVoltageLevelId);
            } else {
                // if terminal is contained in a Line Container, a fictitious voltage level is created,
                // its ID is composed by its connectivity node ID + '_VL' sufix
                voltageLevel = context.network().getVoltageLevel(nodeId + "_VL");
                if (voltageLevel != null) {
                    iidmVoltageLevelId = t.connectivityNode() + "_VL";
                } else {
                    iidmVoltageLevelId = null;
                }
            }
        }
    }

    // Connections

    public void connect(InjectionAdder<?> adder) {
        if (context.nodeBreaker()) {
            adder.setNode(iidmNode());
        } else {
            adder.setBus(terminalConnected() ? busId() : null).setConnectableBus(busId());
        }
    }

    public void connect(InjectionAdder<?> adder, int terminal) {
        if (context.nodeBreaker()) {
            adder.setNode(iidmNode(terminal));
        } else {
            adder.setBus(terminalConnected(terminal) ? busId(terminal) : null).setConnectableBus(busId(terminal));
        }
    }

    public void connect(BranchAdder<?> adder) {
        if (context.nodeBreaker()) {
            adder
                .setVoltageLevel1(iidmVoltageLevelId(1))
                .setVoltageLevel2(iidmVoltageLevelId(2))
                .setNode1(iidmNode(1))
                .setNode2(iidmNode(2));
        } else {
            String busId1 = busId(1);
            String busId2 = busId(2);
            adder
                .setVoltageLevel1(iidmVoltageLevelId(1))
                .setVoltageLevel2(iidmVoltageLevelId(2))
                .setBus1(terminalConnected(1) ? busId1 : null)
                .setBus2(terminalConnected(2) ? busId2 : null)
                .setConnectableBus1(busId1)
                .setConnectableBus2(busId2);
        }
    }

    public void connect(BranchAdder<?> adder,
        String iidmVoltageLevelId1, String busId1, boolean t1Connected, int node1,
        String iidmVoltageLevelId2, String busId2, boolean t2Connected, int node2) {
        connect(context, adder, iidmVoltageLevelId1, busId1, t1Connected, node1, iidmVoltageLevelId2, busId2, t2Connected, node2);
    }

    public static void connect(Context context, BranchAdder<?> adder,
        String iidmVoltageLevelId1, String busId1, boolean t1Connected, int node1,
        String iidmVoltageLevelId2, String busId2, boolean t2Connected, int node2) {
        if (context.nodeBreaker()) {
            adder
                .setVoltageLevel1(iidmVoltageLevelId1)
                .setVoltageLevel2(iidmVoltageLevelId2)
                .setNode1(node1)
                .setNode2(node2);
        } else {
            adder
                .setVoltageLevel1(iidmVoltageLevelId1)
                .setVoltageLevel2(iidmVoltageLevelId2)
                .setBus1(t1Connected ? busId1 : null)
                .setBus2(t2Connected ? busId2 : null)
                .setConnectableBus1(busId1)
                .setConnectableBus2(busId2);
        }
    }

    public void connect(BranchAdder<?> adder, boolean t1Connected, boolean t2Connected) {
        connect(adder, t1Connected, t2Connected, true);
    }

    public void connect(BranchAdder<?> adder, boolean t1Connected, boolean t2Connected, boolean branchIsClosed) {
        if (context.nodeBreaker()) {
            adder
                .setVoltageLevel1(iidmVoltageLevelId(1))
                .setVoltageLevel2(iidmVoltageLevelId(2))
                .setNode1(iidmNode(1, branchIsClosed))
                .setNode2(iidmNode(2, branchIsClosed));
        } else {
            String busId1 = busId(1);
            String busId2 = busId(2);
            adder
                .setVoltageLevel1(iidmVoltageLevelId(1))
                .setVoltageLevel2(iidmVoltageLevelId(2))
                .setBus1(t1Connected && branchIsClosed ? busId1 : null)
                .setBus2(t2Connected && branchIsClosed ? busId2 : null)
                .setConnectableBus1(busId1)
                .setConnectableBus2(busId2);
        }
    }

    public void connect(VoltageLevel.NodeBreakerView.SwitchAdder adder, boolean open) {
        if (!context.nodeBreaker()) {
            throw new ConversionException("Not in node breaker context");
        }
        adder.setNode1(iidmNode(1)).setNode2(iidmNode(2)).setOpen(open);
    }

    public void connect(VoltageLevel.BusBreakerView.SwitchAdder adder, boolean open) {
        adder
            .setBus1(busId(1))
            .setBus2(busId(2))
            .setOpen(open || !terminalConnected(1) || !terminalConnected(2));
    }

    public void connect(LegAdder adder, int terminal) {
        if (context.nodeBreaker()) {
            adder
                .setVoltageLevel(iidmVoltageLevelId(terminal))
                .setNode(iidmNode(terminal));
        } else {
            adder
                .setVoltageLevel(iidmVoltageLevelId(terminal))
                .setBus(terminalConnected(terminal) ? busId(terminal) : null)
                .setConnectableBus(busId(terminal));
        }
    }

    protected void addAliasesAndProperties(Identifiable<?> identifiable) {
        int i = 1;
        for (TerminalData td : terminals) {
            if (td == null) {
                return;
            }
            identifiable.addAlias(td.t.id(), Conversion.CGMES_PREFIX_ALIAS_PROPERTIES + CgmesNames.TERMINAL + i, context.config().isEnsureIdAliasUnicity());
            addMappingForTopologicalNode(identifiable, i);
            i++;
        }
    }

    protected void addMappingForTopologicalNode(Identifiable<?> identifiable, int cgmesTerminalNumber, int iidmTerminalNumber) {
        if (context.config().createCgmesExportMapping()) {
            CgmesIidmMapping mapping = context.network().getExtension(CgmesIidmMapping.class);
            String topologicalNode = terminals[cgmesTerminalNumber - 1].t.topologicalNode();
<<<<<<< HEAD
            if (topologicalNode == null) {
                if (LOG.isDebugEnabled()) {
                    LOG.debug("Missing Topological Node for {} side {}", identifiable.getId(), iidmTerminalNumber);
                }
            } else {
                mapping.putTopologicalNode(identifiable.getId(), iidmTerminalNumber, topologicalNode);
            }
=======
            mapping.putTopologicalNode(identifiable.getId(), iidmTerminalNumber, topologicalNode);
>>>>>>> f5c3c7a0
        }
    }

    protected void addMappingForTopologicalNode(Identifiable<?> identifiable, int terminalNumber) {
        int cgmesTerminalNumber = terminalNumber;
        int iidmTerminalNumber = cgmesTerminalNumber;
        addMappingForTopologicalNode(identifiable, cgmesTerminalNumber, iidmTerminalNumber);
    }

    protected static void addMappingForTopologicalNode(Context context, TieLine tl, int side, BoundaryLine boundaryLine) {
        if (context.config().createCgmesExportMapping()) {
            CgmesIidmMapping mapping = context.network().getExtension(CgmesIidmMapping.class);

            String cgmesTerminalId = boundaryLine.getModelTerminalId();
            CgmesTerminal t = context.cgmes().terminal(cgmesTerminalId);
            mapping.putTopologicalNode(tl.getId(), side, t.topologicalNode());
        }
    }

    protected BoundaryLine createBoundaryLine(String boundaryNode) {
        int modelEnd = 1;
        if (nodeId(1).equals(boundaryNode)) {
            modelEnd = 2;
        }
        String id = iidmId();
        String name = iidmName();
        String modelIidmVoltageLevelId = iidmVoltageLevelId(modelEnd);
        boolean modelTconnected = terminalConnected(modelEnd);
        String modelBus = busId(modelEnd);
        String modelTerminalId = terminalId(modelEnd);
        String boundaryTerminalId = terminalId(modelEnd == 1 ? 2 : 1);
        int modelNode = -1;
        if (context.nodeBreaker()) {
            modelNode = iidmNode(modelEnd);
        }
        PowerFlow modelPowerFlow = powerFlowSV(modelEnd);
        return new BoundaryLine(id, name, modelIidmVoltageLevelId, modelBus, modelTconnected, modelNode,
            modelTerminalId, boundaryTerminalId, modelPowerFlow);
    }

    protected double p0() {
        return powerFlow().defined() ? powerFlow().p() : 0.0;
    }

    protected double q0() {
        return powerFlow().defined() ? powerFlow().q() : 0.0;
    }

    private final TerminalData[] terminals;
    private final PowerFlow steadyStatePowerFlow;

    private static final Logger LOG = LoggerFactory.getLogger(AbstractConductingEquipmentConversion.class);
}<|MERGE_RESOLUTION|>--- conflicted
+++ resolved
@@ -631,17 +631,7 @@
         if (context.config().createCgmesExportMapping()) {
             CgmesIidmMapping mapping = context.network().getExtension(CgmesIidmMapping.class);
             String topologicalNode = terminals[cgmesTerminalNumber - 1].t.topologicalNode();
-<<<<<<< HEAD
-            if (topologicalNode == null) {
-                if (LOG.isDebugEnabled()) {
-                    LOG.debug("Missing Topological Node for {} side {}", identifiable.getId(), iidmTerminalNumber);
-                }
-            } else {
-                mapping.putTopologicalNode(identifiable.getId(), iidmTerminalNumber, topologicalNode);
-            }
-=======
             mapping.putTopologicalNode(identifiable.getId(), iidmTerminalNumber, topologicalNode);
->>>>>>> f5c3c7a0
         }
     }
 
