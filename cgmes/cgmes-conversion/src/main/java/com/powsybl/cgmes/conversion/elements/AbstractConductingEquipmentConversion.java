/**
 * Copyright (c) 2017-2018, RTE (http://www.rte-france.com)
 * This Source Code Form is subject to the terms of the Mozilla Public
 * License, v. 2.0. If a copy of the MPL was not distributed with this
 * file, You can obtain one at http://mozilla.org/MPL/2.0/.
 * SPDX-License-Identifier: MPL-2.0
 */

package com.powsybl.cgmes.conversion.elements;

import com.powsybl.cgmes.conversion.Context;
import com.powsybl.cgmes.conversion.Conversion;
import com.powsybl.cgmes.conversion.ConversionException;
import com.powsybl.cgmes.extensions.CgmesDanglingLineBoundaryNodeAdder;
import com.powsybl.cgmes.model.*;
import com.powsybl.commons.PowsyblException;
import com.powsybl.iidm.network.*;
import com.powsybl.iidm.network.ThreeWindingsTransformerAdder.LegAdder;
import com.powsybl.iidm.network.util.SV;
import com.powsybl.iidm.network.util.TieLineUtil;
import com.powsybl.triplestore.api.PropertyBag;
import com.powsybl.triplestore.api.PropertyBags;

import java.util.Collections;
import java.util.List;
import java.util.Optional;
import static com.powsybl.cgmes.conversion.Conversion.Config.DefaultValue.EMPTY;

/**
 * @author Luma Zamarreño {@literal <zamarrenolm at aia.es>}
 *         <p>
 *         A ConductingEquipment has at least one Terminal. From the Terminal we
 *         get either its ConnectivityNode or its TopologicalNode, depending on
 *         the conversion context
 */
public abstract class AbstractConductingEquipmentConversion extends AbstractIdentifiedObjectConversion {

    protected AbstractConductingEquipmentConversion(
            String type,
            PropertyBag p,
            Context context) {
        super(type, p, context);
        numTerminals = 1;
        terminals = new TerminalData[]{null, null, null};
        terminals[0] = new TerminalData(CgmesNames.TERMINAL, p, context);
        steadyStatePowerFlow = new PowerFlow(p, "p", "q");

    }

    protected AbstractConductingEquipmentConversion(
            String type,
            PropertyBag p,
            Context context,
            int numTerminals) {
        super(type, p, context);
        // Information about each terminal is in properties of the unique property bag
        if (numTerminals > 3) {
            throw new IllegalArgumentException("Invalid number of terminals at " + id + ": " + numTerminals);
        }
        terminals = new TerminalData[]{null, null, null};
        this.numTerminals = numTerminals;
        for (int k = 1; k <= numTerminals; k++) {
            int k0 = k - 1;
            terminals[k0] = new TerminalData(CgmesNames.TERMINAL + k, p, context);
        }
        steadyStatePowerFlow = PowerFlow.UNDEFINED;
    }

    protected AbstractConductingEquipmentConversion(
            String type,
            PropertyBags ps,
            Context context) {
        super(type, ps, context);
        // Information about each terminal is in each separate property bags
        // It is assumed the property bags are already sorted
        this.numTerminals = ps.size();
        terminals = new TerminalData[]{null, null, null};
        if (numTerminals > 3) {
            throw new IllegalStateException("numTerminals should be less or equal to 3 but is " + numTerminals);
        }
        for (int k = 1; k <= numTerminals; k++) {
            int k0 = k - 1;
            terminals[k0] = new TerminalData(CgmesNames.TERMINAL, ps.get(k0), context);
        }
        steadyStatePowerFlow = PowerFlow.UNDEFINED;
    }

    public String findPairingKey(String boundaryNode) {
        return findPairingKey(context, boundaryNode);
    }

    public static String findPairingKey(Context context, String boundaryNode) {
        return context.boundary().nameAtBoundary(boundaryNode);
    }

    public String boundaryNode() {
        // Only one of the end points can be in the boundary
        if (isBoundary(1)) {
            return nodeId(1);
        } else if (isBoundary(2)) {
            return nodeId(2);
        }
        return null;
    }

    @Override
    public boolean insideBoundary() {
        // A conducting equipment is inside boundary if
        // the nodes of all its terminals are inside boundary
        for (int k = 1; k <= numTerminals; k++) {
            if (!context.boundary().containsNode(nodeId(k))) {
                return false;
            }
        }
        return true;
    }

    @Override
    public void convertInsideBoundary() {
        if (context.config().convertBoundary()) {
            if (valid()) {
                convert();
            }
        } else {
            // The default action for a conducting equipment totally inside the boundary
            // is to accumulate the power flows of connected terminals at boundary node
            for (int k = 1; k <= numTerminals; k++) {
                if (terminalConnected(k)) {
                    context.boundary().addPowerFlowAtNode(nodeId(k), powerFlowSV(k));
                }
            }
        }
    }

    @Override
    public boolean valid() {
        for (int k = 1; k <= numTerminals; k++) {
            if (nodeId(k) == null) {
                missing(nodeIdPropertyName() + k);
                return false;
            }
            if (voltageLevel(k).isEmpty()) {
                missing(String.format("VoltageLevel of terminal %d %s (iidm %s)",
                        k,
                        cgmesVoltageLevelId(k),
                        iidmVoltageLevelId(k)));
                return false;
            }
        }
        return true;
    }

    boolean validNodes() {
        for (int k = 1; k <= numTerminals; k++) {
            if (nodeId(k) == null) {
                missing(nodeIdPropertyName() + k);
                return false;
            }
        }
        return true;
    }

    protected String nodeIdPropertyName() {
        return context.nodeBreaker() ? "ConnectivityNode" : "TopologicalNode";
    }

    String terminalId() {
        return terminals[0].t.id();
    }

    String terminalId(int n) {
        return terminals[n - 1].t.id();
    }

    protected String nodeId() {
        return context.nodeBreaker()
                ? terminals[0].t.connectivityNode()
                : terminals[0].t.topologicalNode();
    }

    protected String nodeId(int n) {
        return context.nodeBreaker()
                ? terminals[n - 1].t.connectivityNode()
                : terminals[n - 1].t.topologicalNode();
    }

    protected String topologicalNodeId(int n) {
        return terminals[n - 1].t.topologicalNode();
    }

    protected String connectivityNodeId(int n) {
        return terminals[n - 1].t.connectivityNode();
    }

    protected boolean isBoundary(int n) {
        return voltageLevel(n).isEmpty() || context.boundary().containsNode(nodeId(n));
    }

    public DanglingLine convertToDanglingLine(String eqInstance, int boundarySide) {
        return convertToDanglingLine(eqInstance, boundarySide, 0.0, 0.0, 0.0, 0.0);
    }

    public DanglingLine convertToDanglingLine(String eqInstance, int boundarySide, double r, double x, double gch, double bch) {
        // Non-boundary side (other side) of the line
        int modelSide = 3 - boundarySide;
        String boundaryNode = nodeId(boundarySide);

        // check again boundary node is correct
        if (!isBoundary(boundarySide) || isBoundary(modelSide)) {
            throw new PowsyblException(String.format("Unexpected boundarySide and modelSide at boundaryNode: %s", boundaryNode));
        }

        PowerFlow f = new PowerFlow(0, 0);
        // Only consider potential power flow at boundary side if that side is connected
        if (terminalConnected(boundarySide) && context.boundary().hasPowerFlow(boundaryNode)) {
            f = context.boundary().powerFlowAtNode(boundaryNode);
        }
        // There should be some equipment at boundarySide to model exchange through that
        // point
        // But we have observed, for the test case conformity/miniBusBranch,
        // that the ACLineSegment:
        // _5150a037-e241-421f-98b2-fe60e5c90303 XQ1-N1
        // ends in a boundary node where there is no other line,
        // does not have energy consumer or equivalent injection
        if (terminalConnected(boundarySide)
                && !context.boundary().hasPowerFlow(boundaryNode)
                && context.boundary().equivalentInjectionsAtNode(boundaryNode).isEmpty()) {
            missing("Equipment for modeling consumption/injection at boundary node");
        }

        DanglingLineAdder dlAdder = voltageLevel(modelSide).map(vl -> vl.newDanglingLine()
                        .setEnsureIdUnicity(context.config().isEnsureIdAliasUnicity())
                        .setR(r)
                        .setX(x)
                        .setG(gch)
                        .setB(bch)
                        .setPairingKey(findPairingKey(boundaryNode)))
                .orElseThrow(() -> new CgmesModelException("Dangling line " + id + " has no container"));
        identify(dlAdder);
        connect(dlAdder, modelSide);
        Optional<EquivalentInjectionConversion> equivalentInjectionConversion = getEquivalentInjectionConversionForDanglingLine(context, boundaryNode, eqInstance);
        DanglingLine dl;
        if (equivalentInjectionConversion.isPresent()) {
            dl = equivalentInjectionConversion.get().convertOverDanglingLine(dlAdder, f);
            Optional.ofNullable(dl.getGeneration()).ifPresent(equivalentInjectionConversion.get()::convertReactiveLimits);
        } else {
            dl = dlAdder
                    .setP0(f.p())
                    .setQ0(f.q())
                    .add();
        }
        context.terminalMapping().add(terminalId(boundarySide), dl.getBoundary(), 2);
        dl.addAlias(terminalId(boundarySide), Conversion.CGMES_PREFIX_ALIAS_PROPERTIES + "Terminal_Boundary");
        dl.setProperty(Conversion.CGMES_PREFIX_ALIAS_PROPERTIES + "Terminal_Boundary", terminalId(boundarySide)); // TODO: delete when aliases are correctly handled by mergedlines
        dl.addAlias(terminalId(boundarySide == 1 ? 2 : 1), Conversion.CGMES_PREFIX_ALIAS_PROPERTIES + CgmesNames.TERMINAL1);
        dl.setProperty(Conversion.CGMES_PREFIX_ALIAS_PROPERTIES + "Terminal", terminalId(boundarySide == 1 ? 2 : 1)); // TODO: delete when aliases are correctly handled by mergedlines
        Optional.ofNullable(topologicalNodeId(boundarySide)).ifPresent(tn -> dl.setProperty(Conversion.CGMES_PREFIX_ALIAS_PROPERTIES + CgmesNames.TOPOLOGICAL_NODE_BOUNDARY, tn));
        Optional.ofNullable(connectivityNodeId(boundarySide)).ifPresent(cn ->
                dl.setProperty(Conversion.CGMES_PREFIX_ALIAS_PROPERTIES + CgmesNames.CONNECTIVITY_NODE_BOUNDARY, cn)
        );
        setBoundaryNodeInfo(boundaryNode, dl);
        // In a Dangling Line the CGMES side and the IIDM side may not be the same
        // Dangling lines in IIDM only have one terminal, one side
        // We do not have SSH values at the model side, it is a line flow. We take directly SV values
        context.convertedTerminal(terminalId(modelSide), dl.getTerminal(), 1, powerFlowSV(modelSide));

        // If we do not have power flow at model side, and we can compute it,
        // do it and assign the result at the terminal of the dangling line
        if (context.config().computeFlowsAtBoundaryDanglingLines()
                && terminalConnected(modelSide)
                && !powerFlowSV(modelSide).defined()
                && context.boundary().hasVoltage(boundaryNode)) {

            if (isZ0(dl)) {
                // Flow out must be equal to the consumption seen at boundary
                Optional<DanglingLine.Generation> generation = Optional.ofNullable(dl.getGeneration());
                dl.getTerminal().setP(dl.getP0() - generation.map(DanglingLine.Generation::getTargetP).orElse(0.0));
                dl.getTerminal().setQ(dl.getQ0() - generation.map(DanglingLine.Generation::getTargetQ).orElse(0.0));

            } else {
                setDanglingLineModelSideFlow(dl, boundaryNode);
            }
        }
        return dl;
    }

    public static void calculateVoltageAndAngleInBoundaryBus(DanglingLine dl) {
        double v = dl.getBoundary().getV();
        double angle = dl.getBoundary().getAngle();

        if (isVoltageDefined(v, angle)) {
            setVoltageProperties(dl, v, angle);
        }
    }

    public static void calculateVoltageAndAngleInBoundaryBus(DanglingLine dl1, DanglingLine dl2) {
        double v = TieLineUtil.getBoundaryV(dl1, dl2);
        double angle = TieLineUtil.getBoundaryAngle(dl1, dl2);

        if (!isVoltageDefined(v, angle)) {
            v = dl1.getBoundary().getV();
            angle = dl1.getBoundary().getAngle();
        }
        if (!isVoltageDefined(v, angle)) {
            v = dl2.getBoundary().getV();
            angle = dl2.getBoundary().getAngle();
        }
        if (isVoltageDefined(v, angle)) {
            setVoltageProperties(dl1, v, angle);
            setVoltageProperties(dl2, v, angle);
        }
    }

    private static boolean isVoltageDefined(double v, double angle) {
        return !Double.isNaN(v) && !Double.isNaN(angle);
    }

    private static void setVoltageProperties(DanglingLine dl, double v, double angle) {
        dl.setProperty("v", Double.toString(v));
        dl.setProperty("angle", Double.toString(angle));
    }

    private void setBoundaryNodeInfo(String boundaryNode, DanglingLine dl) {
        if (context.boundary().isHvdc(boundaryNode) || context.boundary().lineAtBoundary(boundaryNode) != null) {
            dl.newExtension(CgmesDanglingLineBoundaryNodeAdder.class)
                    .setHvdc(context.boundary().isHvdc(boundaryNode))
                    .setLineEnergyIdentificationCodeEic(context.boundary().lineAtBoundary(boundaryNode))
                    .add();

            // TODO: when merged extensions will be handled, this code can be deleted
            if (context.boundary().isHvdc(boundaryNode)) {
                dl.setProperty("isHvdc", "true");
            }
            if (context.boundary().lineAtBoundary(boundaryNode) != null) {
                dl.setProperty("lineEnergyIdentificationCodeEIC", context.boundary().lineAtBoundary(boundaryNode));
            }
        }
    }

    private boolean isZ0(DanglingLine dl) {
        return dl.getR() == 0.0 && dl.getX() == 0.0 && dl.getG() == 0.0 && dl.getB() == 0.0;
    }

    private void setDanglingLineModelSideFlow(DanglingLine dl, String boundaryNode) {

        double v = context.boundary().vAtBoundary(boundaryNode);
        double angle = context.boundary().angleAtBoundary(boundaryNode);
        // The net sum of power flow "entering" at boundary is "exiting"
        // through the line, we have to change the sign of the sum of flows
        // at the node when we consider flow at line end
        Optional<DanglingLine.Generation> generation = Optional.ofNullable(dl.getGeneration());
        double p = dl.getP0() - generation.map(DanglingLine.Generation::getTargetP).orElse(0.0);
        double q = dl.getQ0() - generation.map(DanglingLine.Generation::getTargetQ).orElse(0.0);
        SV svboundary = new SV(-p, -q, v, angle, TwoSides.ONE);
        // The other side power flow must be computed taking into account
        // the same criteria used for ACLineSegment: total shunt admittance
        // is divided in 2 equal shunt admittance at each side of series impedance
        double g = dl.getG() / 2;
        double b = dl.getB() / 2;
        SV svmodel = svboundary.otherSide(dl.getR(), dl.getX(), g, b, g, b, 1.0, 0.0);
        dl.getTerminal().setP(svmodel.getP());
        dl.getTerminal().setQ(svmodel.getQ());
    }

    private static Optional<EquivalentInjectionConversion> getEquivalentInjectionConversionForDanglingLine(Context context, String boundaryNode, String eqInstance) {
        List<PropertyBag> eis = context.boundary().equivalentInjectionsAtNode(boundaryNode);
        if (eis.isEmpty()) {
            return Optional.empty();
        } else if (eis.size() == 1) {
            return Optional.of(new EquivalentInjectionConversion(eis.get(0), context));
        } else {
            // Select the EI that is defined in the same EQ instance of the given line
            String eqInstancePropertyName = "graph";
            List<PropertyBag> eisEqInstance = eis.stream().filter(eik -> eik.getId(eqInstancePropertyName).equals(eqInstance)).toList();

            if (eisEqInstance.size() == 1) {
                return Optional.of(new EquivalentInjectionConversion(eisEqInstance.get(0), context));
            } else {
                context.invalid("Boundary node " + boundaryNode,
                        "Assembled model does not contain only one equivalent injection in the same graph " + eqInstance);
                return Optional.empty();
            }
        }
    }

    int iidmNode() {
        return iidmNode(1, true);
    }

    int iidmNode(int n) {
        return iidmNode(n, true);
    }

    int iidmNode(int n, boolean equipmentIsConnected) {
        if (!context.nodeBreaker()) {
            throw new ConversionException("Can't request an iidmNode if conversion context is not node-breaker");
        }
        VoltageLevel vl = terminals[n - 1].voltageLevel;
        CgmesTerminal t = terminals[n - 1].t;
        return context.nodeMapping().iidmNodeForTerminal(t, type.equals("Switch"), vl, equipmentIsConnected);
    }

    String busId() {
        return terminals[0].busId;
    }

    String busId(int n) {
        return terminals[n - 1].busId;
    }

    boolean terminalConnected() {
        return terminals[0].t.connected();
    }

    boolean terminalConnected(int n) {
        return terminals[n - 1].t.connected();
    }

    String cgmesVoltageLevelId(int n) {
        return terminals[n - 1].cgmesVoltageLevelId;
    }

    String iidmVoltageLevelId(int n) {
        return terminals[n - 1].iidmVoltageLevelId;
    }

    protected VoltageLevel voltageLevel() {
        if (terminals[0].iidmVoltageLevelId != null) {
            VoltageLevel vl = context.network().getVoltageLevel(terminals[0].iidmVoltageLevelId);
            if (vl != null) {
                return vl;
            } else {
                throw new CgmesModelException(type + " " + id + " voltage level " + terminals[0].iidmVoltageLevelId + " has not been created in IIDM");
            }
        } else if (terminals[0].voltageLevel != null) {
            return terminals[0].voltageLevel;
        }
        throw new CgmesModelException(type + " " + id + " has no container");
    }

    Optional<VoltageLevel> voltageLevel(int n) {
        if (terminals[n - 1].iidmVoltageLevelId != null) {
            return Optional.ofNullable(context.network().getVoltageLevel(terminals[n - 1].iidmVoltageLevelId));
        } else if (terminals[n - 1].voltageLevel != null) {
            return Optional.of(terminals[n - 1].voltageLevel);
        }
        return Optional.empty();
    }

    protected Optional<Substation> substation() {
        return (terminals[0].voltageLevel != null) ? terminals[0].voltageLevel.getSubstation() : Optional.empty();
    }

    private PowerFlow stateVariablesPowerFlow() {
        return terminals[0].t.flow();
    }

    public PowerFlow stateVariablesPowerFlow(int n) {
        return terminals[n - 1].t.flow();
    }

    private PowerFlow steadyStateHypothesisPowerFlow() {
        return steadyStatePowerFlow;
    }

    PowerFlow powerFlow() {
        if (steadyStateHypothesisPowerFlow().defined()) {
            return steadyStateHypothesisPowerFlow();
        }
        if (stateVariablesPowerFlow().defined()) {
            return stateVariablesPowerFlow();
        }
        return PowerFlow.UNDEFINED;
    }

    PowerFlow powerFlowSV() {
        if (stateVariablesPowerFlow().defined()) {
            return stateVariablesPowerFlow();
        }
        return PowerFlow.UNDEFINED;
    }

    PowerFlow powerFlowSV(int n) {
        if (stateVariablesPowerFlow(n).defined()) {
            return stateVariablesPowerFlow(n);
        }
        return PowerFlow.UNDEFINED;
    }

    // Terminals

    protected void convertedTerminals(Terminal... ts) {
        if (ts.length != numTerminals) {
            throw new IllegalArgumentException();
        }
        for (int k = 0; k < ts.length; k++) {
            int n = k + 1;
            Terminal t = ts[k];
            context.convertedTerminal(terminalId(n), t, n, powerFlowSV(n));
        }
    }

    protected void convertedTerminalsWithOnlyEq(Terminal... ts) {
        if (ts.length != numTerminals) {
            throw new IllegalArgumentException();
        }
        for (int k = 0; k < ts.length; k++) {
            int n = k + 1;
            Terminal t = ts[k];
            context.convertedTerminalWithOnlyEq(terminalId(n), t, n);
        }
    }

    protected static void updateTerminals(Connectable<?> connectable, Context context, Terminal... ts) {
        PropertyBags cgmesTerminals = getCgmesTerminals(connectable, context, ts.length);
        for (int k = 0; k < ts.length; k++) {
            updateTerminal(cgmesTerminals.get(k), ts[k], context);
        }
    }

    private static void updateTerminal(PropertyBag cgmesTerminal, Terminal terminal, Context context) {
        if (updateConnect(terminal, context)) {
            boolean connectedInUpdate = cgmesTerminal.asBoolean("connected", true);
            if (terminal.isConnected() != connectedInUpdate) {
                if (connectedInUpdate) {
                    terminal.connect();
                } else {
                    terminal.disconnect();
                }
            }
        }
        if (setPQAllowed(terminal)) {
            PowerFlow f = new PowerFlow(cgmesTerminal, "p", "q");
            if (f.defined()) {
                terminal.setP(f.p());
                terminal.setQ(f.q());
            }
        }
    }

    private static boolean updateConnect(Terminal terminal, Context context) {
        if (terminal.getVoltageLevel().getTopologyKind().equals(TopologyKind.NODE_BREAKER)) {
            return context.config().updateTerminalConnectionInNodeBreakerVoltageLevel();
        } else {
            return true;
        }
    }

    private static boolean setPQAllowed(Terminal t) {
        return t.getConnectable().getType() != IdentifiableType.BUSBAR_SECTION;
    }

    private static PropertyBag getCgmesTerminal(Connectable<?> connectable, Context context) {
        return getCgmesTerminals(connectable, context, 1).get(0);
    }

    private static PropertyBags getCgmesTerminals(Connectable<?> connectable, Context context, int numTerminals) {
        PropertyBags propertyBags = new PropertyBags();
        getTerminalTags(numTerminals).forEach(terminalTag -> connectable.getAliasFromType(Conversion.CGMES_PREFIX_ALIAS_PROPERTIES + terminalTag)
                .ifPresent(cgmesTerminalId -> propertyBags.add(getCgmesTerminal(cgmesTerminalId, context))));
        return propertyBags;
    }

    private static List<String> getTerminalTags(int numTerminals) {
        return switch (numTerminals) {
            case 1 -> List.of(CgmesNames.TERMINAL1);
            case 2 -> List.of(CgmesNames.TERMINAL1, CgmesNames.TERMINAL2);
            case 3 -> List.of(CgmesNames.TERMINAL1, CgmesNames.TERMINAL2, CgmesNames.TERMINAL3);
            default -> throw new PowsyblException("unexpected number of terminals " + numTerminals);
        };
    }

    // If the propertyBag is not received, an empty one is returned.
    private static PropertyBag getCgmesTerminal(String cgmesTerminalId, Context context) {
        return context.cgmesTerminal(cgmesTerminalId) != null
                ? context.cgmesTerminal(cgmesTerminalId)
                : new PropertyBag(Collections.emptyList(), false);
    }

    private final int numTerminals;

    static class TerminalData {
        private final CgmesTerminal t;
        private final String busId;
        private final String cgmesVoltageLevelId;
        private final String iidmVoltageLevelId;
        private final VoltageLevel voltageLevel;

        TerminalData(String terminalPropertyName, PropertyBag p, Context context) {
            t = context.cgmes().terminal(p.getId(terminalPropertyName));
            String nodeId = context.nodeBreaker() ? t.connectivityNode() : t.topologicalNode();
            this.busId = context.namingStrategy().getIidmId("Bus", nodeId);
            if (context.config().convertBoundary()
                && context.boundary().containsNode(nodeId)) {
                cgmesVoltageLevelId = Context.boundaryVoltageLevelId(nodeId);
            } else {
                // If the terminal's node is contained in a Line (happens in boundaries) or in a Substation, a fictitious VoltageLevel is created
                cgmesVoltageLevelId = findCgmesVoltageLevelIdForContainer(nodeId, context);
            }
            if (cgmesVoltageLevelId != null) {
                String iidmVl = context.namingStrategy().getIidmId("VoltageLevel", cgmesVoltageLevelId);
                iidmVoltageLevelId = context.nodeContainerMapping().voltageLevelIidm(iidmVl);
                voltageLevel = context.network().getVoltageLevel(iidmVoltageLevelId);
            } else {
                iidmVoltageLevelId = null;
                voltageLevel = null;
            }
        }

        // if nodeId is included in a Line Container, the fictitious voltage level must be considered
        private static String findCgmesVoltageLevelIdForContainer(String nodeId, Context context) {
            String cgmesVoltageLevelId = null;
            Optional<CgmesContainer> cgmesContainer = context.cgmes().nodeContainer(nodeId);
            if (cgmesContainer.isPresent()) {
                cgmesVoltageLevelId = cgmesContainer.get().voltageLevel();
                if (cgmesVoltageLevelId == null) {
                    cgmesVoltageLevelId = context.nodeContainerMapping().getFictitiousVoltageLevelForContainer(cgmesContainer.get().id(), nodeId);
                }
            }
            return cgmesVoltageLevelId;
        }
    }

    // Connect

    public void connect(InjectionAdder<?, ?> adder) {
        if (context.nodeBreaker()) {
            adder.setNode(iidmNode());
        } else {
            adder.setBus(terminalConnected() ? busId() : null).setConnectableBus(busId());
        }
    }

    public void connectWithOnlyEq(InjectionAdder<?, ?> adder) {
        if (context.nodeBreaker()) {
            adder.setNode(iidmNode());
        } else {
            adder.setBus(null).setConnectableBus(busId());
        }
    }

    public void connect(InjectionAdder<?, ?> adder, int terminal) {
        if (context.nodeBreaker()) {
            adder.setNode(iidmNode(terminal));
        } else {
            adder.setBus(terminalConnected(terminal) ? busId(terminal) : null).setConnectableBus(busId(terminal));
        }
    }

    public void connect(BranchAdder<?, ?> adder) {
        if (context.nodeBreaker()) {
            adder
                .setVoltageLevel1(iidmVoltageLevelId(1))
                .setVoltageLevel2(iidmVoltageLevelId(2))
                .setNode1(iidmNode(1))
                .setNode2(iidmNode(2));
        } else {
            String busId1 = busId(1);
            String busId2 = busId(2);
            adder
                .setVoltageLevel1(iidmVoltageLevelId(1))
                .setVoltageLevel2(iidmVoltageLevelId(2))
                .setBus1(terminalConnected(1) ? busId1 : null)
                .setBus2(terminalConnected(2) ? busId2 : null)
                .setConnectableBus1(busId1)
                .setConnectableBus2(busId2);
        }
    }

    public void connectWithOnlyEq(BranchAdder<?, ?> adder) {
        if (context.nodeBreaker()) {
            adder
                    .setVoltageLevel1(iidmVoltageLevelId(1))
                    .setVoltageLevel2(iidmVoltageLevelId(2))
                    .setNode1(iidmNode(1))
                    .setNode2(iidmNode(2));
        } else {
            String busId1 = busId(1);
            String busId2 = busId(2);
            adder
                    .setVoltageLevel1(iidmVoltageLevelId(1))
                    .setVoltageLevel2(iidmVoltageLevelId(2))
                    .setBus1(null)
                    .setBus2(null)
                    .setConnectableBus1(busId1)
                    .setConnectableBus2(busId2);
        }
    }

    public static void connect(Context context, InjectionAdder<?, ?> adder, String busId, boolean connected, int node) {
        if (context.nodeBreaker()) {
            adder.setNode(node);
        } else {
            adder
                    .setBus(connected ? busId : null)
                    .setConnectableBus(busId);
        }
    }

    public void connect(BranchAdder<?, ?> adder,
        String iidmVoltageLevelId1, String busId1, boolean t1Connected, int node1,
        String iidmVoltageLevelId2, String busId2, boolean t2Connected, int node2) {
        connect(context, adder, iidmVoltageLevelId1, busId1, t1Connected, node1, iidmVoltageLevelId2, busId2, t2Connected, node2);
    }

    public static void connect(Context context, BranchAdder<?, ?> adder,
        String iidmVoltageLevelId1, String busId1, boolean t1Connected, int node1,
        String iidmVoltageLevelId2, String busId2, boolean t2Connected, int node2) {
        if (context.nodeBreaker()) {
            adder
                .setVoltageLevel1(iidmVoltageLevelId1)
                .setVoltageLevel2(iidmVoltageLevelId2)
                .setNode1(node1)
                .setNode2(node2);
        } else {
            adder
                .setVoltageLevel1(iidmVoltageLevelId1)
                .setVoltageLevel2(iidmVoltageLevelId2)
                .setBus1(t1Connected ? busId1 : null)
                .setBus2(t2Connected ? busId2 : null)
                .setConnectableBus1(busId1)
                .setConnectableBus2(busId2);
        }
    }

    public void connect(BranchAdder<?, ?> adder, boolean t1Connected, boolean t2Connected) {
        connect(adder, t1Connected, t2Connected, true);
    }

    public void connect(BranchAdder<?, ?> adder, boolean t1Connected, boolean t2Connected, boolean branchIsClosed) {
        if (context.nodeBreaker()) {
            adder
                .setVoltageLevel1(iidmVoltageLevelId(1))
                .setVoltageLevel2(iidmVoltageLevelId(2))
                .setNode1(iidmNode(1, branchIsClosed))
                .setNode2(iidmNode(2, branchIsClosed));
        } else {
            String busId1 = busId(1);
            String busId2 = busId(2);
            adder
                .setVoltageLevel1(iidmVoltageLevelId(1))
                .setVoltageLevel2(iidmVoltageLevelId(2))
                .setBus1(t1Connected && branchIsClosed ? busId1 : null)
                .setBus2(t2Connected && branchIsClosed ? busId2 : null)
                .setConnectableBus1(busId1)
                .setConnectableBus2(busId2);
        }
    }

    public void connect(VoltageLevel.NodeBreakerView.SwitchAdder adder, boolean open) {
        if (!context.nodeBreaker()) {
            throw new ConversionException("Not in node breaker context");
        }
        adder.setNode1(iidmNode(1)).setNode2(iidmNode(2)).setOpen(open);
    }

    public void connect(VoltageLevel.BusBreakerView.SwitchAdder adder, boolean open) {
        adder
            .setBus1(busId(1))
            .setBus2(busId(2))
            .setOpen(open || !terminalConnected(1) || !terminalConnected(2));
    }

    public void connectWithOnlyEq(LegAdder adder, int terminal) {
        if (context.nodeBreaker()) {
            adder
                .setVoltageLevel(iidmVoltageLevelId(terminal))
                .setNode(iidmNode(terminal));
        } else {
            adder
                .setVoltageLevel(iidmVoltageLevelId(terminal))
                .setBus(null)
                .setConnectableBus(busId(terminal));
        }
    }

    protected void addAliasesAndProperties(Identifiable<?> identifiable) {
        int i = 1;
        for (TerminalData td : terminals) {
            if (td == null) {
                break;
            }
            identifiable.addAlias(td.t.id(), Conversion.CGMES_PREFIX_ALIAS_PROPERTIES + CgmesNames.TERMINAL + i, context.config().isEnsureIdAliasUnicity());
            i++;
        }
    }

    protected double p0() {
        return powerFlow().defined() ? powerFlow().p() : 0.0;
    }

    protected double q0() {
        return powerFlow().defined() ? powerFlow().q() : 0.0;
    }

    protected static PowerFlow updatedPowerFlow(Connectable<?> connectable, PropertyBag cgmesData, Context context) {
        PropertyBag cgmesTerminal = getCgmesTerminal(connectable, context);

        PowerFlow steadyStateHypothesisPowerFlow = new PowerFlow(cgmesData, "p", "q");
        if (steadyStateHypothesisPowerFlow.defined()) {
            return steadyStateHypothesisPowerFlow;
        }
        PowerFlow stateVariablesPowerFlow = new PowerFlow(cgmesTerminal, "p", "q");
        if (stateVariablesPowerFlow.defined()) {
            return stateVariablesPowerFlow;
        }
        return PowerFlow.UNDEFINED;
    }

<<<<<<< HEAD
    protected static int defaultValue(int eq, int previous, int defaultValue, int emptyValue, Conversion.Config.DefaultValue defaultValueSelector) {
        return switch (defaultValueSelector) {
            case EQ -> eq;
            case PREVIOUS -> previous;
            case DEFAULT -> defaultValue;
            case EMPTY -> emptyValue;
        };
    }

    protected static boolean defaultValue(boolean eq, boolean previous, boolean defaultValue, boolean emptyValue, Conversion.Config.DefaultValue defaultValueSelector) {
=======
    protected static double defaultValue(double eq, double previous, double defaultValue, double emptyValue, Conversion.Config.DefaultValue defaultValueSelector) {
>>>>>>> eee776ce
        return switch (defaultValueSelector) {
            case EQ -> eq;
            case PREVIOUS -> previous;
            case DEFAULT -> defaultValue;
            case EMPTY -> emptyValue;
        };
    }

<<<<<<< HEAD
    protected static double defaultValue(double eq, double previous, double defaultValue, double emptyValue, Conversion.Config.DefaultValue defaultValueSelector) {
        return switch (defaultValueSelector) {
            case EQ -> eq;
            case PREVIOUS -> previous;
            case DEFAULT -> defaultValue;
            case EMPTY -> emptyValue;
        };
=======
    protected static Conversion.Config.DefaultValue getDefaultValueSelector(List<Conversion.Config.DefaultValue> validDefaultValues, Context context) {
        return context.config().updateDefaultValuesPriority().stream().filter(validDefaultValues::contains).findFirst().orElse(EMPTY);
>>>>>>> eee776ce
    }

    private final TerminalData[] terminals;
    private final PowerFlow steadyStatePowerFlow;
}<|MERGE_RESOLUTION|>--- conflicted
+++ resolved
@@ -807,7 +807,15 @@
         return PowerFlow.UNDEFINED;
     }
 
-<<<<<<< HEAD
+    protected static double defaultValue(double eq, double previous, double defaultValue, double emptyValue, Conversion.Config.DefaultValue defaultValueSelector) {
+        return switch (defaultValueSelector) {
+            case EQ -> eq;
+            case PREVIOUS -> previous;
+            case DEFAULT -> defaultValue;
+            case EMPTY -> emptyValue;
+        };
+    }
+
     protected static int defaultValue(int eq, int previous, int defaultValue, int emptyValue, Conversion.Config.DefaultValue defaultValueSelector) {
         return switch (defaultValueSelector) {
             case EQ -> eq;
@@ -818,9 +826,6 @@
     }
 
     protected static boolean defaultValue(boolean eq, boolean previous, boolean defaultValue, boolean emptyValue, Conversion.Config.DefaultValue defaultValueSelector) {
-=======
-    protected static double defaultValue(double eq, double previous, double defaultValue, double emptyValue, Conversion.Config.DefaultValue defaultValueSelector) {
->>>>>>> eee776ce
         return switch (defaultValueSelector) {
             case EQ -> eq;
             case PREVIOUS -> previous;
@@ -829,20 +834,6 @@
         };
     }
 
-<<<<<<< HEAD
-    protected static double defaultValue(double eq, double previous, double defaultValue, double emptyValue, Conversion.Config.DefaultValue defaultValueSelector) {
-        return switch (defaultValueSelector) {
-            case EQ -> eq;
-            case PREVIOUS -> previous;
-            case DEFAULT -> defaultValue;
-            case EMPTY -> emptyValue;
-        };
-=======
-    protected static Conversion.Config.DefaultValue getDefaultValueSelector(List<Conversion.Config.DefaultValue> validDefaultValues, Context context) {
-        return context.config().updateDefaultValuesPriority().stream().filter(validDefaultValues::contains).findFirst().orElse(EMPTY);
->>>>>>> eee776ce
-    }
-
     private final TerminalData[] terminals;
     private final PowerFlow steadyStatePowerFlow;
 }