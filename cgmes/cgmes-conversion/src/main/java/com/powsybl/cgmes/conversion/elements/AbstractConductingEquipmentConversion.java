/**
 * Copyright (c) 2017-2018, RTE (http://www.rte-france.com)
 * This Source Code Form is subject to the terms of the Mozilla Public
 * License, v. 2.0. If a copy of the MPL was not distributed with this
 * file, You can obtain one at http://mozilla.org/MPL/2.0/.
 * SPDX-License-Identifier: MPL-2.0
 */

package com.powsybl.cgmes.conversion.elements;

import com.powsybl.cgmes.conversion.Context;
import com.powsybl.cgmes.conversion.Conversion;
import com.powsybl.cgmes.conversion.ConversionException;
import com.powsybl.cgmes.extensions.CgmesDanglingLineBoundaryNodeAdder;
import com.powsybl.cgmes.extensions.CgmesTapChanger;
import com.powsybl.cgmes.extensions.CgmesTapChangers;
import com.powsybl.cgmes.model.*;
import com.powsybl.commons.PowsyblException;
import com.powsybl.iidm.network.*;
import com.powsybl.iidm.network.ThreeWindingsTransformerAdder.LegAdder;
import com.powsybl.iidm.network.util.SV;
import com.powsybl.iidm.network.util.TieLineUtil;
import com.powsybl.triplestore.api.PropertyBag;
import com.powsybl.triplestore.api.PropertyBags;

import java.util.Collections;
import java.util.List;
import java.util.Optional;

/**
 * @author Luma Zamarreño {@literal <zamarrenolm at aia.es>}
 *         <p>
 *         A ConductingEquipment has at least one Terminal. From the Terminal we
 *         get either its ConnectivityNode or its TopologicalNode, depending on
 *         the conversion context
 */
public abstract class AbstractConductingEquipmentConversion extends AbstractIdentifiedObjectConversion {

    private static final PropertyBag EMPTY_PROPERTY_BAG = new PropertyBag(Collections.emptyList(), false);

    protected AbstractConductingEquipmentConversion(
            String type,
            PropertyBag p,
            Context context) {
        super(type, p, context);
        numTerminals = 1;
        terminals = new TerminalData[]{null, null, null};
        terminals[0] = new TerminalData(CgmesNames.TERMINAL, p, context);
        steadyStatePowerFlow = new PowerFlow(p, "p", "q");

    }

    protected AbstractConductingEquipmentConversion(
            String type,
            PropertyBag p,
            Context context,
            int numTerminals) {
        super(type, p, context);
        // Information about each terminal is in properties of the unique property bag
        if (numTerminals > 3) {
            throw new IllegalArgumentException("Invalid number of terminals at " + id + ": " + numTerminals);
        }
        terminals = new TerminalData[]{null, null, null};
        this.numTerminals = numTerminals;
        for (int k = 1; k <= numTerminals; k++) {
            int k0 = k - 1;
            terminals[k0] = new TerminalData(CgmesNames.TERMINAL + k, p, context);
        }
        steadyStatePowerFlow = PowerFlow.UNDEFINED;
    }

    protected AbstractConductingEquipmentConversion(
            String type,
            PropertyBags ps,
            Context context) {
        super(type, ps, context);
        // Information about each terminal is in each separate property bags
        // It is assumed the property bags are already sorted
        this.numTerminals = ps.size();
        terminals = new TerminalData[]{null, null, null};
        if (numTerminals > 3) {
            throw new IllegalStateException("numTerminals should be less or equal to 3 but is " + numTerminals);
        }
        for (int k = 1; k <= numTerminals; k++) {
            int k0 = k - 1;
            terminals[k0] = new TerminalData(CgmesNames.TERMINAL, ps.get(k0), context);
        }
        steadyStatePowerFlow = PowerFlow.UNDEFINED;
    }

    public String findPairingKey(String boundaryNode) {
        return findPairingKey(context, boundaryNode);
    }

    public static String findPairingKey(Context context, String boundaryNode) {
        return context.boundary().nameAtBoundary(boundaryNode);
    }

    public String boundaryNode() {
        // Only one of the end points can be in the boundary
        if (isBoundary(1)) {
            return nodeId(1);
        } else if (isBoundary(2)) {
            return nodeId(2);
        }
        return null;
    }

    @Override
    public boolean insideBoundary() {
        // A conducting equipment is inside boundary if
        // the nodes of all its terminals are inside boundary
        for (int k = 1; k <= numTerminals; k++) {
            if (!context.boundary().containsNode(nodeId(k))) {
                return false;
            }
        }
        return true;
    }

    @Override
    public void convertInsideBoundary() {
        if (context.config().convertBoundary()) {
            if (valid()) {
                convert();
            }
        } else {
            // The default action for a conducting equipment totally inside the boundary
            // is to accumulate the power flows of connected terminals at boundary node
            for (int k = 1; k <= numTerminals; k++) {
                if (terminalConnected(k)) {
                    context.boundary().addPowerFlowAtNode(nodeId(k), powerFlowSV(k));
                }
            }
        }
    }

    @Override
    public boolean valid() {
        for (int k = 1; k <= numTerminals; k++) {
            if (nodeId(k) == null) {
                missing(nodeIdPropertyName() + k);
                return false;
            }
            if (voltageLevel(k).isEmpty()) {
                missing(String.format("VoltageLevel of terminal %d %s (iidm %s)",
                        k,
                        cgmesVoltageLevelId(k),
                        iidmVoltageLevelId(k)));
                return false;
            }
        }
        return true;
    }

    boolean validNodes() {
        for (int k = 1; k <= numTerminals; k++) {
            if (nodeId(k) == null) {
                missing(nodeIdPropertyName() + k);
                return false;
            }
        }
        return true;
    }

    protected String nodeIdPropertyName() {
        return context.nodeBreaker() ? "ConnectivityNode" : "TopologicalNode";
    }

    String terminalId() {
        return terminals[0].t.id();
    }

    String terminalId(int n) {
        return terminals[n - 1].t.id();
    }

    protected String nodeId() {
        return context.nodeBreaker()
                ? terminals[0].t.connectivityNode()
                : terminals[0].t.topologicalNode();
    }

    protected String nodeId(int n) {
        return context.nodeBreaker()
                ? terminals[n - 1].t.connectivityNode()
                : terminals[n - 1].t.topologicalNode();
    }

    protected String topologicalNodeId(int n) {
        return terminals[n - 1].t.topologicalNode();
    }

    protected String connectivityNodeId(int n) {
        return terminals[n - 1].t.connectivityNode();
    }

    protected boolean isBoundary(int n) {
        return voltageLevel(n).isEmpty() || context.boundary().containsNode(nodeId(n));
    }

    public DanglingLine convertToDanglingLine(String eqInstance, int boundarySide) {
        return convertToDanglingLine(eqInstance, boundarySide, 0.0, 0.0, 0.0, 0.0);
    }

    public DanglingLine convertToDanglingLine(String eqInstance, int boundarySide, double r, double x, double gch, double bch) {
        // Non-boundary side (other side) of the line
        int modelSide = 3 - boundarySide;
        String boundaryNode = nodeId(boundarySide);

        // check again boundary node is correct
        if (!isBoundary(boundarySide) || isBoundary(modelSide)) {
            throw new PowsyblException(String.format("Unexpected boundarySide and modelSide at boundaryNode: %s", boundaryNode));
        }

        PowerFlow f = new PowerFlow(0, 0);
        // Only consider potential power flow at boundary side if that side is connected
        if (terminalConnected(boundarySide) && context.boundary().hasPowerFlow(boundaryNode)) {
            f = context.boundary().powerFlowAtNode(boundaryNode);
        }
        // There should be some equipment at boundarySide to model exchange through that
        // point
        // But we have observed, for the test case conformity/miniBusBranch,
        // that the ACLineSegment:
        // _5150a037-e241-421f-98b2-fe60e5c90303 XQ1-N1
        // ends in a boundary node where there is no other line,
        // does not have energy consumer or equivalent injection
        if (terminalConnected(boundarySide)
                && !context.boundary().hasPowerFlow(boundaryNode)
                && context.boundary().equivalentInjectionsAtNode(boundaryNode).isEmpty()) {
            missing("Equipment for modeling consumption/injection at boundary node");
        }

        DanglingLineAdder dlAdder = voltageLevel(modelSide).map(vl -> vl.newDanglingLine()
                        .setEnsureIdUnicity(context.config().isEnsureIdAliasUnicity())
                        .setR(r)
                        .setX(x)
                        .setG(gch)
                        .setB(bch)
                        .setPairingKey(findPairingKey(boundaryNode)))
                .orElseThrow(() -> new CgmesModelException("Dangling line " + id + " has no container"));
        identify(dlAdder);
        connect(dlAdder, modelSide);
        Optional<EquivalentInjectionConversion> equivalentInjectionConversion = getEquivalentInjectionConversionForDanglingLine(context, boundaryNode, eqInstance);
        DanglingLine dl;
        if (equivalentInjectionConversion.isPresent()) {
            dl = equivalentInjectionConversion.get().convertOverDanglingLine(dlAdder, f);
            Optional.ofNullable(dl.getGeneration()).ifPresent(equivalentInjectionConversion.get()::convertReactiveLimits);
        } else {
            dl = dlAdder
                    .setP0(f.p())
                    .setQ0(f.q())
                    .add();
        }
        context.terminalMapping().add(terminalId(boundarySide), dl.getBoundary(), 2);
        dl.addAlias(terminalId(boundarySide), Conversion.CGMES_PREFIX_ALIAS_PROPERTIES + "Terminal_Boundary");
        dl.setProperty(Conversion.CGMES_PREFIX_ALIAS_PROPERTIES + "Terminal_Boundary", terminalId(boundarySide)); // TODO: delete when aliases are correctly handled by mergedlines
        dl.addAlias(terminalId(boundarySide == 1 ? 2 : 1), Conversion.CGMES_PREFIX_ALIAS_PROPERTIES + CgmesNames.TERMINAL1);
        dl.setProperty(Conversion.CGMES_PREFIX_ALIAS_PROPERTIES + "Terminal", terminalId(boundarySide == 1 ? 2 : 1)); // TODO: delete when aliases are correctly handled by mergedlines
        Optional.ofNullable(topologicalNodeId(boundarySide)).ifPresent(tn -> dl.setProperty(Conversion.CGMES_PREFIX_ALIAS_PROPERTIES + CgmesNames.TOPOLOGICAL_NODE_BOUNDARY, tn));
        Optional.ofNullable(connectivityNodeId(boundarySide)).ifPresent(cn ->
                dl.setProperty(Conversion.CGMES_PREFIX_ALIAS_PROPERTIES + CgmesNames.CONNECTIVITY_NODE_BOUNDARY, cn)
        );
        setBoundaryNodeInfo(boundaryNode, dl);
        // In a Dangling Line the CGMES side and the IIDM side may not be the same
        // Dangling lines in IIDM only have one terminal, one side
        // We do not have SSH values at the model side, it is a line flow. We take directly SV values
        context.convertedTerminal(terminalId(modelSide), dl.getTerminal(), 1, powerFlowSV(modelSide));

        return dl;
    }

    // In a Dangling Line the CGMES side and the IIDM side may not be the same
    // Dangling lines in IIDM only have one terminal, one side
    // We do not have SSH values at the model side, it is a line flow. We take directly SV values

    public static void computeFlowsOnModelSide(DanglingLine danglingLine, Context context) {
        if (context.config().computeFlowsAtBoundaryDanglingLines()
                && danglingLine.getTerminal().isConnected()
                && !isFlowOnModelSideDefined(danglingLine)) {

            if (isZ0(danglingLine)) {
                // Flow out must be equal to the consumption seen at boundary
                Optional<DanglingLine.Generation> generation = Optional.ofNullable(danglingLine.getGeneration());
                danglingLine.getTerminal().setP(danglingLine.getP0() - generation.map(DanglingLine.Generation::getTargetP).orElse(0.0));
                danglingLine.getTerminal().setQ(danglingLine.getQ0() - generation.map(DanglingLine.Generation::getTargetQ).orElse(0.0));
            } else {
                setDanglingLineModelSideFlow(danglingLine, context);
            }
        }
    }

    public static void calculateVoltageAndAngleInBoundaryBus(DanglingLine dl) {
        double v = dl.getBoundary().getV();
        double angle = dl.getBoundary().getAngle();

        if (isVoltageDefined(v, angle)) {
            setVoltageProperties(dl, v, angle);
        }
    }

    public static void calculateVoltageAndAngleInBoundaryBus(DanglingLine dl1, DanglingLine dl2) {
        double v = TieLineUtil.getBoundaryV(dl1, dl2);
        double angle = TieLineUtil.getBoundaryAngle(dl1, dl2);

        if (!isVoltageDefined(v, angle)) {
            v = dl1.getBoundary().getV();
            angle = dl1.getBoundary().getAngle();
        }
        if (!isVoltageDefined(v, angle)) {
            v = dl2.getBoundary().getV();
            angle = dl2.getBoundary().getAngle();
        }
        if (isVoltageDefined(v, angle)) {
            setVoltageProperties(dl1, v, angle);
            setVoltageProperties(dl2, v, angle);
        }
    }

    private static boolean isVoltageDefined(double v, double angle) {
        return !Double.isNaN(v) && !Double.isNaN(angle);
    }

    private static void setVoltageProperties(DanglingLine dl, double v, double angle) {
        dl.setProperty("v", Double.toString(v));
        dl.setProperty("angle", Double.toString(angle));
    }

    private void setBoundaryNodeInfo(String boundaryNode, DanglingLine dl) {
        if (context.boundary().isHvdc(boundaryNode) || context.boundary().lineAtBoundary(boundaryNode) != null) {
            dl.newExtension(CgmesDanglingLineBoundaryNodeAdder.class)
                    .setHvdc(context.boundary().isHvdc(boundaryNode))
                    .setLineEnergyIdentificationCodeEic(context.boundary().lineAtBoundary(boundaryNode))
                    .add();

            // TODO: when merged extensions will be handled, this code can be deleted
            if (context.boundary().isHvdc(boundaryNode)) {
                dl.setProperty("isHvdc", "true");
            }
            if (context.boundary().lineAtBoundary(boundaryNode) != null) {
                dl.setProperty("lineEnergyIdentificationCodeEIC", context.boundary().lineAtBoundary(boundaryNode));
            }
        }
    }

    private static boolean isFlowOnModelSideDefined(DanglingLine danglingLine) {
        return Double.isFinite(danglingLine.getTerminal().getP()) && Double.isFinite(danglingLine.getTerminal().getQ());
    }

    private static boolean isZ0(DanglingLine dl) {
        return dl.getR() == 0.0 && dl.getX() == 0.0 && dl.getG() == 0.0 && dl.getB() == 0.0;
    }

    private static void setDanglingLineModelSideFlow(DanglingLine dl, Context context) {
        Optional<PropertyBag> svVoltage = getCgmesSvVoltageOnBoundarySide(dl, context);
        if (svVoltage.isEmpty()) {
            return;
        }
        double v = svVoltage.get().asDouble(CgmesNames.VOLTAGE, Double.NaN);
        double angle = svVoltage.get().asDouble(CgmesNames.ANGLE, Double.NaN);
        if (!isVoltageDefined(v, angle)) {
            return;
        }
        // The net sum of power flow "entering" at boundary is "exiting"
        // through the line, we have to change the sign of the sum of flows
        // at the node when we consider flow at line end
        Optional<DanglingLine.Generation> generation = Optional.ofNullable(dl.getGeneration());
        double p = dl.getP0() - generation.map(DanglingLine.Generation::getTargetP).orElse(0.0);
        double q = dl.getQ0() - generation.map(DanglingLine.Generation::getTargetQ).orElse(0.0);
        SV svboundary = new SV(-p, -q, v, angle, TwoSides.ONE);
        // The other side power flow must be computed taking into account
        // the same criteria used for ACLineSegment: total shunt admittance
        // is divided in 2 equal shunt admittance at each side of series impedance
        double g = dl.getG() / 2;
        double b = dl.getB() / 2;
        SV svmodel = svboundary.otherSide(dl.getR(), dl.getX(), g, b, g, b, 1.0, 0.0);
        dl.getTerminal().setP(svmodel.getP());
        dl.getTerminal().setQ(svmodel.getQ());
    }

    private static Optional<PropertyBag> getCgmesSvVoltageOnBoundarySide(DanglingLine danglingLine, Context context) {
        String topologicalNodeIdOnBoundarySide = getTopologicalNodeIdOnBoundarySide(danglingLine, context);
        if (topologicalNodeIdOnBoundarySide != null) {
            return Optional.ofNullable(context.svVoltage(topologicalNodeIdOnBoundarySide));
        }
        return Optional.empty();
    }

    private static String getTopologicalNodeIdOnBoundarySide(DanglingLine danglingLine, Context context) {
        String topologicalNodeIdOnBoundarySide = danglingLine.getProperty(Conversion.CGMES_PREFIX_ALIAS_PROPERTIES + CgmesNames.TOPOLOGICAL_NODE_BOUNDARY);
        if (topologicalNodeIdOnBoundarySide != null) {
            return topologicalNodeIdOnBoundarySide;
        }
        String terminalIdOnBoundarySide = danglingLine.getProperty(Conversion.CGMES_PREFIX_ALIAS_PROPERTIES + CgmesNames.TERMINAL_BOUNDARY);
        if (terminalIdOnBoundarySide != null) {
            PropertyBag cgmesTerminal = context.cgmesTerminal(terminalIdOnBoundarySide);
            if (cgmesTerminal != null) {
                return cgmesTerminal.getId(CgmesNames.TOPOLOGICAL_NODE);
            }
        }
        return null;
    }

    private static Optional<EquivalentInjectionConversion> getEquivalentInjectionConversionForDanglingLine(Context context, String boundaryNode, String eqInstance) {
        List<PropertyBag> eis = context.boundary().equivalentInjectionsAtNode(boundaryNode);
        if (eis.isEmpty()) {
            return Optional.empty();
        } else if (eis.size() == 1) {
            return Optional.of(new EquivalentInjectionConversion(eis.get(0), context));
        } else {
            // Select the EI that is defined in the same EQ instance of the given line
            String eqInstancePropertyName = "graph";
            List<PropertyBag> eisEqInstance = eis.stream().filter(eik -> eik.getId(eqInstancePropertyName).equals(eqInstance)).toList();

            if (eisEqInstance.size() == 1) {
                return Optional.of(new EquivalentInjectionConversion(eisEqInstance.get(0), context));
            } else {
                context.invalid("Boundary node " + boundaryNode,
                        "Assembled model does not contain only one equivalent injection in the same graph " + eqInstance);
                return Optional.empty();
            }
        }
    }

    int iidmNode() {
        return iidmNode(1, true);
    }

    int iidmNode(int n) {
        return iidmNode(n, true);
    }

    int iidmNode(int n, boolean equipmentIsConnected) {
        if (!context.nodeBreaker()) {
            throw new ConversionException("Can't request an iidmNode if conversion context is not node-breaker");
        }
        VoltageLevel vl = terminals[n - 1].voltageLevel;
        CgmesTerminal t = terminals[n - 1].t;
        return context.nodeMapping().iidmNodeForTerminal(t, type.equals("Switch"), vl, equipmentIsConnected);
    }

    String busId() {
        return terminals[0].busId;
    }

    String busId(int n) {
        return terminals[n - 1].busId;
    }

    boolean terminalConnected() {
        return terminals[0].t.connected();
    }

    boolean terminalConnected(int n) {
        return terminals[n - 1].t.connected();
    }

    String cgmesVoltageLevelId(int n) {
        return terminals[n - 1].cgmesVoltageLevelId;
    }

    String iidmVoltageLevelId(int n) {
        return terminals[n - 1].iidmVoltageLevelId;
    }

    protected VoltageLevel voltageLevel() {
        if (terminals[0].iidmVoltageLevelId != null) {
            VoltageLevel vl = context.network().getVoltageLevel(terminals[0].iidmVoltageLevelId);
            if (vl != null) {
                return vl;
            } else {
                throw new CgmesModelException(type + " " + id + " voltage level " + terminals[0].iidmVoltageLevelId + " has not been created in IIDM");
            }
        } else if (terminals[0].voltageLevel != null) {
            return terminals[0].voltageLevel;
        }
        throw new CgmesModelException(type + " " + id + " has no container");
    }

    Optional<VoltageLevel> voltageLevel(int n) {
        if (terminals[n - 1].iidmVoltageLevelId != null) {
            return Optional.ofNullable(context.network().getVoltageLevel(terminals[n - 1].iidmVoltageLevelId));
        } else if (terminals[n - 1].voltageLevel != null) {
            return Optional.of(terminals[n - 1].voltageLevel);
        }
        return Optional.empty();
    }

    protected Optional<Substation> substation() {
        return (terminals[0].voltageLevel != null) ? terminals[0].voltageLevel.getSubstation() : Optional.empty();
    }

    private PowerFlow stateVariablesPowerFlow() {
        return terminals[0].t.flow();
    }

    public PowerFlow stateVariablesPowerFlow(int n) {
        return terminals[n - 1].t.flow();
    }

    private PowerFlow steadyStateHypothesisPowerFlow() {
        return steadyStatePowerFlow;
    }

    PowerFlow powerFlow() {
        if (steadyStateHypothesisPowerFlow().defined()) {
            return steadyStateHypothesisPowerFlow();
        }
        if (stateVariablesPowerFlow().defined()) {
            return stateVariablesPowerFlow();
        }
        return PowerFlow.UNDEFINED;
    }

    PowerFlow powerFlowSV() {
        if (stateVariablesPowerFlow().defined()) {
            return stateVariablesPowerFlow();
        }
        return PowerFlow.UNDEFINED;
    }

    PowerFlow powerFlowSV(int n) {
        if (stateVariablesPowerFlow(n).defined()) {
            return stateVariablesPowerFlow(n);
        }
        return PowerFlow.UNDEFINED;
    }

    // Terminals

    protected void convertedTerminals(Terminal... ts) {
        if (ts.length != numTerminals) {
            throw new IllegalArgumentException();
        }
        for (int k = 0; k < ts.length; k++) {
            int n = k + 1;
            Terminal t = ts[k];
            context.convertedTerminal(terminalId(n), t, n, powerFlowSV(n));
        }
    }

    protected void convertedTerminalsWithOnlyEq(Terminal... ts) {
        if (ts.length != numTerminals) {
            throw new IllegalArgumentException();
        }
        for (int k = 0; k < ts.length; k++) {
            int n = k + 1;
            Terminal t = ts[k];
            context.convertedTerminalWithOnlyEq(terminalId(n), t, n);
        }
    }

    public static void updateTerminals(Connectable<?> connectable, Context context, Terminal... ts) {
        PropertyBags cgmesTerminals = getCgmesTerminals(connectable, context, ts.length);
        for (int k = 0; k < ts.length; k++) {
            updateTerminal(cgmesTerminals.get(k), ts[k], context);
        }
    }

    private static void updateTerminal(PropertyBag cgmesTerminal, Terminal terminal, Context context) {
        if (updateConnect(terminal, context)) {
            boolean connectedInUpdate = cgmesTerminal.asBoolean("connected", true);
            if (terminal.isConnected() != connectedInUpdate) {
                if (connectedInUpdate) {
                    terminal.connect();
                } else {
                    terminal.disconnect();
                }
            }
        }
        if (setPQAllowed(terminal)) {
            PowerFlow f = new PowerFlow(cgmesTerminal, "p", "q");
            if (f.defined()) {
                terminal.setP(f.p());
                terminal.setQ(f.q());
            }
        }
    }

    private static boolean updateConnect(Terminal terminal, Context context) {
        if (terminal.getVoltageLevel().getTopologyKind().equals(TopologyKind.NODE_BREAKER)) {
            return context.config().updateTerminalConnectionInNodeBreakerVoltageLevel();
        } else {
            return true;
        }
    }

    private static boolean setPQAllowed(Terminal t) {
        return t.getConnectable().getType() != IdentifiableType.BUSBAR_SECTION;
    }

    private static PropertyBag getCgmesTerminal(Connectable<?> connectable, Context context) {
        return getCgmesTerminals(connectable, context, 1).get(0);
    }

    private static PropertyBags getCgmesTerminals(Connectable<?> connectable, Context context, int numTerminals) {
        PropertyBags propertyBags = new PropertyBags();
        getTerminalTags(numTerminals).forEach(terminalTag -> propertyBags.add(
                connectable.getAliasFromType(Conversion.CGMES_PREFIX_ALIAS_PROPERTIES + terminalTag)
                        .map(cgmesTerminalId -> getCgmesTerminal(cgmesTerminalId, context))
                        .orElse(EMPTY_PROPERTY_BAG)));
        return propertyBags;

    }

    private static List<String> getTerminalTags(int numTerminals) {
        return switch (numTerminals) {
            case 1 -> List.of(CgmesNames.TERMINAL1);
            case 2 -> List.of(CgmesNames.TERMINAL1, CgmesNames.TERMINAL2);
            case 3 -> List.of(CgmesNames.TERMINAL1, CgmesNames.TERMINAL2, CgmesNames.TERMINAL3);
            default -> throw new PowsyblException("unexpected number of terminals " + numTerminals);
        };
    }

    // If the propertyBag is not received, an empty one is returned.
    private static PropertyBag getCgmesTerminal(String cgmesTerminalId, Context context) {
        return context.cgmesTerminal(cgmesTerminalId) != null
                ? context.cgmesTerminal(cgmesTerminalId)
                : EMPTY_PROPERTY_BAG;
    }

    private final int numTerminals;

    static class TerminalData {
        private final CgmesTerminal t;
        private final String busId;
        private final String cgmesVoltageLevelId;
        private final String iidmVoltageLevelId;
        private final VoltageLevel voltageLevel;

        TerminalData(String terminalPropertyName, PropertyBag p, Context context) {
            t = context.cgmes().terminal(p.getId(terminalPropertyName));
            String nodeId = context.nodeBreaker() ? t.connectivityNode() : t.topologicalNode();
            this.busId = context.namingStrategy().getIidmId("Bus", nodeId);
            if (context.config().convertBoundary()
                && context.boundary().containsNode(nodeId)) {
                cgmesVoltageLevelId = Context.boundaryVoltageLevelId(nodeId);
            } else {
                // If the terminal's node is contained in a Line (happens in boundaries) or in a Substation, a fictitious VoltageLevel is created
                cgmesVoltageLevelId = findCgmesVoltageLevelIdForContainer(nodeId, context);
            }
            if (cgmesVoltageLevelId != null) {
                String iidmVl = context.namingStrategy().getIidmId("VoltageLevel", cgmesVoltageLevelId);
                iidmVoltageLevelId = context.nodeContainerMapping().voltageLevelIidm(iidmVl);
                voltageLevel = context.network().getVoltageLevel(iidmVoltageLevelId);
            } else {
                iidmVoltageLevelId = null;
                voltageLevel = null;
            }
        }

        // if nodeId is included in a Line Container, the fictitious voltage level must be considered
        private static String findCgmesVoltageLevelIdForContainer(String nodeId, Context context) {
            String cgmesVoltageLevelId = null;
            Optional<CgmesContainer> cgmesContainer = context.cgmes().nodeContainer(nodeId);
            if (cgmesContainer.isPresent()) {
                cgmesVoltageLevelId = cgmesContainer.get().voltageLevel();
                if (cgmesVoltageLevelId == null) {
                    cgmesVoltageLevelId = context.nodeContainerMapping().getFictitiousVoltageLevelForContainer(cgmesContainer.get().id(), nodeId);
                }
            }
            return cgmesVoltageLevelId;
        }
    }

    // Connect

    public void connect(InjectionAdder<?, ?> adder) {
        if (context.nodeBreaker()) {
            adder.setNode(iidmNode());
        } else {
            adder.setBus(terminalConnected() ? busId() : null).setConnectableBus(busId());
        }
    }

    public void connectWithOnlyEq(InjectionAdder<?, ?> adder) {
        if (context.nodeBreaker()) {
            adder.setNode(iidmNode());
        } else {
            adder.setBus(null).setConnectableBus(busId());
        }
    }

    public void connect(InjectionAdder<?, ?> adder, int terminal) {
        if (context.nodeBreaker()) {
            adder.setNode(iidmNode(terminal));
        } else {
            adder.setBus(terminalConnected(terminal) ? busId(terminal) : null).setConnectableBus(busId(terminal));
        }
    }

    public void connect(BranchAdder<?, ?> adder) {
        if (context.nodeBreaker()) {
            adder
                .setVoltageLevel1(iidmVoltageLevelId(1))
                .setVoltageLevel2(iidmVoltageLevelId(2))
                .setNode1(iidmNode(1))
                .setNode2(iidmNode(2));
        } else {
            String busId1 = busId(1);
            String busId2 = busId(2);
            adder
                .setVoltageLevel1(iidmVoltageLevelId(1))
                .setVoltageLevel2(iidmVoltageLevelId(2))
                .setBus1(terminalConnected(1) ? busId1 : null)
                .setBus2(terminalConnected(2) ? busId2 : null)
                .setConnectableBus1(busId1)
                .setConnectableBus2(busId2);
        }
    }

    public void connectWithOnlyEq(BranchAdder<?, ?> adder) {
<<<<<<< HEAD
=======
        if (context.nodeBreaker()) {
            adder
                    .setVoltageLevel1(iidmVoltageLevelId(1))
                    .setVoltageLevel2(iidmVoltageLevelId(2))
                    .setNode1(iidmNode(1))
                    .setNode2(iidmNode(2));
        } else {
            String busId1 = busId(1);
            String busId2 = busId(2);
            adder
                    .setVoltageLevel1(iidmVoltageLevelId(1))
                    .setVoltageLevel2(iidmVoltageLevelId(2))
                    .setBus1(null)
                    .setBus2(null)
                    .setConnectableBus1(busId1)
                    .setConnectableBus2(busId2);
        }
    }

    public static void connect(Context context, InjectionAdder<?, ?> adder, String busId, boolean connected, int node) {
>>>>>>> ad4e497b
        if (context.nodeBreaker()) {
            adder
                    .setVoltageLevel1(iidmVoltageLevelId(1))
                    .setVoltageLevel2(iidmVoltageLevelId(2))
                    .setNode1(iidmNode(1))
                    .setNode2(iidmNode(2));
        } else {
            String busId1 = busId(1);
            String busId2 = busId(2);
            adder
                    .setVoltageLevel1(iidmVoltageLevelId(1))
                    .setVoltageLevel2(iidmVoltageLevelId(2))
                    .setBus1(null)
                    .setBus2(null)
                    .setConnectableBus1(busId1)
                    .setConnectableBus2(busId2);
        }
    }

    public void connect(VoltageLevel.NodeBreakerView.SwitchAdder adder, boolean open) {
        if (!context.nodeBreaker()) {
            throw new ConversionException("Not in node breaker context");
        }
        adder.setNode1(iidmNode(1)).setNode2(iidmNode(2)).setOpen(open);
    }

    public void connect(VoltageLevel.BusBreakerView.SwitchAdder adder, boolean open) {
        adder
            .setBus1(busId(1))
            .setBus2(busId(2))
            .setOpen(open || !terminalConnected(1) || !terminalConnected(2));
    }

    public void connectWithOnlyEq(LegAdder adder, int terminal) {
        if (context.nodeBreaker()) {
            adder
                .setVoltageLevel(iidmVoltageLevelId(terminal))
                .setNode(iidmNode(terminal));
        } else {
            adder
                .setVoltageLevel(iidmVoltageLevelId(terminal))
                .setBus(null)
                .setConnectableBus(busId(terminal));
        }
    }

    protected void addAliasesAndProperties(Identifiable<?> identifiable) {
        int i = 1;
        for (TerminalData td : terminals) {
            if (td == null) {
                break;
            }
            identifiable.addAlias(td.t.id(), Conversion.CGMES_PREFIX_ALIAS_PROPERTIES + CgmesNames.TERMINAL + i, context.config().isEnsureIdAliasUnicity());
            i++;
        }
    }

    protected double p0() {
        return powerFlow().defined() ? powerFlow().p() : 0.0;
    }

    protected double q0() {
        return powerFlow().defined() ? powerFlow().q() : 0.0;
    }

    protected static PowerFlow updatedPowerFlow(Connectable<?> connectable, PropertyBag cgmesData, Context context) {
        PropertyBag cgmesTerminal = getCgmesTerminal(connectable, context);

        PowerFlow steadyStateHypothesisPowerFlow = new PowerFlow(cgmesData, "p", "q");
        if (steadyStateHypothesisPowerFlow.defined()) {
            return steadyStateHypothesisPowerFlow;
        }
        PowerFlow stateVariablesPowerFlow = new PowerFlow(cgmesTerminal, "p", "q");
        if (stateVariablesPowerFlow.defined()) {
            return stateVariablesPowerFlow;
        }
        return PowerFlow.UNDEFINED;
    }

<<<<<<< HEAD
    protected static boolean isControlModeVoltage(String controlMode) {
        return controlMode != null && controlMode.endsWith(CgmesNames.VOLTAGE_TAG);
    }

    protected static boolean isControlModeReactivePower(String controlMode) {
        return controlMode != null && controlMode.toLowerCase().endsWith(CgmesNames.REACTIVE_POWER);
    }

=======
>>>>>>> ad4e497b
    protected static Optional<PropertyBag> findCgmesRegulatingControl(Connectable<?> connectable, Context context) {
        String regulatingControlId = connectable.getProperty(Conversion.CGMES_PREFIX_ALIAS_PROPERTIES + CgmesNames.REGULATING_CONTROL);
        return regulatingControlId != null ? Optional.ofNullable(context.regulatingControl(regulatingControlId)) : Optional.empty();
    }

    protected static <C extends Connectable<C>> Optional<PropertyBag> findCgmesRegulatingControl(Connectable<C> tw, String tapChangerId, Context context) {
        CgmesTapChangers<C> cgmesTcs = tw.getExtension(CgmesTapChangers.class);
        if (cgmesTcs != null && tapChangerId != null) {
            CgmesTapChanger cgmesTc = cgmesTcs.getTapChanger(tapChangerId);
            return cgmesTc != null ? Optional.ofNullable(context.regulatingControl(cgmesTc.getControlId())) : Optional.empty();
        }
        return Optional.empty();
    }

    protected static int findTerminalSign(Connectable<?> connectable) {
        String terminalSign = connectable.getProperty(Conversion.CGMES_PREFIX_ALIAS_PROPERTIES + CgmesNames.TERMINAL_SIGN);
        return terminalSign != null ? Integer.parseInt(terminalSign) : 1;
    }

    protected static int findTerminalSign(Connectable<?> connectable, String end) {
        String terminalSign = connectable.getProperty(Conversion.CGMES_PREFIX_ALIAS_PROPERTIES + CgmesNames.TERMINAL_SIGN + end);
        return terminalSign != null ? Integer.parseInt(terminalSign) : 1;
    }

    protected static double findTargetV(PropertyBag regulatingControl, double defaultValue, DefaultValueUse use) {
        return findTargetV(regulatingControl, CgmesNames.TARGET_VALUE, defaultValue, use);
    }

    protected static double findTargetV(PropertyBag regulatingControl, String propertyTag, double defaultValue, DefaultValueUse use) {
        double targetV = regulatingControl.asDouble(propertyTag);
        return useDefaultValue(regulatingControl.containsKey(propertyTag), isValidTargetV(targetV), use) ? defaultValue : targetV;
    }

    protected static double findTargetQ(PropertyBag regulatingControl, int terminalSign, double defaultValue, DefaultValueUse use) {
        return findTargetValue(regulatingControl, terminalSign, defaultValue, use);
    }

    protected static double findTargetValue(PropertyBag regulatingControl, int terminalSign, double defaultValue, DefaultValueUse use) {
        return findTargetValue(regulatingControl, CgmesNames.TARGET_VALUE, terminalSign, defaultValue, use);
    }

    protected static double findTargetValue(PropertyBag regulatingControl, String propertyTag, int terminalSign, double defaultValue, DefaultValueUse use) {
        double targetValue = regulatingControl.asDouble(propertyTag);
        return useDefaultValue(regulatingControl.containsKey(propertyTag), isValidTargetValue(targetValue), use) ? defaultValue : targetValue * terminalSign;
    }

    protected static double findTargetDeadband(PropertyBag regulatingControl, double defaultValue, DefaultValueUse use) {
        double targetDeadband = regulatingControl.asDouble(CgmesNames.TARGET_DEADBAND);
        return useDefaultValue(regulatingControl.containsKey(CgmesNames.TARGET_DEADBAND), isValidTargetDeadband(targetDeadband), use) ? defaultValue : targetDeadband;
    }

    protected static boolean findRegulatingOn(PropertyBag regulatingControl, boolean defaultValue, DefaultValueUse use) {
        return findRegulatingOn(regulatingControl, CgmesNames.ENABLED, defaultValue, use);
    }

    protected static boolean findRegulatingOn(PropertyBag regulatingControl, String propertyTag, boolean defaultValue, DefaultValueUse use) {
        Optional<Boolean> isRegulatingOn = regulatingControl.asBoolean(propertyTag);
        return useDefaultValue(isRegulatingOn.isPresent(), true, use) ? defaultValue : isRegulatingOn.orElse(false);
    }

    private static boolean useDefaultValue(boolean isDefined, boolean isValid, DefaultValueUse use) {
        return use == DefaultValueUse.ALWAYS
                || use == DefaultValueUse.NOT_DEFINED && !isDefined
                || use == DefaultValueUse.NOT_VALID && !isValid;
    }

    protected static boolean isValidTargetV(double targetV) {
        return targetV > 0.0;
    }

    protected static boolean isValidTargetQ(double targetQ) {
        return isValidTargetValue(targetQ);
    }

    protected static boolean isValidTargetValue(double targetValue) {
        return Double.isFinite(targetValue);
    }

    protected static boolean isValidTargetDeadband(double targetDeadband) {
        return targetDeadband >= 0.0;
    }

    /**
     * Specifies when to use the default value.
     * <br/>
     * The available options are:
     * <ul>
     *   <li><b>NEVER</b>: The default value is never used.</li>
     *   <li><b>NOT_DEFINED</b>: The default value is used only when the property is not defined.</li>
     *   <li><b>NOT_VALID</b>: The default value is used when the property is defined but contains an invalid value.</li>
     *   <li><b>ALWAYS</b>: The default value is always used, regardless of the property's state.</li>
     * </ul>
     */
    protected enum DefaultValueUse {
        NEVER,
        NOT_DEFINED,
        NOT_VALID,
        ALWAYS
    }

    private final TerminalData[] terminals;
    private final PowerFlow steadyStatePowerFlow;
}<|MERGE_RESOLUTION|>--- conflicted
+++ resolved
@@ -710,8 +710,6 @@
     }
 
     public void connectWithOnlyEq(BranchAdder<?, ?> adder) {
-<<<<<<< HEAD
-=======
         if (context.nodeBreaker()) {
             adder
                     .setVoltageLevel1(iidmVoltageLevelId(1))
@@ -731,27 +729,6 @@
         }
     }
 
-    public static void connect(Context context, InjectionAdder<?, ?> adder, String busId, boolean connected, int node) {
->>>>>>> ad4e497b
-        if (context.nodeBreaker()) {
-            adder
-                    .setVoltageLevel1(iidmVoltageLevelId(1))
-                    .setVoltageLevel2(iidmVoltageLevelId(2))
-                    .setNode1(iidmNode(1))
-                    .setNode2(iidmNode(2));
-        } else {
-            String busId1 = busId(1);
-            String busId2 = busId(2);
-            adder
-                    .setVoltageLevel1(iidmVoltageLevelId(1))
-                    .setVoltageLevel2(iidmVoltageLevelId(2))
-                    .setBus1(null)
-                    .setBus2(null)
-                    .setConnectableBus1(busId1)
-                    .setConnectableBus2(busId2);
-        }
-    }
-
     public void connect(VoltageLevel.NodeBreakerView.SwitchAdder adder, boolean open) {
         if (!context.nodeBreaker()) {
             throw new ConversionException("Not in node breaker context");
@@ -812,17 +789,6 @@
         return PowerFlow.UNDEFINED;
     }
 
-<<<<<<< HEAD
-    protected static boolean isControlModeVoltage(String controlMode) {
-        return controlMode != null && controlMode.endsWith(CgmesNames.VOLTAGE_TAG);
-    }
-
-    protected static boolean isControlModeReactivePower(String controlMode) {
-        return controlMode != null && controlMode.toLowerCase().endsWith(CgmesNames.REACTIVE_POWER);
-    }
-
-=======
->>>>>>> ad4e497b
     protected static Optional<PropertyBag> findCgmesRegulatingControl(Connectable<?> connectable, Context context) {
         String regulatingControlId = connectable.getProperty(Conversion.CGMES_PREFIX_ALIAS_PROPERTIES + CgmesNames.REGULATING_CONTROL);
         return regulatingControlId != null ? Optional.ofNullable(context.regulatingControl(regulatingControlId)) : Optional.empty();
