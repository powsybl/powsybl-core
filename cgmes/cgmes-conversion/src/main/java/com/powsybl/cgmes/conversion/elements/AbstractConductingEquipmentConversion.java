/**
 * Copyright (c) 2017-2018, RTE (http://www.rte-france.com)
 * This Source Code Form is subject to the terms of the Mozilla Public
 * License, v. 2.0. If a copy of the MPL was not distributed with this
 * file, You can obtain one at http://mozilla.org/MPL/2.0/.
 * SPDX-License-Identifier: MPL-2.0
 */

package com.powsybl.cgmes.conversion.elements;

import com.powsybl.cgmes.conversion.Context;
import com.powsybl.cgmes.conversion.Conversion;
import com.powsybl.cgmes.conversion.ConversionException;
import com.powsybl.cgmes.extensions.CgmesDanglingLineBoundaryNodeAdder;
import com.powsybl.cgmes.extensions.CgmesTapChanger;
import com.powsybl.cgmes.extensions.CgmesTapChangers;
import com.powsybl.cgmes.model.*;
import com.powsybl.commons.PowsyblException;
import com.powsybl.iidm.network.*;
import com.powsybl.iidm.network.ThreeWindingsTransformerAdder.LegAdder;
import com.powsybl.iidm.network.util.SV;
import com.powsybl.iidm.network.util.TieLineUtil;
import com.powsybl.triplestore.api.PropertyBag;
import com.powsybl.triplestore.api.PropertyBags;

import java.util.Collections;
import java.util.List;
import java.util.Optional;

/**
 * @author Luma Zamarreño {@literal <zamarrenolm at aia.es>}
 *         <p>
 *         A ConductingEquipment has at least one Terminal. From the Terminal we
 *         get either its ConnectivityNode or its TopologicalNode, depending on
 *         the conversion context
 */
public abstract class AbstractConductingEquipmentConversion extends AbstractIdentifiedObjectConversion {

    private static final PropertyBag EMPTY_PROPERTY_BAG = new PropertyBag(Collections.emptyList(), false);

    protected AbstractConductingEquipmentConversion(
            String type,
            PropertyBag p,
            Context context) {
        super(type, p, context);
        numTerminals = 1;
        terminals = new TerminalData[]{null, null, null};
        terminals[0] = new TerminalData(CgmesNames.TERMINAL, p, context);
        steadyStatePowerFlow = new PowerFlow(p, "p", "q");

    }

    protected AbstractConductingEquipmentConversion(
            String type,
            PropertyBag p,
            Context context,
            int numTerminals) {
        super(type, p, context);
        // Information about each terminal is in properties of the unique property bag
        if (numTerminals > 3) {
            throw new IllegalArgumentException("Invalid number of terminals at " + id + ": " + numTerminals);
        }
        terminals = new TerminalData[]{null, null, null};
        this.numTerminals = numTerminals;
        for (int k = 1; k <= numTerminals; k++) {
            int k0 = k - 1;
            terminals[k0] = new TerminalData(CgmesNames.TERMINAL + k, p, context);
        }
        steadyStatePowerFlow = PowerFlow.UNDEFINED;
    }

    protected AbstractConductingEquipmentConversion(
            String type,
            PropertyBags ps,
            Context context) {
        super(type, ps, context);
        // Information about each terminal is in each separate property bags
        // It is assumed the property bags are already sorted
        this.numTerminals = ps.size();
        terminals = new TerminalData[]{null, null, null};
        if (numTerminals > 3) {
            throw new IllegalStateException("numTerminals should be less or equal to 3 but is " + numTerminals);
        }
        for (int k = 1; k <= numTerminals; k++) {
            int k0 = k - 1;
            terminals[k0] = new TerminalData(CgmesNames.TERMINAL, ps.get(k0), context);
        }
        steadyStatePowerFlow = PowerFlow.UNDEFINED;
    }

    public String findPairingKey(String boundaryNode) {
        return findPairingKey(context, boundaryNode);
    }

    public static String findPairingKey(Context context, String boundaryNode) {
        return context.boundary().nameAtBoundary(boundaryNode);
    }

    public String boundaryNode() {
        // Only one of the end points can be in the boundary
        if (isBoundary(1)) {
            return nodeId(1);
        } else if (isBoundary(2)) {
            return nodeId(2);
        }
        return null;
    }

    @Override
    public boolean insideBoundary() {
        // A conducting equipment is inside boundary if
        // the nodes of all its terminals are inside boundary
        for (int k = 1; k <= numTerminals; k++) {
            if (!context.boundary().containsNode(nodeId(k))) {
                return false;
            }
        }
        return true;
    }

    @Override
    public void convertInsideBoundary() {
        if (context.config().convertBoundary()) {
            if (valid()) {
                convert();
            }
        } else {
            // The default action for a conducting equipment totally inside the boundary
            // is to accumulate the power flows of connected terminals at boundary node
            for (int k = 1; k <= numTerminals; k++) {
                if (terminalConnected(k)) {
                    context.boundary().addPowerFlowAtNode(nodeId(k), powerFlowSV(k));
                }
            }
        }
    }

    @Override
    public boolean valid() {
        for (int k = 1; k <= numTerminals; k++) {
            if (nodeId(k) == null) {
                missing(nodeIdPropertyName() + k);
                return false;
            }
            if (voltageLevel(k).isEmpty()) {
                missing(String.format("VoltageLevel of terminal %d %s (iidm %s)",
                        k,
                        cgmesVoltageLevelId(k),
                        iidmVoltageLevelId(k)));
                return false;
            }
        }
        return true;
    }

    boolean validNodes() {
        for (int k = 1; k <= numTerminals; k++) {
            if (nodeId(k) == null) {
                missing(nodeIdPropertyName() + k);
                return false;
            }
        }
        return true;
    }

    protected String nodeIdPropertyName() {
        return context.nodeBreaker() ? "ConnectivityNode" : "TopologicalNode";
    }

    String terminalId() {
        return terminals[0].t.id();
    }

    String terminalId(int n) {
        return terminals[n - 1].t.id();
    }

    protected String nodeId() {
        return context.nodeBreaker()
                ? terminals[0].t.connectivityNode()
                : terminals[0].t.topologicalNode();
    }

    protected String nodeId(int n) {
        return context.nodeBreaker()
                ? terminals[n - 1].t.connectivityNode()
                : terminals[n - 1].t.topologicalNode();
    }

    protected String topologicalNodeId(int n) {
        return terminals[n - 1].t.topologicalNode();
    }

    protected String connectivityNodeId(int n) {
        return terminals[n - 1].t.connectivityNode();
    }

    protected boolean isBoundary(int n) {
        return voltageLevel(n).isEmpty() || context.boundary().containsNode(nodeId(n));
    }

    public DanglingLine convertToDanglingLine(String eqInstance, int boundarySide) {
        return convertToDanglingLine(eqInstance, boundarySide, 0.0, 0.0, 0.0, 0.0);
    }

    public DanglingLine convertToDanglingLine(String eqInstance, int boundarySide, double r, double x, double gch, double bch) {
        // Non-boundary side (other side) of the line
        int modelSide = 3 - boundarySide;
        String boundaryNode = nodeId(boundarySide);

        // check again boundary node is correct
        if (!isBoundary(boundarySide) || isBoundary(modelSide)) {
            throw new PowsyblException(String.format("Unexpected boundarySide and modelSide at boundaryNode: %s", boundaryNode));
        }

        PowerFlow f = new PowerFlow(0, 0);
        // Only consider potential power flow at boundary side if that side is connected
        if (terminalConnected(boundarySide) && context.boundary().hasPowerFlow(boundaryNode)) {
            f = context.boundary().powerFlowAtNode(boundaryNode);
        }
        // There should be some equipment at boundarySide to model exchange through that
        // point
        // But we have observed, for the test case conformity/miniBusBranch,
        // that the ACLineSegment:
        // _5150a037-e241-421f-98b2-fe60e5c90303 XQ1-N1
        // ends in a boundary node where there is no other line,
        // does not have energy consumer or equivalent injection
        if (terminalConnected(boundarySide)
                && !context.boundary().hasPowerFlow(boundaryNode)
                && context.boundary().equivalentInjectionsAtNode(boundaryNode).isEmpty()) {
            missing("Equipment for modeling consumption/injection at boundary node");
        }

        DanglingLineAdder dlAdder = voltageLevel(modelSide).map(vl -> vl.newDanglingLine()
                        .setEnsureIdUnicity(context.config().isEnsureIdAliasUnicity())
                        .setR(r)
                        .setX(x)
                        .setG(gch)
                        .setB(bch)
                        .setPairingKey(findPairingKey(boundaryNode)))
                .orElseThrow(() -> new CgmesModelException("Dangling line " + id + " has no container"));
        identify(dlAdder);
        connect(dlAdder, modelSide);
        Optional<EquivalentInjectionConversion> equivalentInjectionConversion = getEquivalentInjectionConversionForDanglingLine(context, boundaryNode, eqInstance);
        DanglingLine dl;
        if (equivalentInjectionConversion.isPresent()) {
            dl = equivalentInjectionConversion.get().convertOverDanglingLine(dlAdder, f);
            Optional.ofNullable(dl.getGeneration()).ifPresent(equivalentInjectionConversion.get()::convertReactiveLimits);
        } else {
            dl = dlAdder
                    .setP0(f.p())
                    .setQ0(f.q())
                    .add();
        }
        context.terminalMapping().add(terminalId(boundarySide), dl.getBoundary(), 2);
        dl.addAlias(terminalId(boundarySide), Conversion.CGMES_PREFIX_ALIAS_PROPERTIES + "Terminal_Boundary");
        dl.setProperty(Conversion.CGMES_PREFIX_ALIAS_PROPERTIES + "Terminal_Boundary", terminalId(boundarySide)); // TODO: delete when aliases are correctly handled by mergedlines
        dl.addAlias(terminalId(boundarySide == 1 ? 2 : 1), Conversion.CGMES_PREFIX_ALIAS_PROPERTIES + CgmesNames.TERMINAL1);
        dl.setProperty(Conversion.CGMES_PREFIX_ALIAS_PROPERTIES + "Terminal", terminalId(boundarySide == 1 ? 2 : 1)); // TODO: delete when aliases are correctly handled by mergedlines
        Optional.ofNullable(topologicalNodeId(boundarySide)).ifPresent(tn -> dl.setProperty(Conversion.CGMES_PREFIX_ALIAS_PROPERTIES + CgmesNames.TOPOLOGICAL_NODE_BOUNDARY, tn));
        Optional.ofNullable(connectivityNodeId(boundarySide)).ifPresent(cn ->
                dl.setProperty(Conversion.CGMES_PREFIX_ALIAS_PROPERTIES + CgmesNames.CONNECTIVITY_NODE_BOUNDARY, cn)
        );
        setBoundaryNodeInfo(boundaryNode, dl);
        // In a Dangling Line the CGMES side and the IIDM side may not be the same
        // Dangling lines in IIDM only have one terminal, one side
        // We do not have SSH values at the model side, it is a line flow. We take directly SV values
        context.convertedTerminal(terminalId(modelSide), dl.getTerminal(), 1, powerFlowSV(modelSide));

        return dl;
    }

    // In a Dangling Line the CGMES side and the IIDM side may not be the same
    // Dangling lines in IIDM only have one terminal, one side
    // We do not have SSH values at the model side, it is a line flow. We take directly SV values

    public static void computeFlowsOnModelSide(DanglingLine danglingLine, Context context) {
        if (context.config().computeFlowsAtBoundaryDanglingLines()
                && danglingLine.getTerminal().isConnected()
                && !isFlowOnModelSideDefined(danglingLine)) {

            if (isZ0(danglingLine)) {
                // Flow out must be equal to the consumption seen at boundary
                Optional<DanglingLine.Generation> generation = Optional.ofNullable(danglingLine.getGeneration());
                danglingLine.getTerminal().setP(danglingLine.getP0() - generation.map(DanglingLine.Generation::getTargetP).orElse(0.0));
                danglingLine.getTerminal().setQ(danglingLine.getQ0() - generation.map(DanglingLine.Generation::getTargetQ).orElse(0.0));
            } else {
                setDanglingLineModelSideFlow(danglingLine, context);
            }
        }
    }

    public static void calculateVoltageAndAngleInBoundaryBus(DanglingLine dl) {
        double v = dl.getBoundary().getV();
        double angle = dl.getBoundary().getAngle();

        if (isVoltageDefined(v, angle)) {
            setVoltageProperties(dl, v, angle);
        }
    }

    public static void calculateVoltageAndAngleInBoundaryBus(DanglingLine dl1, DanglingLine dl2) {
        double v = TieLineUtil.getBoundaryV(dl1, dl2);
        double angle = TieLineUtil.getBoundaryAngle(dl1, dl2);

        if (!isVoltageDefined(v, angle)) {
            v = dl1.getBoundary().getV();
            angle = dl1.getBoundary().getAngle();
        }
        if (!isVoltageDefined(v, angle)) {
            v = dl2.getBoundary().getV();
            angle = dl2.getBoundary().getAngle();
        }
        if (isVoltageDefined(v, angle)) {
            setVoltageProperties(dl1, v, angle);
            setVoltageProperties(dl2, v, angle);
        }
    }

    private static boolean isVoltageDefined(double v, double angle) {
        return !Double.isNaN(v) && !Double.isNaN(angle);
    }

    private static void setVoltageProperties(DanglingLine dl, double v, double angle) {
        dl.setProperty("v", Double.toString(v));
        dl.setProperty("angle", Double.toString(angle));
    }

    private void setBoundaryNodeInfo(String boundaryNode, DanglingLine dl) {
        if (context.boundary().isHvdc(boundaryNode) || context.boundary().lineAtBoundary(boundaryNode) != null) {
            dl.newExtension(CgmesDanglingLineBoundaryNodeAdder.class)
                    .setHvdc(context.boundary().isHvdc(boundaryNode))
                    .setLineEnergyIdentificationCodeEic(context.boundary().lineAtBoundary(boundaryNode))
                    .add();

            // TODO: when merged extensions will be handled, this code can be deleted
            if (context.boundary().isHvdc(boundaryNode)) {
                dl.setProperty("isHvdc", "true");
            }
            if (context.boundary().lineAtBoundary(boundaryNode) != null) {
                dl.setProperty("lineEnergyIdentificationCodeEIC", context.boundary().lineAtBoundary(boundaryNode));
            }
        }
    }

    private static boolean isFlowOnModelSideDefined(DanglingLine danglingLine) {
        return Double.isFinite(danglingLine.getTerminal().getP()) && Double.isFinite(danglingLine.getTerminal().getQ());
    }

    private static boolean isZ0(DanglingLine dl) {
        return dl.getR() == 0.0 && dl.getX() == 0.0 && dl.getG() == 0.0 && dl.getB() == 0.0;
    }

    private static void setDanglingLineModelSideFlow(DanglingLine dl, Context context) {
        Optional<PropertyBag> svVoltage = getCgmesSvVoltageOnBoundarySide(dl, context);
        if (svVoltage.isEmpty()) {
            return;
        }
        double v = svVoltage.get().asDouble(CgmesNames.VOLTAGE, Double.NaN);
        double angle = svVoltage.get().asDouble(CgmesNames.ANGLE, Double.NaN);
        if (!isVoltageDefined(v, angle)) {
            return;
        }
        // The net sum of power flow "entering" at boundary is "exiting"
        // through the line, we have to change the sign of the sum of flows
        // at the node when we consider flow at line end
        Optional<DanglingLine.Generation> generation = Optional.ofNullable(dl.getGeneration());
        double p = dl.getP0() - generation.map(DanglingLine.Generation::getTargetP).orElse(0.0);
        double q = dl.getQ0() - generation.map(DanglingLine.Generation::getTargetQ).orElse(0.0);
        SV svboundary = new SV(-p, -q, v, angle, TwoSides.ONE);
        // The other side power flow must be computed taking into account
        // the same criteria used for ACLineSegment: total shunt admittance
        // is divided in 2 equal shunt admittance at each side of series impedance
        double g = dl.getG() / 2;
        double b = dl.getB() / 2;
        SV svmodel = svboundary.otherSide(dl.getR(), dl.getX(), g, b, g, b, 1.0, 0.0);
        dl.getTerminal().setP(svmodel.getP());
        dl.getTerminal().setQ(svmodel.getQ());
    }

    private static Optional<PropertyBag> getCgmesSvVoltageOnBoundarySide(DanglingLine danglingLine, Context context) {
        String topologicalNodeIdOnBoundarySide = getTopologicalNodeIdOnBoundarySide(danglingLine, context);
        if (topologicalNodeIdOnBoundarySide != null) {
            return Optional.ofNullable(context.svVoltage(topologicalNodeIdOnBoundarySide));
        }
        return Optional.empty();
    }

    private static String getTopologicalNodeIdOnBoundarySide(DanglingLine danglingLine, Context context) {
        String topologicalNodeIdOnBoundarySide = danglingLine.getProperty(Conversion.CGMES_PREFIX_ALIAS_PROPERTIES + CgmesNames.TOPOLOGICAL_NODE_BOUNDARY);
        if (topologicalNodeIdOnBoundarySide != null) {
            return topologicalNodeIdOnBoundarySide;
        }
        String terminalIdOnBoundarySide = danglingLine.getProperty(Conversion.CGMES_PREFIX_ALIAS_PROPERTIES + CgmesNames.TERMINAL_BOUNDARY);
        if (terminalIdOnBoundarySide != null) {
            PropertyBag cgmesTerminal = context.cgmesTerminal(terminalIdOnBoundarySide);
            if (cgmesTerminal != null) {
                return cgmesTerminal.getId(CgmesNames.TOPOLOGICAL_NODE);
            }
        }
        return null;
    }

    private static Optional<EquivalentInjectionConversion> getEquivalentInjectionConversionForDanglingLine(Context context, String boundaryNode, String eqInstance) {
        List<PropertyBag> eis = context.boundary().equivalentInjectionsAtNode(boundaryNode);
        if (eis.isEmpty()) {
            return Optional.empty();
        } else if (eis.size() == 1) {
            return Optional.of(new EquivalentInjectionConversion(eis.get(0), context));
        } else {
            // Select the EI that is defined in the same EQ instance of the given line
            String eqInstancePropertyName = "graph";
            List<PropertyBag> eisEqInstance = eis.stream().filter(eik -> eik.getId(eqInstancePropertyName).equals(eqInstance)).toList();

            if (eisEqInstance.size() == 1) {
                return Optional.of(new EquivalentInjectionConversion(eisEqInstance.get(0), context));
            } else {
                context.invalid("Boundary node " + boundaryNode,
                        "Assembled model does not contain only one equivalent injection in the same graph " + eqInstance);
                return Optional.empty();
            }
        }
    }

    int iidmNode() {
        return iidmNode(1, true);
    }

    int iidmNode(int n) {
        return iidmNode(n, true);
    }

    int iidmNode(int n, boolean equipmentIsConnected) {
        if (!context.nodeBreaker()) {
            throw new ConversionException("Can't request an iidmNode if conversion context is not node-breaker");
        }
        VoltageLevel vl = terminals[n - 1].voltageLevel;
        CgmesTerminal t = terminals[n - 1].t;
        return context.nodeMapping().iidmNodeForTerminal(t, type.equals("Switch"), vl, equipmentIsConnected);
    }

    String busId() {
        return terminals[0].busId;
    }

    String busId(int n) {
        return terminals[n - 1].busId;
    }

    boolean terminalConnected() {
        return terminals[0].t.connected();
    }

    boolean terminalConnected(int n) {
        return terminals[n - 1].t.connected();
    }

    String cgmesVoltageLevelId(int n) {
        return terminals[n - 1].cgmesVoltageLevelId;
    }

    String iidmVoltageLevelId(int n) {
        return terminals[n - 1].iidmVoltageLevelId;
    }

    protected VoltageLevel voltageLevel() {
        if (terminals[0].iidmVoltageLevelId != null) {
            VoltageLevel vl = context.network().getVoltageLevel(terminals[0].iidmVoltageLevelId);
            if (vl != null) {
                return vl;
            } else {
                throw new CgmesModelException(type + " " + id + " voltage level " + terminals[0].iidmVoltageLevelId + " has not been created in IIDM");
            }
        } else if (terminals[0].voltageLevel != null) {
            return terminals[0].voltageLevel;
        }
        throw new CgmesModelException(type + " " + id + " has no container");
    }

    Optional<VoltageLevel> voltageLevel(int n) {
        if (terminals[n - 1].iidmVoltageLevelId != null) {
            return Optional.ofNullable(context.network().getVoltageLevel(terminals[n - 1].iidmVoltageLevelId));
        } else if (terminals[n - 1].voltageLevel != null) {
            return Optional.of(terminals[n - 1].voltageLevel);
        }
        return Optional.empty();
    }

    protected Optional<Substation> substation() {
        return (terminals[0].voltageLevel != null) ? terminals[0].voltageLevel.getSubstation() : Optional.empty();
    }

    private PowerFlow stateVariablesPowerFlow() {
        return terminals[0].t.flow();
    }

    public PowerFlow stateVariablesPowerFlow(int n) {
        return terminals[n - 1].t.flow();
    }

    private PowerFlow steadyStateHypothesisPowerFlow() {
        return steadyStatePowerFlow;
    }

    PowerFlow powerFlow() {
        if (steadyStateHypothesisPowerFlow().defined()) {
            return steadyStateHypothesisPowerFlow();
        }
        if (stateVariablesPowerFlow().defined()) {
            return stateVariablesPowerFlow();
        }
        return PowerFlow.UNDEFINED;
    }

    PowerFlow powerFlowSV() {
        if (stateVariablesPowerFlow().defined()) {
            return stateVariablesPowerFlow();
        }
        return PowerFlow.UNDEFINED;
    }

    PowerFlow powerFlowSV(int n) {
        if (stateVariablesPowerFlow(n).defined()) {
            return stateVariablesPowerFlow(n);
        }
        return PowerFlow.UNDEFINED;
    }

    // Terminals

    protected void convertedTerminals(Terminal... ts) {
        if (ts.length != numTerminals) {
            throw new IllegalArgumentException();
        }
        for (int k = 0; k < ts.length; k++) {
            int n = k + 1;
            Terminal t = ts[k];
            context.convertedTerminal(terminalId(n), t, n, powerFlowSV(n));
        }
    }

    protected void convertedTerminalsWithOnlyEq(Terminal... ts) {
        if (ts.length != numTerminals) {
            throw new IllegalArgumentException();
        }
        for (int k = 0; k < ts.length; k++) {
            int n = k + 1;
            Terminal t = ts[k];
            context.convertedTerminalWithOnlyEq(terminalId(n), t, n);
        }
    }

    public static void updateTerminals(Connectable<?> connectable, Context context, Terminal... ts) {
        PropertyBags cgmesTerminals = getCgmesTerminals(connectable, context, ts.length);
        for (int k = 0; k < ts.length; k++) {
            updateTerminal(cgmesTerminals.get(k), ts[k], context);
        }
    }

    private static void updateTerminal(PropertyBag cgmesTerminal, Terminal terminal, Context context) {
        if (updateConnect(terminal, context)) {
            boolean connectedInUpdate = cgmesTerminal.asBoolean("connected", true);
            if (terminal.isConnected() != connectedInUpdate) {
                if (connectedInUpdate) {
                    terminal.connect();
                } else {
                    terminal.disconnect();
                }
            }
        }
        if (setPQAllowed(terminal)) {
            PowerFlow f = new PowerFlow(cgmesTerminal, "p", "q");
            if (f.defined()) {
                terminal.setP(f.p());
                terminal.setQ(f.q());
            }
        }
    }

    private static boolean updateConnect(Terminal terminal, Context context) {
        if (terminal.getVoltageLevel().getTopologyKind().equals(TopologyKind.NODE_BREAKER)) {
            return context.config().updateTerminalConnectionInNodeBreakerVoltageLevel();
        } else {
            return true;
        }
    }

    private static boolean setPQAllowed(Terminal t) {
        return t.getConnectable().getType() != IdentifiableType.BUSBAR_SECTION;
    }

    private static PropertyBag getCgmesTerminal(Connectable<?> connectable, Context context) {
        return getCgmesTerminals(connectable, context, 1).get(0);
    }

    private static PropertyBags getCgmesTerminals(Connectable<?> connectable, Context context, int numTerminals) {
        PropertyBags propertyBags = new PropertyBags();
<<<<<<< HEAD
        getTerminalTags(numTerminals).forEach(terminalTag -> connectable.getAliasFromType(Conversion.CGMES_PREFIX_ALIAS_PROPERTIES + terminalTag)
                .ifPresent(cgmesTerminalId -> propertyBags.add(getCgmesTerminal(cgmesTerminalId, context))));
        return propertyBags;
=======
        getTerminalTags(numTerminals).forEach(terminalTag -> propertyBags.add(
                connectable.getAliasFromType(Conversion.CGMES_PREFIX_ALIAS_PROPERTIES + terminalTag)
                        .map(cgmesTerminalId -> getCgmesTerminal(cgmesTerminalId, context))
                        .orElse(EMPTY_PROPERTY_BAG)));
        return propertyBags;

>>>>>>> 8e1e3089
    }

    private static List<String> getTerminalTags(int numTerminals) {
        return switch (numTerminals) {
            case 1 -> List.of(CgmesNames.TERMINAL1);
            case 2 -> List.of(CgmesNames.TERMINAL1, CgmesNames.TERMINAL2);
            case 3 -> List.of(CgmesNames.TERMINAL1, CgmesNames.TERMINAL2, CgmesNames.TERMINAL3);
            default -> throw new PowsyblException("unexpected number of terminals " + numTerminals);
        };
    }

    // If the propertyBag is not received, an empty one is returned.
    private static PropertyBag getCgmesTerminal(String cgmesTerminalId, Context context) {
        return context.cgmesTerminal(cgmesTerminalId) != null
                ? context.cgmesTerminal(cgmesTerminalId)
<<<<<<< HEAD
                : new PropertyBag(Collections.emptyList(), false);
=======
                : EMPTY_PROPERTY_BAG;
>>>>>>> 8e1e3089
    }

    private final int numTerminals;

    static class TerminalData {
        private final CgmesTerminal t;
        private final String busId;
        private final String cgmesVoltageLevelId;
        private final String iidmVoltageLevelId;
        private final VoltageLevel voltageLevel;

        TerminalData(String terminalPropertyName, PropertyBag p, Context context) {
            t = context.cgmes().terminal(p.getId(terminalPropertyName));
            String nodeId = context.nodeBreaker() ? t.connectivityNode() : t.topologicalNode();
            this.busId = context.namingStrategy().getIidmId("Bus", nodeId);
            if (context.config().convertBoundary()
                && context.boundary().containsNode(nodeId)) {
                cgmesVoltageLevelId = Context.boundaryVoltageLevelId(nodeId);
            } else {
                // If the terminal's node is contained in a Line (happens in boundaries) or in a Substation, a fictitious VoltageLevel is created
                cgmesVoltageLevelId = findCgmesVoltageLevelIdForContainer(nodeId, context);
            }
            if (cgmesVoltageLevelId != null) {
                String iidmVl = context.namingStrategy().getIidmId("VoltageLevel", cgmesVoltageLevelId);
                iidmVoltageLevelId = context.nodeContainerMapping().voltageLevelIidm(iidmVl);
                voltageLevel = context.network().getVoltageLevel(iidmVoltageLevelId);
            } else {
                iidmVoltageLevelId = null;
                voltageLevel = null;
            }
        }

        // if nodeId is included in a Line Container, the fictitious voltage level must be considered
        private static String findCgmesVoltageLevelIdForContainer(String nodeId, Context context) {
            String cgmesVoltageLevelId = null;
            Optional<CgmesContainer> cgmesContainer = context.cgmes().nodeContainer(nodeId);
            if (cgmesContainer.isPresent()) {
                cgmesVoltageLevelId = cgmesContainer.get().voltageLevel();
                if (cgmesVoltageLevelId == null) {
                    cgmesVoltageLevelId = context.nodeContainerMapping().getFictitiousVoltageLevelForContainer(cgmesContainer.get().id(), nodeId);
                }
            }
            return cgmesVoltageLevelId;
        }
    }

    // Connect

    public void connect(InjectionAdder<?, ?> adder) {
        if (context.nodeBreaker()) {
            adder.setNode(iidmNode());
        } else {
            adder.setBus(terminalConnected() ? busId() : null).setConnectableBus(busId());
        }
    }

    public void connectWithOnlyEq(InjectionAdder<?, ?> adder) {
        if (context.nodeBreaker()) {
            adder.setNode(iidmNode());
        } else {
            adder.setBus(null).setConnectableBus(busId());
        }
    }

    public void connect(InjectionAdder<?, ?> adder, int terminal) {
        if (context.nodeBreaker()) {
            adder.setNode(iidmNode(terminal));
        } else {
            adder.setBus(terminalConnected(terminal) ? busId(terminal) : null).setConnectableBus(busId(terminal));
        }
    }

    public void connect(BranchAdder<?, ?> adder) {
        if (context.nodeBreaker()) {
            adder
                .setVoltageLevel1(iidmVoltageLevelId(1))
                .setVoltageLevel2(iidmVoltageLevelId(2))
                .setNode1(iidmNode(1))
                .setNode2(iidmNode(2));
        } else {
            String busId1 = busId(1);
            String busId2 = busId(2);
            adder
                .setVoltageLevel1(iidmVoltageLevelId(1))
                .setVoltageLevel2(iidmVoltageLevelId(2))
                .setBus1(terminalConnected(1) ? busId1 : null)
                .setBus2(terminalConnected(2) ? busId2 : null)
                .setConnectableBus1(busId1)
                .setConnectableBus2(busId2);
        }
    }

    public void connectWithOnlyEq(BranchAdder<?, ?> adder) {
<<<<<<< HEAD
=======
        if (context.nodeBreaker()) {
            adder
                    .setVoltageLevel1(iidmVoltageLevelId(1))
                    .setVoltageLevel2(iidmVoltageLevelId(2))
                    .setNode1(iidmNode(1))
                    .setNode2(iidmNode(2));
        } else {
            String busId1 = busId(1);
            String busId2 = busId(2);
            adder
                    .setVoltageLevel1(iidmVoltageLevelId(1))
                    .setVoltageLevel2(iidmVoltageLevelId(2))
                    .setBus1(null)
                    .setBus2(null)
                    .setConnectableBus1(busId1)
                    .setConnectableBus2(busId2);
        }
    }

    public static void connect(Context context, InjectionAdder<?, ?> adder, String busId, boolean connected, int node) {
>>>>>>> 8e1e3089
        if (context.nodeBreaker()) {
            adder
                    .setVoltageLevel1(iidmVoltageLevelId(1))
                    .setVoltageLevel2(iidmVoltageLevelId(2))
                    .setNode1(iidmNode(1))
                    .setNode2(iidmNode(2));
        } else {
            String busId1 = busId(1);
            String busId2 = busId(2);
            adder
                    .setVoltageLevel1(iidmVoltageLevelId(1))
                    .setVoltageLevel2(iidmVoltageLevelId(2))
                    .setBus1(null)
                    .setBus2(null)
                    .setConnectableBus1(busId1)
                    .setConnectableBus2(busId2);
        }
    }

    public void connect(VoltageLevel.NodeBreakerView.SwitchAdder adder, boolean open) {
        if (!context.nodeBreaker()) {
            throw new ConversionException("Not in node breaker context");
        }
        adder.setNode1(iidmNode(1)).setNode2(iidmNode(2)).setOpen(open);
    }

    public void connect(VoltageLevel.BusBreakerView.SwitchAdder adder, boolean open) {
        adder
            .setBus1(busId(1))
            .setBus2(busId(2))
            .setOpen(open || !terminalConnected(1) || !terminalConnected(2));
    }

    public void connectWithOnlyEq(LegAdder adder, int terminal) {
        if (context.nodeBreaker()) {
            adder
                .setVoltageLevel(iidmVoltageLevelId(terminal))
                .setNode(iidmNode(terminal));
        } else {
            adder
                .setVoltageLevel(iidmVoltageLevelId(terminal))
                .setBus(null)
                .setConnectableBus(busId(terminal));
        }
    }

    protected void addAliasesAndProperties(Identifiable<?> identifiable) {
        int i = 1;
        for (TerminalData td : terminals) {
            if (td == null) {
                break;
            }
            identifiable.addAlias(td.t.id(), Conversion.CGMES_PREFIX_ALIAS_PROPERTIES + CgmesNames.TERMINAL + i, context.config().isEnsureIdAliasUnicity());
            i++;
        }
    }

    protected double p0() {
        return powerFlow().defined() ? powerFlow().p() : 0.0;
    }

    protected double q0() {
        return powerFlow().defined() ? powerFlow().q() : 0.0;
    }

    protected static PowerFlow updatedPowerFlow(Connectable<?> connectable, PropertyBag cgmesData, Context context) {
        PropertyBag cgmesTerminal = getCgmesTerminal(connectable, context);

        PowerFlow steadyStateHypothesisPowerFlow = new PowerFlow(cgmesData, "p", "q");
        if (steadyStateHypothesisPowerFlow.defined()) {
            return steadyStateHypothesisPowerFlow;
        }
        PowerFlow stateVariablesPowerFlow = new PowerFlow(cgmesTerminal, "p", "q");
        if (stateVariablesPowerFlow.defined()) {
            return stateVariablesPowerFlow;
        }
        return PowerFlow.UNDEFINED;
    }

    protected static boolean isControlModeVoltage(String controlMode) {
        return controlMode != null && controlMode.endsWith(CgmesNames.VOLTAGE_TAG);
    }

    protected static boolean isControlModeReactivePower(String controlMode) {
        return controlMode != null && controlMode.toLowerCase().endsWith(CgmesNames.REACTIVE_POWER);
    }

    protected static Optional<PropertyBag> findCgmesRegulatingControl(Connectable<?> connectable, Context context) {
        String regulatingControlId = connectable.getProperty(Conversion.CGMES_PREFIX_ALIAS_PROPERTIES + CgmesNames.REGULATING_CONTROL);
        return regulatingControlId != null ? Optional.ofNullable(context.regulatingControl(regulatingControlId)) : Optional.empty();
    }

    protected static <C extends Connectable<C>> Optional<PropertyBag> findCgmesRegulatingControl(Connectable<C> tw, String tapChangerId, Context context) {
        CgmesTapChangers<C> cgmesTcs = tw.getExtension(CgmesTapChangers.class);
        if (cgmesTcs != null && tapChangerId != null) {
            CgmesTapChanger cgmesTc = cgmesTcs.getTapChanger(tapChangerId);
            return cgmesTc != null ? Optional.ofNullable(context.regulatingControl(cgmesTc.getControlId())) : Optional.empty();
        }
        return Optional.empty();
    }

    protected static int findTerminalSign(Connectable<?> connectable) {
        String terminalSign = connectable.getProperty(Conversion.CGMES_PREFIX_ALIAS_PROPERTIES + CgmesNames.TERMINAL_SIGN);
        return terminalSign != null ? Integer.parseInt(terminalSign) : 1;
    }

    protected static int findTerminalSign(Connectable<?> connectable, String end) {
        String terminalSign = connectable.getProperty(Conversion.CGMES_PREFIX_ALIAS_PROPERTIES + CgmesNames.TERMINAL_SIGN + end);
        return terminalSign != null ? Integer.parseInt(terminalSign) : 1;
    }

<<<<<<< HEAD
    protected static double findTargetV(PropertyBag regulatingControl, DefaultValueDouble defaultValue, DefaultValueUse use, Context context) {
        return findTargetV(regulatingControl, CgmesNames.TARGET_VALUE, defaultValue, use, context);
    }

    protected static double findTargetV(PropertyBag regulatingControl, String propertyTag, DefaultValueDouble defaultValue, DefaultValueUse use, Context context) {
        double targetV = regulatingControl.asDouble(propertyTag);
        return useDefaultValue(regulatingControl.containsKey(propertyTag), isValidTargetV(targetV), use) ? defaultValue(defaultValue, context) : targetV;
    }

    protected static double findTargetQ(PropertyBag regulatingControl, int terminalSign, DefaultValueDouble defaultValue, DefaultValueUse use, Context context) {
        return findTargetValue(regulatingControl, terminalSign, defaultValue, use, context);
    }

    protected static double findTargetValue(PropertyBag regulatingControl, int terminalSign, DefaultValueDouble defaultValue, DefaultValueUse use, Context context) {
        return findTargetValue(regulatingControl, CgmesNames.TARGET_VALUE, terminalSign, defaultValue, use, context);
    }

    protected static double findTargetValue(PropertyBag regulatingControl, String propertyTag, int terminalSign, DefaultValueDouble defaultValue, DefaultValueUse use, Context context) {
        double targetValue = regulatingControl.asDouble(propertyTag);
        return useDefaultValue(regulatingControl.containsKey(propertyTag), isValidTargetValue(targetValue), use) ? defaultValue(defaultValue, context) : targetValue * terminalSign;
    }

    protected static double findTargetDeadband(PropertyBag regulatingControl, DefaultValueDouble defaultValue, DefaultValueUse use, Context context) {
        double targetDeadband = regulatingControl.asDouble(CgmesNames.TARGET_DEADBAND);
        return useDefaultValue(regulatingControl.containsKey(CgmesNames.TARGET_DEADBAND), isValidTargetDeadband(targetDeadband), use) ? defaultValue(defaultValue, context) : targetDeadband;
    }

    protected static boolean findRegulatingOn(PropertyBag regulatingControl, DefaultValueBoolean defaultValue, DefaultValueUse use, Context context) {
        return findRegulatingOn(regulatingControl, CgmesNames.ENABLED, defaultValue, use, context);
    }

    protected static boolean findRegulatingOn(PropertyBag regulatingControl, String propertyTag, DefaultValueBoolean defaultValue, DefaultValueUse use, Context context) {
        Optional<Boolean> isRegulatingOn = regulatingControl.asBoolean(propertyTag);
        return useDefaultValue(isRegulatingOn.isPresent(), true, use) ? defaultValue(defaultValue, context) : isRegulatingOn.orElse(false);
=======
    protected static double findTargetV(PropertyBag regulatingControl, double defaultValue, DefaultValueUse use) {
        return findTargetV(regulatingControl, CgmesNames.TARGET_VALUE, defaultValue, use);
    }

    protected static double findTargetV(PropertyBag regulatingControl, String propertyTag, double defaultValue, DefaultValueUse use) {
        double targetV = regulatingControl.asDouble(propertyTag);
        return useDefaultValue(regulatingControl.containsKey(propertyTag), isValidTargetV(targetV), use) ? defaultValue : targetV;
    }

    protected static double findTargetQ(PropertyBag regulatingControl, int terminalSign, double defaultValue, DefaultValueUse use) {
        return findTargetValue(regulatingControl, terminalSign, defaultValue, use);
    }

    protected static double findTargetValue(PropertyBag regulatingControl, int terminalSign, double defaultValue, DefaultValueUse use) {
        return findTargetValue(regulatingControl, CgmesNames.TARGET_VALUE, terminalSign, defaultValue, use);
    }

    protected static double findTargetValue(PropertyBag regulatingControl, String propertyTag, int terminalSign, double defaultValue, DefaultValueUse use) {
        double targetValue = regulatingControl.asDouble(propertyTag);
        return useDefaultValue(regulatingControl.containsKey(propertyTag), isValidTargetValue(targetValue), use) ? defaultValue : targetValue * terminalSign;
    }

    protected static double findTargetDeadband(PropertyBag regulatingControl, double defaultValue, DefaultValueUse use) {
        double targetDeadband = regulatingControl.asDouble(CgmesNames.TARGET_DEADBAND);
        return useDefaultValue(regulatingControl.containsKey(CgmesNames.TARGET_DEADBAND), isValidTargetDeadband(targetDeadband), use) ? defaultValue : targetDeadband;
    }

    protected static boolean findRegulatingOn(PropertyBag regulatingControl, boolean defaultValue, DefaultValueUse use) {
        return findRegulatingOn(regulatingControl, CgmesNames.ENABLED, defaultValue, use);
    }

    protected static boolean findRegulatingOn(PropertyBag regulatingControl, String propertyTag, boolean defaultValue, DefaultValueUse use) {
        Optional<Boolean> isRegulatingOn = regulatingControl.asBoolean(propertyTag);
        return useDefaultValue(isRegulatingOn.isPresent(), true, use) ? defaultValue : isRegulatingOn.orElse(false);
>>>>>>> 8e1e3089
    }

    private static boolean useDefaultValue(boolean isDefined, boolean isValid, DefaultValueUse use) {
        return use == DefaultValueUse.ALWAYS
                || use == DefaultValueUse.NOT_DEFINED && !isDefined
                || use == DefaultValueUse.NOT_VALID && !isValid;
    }

    protected static boolean isValidTargetV(double targetV) {
        return targetV > 0.0;
    }

    protected static boolean isValidTargetQ(double targetQ) {
        return isValidTargetValue(targetQ);
    }

    protected static boolean isValidTargetValue(double targetValue) {
        return Double.isFinite(targetValue);
    }

    protected static boolean isValidTargetDeadband(double targetDeadband) {
        return targetDeadband >= 0.0;
    }

<<<<<<< HEAD
=======
    /**
     * Specifies when to use the default value.
     * <br/>
     * The available options are:
     * <ul>
     *   <li><b>NEVER</b>: The default value is never used.</li>
     *   <li><b>NOT_DEFINED</b>: The default value is used only when the property is not defined.</li>
     *   <li><b>NOT_VALID</b>: The default value is used when the property is defined but contains an invalid value.</li>
     *   <li><b>ALWAYS</b>: The default value is always used, regardless of the property's state.</li>
     * </ul>
     */
>>>>>>> 8e1e3089
    protected enum DefaultValueUse {
        NEVER,
        NOT_DEFINED,
        NOT_VALID,
        ALWAYS
    }

    private final TerminalData[] terminals;
    private final PowerFlow steadyStatePowerFlow;
}<|MERGE_RESOLUTION|>--- conflicted
+++ resolved
@@ -595,18 +595,12 @@
 
     private static PropertyBags getCgmesTerminals(Connectable<?> connectable, Context context, int numTerminals) {
         PropertyBags propertyBags = new PropertyBags();
-<<<<<<< HEAD
-        getTerminalTags(numTerminals).forEach(terminalTag -> connectable.getAliasFromType(Conversion.CGMES_PREFIX_ALIAS_PROPERTIES + terminalTag)
-                .ifPresent(cgmesTerminalId -> propertyBags.add(getCgmesTerminal(cgmesTerminalId, context))));
-        return propertyBags;
-=======
         getTerminalTags(numTerminals).forEach(terminalTag -> propertyBags.add(
                 connectable.getAliasFromType(Conversion.CGMES_PREFIX_ALIAS_PROPERTIES + terminalTag)
                         .map(cgmesTerminalId -> getCgmesTerminal(cgmesTerminalId, context))
                         .orElse(EMPTY_PROPERTY_BAG)));
         return propertyBags;
 
->>>>>>> 8e1e3089
     }
 
     private static List<String> getTerminalTags(int numTerminals) {
@@ -622,11 +616,7 @@
     private static PropertyBag getCgmesTerminal(String cgmesTerminalId, Context context) {
         return context.cgmesTerminal(cgmesTerminalId) != null
                 ? context.cgmesTerminal(cgmesTerminalId)
-<<<<<<< HEAD
-                : new PropertyBag(Collections.emptyList(), false);
-=======
                 : EMPTY_PROPERTY_BAG;
->>>>>>> 8e1e3089
     }
 
     private final int numTerminals;
@@ -720,8 +710,6 @@
     }
 
     public void connectWithOnlyEq(BranchAdder<?, ?> adder) {
-<<<<<<< HEAD
-=======
         if (context.nodeBreaker()) {
             adder
                     .setVoltageLevel1(iidmVoltageLevelId(1))
@@ -741,27 +729,6 @@
         }
     }
 
-    public static void connect(Context context, InjectionAdder<?, ?> adder, String busId, boolean connected, int node) {
->>>>>>> 8e1e3089
-        if (context.nodeBreaker()) {
-            adder
-                    .setVoltageLevel1(iidmVoltageLevelId(1))
-                    .setVoltageLevel2(iidmVoltageLevelId(2))
-                    .setNode1(iidmNode(1))
-                    .setNode2(iidmNode(2));
-        } else {
-            String busId1 = busId(1);
-            String busId2 = busId(2);
-            adder
-                    .setVoltageLevel1(iidmVoltageLevelId(1))
-                    .setVoltageLevel2(iidmVoltageLevelId(2))
-                    .setBus1(null)
-                    .setBus2(null)
-                    .setConnectableBus1(busId1)
-                    .setConnectableBus2(busId2);
-        }
-    }
-
     public void connect(VoltageLevel.NodeBreakerView.SwitchAdder adder, boolean open) {
         if (!context.nodeBreaker()) {
             throw new ConversionException("Not in node breaker context");
@@ -854,42 +821,6 @@
         return terminalSign != null ? Integer.parseInt(terminalSign) : 1;
     }
 
-<<<<<<< HEAD
-    protected static double findTargetV(PropertyBag regulatingControl, DefaultValueDouble defaultValue, DefaultValueUse use, Context context) {
-        return findTargetV(regulatingControl, CgmesNames.TARGET_VALUE, defaultValue, use, context);
-    }
-
-    protected static double findTargetV(PropertyBag regulatingControl, String propertyTag, DefaultValueDouble defaultValue, DefaultValueUse use, Context context) {
-        double targetV = regulatingControl.asDouble(propertyTag);
-        return useDefaultValue(regulatingControl.containsKey(propertyTag), isValidTargetV(targetV), use) ? defaultValue(defaultValue, context) : targetV;
-    }
-
-    protected static double findTargetQ(PropertyBag regulatingControl, int terminalSign, DefaultValueDouble defaultValue, DefaultValueUse use, Context context) {
-        return findTargetValue(regulatingControl, terminalSign, defaultValue, use, context);
-    }
-
-    protected static double findTargetValue(PropertyBag regulatingControl, int terminalSign, DefaultValueDouble defaultValue, DefaultValueUse use, Context context) {
-        return findTargetValue(regulatingControl, CgmesNames.TARGET_VALUE, terminalSign, defaultValue, use, context);
-    }
-
-    protected static double findTargetValue(PropertyBag regulatingControl, String propertyTag, int terminalSign, DefaultValueDouble defaultValue, DefaultValueUse use, Context context) {
-        double targetValue = regulatingControl.asDouble(propertyTag);
-        return useDefaultValue(regulatingControl.containsKey(propertyTag), isValidTargetValue(targetValue), use) ? defaultValue(defaultValue, context) : targetValue * terminalSign;
-    }
-
-    protected static double findTargetDeadband(PropertyBag regulatingControl, DefaultValueDouble defaultValue, DefaultValueUse use, Context context) {
-        double targetDeadband = regulatingControl.asDouble(CgmesNames.TARGET_DEADBAND);
-        return useDefaultValue(regulatingControl.containsKey(CgmesNames.TARGET_DEADBAND), isValidTargetDeadband(targetDeadband), use) ? defaultValue(defaultValue, context) : targetDeadband;
-    }
-
-    protected static boolean findRegulatingOn(PropertyBag regulatingControl, DefaultValueBoolean defaultValue, DefaultValueUse use, Context context) {
-        return findRegulatingOn(regulatingControl, CgmesNames.ENABLED, defaultValue, use, context);
-    }
-
-    protected static boolean findRegulatingOn(PropertyBag regulatingControl, String propertyTag, DefaultValueBoolean defaultValue, DefaultValueUse use, Context context) {
-        Optional<Boolean> isRegulatingOn = regulatingControl.asBoolean(propertyTag);
-        return useDefaultValue(isRegulatingOn.isPresent(), true, use) ? defaultValue(defaultValue, context) : isRegulatingOn.orElse(false);
-=======
     protected static double findTargetV(PropertyBag regulatingControl, double defaultValue, DefaultValueUse use) {
         return findTargetV(regulatingControl, CgmesNames.TARGET_VALUE, defaultValue, use);
     }
@@ -924,7 +855,6 @@
     protected static boolean findRegulatingOn(PropertyBag regulatingControl, String propertyTag, boolean defaultValue, DefaultValueUse use) {
         Optional<Boolean> isRegulatingOn = regulatingControl.asBoolean(propertyTag);
         return useDefaultValue(isRegulatingOn.isPresent(), true, use) ? defaultValue : isRegulatingOn.orElse(false);
->>>>>>> 8e1e3089
     }
 
     private static boolean useDefaultValue(boolean isDefined, boolean isValid, DefaultValueUse use) {
@@ -949,8 +879,6 @@
         return targetDeadband >= 0.0;
     }
 
-<<<<<<< HEAD
-=======
     /**
      * Specifies when to use the default value.
      * <br/>
@@ -962,7 +890,6 @@
      *   <li><b>ALWAYS</b>: The default value is always used, regardless of the property's state.</li>
      * </ul>
      */
->>>>>>> 8e1e3089
     protected enum DefaultValueUse {
         NEVER,
         NOT_DEFINED,
