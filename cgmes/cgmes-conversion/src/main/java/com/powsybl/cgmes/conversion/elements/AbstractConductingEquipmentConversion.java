--- conflicted
+++ resolved
@@ -19,6 +19,7 @@
 import com.powsybl.iidm.network.*;
 import com.powsybl.iidm.network.ThreeWindingsTransformerAdder.LegAdder;
 import com.powsybl.iidm.network.util.SV;
+import com.powsybl.iidm.network.util.TieLineUtil;
 import com.powsybl.triplestore.api.PropertyBag;
 import com.powsybl.triplestore.api.PropertyBags;
 
@@ -286,10 +287,36 @@
         double v = dl.getBoundary().getV();
         double angle = dl.getBoundary().getAngle();
 
-        if (!Double.isNaN(v) && !Double.isNaN(angle)) {
-            dl.setProperty("v", Double.toString(v));
-            dl.setProperty("angle", Double.toString(angle));
-        }
+        if (isVoltageDefined(v, angle)) {
+            setVoltageProperties(dl, v, angle);
+        }
+    }
+
+    public static void calculateVoltageAndAngleInBoundaryBus(DanglingLine dl1, DanglingLine dl2) {
+        double v = TieLineUtil.getBoundaryV(dl1, dl2);
+        double angle = TieLineUtil.getBoundaryAngle(dl1, dl2);
+
+        if (!isVoltageDefined(v, angle)) {
+            v = dl1.getBoundary().getV();
+            angle = dl1.getBoundary().getAngle();
+        }
+        if (!isVoltageDefined(v, angle)) {
+            v = dl2.getBoundary().getV();
+            angle = dl2.getBoundary().getAngle();
+        }
+        if (isVoltageDefined(v, angle)) {
+            setVoltageProperties(dl1, v, angle);
+            setVoltageProperties(dl2, v, angle);
+        }
+    }
+
+    private static boolean isVoltageDefined(double v, double angle) {
+        return !Double.isNaN(v) && !Double.isNaN(angle);
+    }
+
+    private static void setVoltageProperties(DanglingLine dl, double v, double angle) {
+        dl.setProperty("v", Double.toString(v));
+        dl.setProperty("angle", Double.toString(angle));
     }
 
     private void setBoundaryNodeInfo(String boundaryNode, DanglingLine dl) {
@@ -654,51 +681,6 @@
         }
     }
 
-<<<<<<< HEAD
-    protected BoundaryLine createBoundaryLine(String graph, String boundaryNode) {
-        // Keep the EQ instance where this equipment at boundary has been defined
-        // The equipment may be a transformer,
-        // in that case we have a list property bags,
-        // one for each of transformer end
-        String eqInstance = (p != null ? p : ps.get(0)).getId("graph");
-
-        int modelEnd = 1;
-        if (nodeId(1).equals(boundaryNode)) {
-            modelEnd = 2;
-        }
-        String id = iidmId();
-        String name = iidmName();
-        String modelIidmVoltageLevelId = iidmVoltageLevelId(modelEnd);
-        boolean modelTconnected = terminalConnected(modelEnd);
-        String modelBus = busId(modelEnd);
-        String modelTerminalId = terminalId(modelEnd);
-        String boundaryTerminalId = terminalId(modelEnd == 1 ? 2 : 1);
-        String boundaryConnectivityNodeId = connectivityNodeId(modelEnd == 1 ? 2 : 1);
-        String boundaryTopologicalNodeId = topologicalNodeId(modelEnd == 1 ? 2 : 1);
-        int modelNode = -1;
-        if (context.nodeBreaker()) {
-            modelNode = iidmNode(modelEnd);
-        }
-        PowerFlow modelPowerFlow = powerFlowSV(modelEnd);
-        EquivalentInjectionConversion equivalentInjectionConversion = getEquivalentInjectionConversionForDanglingLine(graph, boundaryNode);
-        String equivalentInjectionId = equivalentInjectionConversion != null ? equivalentInjectionConversion.id() : null;
-        String equivalentInjectionCgmesTerminalId = equivalentInjectionConversion != null ? equivalentInjectionConversion.terminalId() : null;
-
-        return new BoundaryLine(eqInstance, id, name, modelIidmVoltageLevelId, modelBus, modelTconnected, modelNode,
-            modelTerminalId, getBoundarySide(modelEnd), boundaryTerminalId, boundaryConnectivityNodeId,
-            boundaryTopologicalNodeId, modelPowerFlow, equivalentInjectionId, equivalentInjectionCgmesTerminalId);
-    }
-
-    private static TwoSides getBoundarySide(int modelEnd) {
-        if (modelEnd == 1) {
-            return TwoSides.TWO;
-        } else {
-            return TwoSides.ONE;
-        }
-    }
-
-=======
->>>>>>> 7fe6fad3
     protected double p0() {
         return powerFlow().defined() ? powerFlow().p() : 0.0;
     }
