/**
 * Copyright (c) 2017-2018, RTE (http://www.rte-france.com)
 * This Source Code Form is subject to the terms of the Mozilla Public
 * License, v. 2.0. If a copy of the MPL was not distributed with this
 * file, You can obtain one at http://mozilla.org/MPL/2.0/.
 * SPDX-License-Identifier: MPL-2.0
 */

package com.powsybl.cgmes.conversion.elements;

import com.powsybl.cgmes.conversion.Context;
import com.powsybl.cgmes.conversion.Conversion;
import com.powsybl.cgmes.conversion.ConversionException;
import com.powsybl.cgmes.extensions.CgmesDanglingLineBoundaryNodeAdder;
import com.powsybl.cgmes.model.*;
import com.powsybl.commons.PowsyblException;
import com.powsybl.iidm.network.*;
import com.powsybl.iidm.network.ThreeWindingsTransformerAdder.LegAdder;
import com.powsybl.iidm.network.util.SV;
import com.powsybl.iidm.network.util.TieLineUtil;
import com.powsybl.triplestore.api.PropertyBag;
import com.powsybl.triplestore.api.PropertyBags;

import java.util.Collections;
import java.util.List;
import java.util.Optional;

/**
 * @author Luma Zamarreño {@literal <zamarrenolm at aia.es>}
 *         <p>
 *         A ConductingEquipment has at least one Terminal. From the Terminal we
 *         get either its ConnectivityNode or its TopologicalNode, depending on
 *         the conversion context
 */
public abstract class AbstractConductingEquipmentConversion extends AbstractIdentifiedObjectConversion {

    private static final PropertyBag EMPTY_PROPERTY_BAG = new PropertyBag(Collections.emptyList(), false);

    protected AbstractConductingEquipmentConversion(
            String type,
            PropertyBag p,
            Context context) {
        super(type, p, context);
        numTerminals = 1;
        terminals = new TerminalData[]{null, null, null};
        terminals[0] = new TerminalData(CgmesNames.TERMINAL, p, context);
        steadyStatePowerFlow = new PowerFlow(p, "p", "q");

    }

    protected AbstractConductingEquipmentConversion(
            String type,
            PropertyBag p,
            Context context,
            int numTerminals) {
        super(type, p, context);
        // Information about each terminal is in properties of the unique property bag
        if (numTerminals > 3) {
            throw new IllegalArgumentException("Invalid number of terminals at " + id + ": " + numTerminals);
        }
        terminals = new TerminalData[]{null, null, null};
        this.numTerminals = numTerminals;
        for (int k = 1; k <= numTerminals; k++) {
            int k0 = k - 1;
            terminals[k0] = new TerminalData(CgmesNames.TERMINAL + k, p, context);
        }
        steadyStatePowerFlow = PowerFlow.UNDEFINED;
    }

    protected AbstractConductingEquipmentConversion(
            String type,
            PropertyBags ps,
            Context context) {
        super(type, ps, context);
        // Information about each terminal is in each separate property bags
        // It is assumed the property bags are already sorted
        this.numTerminals = ps.size();
        terminals = new TerminalData[]{null, null, null};
        if (numTerminals > 3) {
            throw new IllegalStateException("numTerminals should be less or equal to 3 but is " + numTerminals);
        }
        for (int k = 1; k <= numTerminals; k++) {
            int k0 = k - 1;
            terminals[k0] = new TerminalData(CgmesNames.TERMINAL, ps.get(k0), context);
        }
        steadyStatePowerFlow = PowerFlow.UNDEFINED;
    }

    public String findPairingKey(String boundaryNode) {
        return findPairingKey(context, boundaryNode);
    }

    public static String findPairingKey(Context context, String boundaryNode) {
        return context.boundary().nameAtBoundary(boundaryNode);
    }

    public String boundaryNode() {
        // Only one of the end points can be in the boundary
        if (isBoundary(1)) {
            return nodeId(1);
        } else if (isBoundary(2)) {
            return nodeId(2);
        }
        return null;
    }

    @Override
    public boolean insideBoundary() {
        // A conducting equipment is inside boundary if
        // the nodes of all its terminals are inside boundary
        for (int k = 1; k <= numTerminals; k++) {
            if (!context.boundary().containsNode(nodeId(k))) {
                return false;
            }
        }
        return true;
    }

    @Override
    public void convertInsideBoundary() {
        if (context.config().convertBoundary() && valid()) {
            convert();
        }
    }

    @Override
    public boolean valid() {
        for (int k = 1; k <= numTerminals; k++) {
            if (nodeId(k) == null) {
                missing(nodeIdPropertyName() + k);
                return false;
            }
            if (voltageLevel(k).isEmpty()) {
                missing(String.format("VoltageLevel of terminal %d %s (iidm %s)",
                        k,
                        cgmesVoltageLevelId(k),
                        iidmVoltageLevelId(k)));
                return false;
            }
        }
        return true;
    }

    boolean validNodes() {
        for (int k = 1; k <= numTerminals; k++) {
            if (nodeId(k) == null) {
                missing(nodeIdPropertyName() + k);
                return false;
            }
        }
        return true;
    }

    protected String nodeIdPropertyName() {
        return context.nodeBreaker() ? "ConnectivityNode" : "TopologicalNode";
    }

    String terminalId() {
        return terminals[0].t.id();
    }

    String terminalId(int n) {
        return terminals[n - 1].t.id();
    }

    protected String nodeId() {
        return context.nodeBreaker()
                ? terminals[0].t.connectivityNode()
                : terminals[0].t.topologicalNode();
    }

    protected String nodeId(int n) {
        return context.nodeBreaker()
                ? terminals[n - 1].t.connectivityNode()
                : terminals[n - 1].t.topologicalNode();
    }

    protected String topologicalNodeId(int n) {
        return terminals[n - 1].t.topologicalNode();
    }

    protected String connectivityNodeId(int n) {
        return terminals[n - 1].t.connectivityNode();
    }

    protected boolean isBoundary(int n) {
        return voltageLevel(n).isEmpty() || context.boundary().containsNode(nodeId(n));
    }

    public DanglingLine convertToDanglingLine(String eqInstance, int boundarySide, String originalClass) {
        return convertToDanglingLine(eqInstance, boundarySide, 0.0, 0.0, 0.0, 0.0, originalClass);
    }

    public DanglingLine convertToDanglingLine(String eqInstance, int boundarySide, double r, double x, double gch, double bch, String originalClass) {
        // Non-boundary side (other side) of the line
        int modelSide = 3 - boundarySide;
        String boundaryNode = nodeId(boundarySide);

        // check again boundary node is correct
        if (!isBoundary(boundarySide) || isBoundary(modelSide)) {
            throw new PowsyblException(String.format("Unexpected boundarySide and modelSide at boundaryNode: %s", boundaryNode));
        }

        DanglingLineAdder dlAdder = voltageLevel(modelSide).map(vl -> vl.newDanglingLine()
                        .setEnsureIdUnicity(context.config().isEnsureIdAliasUnicity())
                        .setR(r)
                        .setX(x)
                        .setG(gch)
                        .setB(bch)
                        .setPairingKey(findPairingKey(boundaryNode)))
                .orElseThrow(() -> new CgmesModelException("Dangling line " + id + " has no container"));
        identify(dlAdder);
        connectWithOnlyEq(dlAdder, modelSide);
        Optional<EquivalentInjectionConversion> equivalentInjectionConversion = getEquivalentInjectionConversionForDanglingLine(context, boundaryNode, eqInstance);
        DanglingLine dl;
        if (equivalentInjectionConversion.isPresent()) {
            dl = equivalentInjectionConversion.get().convertOverDanglingLine(dlAdder);
            Optional.ofNullable(dl.getGeneration()).ifPresent(equivalentInjectionConversion.get()::convertReactiveLimits);
        } else {
            dl = dlAdder
                    .setP0(Double.NaN)
                    .setQ0(Double.NaN)
                    .add();
        }
        context.terminalMapping().add(terminalId(boundarySide), dl.getBoundary(), 2);
        dl.addAlias(terminalId(boundarySide), Conversion.CGMES_PREFIX_ALIAS_PROPERTIES + CgmesNames.TERMINAL_BOUNDARY);
        dl.setProperty(Conversion.CGMES_PREFIX_ALIAS_PROPERTIES + CgmesNames.TERMINAL_BOUNDARY, terminalId(boundarySide)); // TODO: delete when aliases are correctly handled by mergedlines
        dl.addAlias(terminalId(boundarySide == 1 ? 2 : 1), Conversion.CGMES_PREFIX_ALIAS_PROPERTIES + CgmesNames.TERMINAL1);
        dl.setProperty(Conversion.CGMES_PREFIX_ALIAS_PROPERTIES + "Terminal", terminalId(boundarySide == 1 ? 2 : 1)); // TODO: delete when aliases are correctly handled by mergedlines
        Optional.ofNullable(topologicalNodeId(boundarySide)).ifPresent(tn -> dl.setProperty(Conversion.CGMES_PREFIX_ALIAS_PROPERTIES + CgmesNames.TOPOLOGICAL_NODE_BOUNDARY, tn));
        Optional.ofNullable(connectivityNodeId(boundarySide)).ifPresent(cn ->
                dl.setProperty(Conversion.CGMES_PREFIX_ALIAS_PROPERTIES + CgmesNames.CONNECTIVITY_NODE_BOUNDARY, cn)
        );
        setBoundaryNodeInfo(boundaryNode, dl);
        // In a Dangling Line the CGMES side and the IIDM side may not be the same
        // Dangling lines in IIDM only have one terminal, one side
        context.convertedTerminalWithOnlyEq(terminalId(modelSide), dl.getTerminal(), 1);

        dl.setProperty(Conversion.PROPERTY_CGMES_ORIGINAL_CLASS, originalClass);
        return dl;
    }

    // There should be some equipment at boundarySide to model exchange through that point
    // But we have observed, for the test case conformity/miniBusBranch, that the ACLineSegment:
    // _5150a037-e241-421f-98b2-fe60e5c90303 XQ1-N1
    // ends in a boundary node where there is no other line,
    // does not have energy consumer or equivalent injection
    protected static void updateTargetsAndRegulationAndOperationalLimits(DanglingLine danglingLine, boolean isConnectedOnBoundarySide, Context context) {
        EquivalentInjectionConversion.update(danglingLine, isConnectedOnBoundarySide, context);
        danglingLine.getOperationalLimitsGroups().forEach(operationalLimitsGroup -> OperationalLimitConversion.update(operationalLimitsGroup, context));
    }

    public static boolean isBoundaryTerminalConnected(DanglingLine danglingLine, Context context) {
        return getBoundaryCgmesTerminal(danglingLine, context).map(cgmesTerminalData -> cgmesTerminalData.asBoolean(CgmesNames.CONNECTED, true)).orElse(true);
    }

    private static Optional<PropertyBag> getBoundaryCgmesTerminal(DanglingLine danglingLine, Context context) {
        String cgmesTerminalId = danglingLine.getAliasFromType(Conversion.CGMES_PREFIX_ALIAS_PROPERTIES + CgmesNames.TERMINAL_BOUNDARY).orElse(null);
        return cgmesTerminalId != null ? Optional.ofNullable(context.cgmesTerminal(cgmesTerminalId)) : Optional.empty();
    }

    // In a Dangling Line the CGMES side and the IIDM side may not be the same
    // Dangling lines in IIDM only have one terminal, one side
    // We do not have SSH values at the model side, it is a line flow. We take directly SV values

    protected static void computeFlowsOnModelSide(DanglingLine danglingLine, Context context) {
        if (context.config().computeFlowsAtBoundaryDanglingLines()
                && danglingLine.getTerminal().isConnected()
                && !isFlowOnModelSideDefined(danglingLine)) {

            if (isZ0(danglingLine)) {
                // Flow out must be equal to the consumption seen at boundary
                Optional<DanglingLine.Generation> generation = Optional.ofNullable(danglingLine.getGeneration());
                danglingLine.getTerminal().setP(danglingLine.getP0() - generation.map(DanglingLine.Generation::getTargetP).orElse(0.0));
                danglingLine.getTerminal().setQ(danglingLine.getQ0() - generation.map(DanglingLine.Generation::getTargetQ).orElse(0.0));
            } else {
                setDanglingLineModelSideFlow(danglingLine, context);
            }
        }
    }

    private static boolean isFlowOnModelSideDefined(DanglingLine danglingLine) {
        return Double.isFinite(danglingLine.getTerminal().getP()) && Double.isFinite(danglingLine.getTerminal().getQ());
    }

    public static void calculateVoltageAndAngleInBoundaryBus(DanglingLine dl) {
        double v = dl.getBoundary().getV();
        double angle = dl.getBoundary().getAngle();

        if (isVoltageDefined(v, angle)) {
            setVoltageProperties(dl, v, angle);
        }
    }

    public static void calculateVoltageAndAngleInBoundaryBus(DanglingLine dl1, DanglingLine dl2) {
        double v = TieLineUtil.getBoundaryV(dl1, dl2);
        double angle = TieLineUtil.getBoundaryAngle(dl1, dl2);

        if (!isVoltageDefined(v, angle)) {
            v = dl1.getBoundary().getV();
            angle = dl1.getBoundary().getAngle();
        }
        if (!isVoltageDefined(v, angle)) {
            v = dl2.getBoundary().getV();
            angle = dl2.getBoundary().getAngle();
        }
        if (isVoltageDefined(v, angle)) {
            setVoltageProperties(dl1, v, angle);
            setVoltageProperties(dl2, v, angle);
        }
    }

    private static boolean isVoltageDefined(double v, double angle) {
        return !Double.isNaN(v) && !Double.isNaN(angle);
    }

    private static void setVoltageProperties(DanglingLine dl, double v, double angle) {
        dl.setProperty("v", Double.toString(v));
        dl.setProperty("angle", Double.toString(angle));
    }

    private void setBoundaryNodeInfo(String boundaryNode, DanglingLine dl) {
        if (context.boundary().isHvdc(boundaryNode) || context.boundary().lineAtBoundary(boundaryNode) != null) {
            dl.newExtension(CgmesDanglingLineBoundaryNodeAdder.class)
                    .setHvdc(context.boundary().isHvdc(boundaryNode))
                    .setLineEnergyIdentificationCodeEic(context.boundary().lineAtBoundary(boundaryNode))
                    .add();

            // TODO: when merged extensions will be handled, this code can be deleted
            if (context.boundary().isHvdc(boundaryNode)) {
                dl.setProperty("isHvdc", "true");
            }
            if (context.boundary().lineAtBoundary(boundaryNode) != null) {
                dl.setProperty("lineEnergyIdentificationCodeEIC", context.boundary().lineAtBoundary(boundaryNode));
            }
        }
    }

    private static boolean isZ0(DanglingLine dl) {
        return dl.getR() == 0.0 && dl.getX() == 0.0 && dl.getG() == 0.0 && dl.getB() == 0.0;
    }

    private static void setDanglingLineModelSideFlow(DanglingLine dl, Context context) {
        Optional<PropertyBag> svVoltage = getCgmesSvVoltageOnBoundarySide(dl, context);
        if (svVoltage.isEmpty()) {
            return;
        }
        double v = svVoltage.get().asDouble(CgmesNames.VOLTAGE, Double.NaN);
        double angle = svVoltage.get().asDouble(CgmesNames.ANGLE, Double.NaN);
        if (!isVoltageDefined(v, angle)) {
            return;
        }
        // The net sum of power flow "entering" at boundary is "exiting"
        // through the line, we have to change the sign of the sum of flows
        // at the node when we consider flow at line end
        Optional<DanglingLine.Generation> generation = Optional.ofNullable(dl.getGeneration());
        double p = dl.getP0() - generation.map(DanglingLine.Generation::getTargetP).orElse(0.0);
        double q = dl.getQ0() - generation.map(DanglingLine.Generation::getTargetQ).orElse(0.0);
        SV svboundary = new SV(-p, -q, v, angle, TwoSides.ONE);
        // The other side power flow must be computed taking into account
        // the same criteria used for ACLineSegment: total shunt admittance
        // is divided in 2 equal shunt admittance at each side of series impedance
        double g = dl.getG() / 2;
        double b = dl.getB() / 2;
        SV svmodel = svboundary.otherSide(dl.getR(), dl.getX(), g, b, g, b, 1.0, 0.0);
        dl.getTerminal().setP(svmodel.getP());
        dl.getTerminal().setQ(svmodel.getQ());
    }

    private static Optional<PropertyBag> getCgmesSvVoltageOnBoundarySide(DanglingLine danglingLine, Context context) {
        String topologicalNodeIdOnBoundarySide = getTopologicalNodeIdOnBoundarySide(danglingLine, context);
        if (topologicalNodeIdOnBoundarySide != null) {
            return Optional.ofNullable(context.svVoltage(topologicalNodeIdOnBoundarySide));
        }
        return Optional.empty();
    }

    private static String getTopologicalNodeIdOnBoundarySide(DanglingLine danglingLine, Context context) {
        String topologicalNodeIdOnBoundarySide = danglingLine.getProperty(Conversion.CGMES_PREFIX_ALIAS_PROPERTIES + CgmesNames.TOPOLOGICAL_NODE_BOUNDARY);
        if (topologicalNodeIdOnBoundarySide != null) {
            return topologicalNodeIdOnBoundarySide;
        }
        String terminalIdOnBoundarySide = danglingLine.getProperty(Conversion.CGMES_PREFIX_ALIAS_PROPERTIES + CgmesNames.TERMINAL_BOUNDARY);
        if (terminalIdOnBoundarySide != null) {
            PropertyBag cgmesTerminal = context.cgmesTerminal(terminalIdOnBoundarySide);
            if (cgmesTerminal != null) {
                return cgmesTerminal.getId(CgmesNames.TOPOLOGICAL_NODE);
            }
        }
        return null;
    }

    private static Optional<EquivalentInjectionConversion> getEquivalentInjectionConversionForDanglingLine(Context context, String boundaryNode, String eqInstance) {
        List<PropertyBag> eis = context.boundary().equivalentInjectionsAtNode(boundaryNode);
        if (eis.isEmpty()) {
            return Optional.empty();
        } else if (eis.size() == 1) {
            return Optional.of(new EquivalentInjectionConversion(eis.get(0), context));
        } else {
            // Select the EI that is defined in the same EQ instance of the given line
            String eqInstancePropertyName = "graph";
            List<PropertyBag> eisEqInstance = eis.stream().filter(eik -> eik.getId(eqInstancePropertyName).equals(eqInstance)).toList();

            if (eisEqInstance.size() == 1) {
                return Optional.of(new EquivalentInjectionConversion(eisEqInstance.get(0), context));
            } else {
                context.invalid("Boundary node " + boundaryNode,
                        "Assembled model does not contain only one equivalent injection in the same graph " + eqInstance);
                return Optional.empty();
            }
        }
    }

    int iidmNode() {
        return iidmNode(1);
    }

    int iidmNode(int n) {
        if (!context.nodeBreaker()) {
            throw new ConversionException("Can't request an iidmNode if conversion context is not node-breaker");
        }
        VoltageLevel vl = terminals[n - 1].voltageLevel;
        CgmesTerminal t = terminals[n - 1].t;
        return context.nodeMapping().iidmNodeForTerminal(t, vl);
    }

    String busId() {
        return terminals[0].busId;
    }

    String busId(int n) {
        return terminals[n - 1].busId;
    }

    boolean terminalConnected() {
        return terminals[0].t.connected();
    }

    boolean terminalConnected(int n) {
        return terminals[n - 1].t.connected();
    }

    String cgmesVoltageLevelId(int n) {
        return terminals[n - 1].cgmesVoltageLevelId;
    }

    String iidmVoltageLevelId(int n) {
        return terminals[n - 1].iidmVoltageLevelId;
    }

    protected VoltageLevel voltageLevel() {
        if (terminals[0].iidmVoltageLevelId != null) {
            VoltageLevel vl = context.network().getVoltageLevel(terminals[0].iidmVoltageLevelId);
            if (vl != null) {
                return vl;
            } else {
                throw new CgmesModelException(type + " " + id + " voltage level " + terminals[0].iidmVoltageLevelId + " has not been created in IIDM");
            }
        } else if (terminals[0].voltageLevel != null) {
            return terminals[0].voltageLevel;
        }
        throw new CgmesModelException(type + " " + id + " has no container");
    }

    Optional<VoltageLevel> voltageLevel(int n) {
        if (terminals[n - 1].iidmVoltageLevelId != null) {
            return Optional.ofNullable(context.network().getVoltageLevel(terminals[n - 1].iidmVoltageLevelId));
        } else if (terminals[n - 1].voltageLevel != null) {
            return Optional.of(terminals[n - 1].voltageLevel);
        }
        return Optional.empty();
    }

    protected Optional<Substation> substation() {
        return (terminals[0].voltageLevel != null) ? terminals[0].voltageLevel.getSubstation() : Optional.empty();
    }

    private PowerFlow stateVariablesPowerFlow() {
        return terminals[0].t.flow();
    }

    public PowerFlow stateVariablesPowerFlow(int n) {
        return terminals[n - 1].t.flow();
    }

    private PowerFlow steadyStateHypothesisPowerFlow() {
        return steadyStatePowerFlow;
    }

    PowerFlow powerFlow() {
        if (steadyStateHypothesisPowerFlow().defined()) {
            return steadyStateHypothesisPowerFlow();
        }
        if (stateVariablesPowerFlow().defined()) {
            return stateVariablesPowerFlow();
        }
        return PowerFlow.UNDEFINED;
    }

    PowerFlow powerFlowSV(int n) {
        if (stateVariablesPowerFlow(n).defined()) {
            return stateVariablesPowerFlow(n);
        }
        return PowerFlow.UNDEFINED;
    }

    // Terminals

    protected void convertedTerminals(Terminal... ts) {
        if (ts.length != numTerminals) {
            throw new IllegalArgumentException();
        }
        for (int k = 0; k < ts.length; k++) {
            int n = k + 1;
            Terminal t = ts[k];
            context.convertedTerminal(terminalId(n), t, n, powerFlowSV(n));
        }
    }

    protected void convertedTerminalsWithOnlyEq(Terminal... ts) {
        if (ts.length != numTerminals) {
            throw new IllegalArgumentException();
        }
        for (int k = 0; k < ts.length; k++) {
            int n = k + 1;
            Terminal t = ts[k];
            context.convertedTerminalWithOnlyEq(terminalId(n), t, n);
        }
    }

    public static void updateTerminals(Connectable<?> connectable, Context context, Terminal... ts) {
        PropertyBags cgmesTerminals = getCgmesTerminals(connectable, context, ts.length);
        for (int k = 0; k < ts.length; k++) {
            updateTerminal(cgmesTerminals.get(k), ts[k], context);
        }
    }

    private static void updateTerminal(PropertyBag cgmesTerminal, Terminal terminal, Context context) {
        if (updateConnect(terminal, context)) {
<<<<<<< HEAD
            boolean connectedInUpdate = cgmesTerminal.asBoolean(CgmesNames.CONNECTED, true);
            if (terminal.isConnected() != connectedInUpdate) {
                if (connectedInUpdate) {
                    terminal.connect();
                } else {
                    terminal.disconnect();
                }
=======
            boolean connectedInUpdate = cgmesTerminal.asBoolean(CONNECTED, true);
            if (!terminal.isConnected() && connectedInUpdate) {
                terminal.connect();
            } else if (terminal.isConnected() && !connectedInUpdate) {
                terminal.disconnect();
>>>>>>> 49727d0e
            }
        }
        if (setPQAllowed(terminal)) {
            PowerFlow f = new PowerFlow(cgmesTerminal, "p", "q");
            if (f.defined()) {
                terminal.setP(f.p());
                terminal.setQ(f.q());
            }
        }
    }

    private static boolean updateConnect(Terminal terminal, Context context) {
        if (terminal.getVoltageLevel().getTopologyKind().equals(TopologyKind.NODE_BREAKER)) {
            return context.config().updateTerminalConnectionInNodeBreakerVoltageLevel();
        } else {
            return true;
        }
    }

    private static boolean setPQAllowed(Terminal t) {
        return t.getConnectable().getType() != IdentifiableType.BUSBAR_SECTION;
    }

    private static PropertyBag getCgmesTerminal(Connectable<?> connectable, Context context) {
        return getCgmesTerminals(connectable, context, 1).get(0);
    }

    private static PropertyBags getCgmesTerminals(Connectable<?> connectable, Context context, int numTerminals) {
        PropertyBags propertyBags = new PropertyBags();
        getTerminalTags(numTerminals).forEach(terminalTag -> propertyBags.add(
                connectable.getAliasFromType(Conversion.CGMES_PREFIX_ALIAS_PROPERTIES + terminalTag)
                        .map(cgmesTerminalId -> getCgmesTerminal(cgmesTerminalId, context))
                        .orElse(EMPTY_PROPERTY_BAG)));
        return propertyBags;

    }

    private static List<String> getTerminalTags(int numTerminals) {
        return switch (numTerminals) {
            case 1 -> List.of(CgmesNames.TERMINAL1);
            case 2 -> List.of(CgmesNames.TERMINAL1, CgmesNames.TERMINAL2);
            case 3 -> List.of(CgmesNames.TERMINAL1, CgmesNames.TERMINAL2, CgmesNames.TERMINAL3);
            default -> throw new PowsyblException("unexpected number of terminals " + numTerminals);
        };
    }

    // If the propertyBag is not received, an empty one is returned.
    private static PropertyBag getCgmesTerminal(String cgmesTerminalId, Context context) {
        return context.cgmesTerminal(cgmesTerminalId) != null
                ? context.cgmesTerminal(cgmesTerminalId)
                : EMPTY_PROPERTY_BAG;
    }

    private final int numTerminals;

    static class TerminalData {
        private final CgmesTerminal t;
        private final String busId;
        private final String cgmesVoltageLevelId;
        private final String iidmVoltageLevelId;
        private final VoltageLevel voltageLevel;

        TerminalData(String terminalPropertyName, PropertyBag p, Context context) {
            t = context.cgmes().terminal(p.getId(terminalPropertyName));
            String nodeId = context.nodeBreaker() ? t.connectivityNode() : t.topologicalNode();
            this.busId = context.namingStrategy().getIidmId("Bus", nodeId);
            if (context.config().convertBoundary()
                && context.boundary().containsNode(nodeId)) {
                cgmesVoltageLevelId = Context.boundaryVoltageLevelId(nodeId);
            } else {
                // If the terminal's node is contained in a Line (happens in boundaries) or in a Substation, a fictitious VoltageLevel is created
                cgmesVoltageLevelId = findCgmesVoltageLevelIdForContainer(nodeId, context);
            }
            if (cgmesVoltageLevelId != null) {
                String iidmVl = context.namingStrategy().getIidmId("VoltageLevel", cgmesVoltageLevelId);
                iidmVoltageLevelId = context.nodeContainerMapping().voltageLevelIidm(iidmVl);
                voltageLevel = context.network().getVoltageLevel(iidmVoltageLevelId);
            } else {
                iidmVoltageLevelId = null;
                voltageLevel = null;
            }
        }

        // if nodeId is included in a Line Container, the fictitious voltage level must be considered
        private static String findCgmesVoltageLevelIdForContainer(String nodeId, Context context) {
            String cgmesVoltageLevelId = null;
            Optional<CgmesContainer> cgmesContainer = context.cgmes().nodeContainer(nodeId);
            if (cgmesContainer.isPresent()) {
                cgmesVoltageLevelId = cgmesContainer.get().voltageLevel();
                if (cgmesVoltageLevelId == null) {
                    cgmesVoltageLevelId = context.nodeContainerMapping().getFictitiousVoltageLevelForContainer(cgmesContainer.get().id(), nodeId);
                }
            }
            return cgmesVoltageLevelId;
        }
    }

    // Connect

    public void connect(InjectionAdder<?, ?> adder) {
        if (context.nodeBreaker()) {
            adder.setNode(iidmNode());
        } else {
            adder.setBus(terminalConnected() ? busId() : null).setConnectableBus(busId());
        }
    }

    public void connectWithOnlyEq(InjectionAdder<?, ?> adder) {
        if (context.nodeBreaker()) {
            adder.setNode(iidmNode());
        } else {
            adder.setBus(null).setConnectableBus(busId());
        }
    }

    public void connectWithOnlyEq(InjectionAdder<?, ?> adder, int terminal) {
        if (context.nodeBreaker()) {
            adder.setNode(iidmNode(terminal));
        } else {
            adder.setBus(null).setConnectableBus(busId(terminal));
        }
    }

    public void connectWithOnlyEq(BranchAdder<?, ?> adder) {
        if (context.nodeBreaker()) {
            adder
                    .setVoltageLevel1(iidmVoltageLevelId(1))
                    .setVoltageLevel2(iidmVoltageLevelId(2))
                    .setNode1(iidmNode(1))
                    .setNode2(iidmNode(2));
        } else {
            String busId1 = busId(1);
            String busId2 = busId(2);
            adder
                    .setVoltageLevel1(iidmVoltageLevelId(1))
                    .setVoltageLevel2(iidmVoltageLevelId(2))
                    .setBus1(null)
                    .setBus2(null)
                    .setConnectableBus1(busId1)
                    .setConnectableBus2(busId2);
        }
    }

    public void connectWithOnlyEq(VoltageLevel.NodeBreakerView.SwitchAdder adder) {
        if (!context.nodeBreaker()) {
            throw new ConversionException("Not in node breaker context");
        }
        adder.setNode1(iidmNode(1)).setNode2(iidmNode(2));
    }

    public void connectWithOnlyEq(VoltageLevel.BusBreakerView.SwitchAdder adder) {
        adder
                .setBus1(busId(1))
                .setBus2(busId(2));
    }

    public void connectWithOnlyEq(LegAdder adder, int terminal) {
        if (context.nodeBreaker()) {
            adder
                .setVoltageLevel(iidmVoltageLevelId(terminal))
                .setNode(iidmNode(terminal));
        } else {
            adder
                .setVoltageLevel(iidmVoltageLevelId(terminal))
                .setBus(null)
                .setConnectableBus(busId(terminal));
        }
    }

    protected void addAliasesAndProperties(Identifiable<?> identifiable) {
        int i = 1;
        for (TerminalData td : terminals) {
            if (td == null) {
                break;
            }
            identifiable.addAlias(td.t.id(), Conversion.CGMES_PREFIX_ALIAS_PROPERTIES + CgmesNames.TERMINAL + i, context.config().isEnsureIdAliasUnicity());
            i++;
        }
    }

    protected double p0() {
        return powerFlow().defined() ? powerFlow().p() : 0.0;
    }

    protected double q0() {
        return powerFlow().defined() ? powerFlow().q() : 0.0;
    }

    protected static PowerFlow updatedPowerFlow(Connectable<?> connectable, PropertyBag cgmesData, Context context) {
        PowerFlow steadyStateHypothesisPowerFlow = new PowerFlow(cgmesData, "p", "q");
        if (steadyStateHypothesisPowerFlow.defined()) {
            return steadyStateHypothesisPowerFlow;
        }
        PropertyBag cgmesTerminal = getCgmesTerminal(connectable, context);
        PowerFlow stateVariablesPowerFlow = new PowerFlow(cgmesTerminal, "p", "q");
        if (stateVariablesPowerFlow.defined()) {
            return stateVariablesPowerFlow;
        }
        return PowerFlow.UNDEFINED;
    }

    protected static Optional<PropertyBag> findCgmesRegulatingControl(Connectable<?> connectable, Context context) {
        String regulatingControlId = connectable.getProperty(Conversion.CGMES_PREFIX_ALIAS_PROPERTIES + CgmesNames.REGULATING_CONTROL);
        return regulatingControlId != null ? Optional.ofNullable(context.regulatingControl(regulatingControlId)) : Optional.empty();
    }

    protected static int findTerminalSign(Connectable<?> connectable) {
        return findTerminalSign(connectable, "");
    }

    protected static int findTerminalSign(Connectable<?> connectable, String end) {
        String terminalSign = connectable.getProperty(Conversion.CGMES_PREFIX_ALIAS_PROPERTIES + CgmesNames.TERMINAL_SIGN + end);
        return terminalSign != null ? Integer.parseInt(terminalSign) : 1;
    }

    protected static double findTargetV(PropertyBag regulatingControl, double defaultValue, DefaultValueUse use) {
        return findTargetV(regulatingControl, CgmesNames.TARGET_VALUE, defaultValue, use);
    }

    protected static double findTargetV(PropertyBag regulatingControl, String propertyTag, double defaultValue, DefaultValueUse use) {
        double targetV = regulatingControl.asDouble(propertyTag);
        return useDefaultValue(regulatingControl.containsKey(propertyTag), isValidTargetV(targetV), use) ? defaultValue : targetV;
    }

    protected static double findTargetQ(PropertyBag regulatingControl, int terminalSign, double defaultValue, DefaultValueUse use) {
        return findTargetValue(regulatingControl, terminalSign, defaultValue, use);
    }

    protected static double findTargetQ(PropertyBag regulatingControl, String propertyTag, int terminalSign, double defaultValue, DefaultValueUse use) {
        return findTargetValue(regulatingControl, propertyTag, terminalSign, defaultValue, use);
    }

    protected static double findTargetValue(PropertyBag regulatingControl, int terminalSign, double defaultValue, DefaultValueUse use) {
        return findTargetValue(regulatingControl, CgmesNames.TARGET_VALUE, terminalSign, defaultValue, use);
    }

    protected static double findTargetValue(PropertyBag regulatingControl, String propertyTag, int terminalSign, double defaultValue, DefaultValueUse use) {
        double targetValue = regulatingControl.asDouble(propertyTag);
        return useDefaultValue(regulatingControl.containsKey(propertyTag), isValidTargetValue(targetValue), use) ? defaultValue : targetValue * terminalSign;
    }

    protected static double findTargetDeadband(PropertyBag regulatingControl, double defaultValue, DefaultValueUse use) {
        double targetDeadband = regulatingControl.asDouble(CgmesNames.TARGET_DEADBAND);
        return useDefaultValue(regulatingControl.containsKey(CgmesNames.TARGET_DEADBAND), isValidTargetDeadband(targetDeadband), use) ? defaultValue : targetDeadband;
    }

    protected static boolean findRegulatingOn(PropertyBag regulatingControl, boolean defaultValue, DefaultValueUse use) {
        return findRegulatingOn(regulatingControl, CgmesNames.ENABLED, defaultValue, use);
    }

    protected static boolean findRegulatingOn(PropertyBag regulatingControl, String propertyTag, boolean defaultValue, DefaultValueUse use) {
        Optional<Boolean> isRegulatingOn = regulatingControl.asBoolean(propertyTag);
        return useDefaultValue(isRegulatingOn.isPresent(), true, use) ? defaultValue : isRegulatingOn.orElse(false);
    }

    private static boolean useDefaultValue(boolean isDefined, boolean isValid, DefaultValueUse use) {
        return use == DefaultValueUse.ALWAYS
                || use == DefaultValueUse.NOT_DEFINED && !isDefined
                || use == DefaultValueUse.NOT_VALID && !isValid;
    }

    protected static boolean isValidTargetV(double targetV) {
        return targetV > 0.0;
    }

    protected static boolean isValidTargetQ(double targetQ) {
        return isValidTargetValue(targetQ);
    }

    protected static boolean isValidTargetValue(double targetValue) {
        return Double.isFinite(targetValue);
    }

    protected static boolean isValidTargetDeadband(double targetDeadband) {
        return targetDeadband >= 0.0;
    }

    /**
     * Specifies when to use the default value.
     * <br/>
     * The available options are:
     * <ul>
     *   <li><b>NEVER</b>: The default value is never used.</li>
     *   <li><b>NOT_DEFINED</b>: The default value is used only when the property is not defined.</li>
     *   <li><b>NOT_VALID</b>: The default value is used when the property is defined but contains an invalid value.</li>
     *   <li><b>ALWAYS</b>: The default value is always used, regardless of the property's state.</li>
     * </ul>
     */
    protected enum DefaultValueUse {
        NEVER,
        NOT_DEFINED,
        NOT_VALID,
        ALWAYS
    }

    protected static Optional<Boolean> isOpenFromBothTerminalStatus(Switch sw, Context context) {
        Optional<Boolean> connected1 = isTerminalConnected(sw, context, TwoSides.ONE);
        Optional<Boolean> connected2 = isTerminalConnected(sw, context, TwoSides.TWO);
        return connected1.flatMap(c1 -> connected2.map(c2 -> !c1 || !c2))
                .or(() -> connected1.map(c1 -> !c1))
                .or(() -> connected2.map(c2 -> !c2));
    }

    private static Optional<Boolean> isTerminalConnected(Switch sw, Context context, TwoSides side) {
        return sw.getAliasFromType(Conversion.CGMES_PREFIX_ALIAS_PROPERTIES + CgmesNames.TERMINAL + side.getNum())
                .flatMap(cgmesTerminalId -> Optional.ofNullable(context.cgmesTerminal(cgmesTerminalId)))
                .flatMap(cgmesTerminal -> cgmesTerminal.asBoolean(CgmesNames.CONNECTED));
    }

    protected static boolean getDefaultIsOpen(Switch sw, Context context) {
        String normalOpen = sw.getProperty(Conversion.CGMES_PREFIX_ALIAS_PROPERTIES + CgmesNames.NORMAL_OPEN);
        return getDefaultValue(normalOpen != null ? Boolean.parseBoolean(normalOpen) : null, sw.isOpen(), false, false, context);
    }

    private final TerminalData[] terminals;
    private final PowerFlow steadyStatePowerFlow;
}<|MERGE_RESOLUTION|>--- conflicted
+++ resolved
@@ -537,21 +537,11 @@
 
     private static void updateTerminal(PropertyBag cgmesTerminal, Terminal terminal, Context context) {
         if (updateConnect(terminal, context)) {
-<<<<<<< HEAD
             boolean connectedInUpdate = cgmesTerminal.asBoolean(CgmesNames.CONNECTED, true);
-            if (terminal.isConnected() != connectedInUpdate) {
-                if (connectedInUpdate) {
-                    terminal.connect();
-                } else {
-                    terminal.disconnect();
-                }
-=======
-            boolean connectedInUpdate = cgmesTerminal.asBoolean(CONNECTED, true);
             if (!terminal.isConnected() && connectedInUpdate) {
                 terminal.connect();
             } else if (terminal.isConnected() && !connectedInUpdate) {
                 terminal.disconnect();
->>>>>>> 49727d0e
             }
         }
         if (setPQAllowed(terminal)) {
