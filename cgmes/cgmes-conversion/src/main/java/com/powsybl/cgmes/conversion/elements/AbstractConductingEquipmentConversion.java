--- conflicted
+++ resolved
@@ -588,18 +588,12 @@
 
     private static PropertyBags getCgmesTerminals(Connectable<?> connectable, Context context, int numTerminals) {
         PropertyBags propertyBags = new PropertyBags();
-<<<<<<< HEAD
-        getTerminalTags(numTerminals).forEach(terminalTag -> connectable.getAliasFromType(Conversion.CGMES_PREFIX_ALIAS_PROPERTIES + terminalTag)
-                .ifPresent(cgmesTerminalId -> propertyBags.add(getCgmesTerminal(cgmesTerminalId, context))));
-        return propertyBags;
-=======
         getTerminalTags(numTerminals).forEach(terminalTag -> propertyBags.add(
                 connectable.getAliasFromType(Conversion.CGMES_PREFIX_ALIAS_PROPERTIES + terminalTag)
                         .map(cgmesTerminalId -> getCgmesTerminal(cgmesTerminalId, context))
                         .orElse(EMPTY_PROPERTY_BAG)));
         return propertyBags;
 
->>>>>>> 8b171541
     }
 
     private static List<String> getTerminalTags(int numTerminals) {
@@ -615,11 +609,7 @@
     private static PropertyBag getCgmesTerminal(String cgmesTerminalId, Context context) {
         return context.cgmesTerminal(cgmesTerminalId) != null
                 ? context.cgmesTerminal(cgmesTerminalId)
-<<<<<<< HEAD
-                : new PropertyBag(Collections.emptyList(), false);
-=======
                 : EMPTY_PROPERTY_BAG;
->>>>>>> 8b171541
     }
 
     private final int numTerminals;
@@ -824,42 +814,6 @@
         return terminalSign != null ? Integer.parseInt(terminalSign) : 1;
     }
 
-<<<<<<< HEAD
-    protected static double findTargetV(PropertyBag regulatingControl, DefaultValueDouble defaultValue, DefaultValueUse use, Context context) {
-        return findTargetV(regulatingControl, CgmesNames.TARGET_VALUE, defaultValue, use, context);
-    }
-
-    protected static double findTargetV(PropertyBag regulatingControl, String propertyTag, DefaultValueDouble defaultValue, DefaultValueUse use, Context context) {
-        double targetV = regulatingControl.asDouble(propertyTag);
-        return useDefaultValue(regulatingControl.containsKey(propertyTag), isValidTargetV(targetV), use) ? defaultValue(defaultValue, context) : targetV;
-    }
-
-    protected static double findTargetQ(PropertyBag regulatingControl, int terminalSign, DefaultValueDouble defaultValue, DefaultValueUse use, Context context) {
-        return findTargetValue(regulatingControl, terminalSign, defaultValue, use, context);
-    }
-
-    protected static double findTargetValue(PropertyBag regulatingControl, int terminalSign, DefaultValueDouble defaultValue, DefaultValueUse use, Context context) {
-        return findTargetValue(regulatingControl, CgmesNames.TARGET_VALUE, terminalSign, defaultValue, use, context);
-    }
-
-    protected static double findTargetValue(PropertyBag regulatingControl, String propertyTag, int terminalSign, DefaultValueDouble defaultValue, DefaultValueUse use, Context context) {
-        double targetValue = regulatingControl.asDouble(propertyTag);
-        return useDefaultValue(regulatingControl.containsKey(propertyTag), isValidTargetValue(targetValue), use) ? defaultValue(defaultValue, context) : targetValue * terminalSign;
-    }
-
-    protected static double findTargetDeadband(PropertyBag regulatingControl, DefaultValueDouble defaultValue, DefaultValueUse use, Context context) {
-        double targetDeadband = regulatingControl.asDouble(CgmesNames.TARGET_DEADBAND);
-        return useDefaultValue(regulatingControl.containsKey(CgmesNames.TARGET_DEADBAND), isValidTargetDeadband(targetDeadband), use) ? defaultValue(defaultValue, context) : targetDeadband;
-    }
-
-    protected static boolean findRegulatingOn(PropertyBag regulatingControl, DefaultValueBoolean defaultValue, DefaultValueUse use, Context context) {
-        return findRegulatingOn(regulatingControl, CgmesNames.ENABLED, defaultValue, use, context);
-    }
-
-    protected static boolean findRegulatingOn(PropertyBag regulatingControl, String propertyTag, DefaultValueBoolean defaultValue, DefaultValueUse use, Context context) {
-        Optional<Boolean> isRegulatingOn = regulatingControl.asBoolean(propertyTag);
-        return useDefaultValue(isRegulatingOn.isPresent(), true, use) ? defaultValue(defaultValue, context) : isRegulatingOn.orElse(false);
-=======
     protected static double findTargetV(PropertyBag regulatingControl, double defaultValue, DefaultValueUse use) {
         return findTargetV(regulatingControl, CgmesNames.TARGET_VALUE, defaultValue, use);
     }
@@ -894,7 +848,6 @@
     protected static boolean findRegulatingOn(PropertyBag regulatingControl, String propertyTag, boolean defaultValue, DefaultValueUse use) {
         Optional<Boolean> isRegulatingOn = regulatingControl.asBoolean(propertyTag);
         return useDefaultValue(isRegulatingOn.isPresent(), true, use) ? defaultValue : isRegulatingOn.orElse(false);
->>>>>>> 8b171541
     }
 
     private static boolean useDefaultValue(boolean isDefined, boolean isValid, DefaultValueUse use) {
@@ -919,8 +872,6 @@
         return targetDeadband >= 0.0;
     }
 
-<<<<<<< HEAD
-=======
     /**
      * Specifies when to use the default value.
      * <br/>
@@ -932,7 +883,6 @@
      *   <li><b>ALWAYS</b>: The default value is always used, regardless of the property's state.</li>
      * </ul>
      */
->>>>>>> 8b171541
     protected enum DefaultValueUse {
         NEVER,
         NOT_DEFINED,
