--- conflicted
+++ resolved
@@ -184,7 +184,6 @@
             <version>${project.version}</version>
             <scope>test</scope>
         </dependency>
-<<<<<<< HEAD
         <!-- To validate merging view against assembled reference cases -->
         <dependency>
             <groupId>${project.groupId}</groupId>
@@ -192,7 +191,6 @@
             <version>${project.version}</version>
             <scope>test</scope>
         </dependency>
-=======
         <dependency>
             <groupId>${project.groupId}</groupId>
             <artifactId>powsybl-iidm-test</artifactId>
@@ -205,6 +203,5 @@
             <version>${xmlunit.version}</version>
             <scope>test</scope>
         </dependency>
->>>>>>> 73ca38ab
     </dependencies>
 </project>