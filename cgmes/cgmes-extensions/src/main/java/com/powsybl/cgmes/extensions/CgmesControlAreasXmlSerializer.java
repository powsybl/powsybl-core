--- conflicted
+++ resolved
@@ -42,22 +42,12 @@
         NetworkXmlWriterContext networkContext = (NetworkXmlWriterContext) context;
         TreeDataWriter writer = networkContext.getWriter();
         for (CgmesControlArea controlArea : extension.getCgmesControlAreas()) {
-<<<<<<< HEAD
             writer.writeStartNode(getNamespaceUri(), CONTROL_AREA);
             writer.writeStringAttribute("id", controlArea.getId());
             writer.writeStringAttribute("name", controlArea.getName());
             writer.writeStringAttribute("energyIdentificationCodeEic", controlArea.getEnergyIdentificationCodeEIC());
             writer.writeDoubleAttribute("netInterchange", controlArea.getNetInterchange());
-=======
-            writer.writeStartElement(getNamespaceUri(), CONTROL_AREA);
-            writer.writeAttribute("id", controlArea.getId());
-            writer.writeAttribute("name", controlArea.getName());
-            if (controlArea.getEnergyIdentificationCodeEIC() != null) {
-                writer.writeAttribute("energyIdentificationCodeEic", controlArea.getEnergyIdentificationCodeEIC());
-            }
-            XmlUtil.writeDouble("netInterchange", controlArea.getNetInterchange(), writer);
-            XmlUtil.writeDouble("pTolerance", controlArea.getPTolerance(), writer);
->>>>>>> 543275b0
+            writer.writeDoubleAttribute("pTolerance", controlArea.getPTolerance());
             for (Terminal terminal : controlArea.getTerminals()) {
                 TerminalRefXml.writeTerminalRef(terminal, networkContext, getNamespaceUri(), "terminal");
             }
@@ -97,18 +87,11 @@
         reader.readUntilEndNode(getExtensionName(), () -> {
             if (reader.getNodeName().equals(CONTROL_AREA)) {
                 CgmesControlArea cgmesControlArea = mapping.newCgmesControlArea()
-<<<<<<< HEAD
                         .setId(reader.readStringAttribute("id"))
                         .setName(reader.readStringAttribute("name"))
                         .setEnergyIdentificationCodeEic(reader.readStringAttribute("energyIdentificationCodeEic"))
                         .setNetInterchange(reader.readDoubleAttribute("netInterchange"))
-=======
-                        .setId(reader.getAttributeValue(null, "id"))
-                        .setName(reader.getAttributeValue(null, "name"))
-                        .setEnergyIdentificationCodeEic(reader.getAttributeValue(null, "energyIdentificationCodeEic"))
-                        .setNetInterchange(XmlUtil.readOptionalDoubleAttribute(reader, "netInterchange"))
-                        .setPTolerance(XmlUtil.readOptionalDoubleAttribute(reader, "pTolerance"))
->>>>>>> 543275b0
+                        .setPTolerance(reader.readDoubleAttribute("pTolerance"))
                         .add();
                 readBoundariesAndTerminals(networkContext, reader, cgmesControlArea, extendable);
             } else {
@@ -128,29 +111,17 @@
                     Identifiable identifiable = network.getIdentifiable(id);
                     if (identifiable instanceof DanglingLine dl) {
                         cgmesControlArea.add(dl.getBoundary());
-<<<<<<< HEAD
-                    } else if (identifiable instanceof TieLine) {
+                    } else if (identifiable instanceof TieLine tl) {
                         side = networkContext.getReader().readStringAttribute("side");
-                        TieLine tl = (TieLine) identifiable;
-=======
-                    } else if (identifiable instanceof TieLine tl) {
-                        side = networkContext.getReader().getAttributeValue(null, "side");
->>>>>>> 543275b0
                         cgmesControlArea.add(tl.getDanglingLine(Branch.Side.valueOf(side)).getBoundary());
                     } else {
                         throw new PowsyblException("Unexpected Identifiable instance: " + identifiable.getClass());
                     }
                     break;
                 case "terminal":
-<<<<<<< HEAD
                     id = networkContext.getAnonymizer().deanonymizeString(networkContext.getReader().readStringAttribute("id"));
                     side = networkContext.getReader().readStringAttribute("side");
-                    cgmesControlArea.add(TerminalRefXml.readTerminalRef(network, id, side));
-=======
-                    id = networkContext.getAnonymizer().deanonymizeString(networkContext.getReader().getAttributeValue(null, "id"));
-                    side = networkContext.getReader().getAttributeValue(null, "side");
                     cgmesControlArea.add(TerminalRefXml.resolve(id, side, network));
->>>>>>> 543275b0
                     break;
                 default:
                     throw new PowsyblException("Unknown element name <" + reader.getNodeName() + "> in <controlArea>");
