/**
 * Copyright (c) 2017-2018, RTE (http://www.rte-france.com)
 * This Source Code Form is subject to the terms of the Mozilla Public
 * License, v. 2.0. If a copy of the MPL was not distributed with this
 * file, You can obtain one at http://mozilla.org/MPL/2.0/.
 */

package com.powsybl.cgmes.conformity.test;

import java.util.ArrayList;
import java.util.List;

import org.slf4j.Logger;
import org.slf4j.LoggerFactory;

import com.powsybl.iidm.network.Branch;
import com.powsybl.iidm.network.Bus;
import com.powsybl.iidm.network.Country;
import com.powsybl.iidm.network.Generator;
import com.powsybl.iidm.network.Line;
import com.powsybl.iidm.network.Load;
import com.powsybl.iidm.network.Network;
import com.powsybl.iidm.network.NetworkFactory;
import com.powsybl.iidm.network.PhaseTapChangerAdder;
import com.powsybl.iidm.network.RatioTapChangerAdder;
import com.powsybl.iidm.network.ShuntCompensator;
import com.powsybl.iidm.network.StaticVarCompensator;
import com.powsybl.iidm.network.Substation;
import com.powsybl.iidm.network.TopologyKind;
import com.powsybl.iidm.network.TwoWindingsTransformer;
import com.powsybl.iidm.network.VoltageLevel;

/**
 * @author Luma Zamarreño <zamarrenolm at aia.es>
 */
public class CgmesConformity1NetworkCatalog {

    public Network microBE(String modelId) {
        Network network = NetworkFactory.create(modelId, "no-format");

        Substation sBrussels = network.newSubstation()
                .setId("_37e14a0f-5e34-4647-a062-8bfd9305fa9d")
                .setName("PP_Brussels")
                .setCountry(Country.BE)
                .setGeographicalTags("_c1d5bfc88f8011e08e4d00247eb1f55e") // ELIA-Brussels
                .add();
        Substation sAnvers = network.newSubstation()
                .setId("_87f7002b-056f-4a6a-a872-1744eea757e3")
                .setName("Anvers")
                .setCountry(Country.BE)
                .setGeographicalTags("_c1d5c0378f8011e08e4d00247eb1f55e") // ELIA-Anvers
                .add();
        VoltageLevel vlBrussels21 = sBrussels.newVoltageLevel()
                .setId("_929ba893-c9dc-44d7-b1fd-30834bd3ab85")
                .setName("21.0")
                .setNominalV(21.0)
                .setLowVoltageLimit(18.9)
                .setHighVoltageLimit(23.1)
                .setTopologyKind(TopologyKind.BUS_BREAKER)
                .add();
        VoltageLevel vlBrussels110 = sBrussels.newVoltageLevel()
                .setId("_8bbd7e74-ae20-4dce-8780-c20f8e18c2e0")
                .setName("110.0")
                .setNominalV(110.0)
                .setLowVoltageLimit(99.0)
                .setHighVoltageLimit(121.0)
                .setTopologyKind(TopologyKind.BUS_BREAKER)
                .add();
        VoltageLevel vlBrussels10 = sBrussels.newVoltageLevel()
                .setId("_4ba71b59-ee2f-450b-9f7d-cc2f1cc5e386")
                .setName("10.5")
                .setNominalV(10.5)
                .setLowVoltageLimit(9.45)
                .setHighVoltageLimit(11.55)
                .setTopologyKind(TopologyKind.BUS_BREAKER)
                .add();
        VoltageLevel vlBrussels380 = sBrussels.newVoltageLevel()
                .setId("_469df5f7-058f-4451-a998-57a48e8a56fe")
                .setName("380.0")
                .setNominalV(380.0)
                .setLowVoltageLimit(342.0)
                .setHighVoltageLimit(418.0)
                .setTopologyKind(TopologyKind.BUS_BREAKER)
                .add();
        VoltageLevel vlBrussels225 = sBrussels.newVoltageLevel()
                .setId("_b10b171b-3bc5-4849-bb1f-61ed9ea1ec7c")
                .setName("225.0")
                .setNominalV(225.0)
                .setLowVoltageLimit(202.5)
                .setHighVoltageLimit(247.5)
                .setTopologyKind(TopologyKind.BUS_BREAKER)
                .add();
        VoltageLevel vlAnvers220 = sAnvers.newVoltageLevel()
                .setId("_d0486169-2205-40b2-895e-b672ecb9e5fc")
                .setName("220.0")
                .setNominalV(225.0)
                .setLowVoltageLimit(202.5)
                .setHighVoltageLimit(247.5)
                .setTopologyKind(TopologyKind.BUS_BREAKER)
                .add();
        Bus busAnvers220 = vlAnvers220.getBusBreakerView().newBus()
                .setId("_f70f6bad-eb8d-4b8f-8431-4ab93581514e")
                .add();
        busAnvers220.setV(224.871595);
        busAnvers220.setAngle(-7.624900);
        Load loadAnvers220 = vlAnvers220.newLoad()
                .setId("_b1480a00-b427-4001-a26c-51954d2bb7e9")
                .setName("L-1230804819")
                .setConnectableBus(busAnvers220.getId())
                .setBus(busAnvers220.getId())
                .setP0(1.0)
                .setQ0(0.0)
                .add();
        loadAnvers220.getTerminal().setP(1.0);
        loadAnvers220.getTerminal().setQ(0.0);
        vlAnvers220.newDanglingLine()
                .setId("_a16b4a6c-70b1-4abf-9a9d-bd0fa47f9fe4")
                .setName("BE-Line_7")
                .setConnectableBus(busAnvers220.getId())
                .setBus(busAnvers220.getId())
                .setP0(-26.805005)
                .setQ0(1.489867)
                .setR(4.6)
                .setX(69.0)
                .setG(5.75e-5)
                .setB(2.1677e-5)
                .setUcteXnodeCode("TN_Border_ST24")
                .add();
        vlAnvers220.newDanglingLine()
                .setId("_17086487-56ba-4979-b8de-064025a6b4da")
                .setName("BE-Line_1")
                .setConnectableBus(busAnvers220.getId())
                .setBus(busAnvers220.getId())
                .setP0(-27.365225)
                .setQ0(0.425626)
                .setR(2.2)
                .setX(68.2)
                .setG(3.08e-5)
                .setB(8.2938E-5)
                .setUcteXnodeCode("TN_Border_ST23")
                .add();
        Bus busBrussels225 = vlBrussels225.getBusBreakerView().newBus()
                .setId("_99b219f3-4593-428b-a4da-124a54630178")
                .add();
        busBrussels225.setV(224.315268);
        busBrussels225.setAngle(-8.770120);
        Load loadBrussels225 = vlBrussels225.newLoad()
                .setId("_1c6beed6-1acf-42e7-ba55-0cc9f04bddd8")
                .setName("BE-Load_2")
                .setConnectableBus("_99b219f3-4593-428b-a4da-124a54630178")
                .setBus("_99b219f3-4593-428b-a4da-124a54630178")
                .setP0(200.0)
                .setQ0(50.0)
                .add();
        loadBrussels225.getTerminal().setP(200.0);
        loadBrussels225.getTerminal().setQ(50.0);
        Bus busBrussels110 = vlBrussels110.getBusBreakerView().newBus()
                .setId("_5c74cb26-ce2f-40c6-951d-89091eb781b6")
                .add();
        busBrussels110.setV(115.5);
        busBrussels110.setAngle(-9.391330);
        Load loadBrussels110 = vlBrussels110.newLoad()
                .setId("_cb459405-cc14-4215-a45c-416789205904")
                .setName("BE-Load_1")
                .setConnectableBus(busBrussels110.getId())
                .setBus(busBrussels110.getId())
                .setP0(200.0)
                .setQ0(90.0)
                .add();
        loadBrussels110.getTerminal().setP(200.0);
        loadBrussels110.getTerminal().setQ(90.0);
        Bus busBrussels380 = vlBrussels380.getBusBreakerView().newBus()
                .setId("_e44141af-f1dc-44d3-bfa4-b674e5c953d7")
                .add();
        busBrussels380.setV(412.989001);
        busBrussels380.setAngle(-6.780710);
        ShuntCompensator shBrussels380 = vlBrussels380.newShuntCompensator()
                .setId("_002b0a40-3957-46db-b84a-30420083558f")
                .setName("BE_S2")
                .setConnectableBus(busBrussels380.getId())
                .setBus(busBrussels380.getId())
                .setbPerSection(3.46e-4)
                .setMaximumSectionCount(1)
                .setCurrentSectionCount(1)
                .add();
        shBrussels380.getTerminal().setQ(-59.058144);
        vlBrussels380.newDanglingLine()
                .setId("_78736387-5f60-4832-b3fe-d50daf81b0a6")
                .setName("BE-Line_3")
                .setConnectableBus(busBrussels380.getId())
                .setBus(busBrussels380.getId())
                .setP0(-46.816624)
                .setQ0(79.193778)
                .setR(1.05)
                .setX(12.0)
                .setG(6e-5)
                .setB(1.49854e-4)
                .setUcteXnodeCode("TN_Border_AL11")
                .add();
        vlBrussels380.newDanglingLine()
                .setId("_b18cd1aa-7808-49b9-a7cf-605eaf07b006")
                .setName("BE-Line_5")
                .setConnectableBus(busBrussels380.getId())
                .setBus(busBrussels380.getId())
                .setP0(-90.037004)
                .setQ0(148.603742)
                .setR(0.42)
                .setX(6.3)
                .setG(4.2e-5)
                .setB(6.59734E-5)
                .setUcteXnodeCode("TN_Border_GY11")
                .add();
        vlBrussels380.newDanglingLine()
                .setId("_ed0c5d75-4a54-43c8-b782-b20d7431630b")
                .setName("BE-Line_4")
                .setConnectableBus(busBrussels380.getId())
                .setBus(busBrussels380.getId())
                .setP0(-43.687227)
                .setQ0(84.876604)
                .setR(0.24)
                .setX(2.0)
                .setG(4e-5)
                .setB(2.51956e-5)
                .setUcteXnodeCode("TN_Border_MA11")
                .add();
        ShuntCompensator shBrussels110 = vlBrussels110.newShuntCompensator()
                .setId("_d771118f-36e9-4115-a128-cc3d9ce3e3da")
                .setName("BE_S1")
                .setConnectableBus(busBrussels110.getId())
                .setBus(busBrussels110.getId())
                .setbPerSection(0.024793)
                .setMaximumSectionCount(1)
                .setCurrentSectionCount(1)
                .add();
        shBrussels110.getTerminal().setQ(-330.75);
        Bus busBrussels21 = vlBrussels21.getBusBreakerView().newBus()
                .setId("_f96d552a-618d-4d0c-a39a-2dea3c411dee")
                .add();
        busBrussels21.setV(21.987000);
        busBrussels21.setAngle(-6.650800);
        {
            double p = -118;
            double q = -92.612077;
            Generator genBrussels21 = vlBrussels21.newGenerator()
                    .setId("_550ebe0d-f2b2-48c1-991f-cebea43a21aa")
                    .setName("Gen-1229753024")
                    .setConnectableBus(busBrussels21.getId())
                    .setBus(busBrussels21.getId())
                    .setMinP(50)
                    .setMaxP(200)
                    .setTargetP(-p)
                    .setTargetQ(-q)
                    .setTargetV(21.987)
                    .setVoltageRegulatorOn(true)
                    .setRatedS(300)
                    .add();
            genBrussels21.newMinMaxReactiveLimits()
                    .setMinQ(-200)
                    .setMaxQ(200)
                    .add();
            genBrussels21.getTerminal().setP(p);
            genBrussels21.getTerminal().setQ(q);
        }
        Bus busBrussels10 = vlBrussels10.getBusBreakerView().newBus()
                .setId("_a81d08ed-f51d-4538-8d1e-fb2d0dbd128e")
                .add();
        busBrussels10.setV(10.820805);
        busBrussels10.setAngle(-7.057180);
        // TODO Consider lines that are touching boundaries
        // expected.newLine()
        // .setId("17086487-56ba-4979-b8de-064025a6b4da")
        // .add();
        Line lineBE2 = network.newLine()
                .setId("_b58bf21a-096a-4dae-9a01-3f03b60c24c7")
                .setName("BE-Line_2")
                .setR(1.935)
                .setX(34.2)
                .setB1(2.120575e-5)
                .setG1(3.375e-5)
                .setB2(2.120575e-5)
                .setG2(3.375e-5)
                .setConnectableBus1(busBrussels225.getId())
                .setBus1(busBrussels225.getId())
                .setVoltageLevel1(vlBrussels225.getId())
                .setConnectableBus2(busAnvers220.getId())
                .setBus2(busAnvers220.getId())
                .setVoltageLevel2(vlAnvers220.getId())
                .add();
        lineBE2.newCurrentLimits1().setPermanentLimit(1443.0).add();
        lineBE2.newCurrentLimits2().setPermanentLimit(1443.0).add();
        // expected.newLine()
        // .setId("78736387-5f60-4832-b3fe-d50daf81b0a6")
        // .add();
        // expected.newLine()
        // .setId("ed0c5d75-4a54-43c8-b782-b20d7431630b")
        // .add();
        // expected.newLine()
        // .setId("b18cd1aa-7808-49b9-a7cf-605eaf07b006")
        // .add();
        Line lineBE6 = network.newLine()
                .setId("_ffbabc27-1ccd-4fdc-b037-e341706c8d29")
                .setName("BE-Line_6")
                .setR(5.203)
                .setX(71.0)
                .setB1(1.000595e-5)
                .setG1(0.6e-4)
                .setB2(1.000595e-5)
                .setG2(0.6e-4)
                .setConnectableBus1(busBrussels225.getId())
                .setBus1(busBrussels225.getId())
                .setVoltageLevel1(vlBrussels225.getId())
                .setConnectableBus2(busAnvers220.getId())
                .setBus2(busAnvers220.getId())
                .setVoltageLevel2(vlAnvers220.getId())
                .add();
        lineBE6.newCurrentLimits1().setPermanentLimit(1180.0).add();
        lineBE6.newCurrentLimits2().setPermanentLimit(1180.0).add();
        {
            double u1 = 110.34375;
            double u2 = 10.5;
            double rho = u2 / u1;
            double rho2 = rho * rho;
            double r1 = 0.104711;
            double x1 = 5.843419;
            double g1 = 1.73295e-5;
            double b1 = -8.30339e-5;
            double r2 = 0.0;
            double x2 = 0.0;
            double g2 = 0.0;
            double b2 = 0.0;
            double r = r1 * rho2 + r2;
            double x = x1 * rho2 + x2;
            double g = g1 / rho2 + g2;
            double b = b1 / rho2 + b2;
            TwoWindingsTransformer tx = sBrussels.newTwoWindingsTransformer()
                    .setId("_e482b89a-fa84-4ea9-8e70-a83d44790957")
                    .setName("BE-TR2_3")
                    .setR(r)
                    .setX(x)
                    .setG(g)
                    .setB(b)
                    .setConnectableBus1(busBrussels110.getId())
                    .setBus1(busBrussels110.getId())
                    .setConnectableBus2(busBrussels10.getId())
                    .setBus2(busBrussels10.getId())
                    .setVoltageLevel1(vlBrussels110.getId())
                    .setVoltageLevel2(vlBrussels10.getId())
                    .setRatedU1(u1)
                    .setRatedU2(u2)
                    .add();
            tx.newCurrentLimits1().setPermanentLimit(1308.1).add();
            tx.newCurrentLimits2().setPermanentLimit(13746.4).add();
            int low = 1;
            int high = 33;
            int neutral = 17;
            double voltageInc = 0.8;
            Branch.Side side = Branch.Side.TWO;
            RatioTapChangerAdder rtca = tx.newRatioTapChanger()
                    .setLowTapPosition(low)
                    .setTapPosition(18);
            for (int k = low; k <= high; k++) {
                int n = k - neutral;
                double du = voltageInc / 100;
                double rhok = side.equals(Branch.Side.ONE) ? 1 / (1 + n * du) : (1 + n * du);
                double dz = 0;
                double dy = 0;
                if (side.equals(Branch.Side.TWO)) {
                    double rhok2 = rhok * rhok;
                    dz = (rhok2 - 1) * 100;
                    dy = (1 / rhok2 - 1) * 100;
                }
                rtca.beginStep()
                        .setRho(rhok)
                        .setR(dz)
                        .setX(dz)
                        .setG(dy)
                        .setB(dy)
                        .endStep();
            }
            rtca.setLoadTapChangingCapabilities(true)
                    .setRegulating(true)
                    .setTargetV(10.815)
                    // TODO Set the right regulation terminal
                    .setRegulationTerminal(tx.getTerminal(side));
            rtca.add();
        }
        {
            double u1 = 220.0;
            double u2 = 110.0;
            double rho = u2 / u1;
            double rho2 = rho * rho;
            double r1 = 0.8228;
            double x1 = 11.138883;
            double g1 = 0.0;
            double b1 = 0.0;
            double r2 = 0.0;
            double x2 = 0.0;
            double g2 = 0.0;
            double b2 = 0.0;
            double r = r1 * rho2 + r2;
            double x = x1 * rho2 + x2;
            double g = g1 / rho2 + g2;
            double b = b1 / rho2 + b2;
            TwoWindingsTransformer txBE22 = sBrussels.newTwoWindingsTransformer()
                    .setId("_b94318f6-6d24-4f56-96b9-df2531ad6543")
                    .setName("BE-TR2_2")
                    .setR(r)
                    .setX(x)
                    .setG(g)
                    .setB(b)
                    .setConnectableBus1(busBrussels225.getId())
                    .setBus1(busBrussels225.getId())
                    .setConnectableBus2(busBrussels110.getId())
                    .setBus2(busBrussels110.getId())
                    .setVoltageLevel1(vlBrussels225.getId())
                    .setVoltageLevel2(vlBrussels110.getId())
                    .setRatedU1(u1)
                    .setRatedU2(u2)
                    .add();
            txBE22.newCurrentLimits1().setPermanentLimit(1705.8).add();
            txBE22.newCurrentLimits2().setPermanentLimit(3411.6).add();
            int low = 1;
            int high = 25;
            int neutral = 13;
            double voltageInc = 1.25;
            Branch.Side side = Branch.Side.ONE;
            RatioTapChangerAdder rtca = txBE22.newRatioTapChanger()
                    .setLowTapPosition(low)
                    .setTapPosition(10);
            for (int k = low; k <= high; k++) {
                int n = k - neutral;
                double du = voltageInc / 100;
                double rhok = side.equals(Branch.Side.ONE) ? 1 / (1 + n * du) : (1 + n * du);
                rtca.beginStep()
                        .setRho(rhok)
                        .setR(0)
                        .setX(0)
                        .setG(0)
                        .setB(0)
                        .endStep();
            }
            rtca.setLoadTapChangingCapabilities(true)
                    .setRegulating(false)
                    .setTargetV(Float.NaN)
                    // TODO Set the right regulation terminal
                    .setRegulationTerminal(txBE22.getTerminal(side));
            rtca.add();
        }
        TwoWindingsTransformer txBE21;
        {
            double u1 = 400.0;
            double u2 = 110.0;
            double rho0 = u2 / u1;
            double rho02 = rho0 * rho0;
            double r1 = 2.707692;
            double x1 = 14.518904;
            double g1 = 0.0;
            double b1 = 0.0;
            double r2 = 0.0;
            double x2 = 0.0;
            double g2 = 0.0;
            double b2 = 0.0;
            double r = r1 * rho02 + r2;
            double x = x1 * rho02 + x2;
            double g = g1 / rho02 + g2;
            double b = b1 / rho02 + b2;
            txBE21 = sBrussels.newTwoWindingsTransformer()
                    .setId("_a708c3bc-465d-4fe7-b6ef-6fa6408a62b0")
                    .setName("BE-TR2_1")
                    .setR(r)
                    .setX(x)
                    .setG(g)
                    .setB(b)
                    .setConnectableBus1(busBrussels380.getId())
                    .setBus1(busBrussels380.getId())
                    .setConnectableBus2(busBrussels110.getId())
                    .setBus2(busBrussels110.getId())
                    .setVoltageLevel1(vlBrussels380.getId())
                    .setVoltageLevel2(vlBrussels110.getId())
                    .setRatedU1(u1)
                    .setRatedU2(u2)
                    .add();
            txBE21.newCurrentLimits1().setPermanentLimit(938.2).add();
            txBE21.newCurrentLimits2().setPermanentLimit(3411.6).add();
            int low = 1;
            int high = 25;
            int neutral = 13;
            int position = 16;
            double xmin = 14.518904;
            double xmax = 14.518904;
            double voltageInc = 1.25;
            double windingConnectionAngle = 90;
            addPhaseTapChanger(txBE21,
                    PhaseTapChangerType.ASYMMETRICAL,
                    low, high, neutral, position,
                    xmin, xmax,
                    voltageInc, windingConnectionAngle);
        }
        {
            double p = -90;
            double q = 51.115627;
            Generator genBrussels10 = vlBrussels10.newGenerator()
                    .setId("_3a3b27be-b18b-4385-b557-6735d733baf0")
                    .setName("Gen-1229753060")
                    .setConnectableBus(busBrussels10.getId())
                    .setBus(busBrussels10.getId())
                    .setMinP(50)
                    .setMaxP(200)
                    .setTargetP(-p)
                    .setTargetQ(-q)
                    .setTargetV(115.5)
                    .setVoltageRegulatorOn(true)
                    // This generator regulates one end point of a power transformer
                    // (110 kV side of BE-TR2_1)
                    .setRegulatingTerminal(txBE21.getTerminal(Branch.Side.TWO))
                    .setRatedS(300)
                    .add();
            genBrussels10.newMinMaxReactiveLimits()
                    .setMinQ(0)
                    .setMaxQ(0)
                    .add();
            genBrussels10.getTerminal().setP(p);
            genBrussels10.getTerminal().setQ(q);
        }

        return network;
    }

    public Network microBaseCaseBE() {
        String modelId = "urn:uuid:d400c631-75a0-4c30-8aed-832b0d282e73";
        return microBE(modelId);
    }

    public Network microType4BE() {
        String modelId = "urn:uuid:96adadbe-902b-4cd6-9fc8-01a56ecbee79";
        Network network = microBE(modelId);
        // Add voltage level in Anvers
        VoltageLevel vlAnvers225 = network.getSubstation("_87f7002b-056f-4a6a-a872-1744eea757e3")
                .newVoltageLevel()
                .setId("_69ef0dbd-da79-4eef-a02f-690cb8a28361")
                .setName("225 kV")
                .setNominalV(225.0)
                .setLowVoltageLimit(202.5)
                .setHighVoltageLimit(247.5)
                .setTopologyKind(TopologyKind.BUS_BREAKER)
                .add();
        Bus busAnvers225 = vlAnvers225.getBusBreakerView().newBus()
                .setId("_23b65c6b-2351-4673-89e9-1895c7291543")
                .add()
                .setV(223.435281)
                .setAngle(-17.412200);

        Bus busBrussels21 = network
                .getVoltageLevel("_929ba893-c9dc-44d7-b1fd-30834bd3ab85")
                .getBusBreakerView()
                .getBus("_f96d552a-618d-4d0c-a39a-2dea3c411dee")
                .setV(21.987000)
                .setAngle(-20.588300);
        Bus busBrussels110 = network
                .getVoltageLevel("_8bbd7e74-ae20-4dce-8780-c20f8e18c2e0")
                .getBusBreakerView()
                .getBus("_5c74cb26-ce2f-40c6-951d-89091eb781b6")
                .setV(115.5)
                .setAngle(-22.029800);
        Bus busBrussels10 = network
                .getVoltageLevel("_4ba71b59-ee2f-450b-9f7d-cc2f1cc5e386")
                .getBusBreakerView()
                .getBus("_a81d08ed-f51d-4538-8d1e-fb2d0dbd128e")
                .setV(10.816961)
                .setAngle(-19.642100);

        Bus busBrussels380 = network
                .getVoltageLevel("_469df5f7-058f-4451-a998-57a48e8a56fe")
                .getBusBreakerView()
                .getBus("_e44141af-f1dc-44d3-bfa4-b674e5c953d7")
                .setV(414.114413)
                .setAngle(-21.526500);

        Bus busBrussels225 = network
                .getVoltageLevel("_b10b171b-3bc5-4849-bb1f-61ed9ea1ec7c")
                .getBusBreakerView()
                .getBus("_99b219f3-4593-428b-a4da-124a54630178")
                .setV(224.156562)
                .setAngle(-21.796200);

        Bus busAnvers220 = network
                .getVoltageLevel("_d0486169-2205-40b2-895e-b672ecb9e5fc")
                .getBusBreakerView()
                .getBus("_f70f6bad-eb8d-4b8f-8431-4ab93581514e")
                .setV(223.435281)
                .setAngle(-17.412200);

        VoltageLevel vlAnvers220 = network.getVoltageLevel("_d0486169-2205-40b2-895e-b672ecb9e5fc");
        vlAnvers220.newStaticVarCompensator()
                .setId("_3c69652c-ff14-4550-9a87-b6fdaccbb5f4")
                .setName("SVC-1230797516")
                .setBus("_f70f6bad-eb8d-4b8f-8431-4ab93581514e")
                .setConnectableBus("_f70f6bad-eb8d-4b8f-8431-4ab93581514e")
                .setBmax(5062.5)
                .setBmin(-5062.5)
                .setRegulationMode(StaticVarCompensator.RegulationMode.VOLTAGE)
                .setVoltageSetPoint(229.5)
                .add();

        double p = -118.0;
        double q = -85.603401;
        Generator genBrussels21 = network
                .getGenerator("_550ebe0d-f2b2-48c1-991f-cebea43a21aa")
                .setTargetP(-p)
                .setTargetQ(-q);
        genBrussels21.getTerminal().setP(p).setQ(q);

        p = -90.0;
        q = 84.484905;
        Generator genBrussels10 = network
                .getGenerator("_3a3b27be-b18b-4385-b557-6735d733baf0")
                .setTargetP(-p)
                .setTargetQ(-q);
        genBrussels10.getTerminal().setP(p).setQ(q);

        // Line _df16b3dd comes from a SeriesCompensator in CGMES model
        Line scAnvers = network.newLine()
                .setId("_df16b3dd-c905-4a6f-84ee-f067be86f5da")
                .setName("SER-RLC-1230822986")
                .setR(0)
                .setX(-31.830989)
                .setB1(0)
                .setG1(0)
                .setB2(0)
                .setG2(0)
                .setConnectableBus1(busAnvers225.getId())
                .setBus1(busAnvers225.getId())
                .setVoltageLevel1(vlAnvers225.getId())
                .setConnectableBus2(busAnvers220.getId())
                .setBus2(busAnvers220.getId())
                .setVoltageLevel2(vlAnvers220.getId())
                .add();

        Line lineBE2 = network.getLine("_b58bf21a-096a-4dae-9a01-3f03b60c24c7");
        lineBE2.getCurrentLimits1().setPermanentLimit(2000.0);
        lineBE2.getCurrentLimits2().setPermanentLimit(2000.0);

        network.getTwoWindingsTransformer("_e482b89a-fa84-4ea9-8e70-a83d44790957")
                .getRatioTapChanger().setTapPosition(20);

        TwoWindingsTransformer txBE22 = network.getTwoWindingsTransformer("_b94318f6-6d24-4f56-96b9-df2531ad6543");
        txBE22.getRatioTapChanger().remove();
        {
            int low = 1;
            int high = 25;
            int neutral = 13;
            int position = 10;
            double xmin = 10.396291;
            double xmax = 11.881475;
            double voltageInc = 1.25;
            double windingConnectionAngle = 5;
            addPhaseTapChanger(txBE22,
                    PhaseTapChangerType.ASYMMETRICAL,
                    low, high, neutral, position,
                    xmin, xmax,
                    voltageInc, windingConnectionAngle);
        }

<<<<<<< HEAD
        {
            TwoWindingsTransformer txBE21 = network.getTwoWindingsTransformer("_a708c3bc-465d-4fe7-b6ef-6fa6408a62b0");
            txBE21.getPhaseTapChanger().remove();
=======
        TwoWindingsTransformer txBE21 = network.getTwoWindingsTransformer("_a708c3bc-465d-4fe7-b6ef-6fa6408a62b0");
        txBE21.getPhaseTapChanger().remove();
        {
>>>>>>> 626af2b2
            int low = 1;
            int high = 25;
            int neutral = 13;
            int position = 13;
            double xmin = 12.099087;
            double xmax = 16.938722;
            double voltageInc = 1.25;
            // winding connection angle property is only defined for Asymmetrical
            double windingConnectionAngle = Double.NaN;
            addPhaseTapChanger(txBE21,
                    PhaseTapChangerType.SYMMETRICAL,
                    low, high, neutral, position,
                    xmin, xmax,
                    voltageInc, windingConnectionAngle);
        }

        network.getDanglingLine("_a16b4a6c-70b1-4abf-9a9d-bd0fa47f9fe4")
                .setP0(-86.814383)
                .setQ0(4.958972);
        network.getDanglingLine("_17086487-56ba-4979-b8de-064025a6b4da")
                .setP0(-89.462903)
                .setQ0(1.519011);
        network.getDanglingLine("_78736387-5f60-4832-b3fe-d50daf81b0a6")
                .setP0(-16.452661)
                .setQ0(64.018020);
        network.getDanglingLine("_b18cd1aa-7808-49b9-a7cf-605eaf07b006")
                .setP0(-31.579291)
                .setQ0(120.813763);
        network.getDanglingLine("_ed0c5d75-4a54-43c8-b782-b20d7431630b")
                .setP0(-11.518775)
                .setQ0(67.377544);
        return network;
    }

    enum PhaseTapChangerType {
        ASYMMETRICAL, SYMMETRICAL
    };

    private void addPhaseTapChanger(
            TwoWindingsTransformer tx,
            PhaseTapChangerType type,
            int low, int high, int neutral, int position,
            double xmin, double xmax,
            double voltageInc,
            double windingConnectionAngle) {
        LOG.debug("EXPECTED tx {}", tx.getId());
        double rho0 = tx.getRatedU2() / tx.getRatedU1();
        double rho02 = rho0 * rho0;

        PhaseTapChangerAdder ptca = tx.newPhaseTapChanger()
                .setLowTapPosition(low)
                .setTapPosition(position);
        // Intermediate calculations made using double precision
        double du0 = 0;
        double du = voltageInc / 100;
        double theta = Math.toRadians(
<<<<<<< HEAD
                type.equals(PhaseTapChangerType.ASYMMETRICAL)
=======
                type == PhaseTapChangerType.ASYMMETRICAL
>>>>>>> 626af2b2
                        ? windingConnectionAngle
                        : 90);
        LOG.debug("EXPECTED du0,du,theta {} {} {}", du0, du, theta);

        List<Double> alphas = new ArrayList<>();
        List<Double> rhos = new ArrayList<>();
        for (int k = low; k <= high; k++) {
            int n = k - neutral;
            double alpha;
            double rho;
<<<<<<< HEAD
            if (type.equals(PhaseTapChangerType.ASYMMETRICAL)) {
=======
            if (type == PhaseTapChangerType.ASYMMETRICAL) {
>>>>>>> 626af2b2
                double dx = (n * du - du0) * Math.cos(theta);
                double dy = (n * du - du0) * Math.sin(theta);
                alpha = Math.atan2(dy, 1 + dx);
                rho = 1 / Math.hypot(dy, 1 + dx);
                LOG.debug("EXPECTED    n,dx,dy,alpha,rho  {} {} {} {} {}", n, dx, dy, alpha, rho);
<<<<<<< HEAD
            } else if (type.equals(PhaseTapChangerType.SYMMETRICAL)) {
=======
            } else if (type == PhaseTapChangerType.SYMMETRICAL) {
>>>>>>> 626af2b2
                double dy = (n * du / 2 - du0) * Math.sin(theta);
                alpha = 2 * Math.asin(dy);
                rho = 1.0;
                LOG.debug("EXPECTED    n,dy,alpha,rho  {} {} {} {}", n, dy, alpha, rho);
            } else {
                alpha = Double.NaN;
                rho = Double.NaN;
            }
            alphas.add(alpha);
            rhos.add(rho);
        }
        double alphaMax = alphas.stream()
                .mapToDouble(Double::doubleValue)
                .max()
                .orElse(Double.NaN);
        LOG.debug("EXPECTED    alphaMax {}", alphaMax);
        LOG.debug("EXPECTED    xStepMin, xStepMax {}, {}", xmin, xmax);
        LOG.debug("EXPECTED    u2,u1,rho0square {}, {}, {}", tx.getRatedU2(), tx.getRatedU1(), rho02);
        for (int k = 0; k < alphas.size(); k++) {
            double alpha = alphas.get(k);
            double rho = rhos.get(k);

            // x for current k
            double xn;
<<<<<<< HEAD
            if (type.equals(PhaseTapChangerType.ASYMMETRICAL)) {
=======
            if (type == PhaseTapChangerType.ASYMMETRICAL) {
>>>>>>> 626af2b2
                double numer = Math.sin(theta) - Math.tan(alphaMax) * Math.cos(theta);
                double denom = Math.sin(theta) - Math.tan(alpha) * Math.cos(theta);
                xn = xmin + (xmax - xmin)
                        * Math.pow(Math.tan(alpha) / Math.tan(alphaMax) * numer / denom, 2);
<<<<<<< HEAD
            } else if (type.equals(PhaseTapChangerType.SYMMETRICAL)) {
=======
            } else if (type == PhaseTapChangerType.SYMMETRICAL) {
>>>>>>> 626af2b2
                xn = xmin + (xmax - xmin)
                        * Math.pow(Math.sin(alpha / 2) / Math.sin(alphaMax / 2), 2);
            } else {
                xn = Double.NaN;
            }
            xn = xn * rho02;
            double dx = (xn - tx.getX()) / tx.getX() * 100;

            ptca.beginStep()
                    .setRho(rho)
                    .setAlpha(Math.toDegrees(alpha))
                    .setR(0)
                    .setX(dx)
                    .setG(0)
                    .setB(0)
                    .endStep();
            if (LOG.isDebugEnabled()) {
                int n = (low + k) - neutral;
                LOG.debug("EXPECTED    n,rho,alpha,x,dx   {} {} {} {} {}",
                        n, rho, Math.toDegrees(alpha), xn, dx);
            }
        }
        ptca.add();
    }

    private static final Logger LOG = LoggerFactory.getLogger(CgmesConformity1NetworkCatalog.class);
}<|MERGE_RESOLUTION|>--- conflicted
+++ resolved
@@ -661,15 +661,9 @@
                     voltageInc, windingConnectionAngle);
         }
 
-<<<<<<< HEAD
-        {
-            TwoWindingsTransformer txBE21 = network.getTwoWindingsTransformer("_a708c3bc-465d-4fe7-b6ef-6fa6408a62b0");
-            txBE21.getPhaseTapChanger().remove();
-=======
         TwoWindingsTransformer txBE21 = network.getTwoWindingsTransformer("_a708c3bc-465d-4fe7-b6ef-6fa6408a62b0");
         txBE21.getPhaseTapChanger().remove();
         {
->>>>>>> 626af2b2
             int low = 1;
             int high = 25;
             int neutral = 13;
@@ -726,11 +720,7 @@
         double du0 = 0;
         double du = voltageInc / 100;
         double theta = Math.toRadians(
-<<<<<<< HEAD
-                type.equals(PhaseTapChangerType.ASYMMETRICAL)
-=======
                 type == PhaseTapChangerType.ASYMMETRICAL
->>>>>>> 626af2b2
                         ? windingConnectionAngle
                         : 90);
         LOG.debug("EXPECTED du0,du,theta {} {} {}", du0, du, theta);
@@ -741,21 +731,13 @@
             int n = k - neutral;
             double alpha;
             double rho;
-<<<<<<< HEAD
-            if (type.equals(PhaseTapChangerType.ASYMMETRICAL)) {
-=======
             if (type == PhaseTapChangerType.ASYMMETRICAL) {
->>>>>>> 626af2b2
                 double dx = (n * du - du0) * Math.cos(theta);
                 double dy = (n * du - du0) * Math.sin(theta);
                 alpha = Math.atan2(dy, 1 + dx);
                 rho = 1 / Math.hypot(dy, 1 + dx);
                 LOG.debug("EXPECTED    n,dx,dy,alpha,rho  {} {} {} {} {}", n, dx, dy, alpha, rho);
-<<<<<<< HEAD
-            } else if (type.equals(PhaseTapChangerType.SYMMETRICAL)) {
-=======
             } else if (type == PhaseTapChangerType.SYMMETRICAL) {
->>>>>>> 626af2b2
                 double dy = (n * du / 2 - du0) * Math.sin(theta);
                 alpha = 2 * Math.asin(dy);
                 rho = 1.0;
@@ -780,20 +762,12 @@
 
             // x for current k
             double xn;
-<<<<<<< HEAD
-            if (type.equals(PhaseTapChangerType.ASYMMETRICAL)) {
-=======
             if (type == PhaseTapChangerType.ASYMMETRICAL) {
->>>>>>> 626af2b2
                 double numer = Math.sin(theta) - Math.tan(alphaMax) * Math.cos(theta);
                 double denom = Math.sin(theta) - Math.tan(alpha) * Math.cos(theta);
                 xn = xmin + (xmax - xmin)
                         * Math.pow(Math.tan(alpha) / Math.tan(alphaMax) * numer / denom, 2);
-<<<<<<< HEAD
-            } else if (type.equals(PhaseTapChangerType.SYMMETRICAL)) {
-=======
             } else if (type == PhaseTapChangerType.SYMMETRICAL) {
->>>>>>> 626af2b2
                 xn = xmin + (xmax - xmin)
                         * Math.pow(Math.sin(alpha / 2) / Math.sin(alphaMax / 2), 2);
             } else {
