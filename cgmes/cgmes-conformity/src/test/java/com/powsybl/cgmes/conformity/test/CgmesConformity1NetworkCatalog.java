/**
 * Copyright (c) 2017-2018, RTE (http://www.rte-france.com)
 * This Source Code Form is subject to the terms of the Mozilla Public
 * License, v. 2.0. If a copy of the MPL was not distributed with this
 * file, You can obtain one at http://mozilla.org/MPL/2.0/.
 */

package com.powsybl.cgmes.conformity.test;

import com.powsybl.iidm.network.*;
import org.slf4j.Logger;
import org.slf4j.LoggerFactory;

import java.util.ArrayList;
import java.util.List;

/**
 * @author Luma Zamarreño <zamarrenolm at aia.es>
 */
public class CgmesConformity1NetworkCatalog {

    public Network microBE(String modelId) {
        Network network = Network.create(modelId, "no-format");

        Substation sBrussels = network.newSubstation()
                .setId("_37e14a0f-5e34-4647-a062-8bfd9305fa9d")
                .setName("PP_Brussels")
                .setCountry(Country.BE)
                .setGeographicalTags("_c1d5bfc88f8011e08e4d00247eb1f55e") // ELIA-Brussels
                .add();
        Substation sAnvers = network.newSubstation()
                .setId("_87f7002b-056f-4a6a-a872-1744eea757e3")
                .setName("Anvers")
                .setCountry(Country.BE)
                .setGeographicalTags("_c1d5c0378f8011e08e4d00247eb1f55e") // ELIA-Anvers
                .add();
        VoltageLevel vlBrussels21 = sBrussels.newVoltageLevel()
                .setId("_929ba893-c9dc-44d7-b1fd-30834bd3ab85")
                .setName("21.0")
                .setNominalV(21.0)
                .setLowVoltageLimit(18.9)
                .setHighVoltageLimit(23.1)
                .setTopologyKind(TopologyKind.BUS_BREAKER)
                .add();
        VoltageLevel vlBrussels110 = sBrussels.newVoltageLevel()
                .setId("_8bbd7e74-ae20-4dce-8780-c20f8e18c2e0")
                .setName("110.0")
                .setNominalV(110.0)
                .setLowVoltageLimit(99.0)
                .setHighVoltageLimit(121.0)
                .setTopologyKind(TopologyKind.BUS_BREAKER)
                .add();
        VoltageLevel vlBrussels10 = sBrussels.newVoltageLevel()
                .setId("_4ba71b59-ee2f-450b-9f7d-cc2f1cc5e386")
                .setName("10.5")
                .setNominalV(10.5)
                .setLowVoltageLimit(9.45)
                .setHighVoltageLimit(11.55)
                .setTopologyKind(TopologyKind.BUS_BREAKER)
                .add();
        VoltageLevel vlBrussels380 = sBrussels.newVoltageLevel()
                .setId("_469df5f7-058f-4451-a998-57a48e8a56fe")
                .setName("380.0")
                .setNominalV(380.0)
                .setLowVoltageLimit(342.0)
                .setHighVoltageLimit(418.0)
                .setTopologyKind(TopologyKind.BUS_BREAKER)
                .add();
        VoltageLevel vlBrussels225 = sBrussels.newVoltageLevel()
                .setId("_b10b171b-3bc5-4849-bb1f-61ed9ea1ec7c")
                .setName("225.0")
                .setNominalV(225.0)
                .setLowVoltageLimit(202.5)
                .setHighVoltageLimit(247.5)
                .setTopologyKind(TopologyKind.BUS_BREAKER)
                .add();
        VoltageLevel vlAnvers220 = sAnvers.newVoltageLevel()
                .setId("_d0486169-2205-40b2-895e-b672ecb9e5fc")
                .setName("220.0")
                .setNominalV(225.0)
                .setLowVoltageLimit(202.5)
                .setHighVoltageLimit(247.5)
                .setTopologyKind(TopologyKind.BUS_BREAKER)
                .add();
        Bus busAnvers220 = vlAnvers220.getBusBreakerView().newBus()
                .setId("_f70f6bad-eb8d-4b8f-8431-4ab93581514e")
                .add();
        busAnvers220.setV(224.871595);
        busAnvers220.setAngle(-7.624900);
        Load loadAnvers220 = vlAnvers220.newLoad()
                .setId("_b1480a00-b427-4001-a26c-51954d2bb7e9")
                .setName("L-1230804819")
                .setConnectableBus(busAnvers220.getId())
                .setBus(busAnvers220.getId())
                .setP0(1.0)
                .setQ0(0.0)
                .add();
        loadAnvers220.getTerminal().setP(1.0);
        loadAnvers220.getTerminal().setQ(0.0);
        DanglingLine be7 = vlAnvers220.newDanglingLine()
                .setId("_a16b4a6c-70b1-4abf-9a9d-bd0fa47f9fe4")
                .setName("BE-Line_7")
                .setConnectableBus(busAnvers220.getId())
                .setBus(busAnvers220.getId())
                .setP0(-26.805005)
                .setQ0(1.489867)
                .setR(4.6)
                .setX(69.0)
                .setG(5.75e-5)
                .setB(2.1677e-5)
                .setUcteXnodeCode("TN_Border_ST24")
                .add();
        be7.newCurrentLimits().setPermanentLimit(1180)
                .beginTemporaryLimit()
                    .setName("_fa8eb432-3107-4562-95fa-7f35d75101b0")
                    .setValue(1312.0)
                    .setAcceptableDuration(20)
                .endTemporaryLimit()
                .beginTemporaryLimit()
                    .setName("_367fe7fa-1b11-4090-af9a-0abc050fda58")
                    .setValue(1443.0)
                    .setAcceptableDuration(10)
                .endTemporaryLimit()
                .add();

        DanglingLine be1 = vlAnvers220.newDanglingLine()
                .setId("_17086487-56ba-4979-b8de-064025a6b4da")
                .setName("BE-Line_1")
                .setConnectableBus(busAnvers220.getId())
                .setBus(busAnvers220.getId())
                .setP0(-27.365225)
                .setQ0(0.425626)
                .setR(2.2)
                .setX(68.2)
                .setG(3.08e-5)
                .setB(8.2938E-5)
                .setUcteXnodeCode("TN_Border_ST23")
                .add();

        Bus busBrussels225 = vlBrussels225.getBusBreakerView().newBus()
                .setId("_99b219f3-4593-428b-a4da-124a54630178")
                .add();
        busBrussels225.setV(224.315268);
        busBrussels225.setAngle(-8.770120);
        Load loadBrussels225 = vlBrussels225.newLoad()
                .setId("_1c6beed6-1acf-42e7-ba55-0cc9f04bddd8")
                .setName("BE-Load_2")
                .setConnectableBus("_99b219f3-4593-428b-a4da-124a54630178")
                .setBus("_99b219f3-4593-428b-a4da-124a54630178")
                .setP0(200.0)
                .setQ0(50.0)
                .add();
        loadBrussels225.getTerminal().setP(200.0);
        loadBrussels225.getTerminal().setQ(50.0);
        Bus busBrussels110 = vlBrussels110.getBusBreakerView().newBus()
                .setId("_5c74cb26-ce2f-40c6-951d-89091eb781b6")
                .add();
        busBrussels110.setV(115.5);
        busBrussels110.setAngle(-9.391330);
        Load loadBrussels110 = vlBrussels110.newLoad()
                .setId("_cb459405-cc14-4215-a45c-416789205904")
                .setName("BE-Load_1")
                .setConnectableBus(busBrussels110.getId())
                .setBus(busBrussels110.getId())
                .setP0(200.0)
                .setQ0(90.0)
                .add();
        loadBrussels110.getTerminal().setP(200.0);
        loadBrussels110.getTerminal().setQ(90.0);
        Bus busBrussels380 = vlBrussels380.getBusBreakerView().newBus()
                .setId("_e44141af-f1dc-44d3-bfa4-b674e5c953d7")
                .add();
        busBrussels380.setV(412.989001);
        busBrussels380.setAngle(-6.780710);
        ShuntCompensator shBrussels380 = vlBrussels380.newShuntCompensator()
                .setId("_002b0a40-3957-46db-b84a-30420083558f")
                .setName("BE_S2")
                .setConnectableBus(busBrussels380.getId())
                .setBus(busBrussels380.getId())
                .setbPerSection(3.46e-4)
                .setMaximumSectionCount(1)
                .setCurrentSectionCount(1)
                .add();
        shBrussels380.getTerminal().setQ(-59.058144);
        DanglingLine be3 = vlBrussels380.newDanglingLine()
                .setId("_78736387-5f60-4832-b3fe-d50daf81b0a6")
                .setName("BE-Line_3")
                .setConnectableBus(busBrussels380.getId())
                .setBus(busBrussels380.getId())
                .setP0(-46.816624)
                .setQ0(79.193778)
                .setR(1.05)
                .setX(12.0)
                .setG(6e-5)
                .setB(1.49854e-4)
                .setUcteXnodeCode("TN_Border_AL11")
                .add();
        be3.newCurrentLimits().setPermanentLimit(1371)
                .beginTemporaryLimit()
                    .setName("_e207f382-e138-4a26-a40d-6c01dda96879")
                    .setValue(1443.0)
                    .setAcceptableDuration(20)
                .endTemporaryLimit()
                .beginTemporaryLimit()
                    .setName("_ca002966-c9a3-4a17-a12d-1cd32c9d9a7e")
                    .setValue(1515.0)
                    .setAcceptableDuration(10)
                .endTemporaryLimit()
                .add();

        DanglingLine be5 = vlBrussels380.newDanglingLine()
                .setId("_b18cd1aa-7808-49b9-a7cf-605eaf07b006")
                .setName("BE-Line_5")
                .setConnectableBus(busBrussels380.getId())
                .setBus(busBrussels380.getId())
                .setP0(-90.037004)
                .setQ0(148.603742)
                .setR(0.42)
                .setX(6.3)
                .setG(4.2e-5)
                .setB(6.59734E-5)
                .setUcteXnodeCode("TN_Border_GY11")
                .add();
        be5.newCurrentLimits().setPermanentLimit(1804)
                .beginTemporaryLimit()
                    .setName("_bea68f9e-5348-40dd-ac14-75c41a6a38bd")
                    .setValue(1876.0)
                    .setAcceptableDuration(20)
                .endTemporaryLimit()
                .beginTemporaryLimit()
                    .setName("_3b3fdb5e-dafe-41bb-acfb-eb21be018863")
                    .setValue(1948.0)
                    .setAcceptableDuration(10)
                .endTemporaryLimit()
                .add();

        DanglingLine be4 = vlBrussels380.newDanglingLine()
                .setId("_ed0c5d75-4a54-43c8-b782-b20d7431630b")
                .setName("BE-Line_4")
                .setConnectableBus(busBrussels380.getId())
                .setBus(busBrussels380.getId())
                .setP0(-43.687227)
                .setQ0(84.876604)
                .setR(0.24)
                .setX(2.0)
                .setG(4e-5)
                .setB(2.51956e-5)
                .setUcteXnodeCode("TN_Border_MA11")
                .add();
        be4.newCurrentLimits().setPermanentLimit(1226)
                .beginTemporaryLimit()
                    .setName("_d5a5feb2-8345-487c-a1bc-af3829329391")
                    .setValue(1299.0)
                    .setAcceptableDuration(20)
                .endTemporaryLimit()
                .beginTemporaryLimit()
                    .setName("_e6c72199-8db4-4674-bdd8-d6808afb115e")
                    .setValue(1371.0)
                    .setAcceptableDuration(10)
                .endTemporaryLimit()
                .add();

        ShuntCompensator shBrussels110 = vlBrussels110.newShuntCompensator()
                .setId("_d771118f-36e9-4115-a128-cc3d9ce3e3da")
                .setName("BE_S1")
                .setConnectableBus(busBrussels110.getId())
                .setBus(busBrussels110.getId())
                .setbPerSection(0.024793)
                .setMaximumSectionCount(1)
                .setCurrentSectionCount(1)
                .add();
        shBrussels110.getTerminal().setQ(-330.75);
        Bus busBrussels21 = vlBrussels21.getBusBreakerView().newBus()
                .setId("_f96d552a-618d-4d0c-a39a-2dea3c411dee")
                .add();
        busBrussels21.setV(21.987000);
        busBrussels21.setAngle(-6.650800);
        {
            double p = -118;
            double q = -92.612077;
            Generator genBrussels21 = vlBrussels21.newGenerator()
                    .setId("_550ebe0d-f2b2-48c1-991f-cebea43a21aa")
                    .setName("Gen-1229753024")
                    .setConnectableBus(busBrussels21.getId())
                    .setBus(busBrussels21.getId())
                    .setMinP(50)
                    .setMaxP(200)
                    .setTargetP(-p)
                    .setTargetQ(-q)
                    .setTargetV(21.987)
                    .setVoltageRegulatorOn(true)
                    .setRatedS(300)
                    .add();
            genBrussels21.newMinMaxReactiveLimits()
                    .setMinQ(-200)
                    .setMaxQ(200)
                    .add();
            genBrussels21.getTerminal().setP(p);
            genBrussels21.getTerminal().setQ(q);
        }
        Bus busBrussels10 = vlBrussels10.getBusBreakerView().newBus()
                .setId("_a81d08ed-f51d-4538-8d1e-fb2d0dbd128e")
                .add();
        busBrussels10.setV(10.820805);
        busBrussels10.setAngle(-7.057180);
        // TODO Consider lines that are touching boundaries
        // expected.newLine()
        // .setId("17086487-56ba-4979-b8de-064025a6b4da")
        // .add();
        Line lineBE2 = network.newLine()
                .setId("_b58bf21a-096a-4dae-9a01-3f03b60c24c7")
                .setName("BE-Line_2")
                .setR(1.935)
                .setX(34.2)
                .setB1(2.120575e-5)
                .setG1(3.375e-5)
                .setB2(2.120575e-5)
                .setG2(3.375e-5)
                .setConnectableBus1(busBrussels225.getId())
                .setBus1(busBrussels225.getId())
                .setVoltageLevel1(vlBrussels225.getId())
                .setConnectableBus2(busAnvers220.getId())
                .setBus2(busAnvers220.getId())
                .setVoltageLevel2(vlAnvers220.getId())
                .add();
        lineBE2.newCurrentLimits1().setPermanentLimit(1443.0)
                .beginTemporaryLimit()
                    .setName("_1594f66e-86bd-45da-aa04-3c2bd8e07d76")
                    .setValue(1574.0)
                    .setAcceptableDuration(20)
                .endTemporaryLimit()
                .beginTemporaryLimit()
                    .setName("_6f35cf24-2d5e-4b9a-ac65-943610878a4b")
                    .setValue(1705.0)
                    .setAcceptableDuration(10)
                .endTemporaryLimit()
                .add();
        lineBE2.newCurrentLimits2().setPermanentLimit(1443.0).add();
        // expected.newLine()
        // .setId("78736387-5f60-4832-b3fe-d50daf81b0a6")
        // .add();
        // expected.newLine()
        // .setId("ed0c5d75-4a54-43c8-b782-b20d7431630b")
        // .add();
        // expected.newLine()
        // .setId("b18cd1aa-7808-49b9-a7cf-605eaf07b006")
        // .add();
        Line lineBE6 = network.newLine()
                .setId("_ffbabc27-1ccd-4fdc-b037-e341706c8d29")
                .setName("BE-Line_6")
                .setR(5.203)
                .setX(71.0)
                .setB1(1.000595e-5)
                .setG1(0.6e-4)
                .setB2(1.000595e-5)
                .setG2(0.6e-4)
                .setConnectableBus1(busBrussels225.getId())
                .setBus1(busBrussels225.getId())
                .setVoltageLevel1(vlBrussels225.getId())
                .setConnectableBus2(busAnvers220.getId())
                .setBus2(busAnvers220.getId())
                .setVoltageLevel2(vlAnvers220.getId())
                .add();
        lineBE6.newCurrentLimits1().setPermanentLimit(1180.0)
                .beginTemporaryLimit()
                    .setName("_0f8bff64-4cfe-4c94-9471-da94b2efcc4f")
                    .setValue(1312.0)
                    .setAcceptableDuration(20)
                .endTemporaryLimit()
                .beginTemporaryLimit()
                    .setName("_61870312-e0be-4dd7-8941-22c108b61c30")
                    .setValue(1443.0)
                    .setAcceptableDuration(10)
                .endTemporaryLimit()
                .add();
        lineBE6.newCurrentLimits2().setPermanentLimit(1180.0).add();
        {
            double u1 = 110.34375;
            double u2 = 10.5;
            double rho = u2 / u1;
            double rho2 = rho * rho;
            double r1 = 0.104711;
            double x1 = 5.843419;
            double g1 = 1.73295e-5;
            double b1 = -8.30339e-5;
            double r2 = 0.0;
            double x2 = 0.0;
            double g2 = 0.0;
            double b2 = 0.0;
            double r = r1 * rho2 + r2;
            double x = x1 * rho2 + x2;
            double g = g1 / rho2 + g2;
            double b = b1 / rho2 + b2;
            TwoWindingsTransformer tx = sBrussels.newTwoWindingsTransformer()
                    .setId("_e482b89a-fa84-4ea9-8e70-a83d44790957")
                    .setName("BE-TR2_3")
                    .setR(r)
                    .setX(x)
                    .setG(g)
                    .setB(b)
                    .setConnectableBus1(busBrussels110.getId())
                    .setBus1(busBrussels110.getId())
                    .setConnectableBus2(busBrussels10.getId())
                    .setBus2(busBrussels10.getId())
                    .setVoltageLevel1(vlBrussels110.getId())
                    .setVoltageLevel2(vlBrussels10.getId())
                    .setRatedU1(u1)
                    .setRatedU2(u2)
                    .add();
            tx.newCurrentLimits1().setPermanentLimit(1308.1)
                    .beginTemporaryLimit()
                        .setName("_a5d3cd27-798c-4910-9729-6fc745346601")
                        .setValue(1408.1)
                        .setAcceptableDuration(20)
                    .endTemporaryLimit()
                    .beginTemporaryLimit()
                        .setName("_7059bdb7-fa2d-4061-aea7-a88760835e2f")
                        .setValue(1508.1)
                        .setAcceptableDuration(10)
                    .endTemporaryLimit()
                    .add();
            tx.newCurrentLimits2().setPermanentLimit(13746.4).add();
            int low = 1;
            int high = 33;
            int neutral = 17;
            double voltageInc = 0.8;
            Branch.Side side = Branch.Side.TWO;
            RatioTapChangerAdder rtca = tx.newRatioTapChanger()
                    .setLowTapPosition(low)
                    .setTapPosition(18)
                    .setTargetDeadband(0.5);
            for (int k = low; k <= high; k++) {
                int n = k - neutral;
                double du = voltageInc / 100;
                double rhok = side.equals(Branch.Side.ONE) ? 1 / (1 + n * du) : (1 + n * du);
                double dz = 0;
                double dy = 0;
                if (side.equals(Branch.Side.TWO)) {
                    double rhok2 = rhok * rhok;
                    dz = (rhok2 - 1) * 100;
                    dy = (1 / rhok2 - 1) * 100;
                }
                rtca.beginStep()
                        .setRho(rhok)
                        .setR(dz)
                        .setX(dz)
                        .setG(dy)
                        .setB(dy)
                        .endStep();
            }
            rtca.setLoadTapChangingCapabilities(true)
                    .setRegulating(true)
                    .setTargetV(10.815)
                    // TODO Set the right regulation terminal
                    .setRegulationTerminal(tx.getTerminal(side));
            rtca.add();
        }
        {
            double u1 = 220.0;
            double u2 = 110.0;
            double rho = u2 / u1;
            double rho2 = rho * rho;
            double r1 = 0.8228;
            double x1 = 11.138883;
            double g1 = 0.0;
            double b1 = 0.0;
            double r2 = 0.0;
            double x2 = 0.0;
            double g2 = 0.0;
            double b2 = 0.0;
            double r = r1 * rho2 + r2;
            double x = x1 * rho2 + x2;
            double g = g1 / rho2 + g2;
            double b = b1 / rho2 + b2;
            TwoWindingsTransformer txBE22 = sBrussels.newTwoWindingsTransformer()
                    .setId("_b94318f6-6d24-4f56-96b9-df2531ad6543")
                    .setName("BE-TR2_2")
                    .setR(r)
                    .setX(x)
                    .setG(g)
                    .setB(b)
                    .setConnectableBus1(busBrussels225.getId())
                    .setBus1(busBrussels225.getId())
                    .setConnectableBus2(busBrussels110.getId())
                    .setBus2(busBrussels110.getId())
                    .setVoltageLevel1(vlBrussels225.getId())
                    .setVoltageLevel2(vlBrussels110.getId())
                    .setRatedU1(u1)
                    .setRatedU2(u2)
                    .add();
            txBE22.newCurrentLimits2().setPermanentLimit(3411.6).add();
            int low = 1;
            int high = 25;
            int neutral = 13;
            double voltageInc = 1.25;
            Branch.Side side = Branch.Side.ONE;
            RatioTapChangerAdder rtca = txBE22.newRatioTapChanger()
                    .setLowTapPosition(low)
                    .setTapPosition(10);
            for (int k = low; k <= high; k++) {
                int n = k - neutral;
                double du = voltageInc / 100;
                double rhok = side.equals(Branch.Side.ONE) ? 1 / (1 + n * du) : (1 + n * du);
                rtca.beginStep()
                        .setRho(rhok)
                        .setR(0)
                        .setX(0)
                        .setG(0)
                        .setB(0)
                        .endStep();
            }
            rtca.setLoadTapChangingCapabilities(true)
                    .setRegulating(false)
                    .setTargetV(Float.NaN)
                    .setRegulationTerminal(txBE22.getTerminal2());
            rtca.add();
        }
        TwoWindingsTransformer txBE21;
        {
            double u1 = 400.0;
            double u2 = 110.0;
            double rho0 = u2 / u1;
            double rho02 = rho0 * rho0;
            double r1 = 2.707692;
            double x1 = 14.518904;
            double g1 = 0.0;
            double b1 = 0.0;
            double r2 = 0.0;
            double x2 = 0.0;
            double g2 = 0.0;
            double b2 = 0.0;
            double r = r1 * rho02 + r2;
            double x = x1 * rho02 + x2;
            double g = g1 / rho02 + g2;
            double b = b1 / rho02 + b2;
            txBE21 = sBrussels.newTwoWindingsTransformer()
                    .setId("_a708c3bc-465d-4fe7-b6ef-6fa6408a62b0")
                    .setName("BE-TR2_1")
                    .setR(r)
                    .setX(x)
                    .setG(g)
                    .setB(b)
                    .setConnectableBus1(busBrussels380.getId())
                    .setBus1(busBrussels380.getId())
                    .setConnectableBus2(busBrussels110.getId())
                    .setBus2(busBrussels110.getId())
                    .setVoltageLevel1(vlBrussels380.getId())
                    .setVoltageLevel2(vlBrussels110.getId())
                    .setRatedU1(u1)
                    .setRatedU2(u2)
                    .add();
            txBE21.newCurrentLimits2().setPermanentLimit(3411.6).add();
            int low = 1;
            int high = 25;
            int neutral = 13;
            int position = 16;
            double xmin = 14.518904;
            double xmax = 14.518904;
            double voltageInc = 1.25;
            double windingConnectionAngle = 90;
            addPhaseTapChanger(txBE21,
                    PhaseTapChangerType.ASYMMETRICAL,
                    low, high, neutral, position,
                    xmin, xmax,
                    voltageInc, windingConnectionAngle,
                    PhaseTapChanger.RegulationMode.ACTIVE_POWER_CONTROL,
                    true, -65.0, 35.0);
        }
        {
            double p = -90;
            double q = 51.115627;
            Generator genBrussels10 = vlBrussels10.newGenerator()
                    .setId("_3a3b27be-b18b-4385-b557-6735d733baf0")
                    .setName("Gen-1229753060")
                    .setConnectableBus(busBrussels10.getId())
                    .setBus(busBrussels10.getId())
                    .setMinP(50)
                    .setMaxP(200)
                    .setTargetP(-p)
                    .setTargetQ(-q)
                    .setTargetV(115.5)
                    .setVoltageRegulatorOn(true)
                    // This generator regulates one end point of a power transformer
                    // (110 kV side of BE-TR2_1)
                    .setRegulatingTerminal(txBE21.getTerminal(Branch.Side.TWO))
                    .setRatedS(300)
                    .add();
            ReactiveCapabilityCurveAdder rcca = genBrussels10.newReactiveCapabilityCurve();
            rcca.beginPoint()
                    .setP(-100.0)
                    .setMinQ(-200.0)
                    .setMaxQ(200.0)
                    .endPoint();
            rcca.beginPoint()
                    .setP(0.0)
                    .setMinQ(-300.0)
                    .setMaxQ(300.0)
                    .endPoint();
            rcca.beginPoint()
                    .setP(100.0)
                    .setMinQ(-200.0)
                    .setMaxQ(200.0)
                    .endPoint();
            rcca.add();
            genBrussels10.getTerminal().setP(p);
            genBrussels10.getTerminal().setQ(q);
        }

        return network;
    }

    public Network microBaseCaseBE() {
        String modelId = "urn:uuid:d400c631-75a0-4c30-8aed-832b0d282e73";
        Network network = microBE(modelId);
        DanglingLine be1 = network.getDanglingLine("_17086487-56ba-4979-b8de-064025a6b4da");
        be1.newCurrentLimits().setPermanentLimit(1443)
                .beginTemporaryLimit()
                    .setName("_58c959fd-3675-4ad4-a221-9647b57073dd")
                    .setValue(1500.0)
                    .setAcceptableDuration(30)
                .endTemporaryLimit()
                .beginTemporaryLimit()
                    .setName("_b1714414-0394-42b6-b441-a664069554a2")
                    .setValue(1550.0)
                    .setAcceptableDuration(25)
                .endTemporaryLimit()
                .beginTemporaryLimit()
                    .setName("_ad0fa884-ec20-4908-9986-48ab09ac55cd")
                    .setValue(1574.0)
                    .setAcceptableDuration(20)
                .endTemporaryLimit()
                .beginTemporaryLimit()
                    .setName("_19627231-9a8b-45e1-815c-b280a66a59ca")
                    .setValue(1705.0)
                    .setAcceptableDuration(10)
                .endTemporaryLimit()
                .add();
        TwoWindingsTransformer txBE21 = network.getTwoWindingsTransformer("_a708c3bc-465d-4fe7-b6ef-6fa6408a62b0");
        txBE21.newCurrentLimits1().setPermanentLimit(938.2)
                .beginTemporaryLimit()
                    .setName("_aaa63bb1-fa34-41a3-bd92-0637bfce549c")
                    .setValue(958.2)
                    .setAcceptableDuration(20)
                .endTemporaryLimit()
                .beginTemporaryLimit()
                    .setName("_acbd4688-6393-4b43-a9f4-27d8c3f8c309")
                    .setValue(998.2)
                    .setAcceptableDuration(10)
                .endTemporaryLimit()
                .add();
        TwoWindingsTransformer txBE22 = network.getTwoWindingsTransformer("_b94318f6-6d24-4f56-96b9-df2531ad6543");
        txBE22.newCurrentLimits1().setPermanentLimit(1705.8)
                .beginTemporaryLimit()
                    .setName("_0d6f26df-9f86-4df0-b00c-bfb23870257f")
                    .setValue(1805.8)
                    .setAcceptableDuration(20)
                .endTemporaryLimit()
                .beginTemporaryLimit()
                    .setName("_5b77485f-20a3-4a19-8d15-e4038c81663f")
                    .setValue(1905.8)
                    .setAcceptableDuration(10)
                .endTemporaryLimit()
                .add();
        return network;
    }

    public Network microType4BE() {
        String modelId = "urn:uuid:96adadbe-902b-4cd6-9fc8-01a56ecbee79";
        Network network = microBE(modelId);
        // Add voltage level in Anvers
        VoltageLevel vlAnvers225 = network.getSubstation("_87f7002b-056f-4a6a-a872-1744eea757e3")
                .newVoltageLevel()
                .setId("_69ef0dbd-da79-4eef-a02f-690cb8a28361")
                .setName("225 kV")
                .setNominalV(225.0)
                .setLowVoltageLimit(202.5)
                .setHighVoltageLimit(247.5)
                .setTopologyKind(TopologyKind.BUS_BREAKER)
                .add();
        Bus busAnvers225 = vlAnvers225.getBusBreakerView().newBus()
                .setId("_23b65c6b-2351-4673-89e9-1895c7291543")
                .add()
                .setV(223.435281)
                .setAngle(-17.412200);

        Bus busBrussels21 = network
                .getVoltageLevel("_929ba893-c9dc-44d7-b1fd-30834bd3ab85")
                .getBusBreakerView()
                .getBus("_f96d552a-618d-4d0c-a39a-2dea3c411dee")
                .setV(21.987000)
                .setAngle(-20.588300);
        Bus busBrussels110 = network
                .getVoltageLevel("_8bbd7e74-ae20-4dce-8780-c20f8e18c2e0")
                .getBusBreakerView()
                .getBus("_5c74cb26-ce2f-40c6-951d-89091eb781b6")
                .setV(115.5)
                .setAngle(-22.029800);
        Bus busBrussels10 = network
                .getVoltageLevel("_4ba71b59-ee2f-450b-9f7d-cc2f1cc5e386")
                .getBusBreakerView()
                .getBus("_a81d08ed-f51d-4538-8d1e-fb2d0dbd128e")
                .setV(10.816961)
                .setAngle(-19.642100);

        Bus busBrussels380 = network
                .getVoltageLevel("_469df5f7-058f-4451-a998-57a48e8a56fe")
                .getBusBreakerView()
                .getBus("_e44141af-f1dc-44d3-bfa4-b674e5c953d7")
                .setV(414.114413)
                .setAngle(-21.526500);

        Bus busBrussels225 = network
                .getVoltageLevel("_b10b171b-3bc5-4849-bb1f-61ed9ea1ec7c")
                .getBusBreakerView()
                .getBus("_99b219f3-4593-428b-a4da-124a54630178")
                .setV(224.156562)
                .setAngle(-21.796200);

        Bus busAnvers220 = network
                .getVoltageLevel("_d0486169-2205-40b2-895e-b672ecb9e5fc")
                .getBusBreakerView()
                .getBus("_f70f6bad-eb8d-4b8f-8431-4ab93581514e")
                .setV(223.435281)
                .setAngle(-17.412200);

        VoltageLevel vlAnvers220 = network.getVoltageLevel("_d0486169-2205-40b2-895e-b672ecb9e5fc");
        vlAnvers220.newStaticVarCompensator()
                .setId("_3c69652c-ff14-4550-9a87-b6fdaccbb5f4")
                .setName("SVC-1230797516")
                .setBus("_f70f6bad-eb8d-4b8f-8431-4ab93581514e")
                .setConnectableBus("_f70f6bad-eb8d-4b8f-8431-4ab93581514e")
                .setBmax(1 / 5062.5)
                .setBmin(1 / (-5062.5))
                .setRegulationMode(StaticVarCompensator.RegulationMode.VOLTAGE)
                .setVoltageSetPoint(229.5)
                .add();

        double p = -118.0;
        double q = -85.603401;
        Generator genBrussels21 = network
                .getGenerator("_550ebe0d-f2b2-48c1-991f-cebea43a21aa")
                .setTargetP(-p)
                .setTargetQ(-q);
        genBrussels21.getTerminal().setP(p).setQ(q);

        p = -90.0;
        q = 84.484905;
        Generator genBrussels10 = network
                .getGenerator("_3a3b27be-b18b-4385-b557-6735d733baf0")
                .setTargetP(-p)
                .setTargetQ(-q);
        genBrussels10.getTerminal().setP(p).setQ(q);

        // Line _df16b3dd comes from a SeriesCompensator in CGMES model
        Line scAnvers = network.newLine()
                .setId("_df16b3dd-c905-4a6f-84ee-f067be86f5da")
                .setName("SER-RLC-1230822986")
                .setR(0)
                .setX(-31.830989)
                .setB1(0)
                .setG1(0)
                .setB2(0)
                .setG2(0)
                .setConnectableBus1(busAnvers225.getId())
                .setBus1(busAnvers225.getId())
                .setVoltageLevel1(vlAnvers225.getId())
                .setConnectableBus2(busAnvers220.getId())
                .setBus2(busAnvers220.getId())
                .setVoltageLevel2(vlAnvers220.getId())
                .add();

        network.getTwoWindingsTransformer("_e482b89a-fa84-4ea9-8e70-a83d44790957")
                .getRatioTapChanger().setTapPosition(20);

        TwoWindingsTransformer txBE22 = network.getTwoWindingsTransformer("_b94318f6-6d24-4f56-96b9-df2531ad6543");
        txBE22.getRatioTapChanger().remove();
        {
            int low = 1;
            int high = 25;
            int neutral = 13;
            int position = 10;
            double xmin = 10.396291;
            double xmax = 11.881475;
            double voltageInc = 1.25;
            double windingConnectionAngle = 5;
            addPhaseTapChanger(txBE22,
                    PhaseTapChangerType.ASYMMETRICAL,
                    low, high, neutral, position,
                    xmin, xmax,
                    voltageInc, windingConnectionAngle,
                    PhaseTapChanger.RegulationMode.ACTIVE_POWER_CONTROL, false,
                    0.0, 0.5);
        }
        txBE22.newCurrentLimits1().setPermanentLimit(1705.8)
                .beginTemporaryLimit()
                    .setName("_9732c968-c1c4-446a-b47b-9038f5a59724")
                    .setValue(1805.8)
                    .setAcceptableDuration(20)
                .endTemporaryLimit()
                .beginTemporaryLimit()
                    .setName("_d29ef207-67d3-47bb-82ea-9d82074dde55")
                    .setValue(1905.8)
                    .setAcceptableDuration(10)
                .endTemporaryLimit()
                .add();

        TwoWindingsTransformer txBE21 = network.getTwoWindingsTransformer("_a708c3bc-465d-4fe7-b6ef-6fa6408a62b0");
        txBE21.getPhaseTapChanger().remove();
        {
            int low = 1;
            int high = 25;
            int neutral = 13;
            int position = 13;
            double xmin = 12.099087;
            double xmax = 16.938722;
            double voltageInc = 1.25;
            // winding connection angle property is only defined for Asymmetrical
            double windingConnectionAngle = Double.NaN;
            addPhaseTapChanger(txBE21,
                    PhaseTapChangerType.SYMMETRICAL,
                    low, high, neutral, position,
                    xmin, xmax,
                    voltageInc, windingConnectionAngle,
                    PhaseTapChanger.RegulationMode.ACTIVE_POWER_CONTROL, true,
                    -65.0, 35.0);
        }
        txBE21.newCurrentLimits1().setPermanentLimit(938.2)
                .beginTemporaryLimit()
                    .setName("_1b0850d6-317b-40a3-aa98-040b64f9350c")
                    .setValue(958.2)
                    .setAcceptableDuration(20)
                .endTemporaryLimit()
                .beginTemporaryLimit()
                    .setName("_dea05113-ef3e-4161-957d-4602c874839e")
                    .setValue(998.2)
                    .setAcceptableDuration(10)
                .endTemporaryLimit()
                .add();

        network.getDanglingLine("_a16b4a6c-70b1-4abf-9a9d-bd0fa47f9fe4")
                .setP0(-86.814383)
                .setQ0(4.958972);
        network.getDanglingLine("_17086487-56ba-4979-b8de-064025a6b4da")
                .setP0(-89.462903)
                .setQ0(1.519011)
                .newCurrentLimits()
                    .setPermanentLimit(1443)
                    .beginTemporaryLimit()
                        .setName("_ad0fa884-ec20-4908-9986-48ab09ac55cd")
                        .setValue(1574.0)
                        .setAcceptableDuration(20)
                    .endTemporaryLimit()
                    .beginTemporaryLimit()
                        .setName("_19627231-9a8b-45e1-815c-b280a66a59ca")
                        .setValue(1705.0)
                        .setAcceptableDuration(10)
                    .endTemporaryLimit()
                .add();
        network.getDanglingLine("_78736387-5f60-4832-b3fe-d50daf81b0a6")
                .setP0(-16.452661)
                .setQ0(64.018020);
        network.getDanglingLine("_b18cd1aa-7808-49b9-a7cf-605eaf07b006")
                .setP0(-31.579291)
                .setQ0(120.813763);
        network.getDanglingLine("_ed0c5d75-4a54-43c8-b782-b20d7431630b")
                .setP0(-11.518775)
                .setQ0(67.377544);

        return network;
    }

    enum PhaseTapChangerType {
        ASYMMETRICAL, SYMMETRICAL
    };

    private void addPhaseTapChanger(
            TwoWindingsTransformer tx,
            PhaseTapChangerType type,
            int low, int high, int neutral, int position,
            double xmin, double xmax,
            double voltageInc,
            double windingConnectionAngle,
            PhaseTapChanger.RegulationMode mode, boolean regulating,
            double regulationValue, double targetDeadband) {
        LOG.debug("EXPECTED tx {}", tx.getId());
        double rho0 = tx.getRatedU2() / tx.getRatedU1();
        double rho02 = rho0 * rho0;

        PhaseTapChangerAdder ptca = tx.newPhaseTapChanger()
                .setLowTapPosition(low)
                .setTapPosition(position);
        // Intermediate calculations made using double precision
        double du0 = 0;
        double du = voltageInc / 100;
        double theta = Math.toRadians(
                type == PhaseTapChangerType.ASYMMETRICAL
                        ? windingConnectionAngle
                        : 90);
        LOG.debug("EXPECTED du0,du,theta {} {} {}", du0, du, theta);

        List<Double> alphas = new ArrayList<>();
        List<Double> rhos = new ArrayList<>();
        for (int k = low; k <= high; k++) {
            int n = k - neutral;
            double alpha;
            double rho;
            if (type == PhaseTapChangerType.ASYMMETRICAL) {
                double dx = (n * du - du0) * Math.cos(theta);
                double dy = (n * du - du0) * Math.sin(theta);
<<<<<<< HEAD
                alpha = -Math.atan2(dy, 1 + dx);
                rho = 1 / Math.hypot(dy, 1 + dx);
=======
                alpha = Math.atan2(dy, 1 + dx);
                rho = Math.hypot(dy, 1 + dx);
>>>>>>> 0fc486b1
                LOG.debug("EXPECTED    n,dx,dy,alpha,rho  {} {} {} {} {}", n, dx, dy, alpha, rho);
            } else if (type == PhaseTapChangerType.SYMMETRICAL) {
                double dy = (n * du / 2 - du0) * Math.sin(theta);
                alpha = -2 * Math.asin(dy);
                rho = 1.0;
                LOG.debug("EXPECTED    n,dy,alpha,rho  {} {} {} {}", n, dy, alpha, rho);
            } else {
                alpha = Double.NaN;
                rho = Double.NaN;
            }
            alphas.add(-alpha);
            rhos.add(1 / rho);
        }
        double alphaMax = alphas.stream() // Take ratio, not rho to get max
                .mapToDouble(v -> -v) //.mapToDouble(Double::doubleValue)
                .max()
                .orElse(Double.NaN);
        LOG.debug("EXPECTED    alphaMax {}", alphaMax);
        LOG.debug("EXPECTED    xStepMin, xStepMax {}, {}", xmin, xmax);
        LOG.debug("EXPECTED    u2,u1,rho0square {}, {}, {}", tx.getRatedU2(), tx.getRatedU1(), rho02);
        for (int k = 0; k < alphas.size(); k++) {
            double alpha = alphas.get(k);
            double rho = rhos.get(k);

            // x for current k
            double xn;
            if (type == PhaseTapChangerType.ASYMMETRICAL) {
                double ratioAlpha = -alpha; // ratio = 1.0 / rho (as complex)
                double numer = Math.sin(theta) - Math.tan(alphaMax) * Math.cos(theta);
                double denom = Math.sin(theta) - Math.tan(ratioAlpha) * Math.cos(theta);
                xn = xmin + (xmax - xmin)
                        * Math.pow(Math.tan(ratioAlpha) / Math.tan(alphaMax) * numer / denom, 2);
            } else if (type == PhaseTapChangerType.SYMMETRICAL) {
                xn = xmin + (xmax - xmin)
                        * Math.pow(Math.sin(alpha / 2) / Math.sin(alphaMax / 2), 2);
            } else {
                xn = Double.NaN;
            }
            xn = xn * rho02;
            double dx = (xn - tx.getX()) / tx.getX() * 100;

            ptca.beginStep()
                    .setRho(rho)
                    .setAlpha(Math.toDegrees(alpha))
                    .setR(0)
                    .setX(dx)
                    .setG(0)
                    .setB(0)
                    .endStep();
            if (LOG.isDebugEnabled()) {
                int n = (low + k) - neutral;
                LOG.debug("EXPECTED    n,rho,alpha,x,dx   {} {} {} {} {}",
                        n, rho, Math.toDegrees(alpha), xn, dx);
            }
        }
        ptca.setRegulating(regulating)
                .setRegulationMode(mode)
                .setRegulationValue(regulationValue)
                .setTargetDeadband(targetDeadband)
                .setRegulationTerminal(tx.getTerminal2())
                .add();
    }

    private static final Logger LOG = LoggerFactory.getLogger(CgmesConformity1NetworkCatalog.class);
}<|MERGE_RESOLUTION|>--- conflicted
+++ resolved
@@ -907,13 +907,8 @@
             if (type == PhaseTapChangerType.ASYMMETRICAL) {
                 double dx = (n * du - du0) * Math.cos(theta);
                 double dy = (n * du - du0) * Math.sin(theta);
-<<<<<<< HEAD
-                alpha = -Math.atan2(dy, 1 + dx);
-                rho = 1 / Math.hypot(dy, 1 + dx);
-=======
                 alpha = Math.atan2(dy, 1 + dx);
                 rho = Math.hypot(dy, 1 + dx);
->>>>>>> 0fc486b1
                 LOG.debug("EXPECTED    n,dx,dy,alpha,rho  {} {} {} {} {}", n, dx, dy, alpha, rho);
             } else if (type == PhaseTapChangerType.SYMMETRICAL) {
                 double dy = (n * du / 2 - du0) * Math.sin(theta);
