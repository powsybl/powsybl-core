--- conflicted
+++ resolved
@@ -705,31 +705,20 @@
                         "MiniGridTestConfiguration_TP_BD_v3.0.0.xml"));
     }
 
-<<<<<<< HEAD
     public static TestGridModelResources miniNodeBreakerJoinVoltageLevelSwitch() {
         String base = ENTSOE_CONFORMITY_1_MODIFIED
                 + "/MiniGrid/NodeBreaker/BaseCase_Complete_v3_joinVoltageLevelSwitch/";
-=======
-    public static TestGridModel miniNodeBreakerInternalLineZ0() {
-        String base = ENTSOE_CONFORMITY_1_MODIFIED
-                + "/MiniGrid/NodeBreaker/BaseCase_Complete_v3_internal_line_z0/";
->>>>>>> 6eeb3715
         String baseOriginal = ENTSOE_CONFORMITY_1
                 + "/MiniGrid/NodeBreaker/CGMES_v2.4.15_MiniGridTestConfiguration_BaseCase_Complete_v3/";
         String baseBoundary = ENTSOE_CONFORMITY_1
                 + "/MiniGrid/NodeBreaker/CGMES_v2.4.15_MiniGridTestConfiguration_Boundary_v3/";
         return new TestGridModelResources(
-<<<<<<< HEAD
                 "MiniGrid-NodeBreaker-joinVoltageLevel-switch",
-=======
-                "MiniGrid-NodeBreaker-InternalLineZ0",
->>>>>>> 6eeb3715
                 null,
                 new ResourceSet(base,
                         "MiniGridTestConfiguration_BC_EQ_v3.0.0.xml"),
                 new ResourceSet(baseOriginal,
                         "MiniGridTestConfiguration_BC_SV_v3.0.0.xml",
-<<<<<<< HEAD
                         "MiniGridTestConfiguration_BC_DL_v3.0.0.xml",
                         "MiniGridTestConfiguration_BC_SSH_v3.0.0.xml",
                         "MiniGridTestConfiguration_BC_TP_v3.0.0.xml"),
@@ -753,15 +742,32 @@
                         "MiniGridTestConfiguration_BC_SV_v3.0.0.xml",
                         "MiniGridTestConfiguration_BC_DL_v3.0.0.xml",
                         "MiniGridTestConfiguration_BC_SSH_v3.0.0.xml",
-=======
-                        "MiniGridTestConfiguration_BC_SSH_v3.0.0.xml",
-                        "MiniGridTestConfiguration_BC_DL_v3.0.0.xml",
->>>>>>> 6eeb3715
                         "MiniGridTestConfiguration_BC_TP_v3.0.0.xml"),
                 new ResourceSet(baseBoundary, "MiniGridTestConfiguration_EQ_BD_v3.0.0.xml",
                         "MiniGridTestConfiguration_TP_BD_v3.0.0.xml"));
     }
 
+    public static TestGridModel miniNodeBreakerInternalLineZ0() {
+        String base = ENTSOE_CONFORMITY_1_MODIFIED
+                + "/MiniGrid/NodeBreaker/BaseCase_Complete_v3_internal_line_z0/";
+        String baseOriginal = ENTSOE_CONFORMITY_1
+                + "/MiniGrid/NodeBreaker/CGMES_v2.4.15_MiniGridTestConfiguration_BaseCase_Complete_v3/";
+        String baseBoundary = ENTSOE_CONFORMITY_1
+                + "/MiniGrid/NodeBreaker/CGMES_v2.4.15_MiniGridTestConfiguration_Boundary_v3/";
+        return new TestGridModelResources(
+                "MiniGrid-NodeBreaker-InternalLineZ0",
+                null,
+                new ResourceSet(base,
+                        "MiniGridTestConfiguration_BC_EQ_v3.0.0.xml"),
+                new ResourceSet(baseOriginal,
+                        "MiniGridTestConfiguration_BC_SV_v3.0.0.xml",
+                        "MiniGridTestConfiguration_BC_DL_v3.0.0.xml",
+                        "MiniGridTestConfiguration_BC_SSH_v3.0.0.xml",
+                        "MiniGridTestConfiguration_BC_TP_v3.0.0.xml"),
+                new ResourceSet(baseBoundary, "MiniGridTestConfiguration_EQ_BD_v3.0.0.xml",
+                        "MiniGridTestConfiguration_TP_BD_v3.0.0.xml"));
+    }
+  
     public static TestGridModelResources smallNodeBreakerHvdcDcLine2Inverter1Rectifier2() {
         String base = ENTSOE_CONFORMITY_1_MODIFIED
                 + "/SmallGrid/HVDC_dcLine2_targetPpcc_for_1inverter_2rectifier";
