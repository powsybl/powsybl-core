/**
 * Copyright (c) 2017-2018, RTE (http://www.rte-france.com)
 * This Source Code Form is subject to the terms of the Mozilla Public
 * License, v. 2.0. If a copy of the MPL was not distributed with this
 * file, You can obtain one at http://mozilla.org/MPL/2.0/.
 */

package com.powsybl.cgmes.conformity.test;

import com.powsybl.cgmes.model.test.TestGridModel;
import com.powsybl.cgmes.model.test.TestGridModelResources;
import com.powsybl.commons.datasource.ResourceSet;

/**
 * @author Luma Zamarreño <zamarrenolm at aia.es>
 */
public final class CgmesConformity1ModifiedCatalog {

    private CgmesConformity1ModifiedCatalog() {
    }

    public static TestGridModelResources microGridBaseCaseBERatioPhaseTapChangerTabular() {
        String base = ENTSOE_CONFORMITY_1_MODIFIED
                + "/MicroGrid/BaseCase/BC_BE_v2_rtc_ptc_tabular/";
        String baseOriginal = ENTSOE_CONFORMITY_1
                + "/MicroGrid/BaseCase/CGMES_v2.4.15_MicroGridTestConfiguration_BC_BE_v2/";
        String baseBoundary = ENTSOE_CONFORMITY_1
                + "/MicroGrid/BaseCase/CGMES_v2.4.15_MicroGridTestConfiguration_BD_v2/";
        return new TestGridModelResources(
                "MicroGrid-BaseCase-BE-RTC-PTC-Tabular",
                null,
                new ResourceSet(base,
                        "MicroGridTestConfiguration_BC_BE_EQ_V2.xml",
                        "MicroGridTestConfiguration_BC_BE_SSH_V2.xml"),
                new ResourceSet(baseOriginal,
                        "MicroGridTestConfiguration_BC_BE_SV_V2.xml",
                        "MicroGridTestConfiguration_BC_BE_TP_V2.xml"),
                new ResourceSet(baseBoundary, "MicroGridTestConfiguration_EQ_BD.xml",
                        "MicroGridTestConfiguration_TP_BD.xml"));
    }

    public static TestGridModelResources microT4BePhaseTapChangerLinear() {
        String base = ENTSOE_CONFORMITY_1
                + "/MicroGrid/Type4_T4/CGMES_v2.4.15_MicroGridTestConfiguration_T4_BE_BB_Complete_v2/";
        String baseModified = ENTSOE_CONFORMITY_1_MODIFIED
                + "/MicroGrid/Type4_T4/BE_BB_PhaseTapChangerLinear/";
        String baseBoundary = ENTSOE_CONFORMITY_1
                + "/MicroGrid/Type4_T4/CGMES_v2.4.15_MicroGridTestConfiguration_BD_v2/";
        return new TestGridModelResources(
                "MicroGrid-T4-Invalid-SVC-mode",
                null,
                new ResourceSet(baseModified,
                        "MicroGridTestConfiguration_T4_BE_EQ_V2.xml",
                        "MicroGridTestConfiguration_T4_BE_SSH_V2.xml"),
                new ResourceSet(base,
                        "MicroGridTestConfiguration_T4_BE_SV_V2.xml",
                        "MicroGridTestConfiguration_T4_BE_TP_V2.xml"),
                new ResourceSet(baseBoundary, "MicroGridTestConfiguration_EQ_BD.xml",
                        "MicroGridTestConfiguration_TP_BD.xml"));
    }

    public static TestGridModelResources microGridBaseCaseBEPtcSide2() {
        String base = ENTSOE_CONFORMITY_1_MODIFIED
                + "/MicroGrid/BaseCase/BC_BE_v2_ptc_side_2/";
        String baseOriginal = ENTSOE_CONFORMITY_1
                + "/MicroGrid/BaseCase/CGMES_v2.4.15_MicroGridTestConfiguration_BC_BE_v2/";
        String baseBoundary = ENTSOE_CONFORMITY_1
                + "/MicroGrid/BaseCase/CGMES_v2.4.15_MicroGridTestConfiguration_BD_v2/";
        return new TestGridModelResources(
                "MicroGrid-BaseCase-BE-RTC-PTC-Tabular",
                null,
                new ResourceSet(base,
                        "MicroGridTestConfiguration_BC_BE_EQ_V2.xml"),
                new ResourceSet(baseOriginal,
                        "MicroGridTestConfiguration_BC_BE_SSH_V2.xml",
                        "MicroGridTestConfiguration_BC_BE_TP_V2.xml",
                        "MicroGridTestConfiguration_BC_BE_SV_V2.xml"),
                new ResourceSet(baseBoundary, "MicroGridTestConfiguration_EQ_BD.xml",
                        "MicroGridTestConfiguration_TP_BD.xml"));
    }

    public static TestGridModelResources microGridBaseCaseBERtcPtcDisabled() {
        String base = ENTSOE_CONFORMITY_1_MODIFIED
                + "/MicroGrid/BaseCase/BC_BE_v2_rtc_ptc_disabled_in_ssh_data/";
        String baseOriginal = ENTSOE_CONFORMITY_1
                + "/MicroGrid/BaseCase/CGMES_v2.4.15_MicroGridTestConfiguration_BC_BE_v2/";
        String baseBoundary = ENTSOE_CONFORMITY_1
                + "/MicroGrid/BaseCase/CGMES_v2.4.15_MicroGridTestConfiguration_BD_v2/";
        return new TestGridModelResources(
                "MicroGrid-BaseCase-BE-RTC-PTC-Tabular",
                null,
                new ResourceSet(base,
                        "MicroGridTestConfiguration_BC_BE_SSH_V2.xml"),
                new ResourceSet(baseOriginal,
                        "MicroGridTestConfiguration_BC_BE_EQ_V2.xml",
                        "MicroGridTestConfiguration_BC_BE_SV_V2.xml",
                        "MicroGridTestConfiguration_BC_BE_TP_V2.xml"),
                new ResourceSet(baseBoundary, "MicroGridTestConfiguration_EQ_BD.xml",
                        "MicroGridTestConfiguration_TP_BD.xml"));
    }

    public static TestGridModelResources microGridBaseCaseBEReactiveCapabilityCurve() {
        String base = ENTSOE_CONFORMITY_1_MODIFIED
                + "/MicroGrid/BaseCase/BC_BE_v2_q_curves/";
        String baseBoundary = ENTSOE_CONFORMITY_1
                + "/MicroGrid/BaseCase/CGMES_v2.4.15_MicroGridTestConfiguration_BD_v2/";
        return new TestGridModelResources(
                "MicroGrid-BaseCase-BE-Q-Curves",
                null,
                new ResourceSet(base,
                        "MicroGridTestConfiguration_BC_BE_EQ_V2.xml",
                        "MicroGridTestConfiguration_BC_BE_SSH_V2.xml",
                        "MicroGridTestConfiguration_BC_BE_SV_V2.xml",
                        "MicroGridTestConfiguration_BC_BE_TP_V2.xml"),
                new ResourceSet(baseBoundary, "MicroGridTestConfiguration_EQ_BD.xml",
                        "MicroGridTestConfiguration_TP_BD.xml"));
    }

    public static TestGridModelResources microGridBaseCaseBEReactiveCapabilityCurveOnePoint() {
        String base = ENTSOE_CONFORMITY_1
                + "/MicroGrid/BaseCase/CGMES_v2.4.15_MicroGridTestConfiguration_BC_BE_v2/";
        String baseModified = ENTSOE_CONFORMITY_1_MODIFIED
                + "/MicroGrid/BaseCase/BC_BE_v2_q_curve_1_point/";
        String baseBoundary = ENTSOE_CONFORMITY_1
                + "/MicroGrid/BaseCase/CGMES_v2.4.15_MicroGridTestConfiguration_BD_v2/";
        return new TestGridModelResources(
                "MicroGrid-BaseCase-BE-Q-Curves-1-point",
                null,
                new ResourceSet(baseModified,
                        "MicroGridTestConfiguration_BC_BE_EQ_V2.xml"),
                new ResourceSet(base,
                        "MicroGridTestConfiguration_BC_BE_SSH_V2.xml",
                        "MicroGridTestConfiguration_BC_BE_SV_V2.xml",
                        "MicroGridTestConfiguration_BC_BE_TP_V2.xml"),
                new ResourceSet(baseBoundary, "MicroGridTestConfiguration_EQ_BD.xml",
                        "MicroGridTestConfiguration_TP_BD.xml"));
    }

    public static TestGridModelResources microGridBaseCaseBEPtcCurrentLimiter() {
        String base = ENTSOE_CONFORMITY_1
                + "/MicroGrid/BaseCase/CGMES_v2.4.15_MicroGridTestConfiguration_BC_BE_v2/";
        String baseModified = ENTSOE_CONFORMITY_1_MODIFIED
                + "/MicroGrid/BaseCase/BC_BE_v2_ptc_current_limiter/";
        String baseBoundary = ENTSOE_CONFORMITY_1
                + "/MicroGrid/BaseCase/CGMES_v2.4.15_MicroGridTestConfiguration_BD_v2/";
        return new TestGridModelResources(
                "MicroGrid-BaseCase-BE-Ptc-Current-Limiter",
                null,
                new ResourceSet(baseModified,
                        "MicroGridTestConfiguration_BC_BE_EQ_V2.xml"),
                new ResourceSet(base,
                        "MicroGridTestConfiguration_BC_BE_SSH_V2.xml",
                        "MicroGridTestConfiguration_BC_BE_SV_V2.xml",
                        "MicroGridTestConfiguration_BC_BE_TP_V2.xml"),
                new ResourceSet(baseBoundary, "MicroGridTestConfiguration_EQ_BD.xml",
                        "MicroGridTestConfiguration_TP_BD.xml"));
    }

    public static TestGridModelResources microGridBaseCaseBEInvalidRegulatingControl() {
        String base = ENTSOE_CONFORMITY_1
                + "/MicroGrid/BaseCase/CGMES_v2.4.15_MicroGridTestConfiguration_BC_BE_v2/";
        String baseModified = ENTSOE_CONFORMITY_1_MODIFIED
                + "/MicroGrid/BaseCase/BC_BE_v2_invalid_regulating_control/";
        String baseBoundary = ENTSOE_CONFORMITY_1
                + "/MicroGrid/BaseCase/CGMES_v2.4.15_MicroGridTestConfiguration_BD_v2/";
        return new TestGridModelResources(
                "MicroGrid-BaseCase-BE-Invalid-Regulation-Control",
                null,
                new ResourceSet(baseModified,
                        "MicroGridTestConfiguration_BC_BE_EQ_V2.xml",
                        "MicroGridTestConfiguration_BC_BE_SSH_V2.xml"),
                new ResourceSet(base,
                        "MicroGridTestConfiguration_BC_BE_SV_V2.xml",
                        "MicroGridTestConfiguration_BC_BE_TP_V2.xml"),
                new ResourceSet(baseBoundary, "MicroGridTestConfiguration_EQ_BD.xml",
                        "MicroGridTestConfiguration_TP_BD.xml"));
    }

    public static TestGridModelResources microGridBaseCaseBEMissingRegulatingControl() {
        String base = ENTSOE_CONFORMITY_1
                + "/MicroGrid/BaseCase/CGMES_v2.4.15_MicroGridTestConfiguration_BC_BE_v2/";
        String baseModified = ENTSOE_CONFORMITY_1_MODIFIED
                + "/MicroGrid/BaseCase/BC_BE_v2_missing_regulating_control/";
        String baseBoundary = ENTSOE_CONFORMITY_1
                + "/MicroGrid/BaseCase/CGMES_v2.4.15_MicroGridTestConfiguration_BD_v2/";
        return new TestGridModelResources(
                "MicroGrid-BaseCase-BE-Missing-Regulation-Control",
                null,
                new ResourceSet(baseModified,
                        "MicroGridTestConfiguration_BC_BE_EQ_V2.xml"),
                new ResourceSet(base,
                        "MicroGridTestConfiguration_BC_BE_SSH_V2.xml",
                        "MicroGridTestConfiguration_BC_BE_SV_V2.xml",
                        "MicroGridTestConfiguration_BC_BE_TP_V2.xml"),
                new ResourceSet(baseBoundary, "MicroGridTestConfiguration_EQ_BD.xml",
                        "MicroGridTestConfiguration_TP_BD.xml"));
    }

    public static TestGridModelResources microGridBaseCaseBEWithSvInjection() {
        String base = ENTSOE_CONFORMITY_1
                + "/MicroGrid/BaseCase/CGMES_v2.4.15_MicroGridTestConfiguration_BC_BE_v2/";
        String baseModified = ENTSOE_CONFORMITY_1_MODIFIED
                + "/MicroGrid/BaseCase/BC_BE_v2_with_sv_injection/";
        String baseBoundary = ENTSOE_CONFORMITY_1
                + "/MicroGrid/BaseCase/CGMES_v2.4.15_MicroGridTestConfiguration_BD_v2/";
        return new TestGridModelResources(
                "MicroGrid-BaseCase-BE-With-Sv-Injection",
                null,
                new ResourceSet(baseModified,
                        "MicroGridTestConfiguration_BC_BE_SV_V2.xml",
                        "MicroGridTestConfiguration_BC_BE_EQ_V2.xml",
                        "MicroGridTestConfiguration_BC_BE_TP_V2.xml"),
                new ResourceSet(base,
                        "MicroGridTestConfiguration_BC_BE_SSH_V2.xml"),
                new ResourceSet(baseBoundary, "MicroGridTestConfiguration_EQ_BD.xml",
                        "MicroGridTestConfiguration_TP_BD.xml"));
    }

    public static TestGridModelResources microGridBaseCaseBEWithTieFlow() {
        String base = ENTSOE_CONFORMITY_1
                + "/MicroGrid/BaseCase/CGMES_v2.4.15_MicroGridTestConfiguration_BC_BE_v2/";
        String baseModified = ENTSOE_CONFORMITY_1_MODIFIED
                + "/MicroGrid/BaseCase/BC_BE_v2_with_tie_flow/";
        String baseBoundary = ENTSOE_CONFORMITY_1
                + "/MicroGrid/BaseCase/CGMES_v2.4.15_MicroGridTestConfiguration_BD_v2/";
        return new TestGridModelResources(
                "MicroGrid-BaseCase-BE-With-Tie-Flow",
                null,
                new ResourceSet(baseModified,
                        "MicroGridTestConfiguration_BC_BE_EQ_V2.xml",
                        "MicroGridTestConfiguration_BC_BE_SSH_V2.xml"),
                new ResourceSet(base,
                        "MicroGridTestConfiguration_BC_BE_SV_V2.xml",
                        "MicroGridTestConfiguration_BC_BE_TP_V2.xml"),
                new ResourceSet(baseBoundary, "MicroGridTestConfiguration_EQ_BD.xml",
                        "MicroGridTestConfiguration_TP_BD.xml"));
    }

    public static TestGridModelResources microGridBaseCaseBEInvalidSvInjection() {
        String base = ENTSOE_CONFORMITY_1
                + "/MicroGrid/BaseCase/CGMES_v2.4.15_MicroGridTestConfiguration_BC_BE_v2/";
        String baseModified = ENTSOE_CONFORMITY_1_MODIFIED
                + "/MicroGrid/BaseCase/BC_BE_v2_invalid_sv_injection/";
        String baseBoundary = ENTSOE_CONFORMITY_1
                + "/MicroGrid/BaseCase/CGMES_v2.4.15_MicroGridTestConfiguration_BD_v2/";
        return new TestGridModelResources(
                "MicroGrid-BaseCase-BE-Invalid-Sv-Injection",
                null,
                new ResourceSet(baseModified,
                        "MicroGridTestConfiguration_BC_BE_SV_V2.xml"),
                new ResourceSet(base,
                        "MicroGridTestConfiguration_BC_BE_EQ_V2.xml",
                        "MicroGridTestConfiguration_BC_BE_SSH_V2.xml",
                        "MicroGridTestConfiguration_BC_BE_TP_V2.xml"),
                new ResourceSet(baseBoundary, "MicroGridTestConfiguration_EQ_BD.xml",
                        "MicroGridTestConfiguration_TP_BD.xml"));
    }

    public static TestGridModelResources microGridBaseCaseBEEquivalentShunt() {
        String base = ENTSOE_CONFORMITY_1
                + "/MicroGrid/BaseCase/CGMES_v2.4.15_MicroGridTestConfiguration_BC_BE_v2/";
        String baseModified = ENTSOE_CONFORMITY_1_MODIFIED
                + "/MicroGrid/BaseCase/BC_BE_v2_equivalent_shunt/";
        String baseBoundary = ENTSOE_CONFORMITY_1
                + "/MicroGrid/BaseCase/CGMES_v2.4.15_MicroGridTestConfiguration_BD_v2/";
        return new TestGridModelResources(
                "MicroGrid-BaseCase-BE-Equivalent-Shunt",
                null,
                new ResourceSet(baseModified,
                        "MicroGridTestConfiguration_BC_BE_EQ_V2.xml",
                        "MicroGridTestConfiguration_BC_BE_SSH_V2.xml",
                        "MicroGridTestConfiguration_BC_BE_SV_V2.xml"),
                new ResourceSet(base,
                        "MicroGridTestConfiguration_BC_BE_TP_V2.xml"),
                new ResourceSet(baseBoundary, "MicroGridTestConfiguration_EQ_BD.xml",
                        "MicroGridTestConfiguration_TP_BD.xml"));
    }

    public static TestGridModelResources microGridBaseCaseBEMissingShuntRegulatingControlId() {
        String base = ENTSOE_CONFORMITY_1
                + "/MicroGrid/BaseCase/CGMES_v2.4.15_MicroGridTestConfiguration_BC_BE_v2/";
        String baseModified = ENTSOE_CONFORMITY_1_MODIFIED
                + "/MicroGrid/BaseCase/BC_BE_v2_missing_shunt_regulating_control_id/";
        String baseBoundary = ENTSOE_CONFORMITY_1
                + "/MicroGrid/BaseCase/CGMES_v2.4.15_MicroGridTestConfiguration_BD_v2/";
        return new TestGridModelResources("MicroGrid-BaseCase-BE-Missing-Shunt-Regulating-Control-ID",
                null,
                new ResourceSet(baseModified,
                        "MicroGridTestConfiguration_BC_BE_EQ_V2.xml",
                        "MicroGridTestConfiguration_BC_BE_SSH_V2.xml"),
                new ResourceSet(base,
                        "MicroGridTestConfiguration_BC_BE_TP_V2.xml",
                        "MicroGridTestConfiguration_BC_BE_SV_V2.xml"),
                new ResourceSet(baseBoundary, "MicroGridTestConfiguration_EQ_BD.xml",
                        "MicroGridTestConfiguration_TP_BD.xml"));
    }

    public static TestGridModelResources microGridBaseCaseBEUndefinedPatl() {
        String base = ENTSOE_CONFORMITY_1
                + "/MicroGrid/BaseCase/CGMES_v2.4.15_MicroGridTestConfiguration_BC_BE_v2/";
        String baseModified = ENTSOE_CONFORMITY_1_MODIFIED
                + "/MicroGrid/BaseCase/BC_BE_v2_undefined_PATL/";
        String baseBoundary = ENTSOE_CONFORMITY_1
                + "/MicroGrid/BaseCase/CGMES_v2.4.15_MicroGridTestConfiguration_BD_v2/";
        return new TestGridModelResources("MicroGrid-BaseCase-BE-UndefinedPATL",
                null,
                new ResourceSet(baseModified,
                        "MicroGridTestConfiguration_BC_BE_EQ_V2.xml"),
                new ResourceSet(base,
                        "MicroGridTestConfiguration_BC_BE_TP_V2.xml",
                        "MicroGridTestConfiguration_BC_BE_SV_V2.xml",
                        "MicroGridTestConfiguration_BC_BE_SSH_V2.xml"),
                new ResourceSet(baseBoundary, "MicroGridTestConfiguration_EQ_BD.xml",
                        "MicroGridTestConfiguration_TP_BD.xml"));
    }

    public static TestGridModel microGridBaseCaseBEEquivalentInjectionRegulatingVoltage() {
        String base = ENTSOE_CONFORMITY_1
                + "/MicroGrid/BaseCase/CGMES_v2.4.15_MicroGridTestConfiguration_BC_BE_v2/";
        String baseModified = ENTSOE_CONFORMITY_1_MODIFIED
                + "/MicroGrid/BaseCase/BC_BE_v2_equivalent_injection_regulating_voltage/";
        String baseBoundary = ENTSOE_CONFORMITY_1
                + "/MicroGrid/BaseCase/CGMES_v2.4.15_MicroGridTestConfiguration_BD_v2/";
        return new TestGridModelResources("MicroGrid-BaseCase-BE-Equivalent-Injection-Regulating-Control",
                null,
                new ResourceSet(baseModified,
                        "MicroGridTestConfiguration_BC_BE_EQ_V2.xml",
                        "MicroGridTestConfiguration_BC_BE_SSH_V2.xml"),
                new ResourceSet(base,
                        "MicroGridTestConfiguration_BC_BE_TP_V2.xml",
                        "MicroGridTestConfiguration_BC_BE_SV_V2.xml"),
                new ResourceSet(baseBoundary, "MicroGridTestConfiguration_EQ_BD.xml",
                        "MicroGridTestConfiguration_TP_BD.xml"));
    }

    public static TestGridModelResources microGridBaseCaseBEConformNonConformLoads() {
        String base = ENTSOE_CONFORMITY_1
                + "/MicroGrid/BaseCase/CGMES_v2.4.15_MicroGridTestConfiguration_BC_BE_v2/";
        String baseModified = ENTSOE_CONFORMITY_1_MODIFIED
                + "/MicroGrid/BaseCase/BC_BE_v2_conform_non_conform_loads/";
        String baseBoundary = ENTSOE_CONFORMITY_1
                + "/MicroGrid/BaseCase/CGMES_v2.4.15_MicroGridTestConfiguration_BD_v2/";
        return new TestGridModelResources("MicroGrid-BaseCase-BE-Conform-Non-Conform-Loads",

                null,
                new ResourceSet(baseModified,
                        "MicroGridTestConfiguration_BC_BE_EQ_V2.xml",
                        "MicroGridTestConfiguration_BC_BE_SSH_V2.xml"),
                new ResourceSet(base,
                        "MicroGridTestConfiguration_BC_BE_TP_V2.xml",
                        "MicroGridTestConfiguration_BC_BE_SV_V2.xml"),
                new ResourceSet(baseBoundary, "MicroGridTestConfiguration_EQ_BD.xml",
                        "MicroGridTestConfiguration_TP_BD.xml"));
    }

    public static TestGridModelResources microGridBaseCaseBEHiddenTapChangers() {
        String base = ENTSOE_CONFORMITY_1
                + "/MicroGrid/BaseCase/CGMES_v2.4.15_MicroGridTestConfiguration_BC_BE_v2/";
        String baseModified = ENTSOE_CONFORMITY_1_MODIFIED
                + "/MicroGrid/BaseCase/BC_BE_v2_hidden_tc/";
        String baseBoundary = ENTSOE_CONFORMITY_1
                + "/MicroGrid/BaseCase/CGMES_v2.4.15_MicroGridTestConfiguration_BD_v2/";
        return new TestGridModelResources("MicroGrid-BaseCase-BE-HiddenTapChangers",
                null,
                new ResourceSet(baseModified,
                        "MicroGridTestConfiguration_BC_BE_EQ_V2.xml",
                        "MicroGridTestConfiguration_BC_BE_SSH_V2.xml"),
                new ResourceSet(base,
                        "MicroGridTestConfiguration_BC_BE_TP_V2.xml",
                        "MicroGridTestConfiguration_BC_BE_SV_V2.xml"),
                new ResourceSet(baseBoundary, "MicroGridTestConfiguration_EQ_BD.xml",
                        "MicroGridTestConfiguration_TP_BD.xml"));
    }

    public static TestGridModel microGridBaseCaseBESharedRegulatingControl() {
        String base = ENTSOE_CONFORMITY_1
            + "/MicroGrid/BaseCase/CGMES_v2.4.15_MicroGridTestConfiguration_BC_BE_v2/";
        String baseModified = ENTSOE_CONFORMITY_1_MODIFIED
            + "/MicroGrid/BaseCase/BC_BE_v2_shared_regulating_control/";
        String baseBoundary = ENTSOE_CONFORMITY_1
            + "/MicroGrid/BaseCase/CGMES_v2.4.15_MicroGridTestConfiguration_BD_v2/";
        return new TestGridModelResources("MicroGrid-BaseCase-BE-SharedRegulatingControl",
            null,
            new ResourceSet(baseModified,
                "MicroGridTestConfiguration_BC_BE_EQ_V2.xml",
                "MicroGridTestConfiguration_BC_BE_SSH_V2.xml"),
            new ResourceSet(base,
                "MicroGridTestConfiguration_BC_BE_TP_V2.xml",
                "MicroGridTestConfiguration_BC_BE_SV_V2.xml"),
            new ResourceSet(baseBoundary, "MicroGridTestConfiguration_EQ_BD.xml",
                "MicroGridTestConfiguration_TP_BD.xml"));
    }

    public static TestGridModelResources microGridBaseCaseBESwitchAtBoundary() {
        String base = ENTSOE_CONFORMITY_1
                + "/MicroGrid/BaseCase/CGMES_v2.4.15_MicroGridTestConfiguration_BC_BE_v2/";
        String baseModified = ENTSOE_CONFORMITY_1_MODIFIED
                + "/MicroGrid/BaseCase/BC_BE_v2_switch_at_boundary/";
        String baseBoundary = ENTSOE_CONFORMITY_1
                + "/MicroGrid/BaseCase/CGMES_v2.4.15_MicroGridTestConfiguration_BD_v2/";
        return new TestGridModelResources("MicroGrid-BaseCase-BE-SwitchAtBoundary",
                null,
                new ResourceSet(baseModified,
                        "MicroGridTestConfiguration_BC_BE_EQ_V2.xml"),
                new ResourceSet(base,
                        "MicroGridTestConfiguration_BC_BE_TP_V2.xml",
                        "MicroGridTestConfiguration_BC_BE_SV_V2.xml",
                        "MicroGridTestConfiguration_BC_BE_SSH_V2.xml"),
                new ResourceSet(baseBoundary, "MicroGridTestConfiguration_EQ_BD.xml",
                        "MicroGridTestConfiguration_TP_BD.xml"));
    }

    public static TestGridModelResources microGridBaseCaseBETransformerAtBoundary() {
        String base = ENTSOE_CONFORMITY_1
                + "/MicroGrid/BaseCase/CGMES_v2.4.15_MicroGridTestConfiguration_BC_BE_v2/";
        String baseModified = ENTSOE_CONFORMITY_1_MODIFIED
                + "/MicroGrid/BaseCase/BC_BE_v2_transformer_at_boundary/";
        String baseBoundary = ENTSOE_CONFORMITY_1
                + "/MicroGrid/BaseCase/CGMES_v2.4.15_MicroGridTestConfiguration_BD_v2/";
        return new TestGridModelResources("MicroGrid-BaseCase-BE-TransformerAtBoundary",
                null,
                new ResourceSet(baseModified,
                        "MicroGridTestConfiguration_BC_BE_EQ_V2.xml"),
                new ResourceSet(base,
                        "MicroGridTestConfiguration_BC_BE_TP_V2.xml",
                        "MicroGridTestConfiguration_BC_BE_SV_V2.xml",
                        "MicroGridTestConfiguration_BC_BE_SSH_V2.xml"),
                new ResourceSet(baseBoundary, "MicroGridTestConfiguration_EQ_BD.xml",
                        "MicroGridTestConfiguration_TP_BD.xml"));
    }

    public static TestGridModelResources microGridBaseCaseBEEquivalentBranchAtBoundary() {
        String base = ENTSOE_CONFORMITY_1
            + "/MicroGrid/BaseCase/CGMES_v2.4.15_MicroGridTestConfiguration_BC_BE_v2/";
        String baseModified = ENTSOE_CONFORMITY_1_MODIFIED
            + "/MicroGrid/BaseCase/BC_BE_v2_eqbranch_at_boundary/";
        String baseBoundary = ENTSOE_CONFORMITY_1
            + "/MicroGrid/BaseCase/CGMES_v2.4.15_MicroGridTestConfiguration_BD_v2/";
        return new TestGridModelResources("MicroGrid-BaseCase-BE-EquivalentBranchAtBoundary",
            null,
            new ResourceSet(baseModified,
                "MicroGridTestConfiguration_BC_BE_EQ_V2.xml"),
            new ResourceSet(base,
                "MicroGridTestConfiguration_BC_BE_TP_V2.xml",
                "MicroGridTestConfiguration_BC_BE_SV_V2.xml",
                "MicroGridTestConfiguration_BC_BE_SSH_V2.xml"),
            new ResourceSet(baseBoundary, "MicroGridTestConfiguration_EQ_BD.xml",
                "MicroGridTestConfiguration_TP_BD.xml"));
    }

    public static TestGridModelResources microGridBaseCaseBEEquivalentBranch() {
        String base = ENTSOE_CONFORMITY_1
            + "/MicroGrid/BaseCase/CGMES_v2.4.15_MicroGridTestConfiguration_BC_BE_v2/";
        String baseModified = ENTSOE_CONFORMITY_1_MODIFIED
            + "/MicroGrid/BaseCase/BC_BE_v2_eqbranch/";
        String baseBoundary = ENTSOE_CONFORMITY_1
            + "/MicroGrid/BaseCase/CGMES_v2.4.15_MicroGridTestConfiguration_BD_v2/";
        return new TestGridModelResources("MicroGrid-BaseCase-BE-EquivalentBranch",
            null,
            new ResourceSet(baseModified,
                "MicroGridTestConfiguration_BC_BE_EQ_V2.xml"),
            new ResourceSet(base,
                "MicroGridTestConfiguration_BC_BE_TP_V2.xml",
                "MicroGridTestConfiguration_BC_BE_SV_V2.xml",
                "MicroGridTestConfiguration_BC_BE_SSH_V2.xml"),
            new ResourceSet(baseBoundary, "MicroGridTestConfiguration_EQ_BD.xml",
                "MicroGridTestConfiguration_TP_BD.xml"));
    }

    public static TestGridModelResources microGridBaseCaseBELimits() {
        String base = ENTSOE_CONFORMITY_1
                + "/MicroGrid/BaseCase/CGMES_v2.4.15_MicroGridTestConfiguration_BC_BE_v2/";
        String baseModified = ENTSOE_CONFORMITY_1_MODIFIED
                + "/MicroGrid/BaseCase/BC_BE_v2_limits/";
        String baseBoundary = ENTSOE_CONFORMITY_1
                + "/MicroGrid/BaseCase/CGMES_v2.4.15_MicroGridTestConfiguration_BD_v2/";
        return new TestGridModelResources("MicroGrid-BaseCase-BE-Limits",
                null,
                new ResourceSet(baseModified,
                        "MicroGridTestConfiguration_BC_BE_EQ_V2.xml"),
                new ResourceSet(base,
                        "MicroGridTestConfiguration_BC_BE_TP_V2.xml",
                        "MicroGridTestConfiguration_BC_BE_SV_V2.xml",
                        "MicroGridTestConfiguration_BC_BE_SSH_V2.xml"),
                new ResourceSet(baseBoundary, "MicroGridTestConfiguration_EQ_BD.xml",
                        "MicroGridTestConfiguration_TP_BD.xml"));
    }

    public static TestGridModelResources microGridBaseBEFixedMinPMaxP() {
        String base = ENTSOE_CONFORMITY_1
                + "/MicroGrid/BaseCase/CGMES_v2.4.15_MicroGridTestConfiguration_BC_BE_v2/";
        String baseModified = ENTSOE_CONFORMITY_1_MODIFIED
                + "/MicroGrid/BaseCase/BC_BE_v2_fixed_minP_maxP/";
        String baseBoundary = ENTSOE_CONFORMITY_1
                + "/MicroGrid/BaseCase/CGMES_v2.4.15_MicroGridTestConfiguration_BD_v2/";
        return new TestGridModelResources("MicroGrid-BaseCase-BE-fixed-minP-maxP",
                null,
                new ResourceSet(baseModified,
                        "MicroGridTestConfiguration_BC_BE_EQ_V2.xml"),
                new ResourceSet(base,
                        "MicroGridTestConfiguration_BC_BE_TP_V2.xml",
                        "MicroGridTestConfiguration_BC_BE_SV_V2.xml",
                        "MicroGridTestConfiguration_BC_BE_SSH_V2.xml"),
                new ResourceSet(baseBoundary, "MicroGridTestConfiguration_EQ_BD.xml",
                        "MicroGridTestConfiguration_TP_BD.xml"));
    }

    public static TestGridModelResources microGridBaseCaseBEIncorrectDate() {
        String baseModified = ENTSOE_CONFORMITY_1_MODIFIED
                + "/MicroGrid/BaseCase/BC_BE_v2_incorrect_date_and_version/";
        String baseBoundary = ENTSOE_CONFORMITY_1
                + "/MicroGrid/BaseCase/CGMES_v2.4.15_MicroGridTestConfiguration_BD_v2/";
        return new TestGridModelResources("MicroGrid-BaseCase-BE-incorrect-date",
                null,
                new ResourceSet(baseModified,
                        "MicroGridTestConfiguration_BC_BE_EQ_V2.xml",
                        "MicroGridTestConfiguration_BC_BE_TP_V2.xml",
                        "MicroGridTestConfiguration_BC_BE_SV_V2.xml",
                        "MicroGridTestConfiguration_BC_BE_SSH_V2.xml"),
                new ResourceSet(baseBoundary, "MicroGridTestConfiguration_EQ_BD.xml",
                        "MicroGridTestConfiguration_TP_BD.xml"));
    }

    public static TestGridModelResources microGridBaseCaseBEMissingLimitValue() {
        String base = ENTSOE_CONFORMITY_1
                + "/MicroGrid/BaseCase/CGMES_v2.4.15_MicroGridTestConfiguration_BC_BE_v2/";
        String baseModified = ENTSOE_CONFORMITY_1_MODIFIED
                + "/MicroGrid/BaseCase/BC_BE_v2_missing_limit_value/";
        String baseBoundary = ENTSOE_CONFORMITY_1
                + "/MicroGrid/BaseCase/CGMES_v2.4.15_MicroGridTestConfiguration_BD_v2/";
        return new TestGridModelResources("MicroGrid-BaseCase-BE-missing-limit-value",
                null,
                new ResourceSet(baseModified,
                        "MicroGridTestConfiguration_BC_BE_EQ_V2.xml"),
                new ResourceSet(base,
                        "MicroGridTestConfiguration_BC_BE_TP_V2.xml",
                        "MicroGridTestConfiguration_BC_BE_SV_V2.xml",
                        "MicroGridTestConfiguration_BC_BE_SSH_V2.xml"),
                new ResourceSet(baseBoundary, "MicroGridTestConfiguration_EQ_BD.xml",
                        "MicroGridTestConfiguration_TP_BD.xml"));
    }

    public static TestGridModelResources microGridBaseCaseBEReactivePowerGen() {
        String base = ENTSOE_CONFORMITY_1
                + "/MicroGrid/BaseCase/CGMES_v2.4.15_MicroGridTestConfiguration_BC_BE_v2/";
        String baseModified = ENTSOE_CONFORMITY_1_MODIFIED
                + "/MicroGrid/BaseCase/BC_BE_v2_reactive_power_gen/";
        String baseBoundary = ENTSOE_CONFORMITY_1
                + "/MicroGrid/BaseCase/CGMES_v2.4.15_MicroGridTestConfiguration_BD_v2/";
        return new TestGridModelResources("MicroGrid-BaseCase-BE-reactive-power-gen",
                null,
                new ResourceSet(baseModified,
                        "MicroGridTestConfiguration_BC_BE_EQ_V2.xml"),
                new ResourceSet(base,
                        "MicroGridTestConfiguration_BC_BE_TP_V2.xml",
                        "MicroGridTestConfiguration_BC_BE_SV_V2.xml",
                        "MicroGridTestConfiguration_BC_BE_SSH_V2.xml"),
                new ResourceSet(baseBoundary, "MicroGridTestConfiguration_EQ_BD.xml",
                        "MicroGridTestConfiguration_TP_BD.xml"));
    }

    public static TestGridModelResources microGridBaseCaseMeasurements() {
        String base = ENTSOE_CONFORMITY_1
                + "/MicroGrid/BaseCase/CGMES_v2.4.15_MicroGridTestConfiguration_BC_BE_v2/";
        String baseModified = ENTSOE_CONFORMITY_1_MODIFIED
                + "/MicroGrid/BaseCase/BC_BE_v2_measurements/";
        String baseBoundary = ENTSOE_CONFORMITY_1
                + "/MicroGrid/BaseCase/CGMES_v2.4.15_MicroGridTestConfiguration_BD_v2/";
        return new TestGridModelResources("MicroGrid-BaseCase-BE-measurements",
                null,
                new ResourceSet(baseModified,
                        "MicroGridTestConfiguration_BC_BE_EQ_V2.xml"),
                new ResourceSet(base,
                        "MicroGridTestConfiguration_BC_BE_TP_V2.xml",
                        "MicroGridTestConfiguration_BC_BE_SV_V2.xml",
                        "MicroGridTestConfiguration_BC_BE_SSH_V2.xml"),
                new ResourceSet(baseBoundary, "MicroGridTestConfiguration_EQ_BD.xml",
                        "MicroGridTestConfiguration_TP_BD.xml"));
    }

    public static TestGridModelResources microGridBaseCaseAssembledSwitchAtBoundary() {
        String base = ENTSOE_CONFORMITY_1
                + "/MicroGrid/BaseCase/CGMES_v2.4.15_MicroGridTestConfiguration_BC_Assembled_v2/";
        String baseModified = ENTSOE_CONFORMITY_1_MODIFIED
                + "/MicroGrid/BaseCase/BC_BE_v2_switch_at_boundary/";
        String baseBoundary = ENTSOE_CONFORMITY_1
                + "/MicroGrid/BaseCase/CGMES_v2.4.15_MicroGridTestConfiguration_BD_v2/";
        return new TestGridModelResources("MicroGrid-BaseCase-Assembled-SwitchAtBoundary",
                null,
                new ResourceSet(baseModified,
                        "MicroGridTestConfiguration_BC_BE_EQ_V2.xml"),
                new ResourceSet(base,
                        "MicroGridTestConfiguration_BC_BE_TP_V2.xml",
                        "MicroGridTestConfiguration_BC_BE_SSH_V2.xml",
                        "MicroGridTestConfiguration_BC_NL_EQ_V2.xml",
                        "MicroGridTestConfiguration_BC_NL_TP_V2.xml",
                        "MicroGridTestConfiguration_BC_NL_SSH_V2.xml",
                        "MicroGridTestConfiguration_BC_Assembled_SV_V2.xml"),
                new ResourceSet(baseBoundary, "MicroGridTestConfiguration_EQ_BD.xml",
                        "MicroGridTestConfiguration_TP_BD.xml"));
    }

    public static TestGridModelResources microGridBaseCaseAssembledTransformerAtBoundary() {
        String base = ENTSOE_CONFORMITY_1
                + "/MicroGrid/BaseCase/CGMES_v2.4.15_MicroGridTestConfiguration_BC_Assembled_v2/";
        String baseModified = ENTSOE_CONFORMITY_1_MODIFIED
                + "/MicroGrid/BaseCase/BC_BE_v2_transformer_at_boundary/";
        String baseBoundary = ENTSOE_CONFORMITY_1
                + "/MicroGrid/BaseCase/CGMES_v2.4.15_MicroGridTestConfiguration_BD_v2/";
        return new TestGridModelResources("MicroGrid-BaseCase-Assembled-TransformerAtBoundary",
                null,
                new ResourceSet(baseModified,
                        "MicroGridTestConfiguration_BC_BE_EQ_V2.xml"),
                new ResourceSet(base,
                        "MicroGridTestConfiguration_BC_BE_TP_V2.xml",
                        "MicroGridTestConfiguration_BC_BE_SSH_V2.xml",
                        "MicroGridTestConfiguration_BC_NL_EQ_V2.xml",
                        "MicroGridTestConfiguration_BC_NL_TP_V2.xml",
                        "MicroGridTestConfiguration_BC_NL_SSH_V2.xml",
                        "MicroGridTestConfiguration_BC_Assembled_SV_V2.xml"),
                new ResourceSet(baseBoundary, "MicroGridTestConfiguration_EQ_BD.xml",
                        "MicroGridTestConfiguration_TP_BD.xml"));
    }

    public static TestGridModelResources microGridBaseCaseAssembledEquivalentBranchAtBoundary() {
        String base = ENTSOE_CONFORMITY_1
                + "/MicroGrid/BaseCase/CGMES_v2.4.15_MicroGridTestConfiguration_BC_Assembled_v2/";
        String baseModified = ENTSOE_CONFORMITY_1_MODIFIED
                + "/MicroGrid/BaseCase/BC_BE_v2_eqbranch_at_boundary/";
        String baseBoundary = ENTSOE_CONFORMITY_1
                + "/MicroGrid/BaseCase/CGMES_v2.4.15_MicroGridTestConfiguration_BD_v2/";
        return new TestGridModelResources("MicroGrid-BaseCase-Assembled-EquivalentBranchAtBoundary",
                null,
                new ResourceSet(baseModified,
                        "MicroGridTestConfiguration_BC_BE_EQ_V2.xml"),
                new ResourceSet(base,
                        "MicroGridTestConfiguration_BC_BE_TP_V2.xml",
                        "MicroGridTestConfiguration_BC_BE_SSH_V2.xml",
                        "MicroGridTestConfiguration_BC_NL_EQ_V2.xml",
                        "MicroGridTestConfiguration_BC_NL_TP_V2.xml",
                        "MicroGridTestConfiguration_BC_NL_SSH_V2.xml",
                        "MicroGridTestConfiguration_BC_Assembled_SV_V2.xml"),
                new ResourceSet(baseBoundary, "MicroGridTestConfiguration_EQ_BD.xml",
                        "MicroGridTestConfiguration_TP_BD.xml"));
    }

    public static TestGridModelResources microT4BeBbInvalidSvcMode() {
        String base = ENTSOE_CONFORMITY_1
                + "/MicroGrid/Type4_T4/CGMES_v2.4.15_MicroGridTestConfiguration_T4_BE_BB_Complete_v2/";
        String baseModified = ENTSOE_CONFORMITY_1_MODIFIED
                + "/MicroGrid/Type4_T4/BE_BB_Complete_v2_invalid_svc_mode/";
        String baseBoundary = ENTSOE_CONFORMITY_1
                + "/MicroGrid/Type4_T4/CGMES_v2.4.15_MicroGridTestConfiguration_BD_v2/";
        return new TestGridModelResources(
                "MicroGrid-T4-Invalid-SVC-mode",
                null,
                new ResourceSet(baseModified,
                        "MicroGridTestConfiguration_T4_BE_EQ_V2.xml"),
                new ResourceSet(base,
                        "MicroGridTestConfiguration_T4_BE_SSH_V2.xml",
                        "MicroGridTestConfiguration_T4_BE_SV_V2.xml",
                        "MicroGridTestConfiguration_T4_BE_TP_V2.xml"),
                new ResourceSet(baseBoundary, "MicroGridTestConfiguration_EQ_BD.xml",
                        "MicroGridTestConfiguration_TP_BD.xml"));
    }

    public static TestGridModelResources microT4BeBbReactivePowerSvc() {
        String base = ENTSOE_CONFORMITY_1
                + "/MicroGrid/Type4_T4/CGMES_v2.4.15_MicroGridTestConfiguration_T4_BE_BB_Complete_v2/";
        String baseModified = ENTSOE_CONFORMITY_1_MODIFIED
                + "/MicroGrid/Type4_T4/BE_BB_Complete_v2_reactive_power_svc/";
        String baseBoundary = ENTSOE_CONFORMITY_1
                + "/MicroGrid/Type4_T4/CGMES_v2.4.15_MicroGridTestConfiguration_BD_v2/";
        return new TestGridModelResources(
                "MicroGrid-T4-Reactive-Power-SVC",
                null,
                new ResourceSet(baseModified,
                        "MicroGridTestConfiguration_T4_BE_EQ_V2.xml"),
                new ResourceSet(base,
                        "MicroGridTestConfiguration_T4_BE_SSH_V2.xml",
                        "MicroGridTestConfiguration_T4_BE_SV_V2.xml",
                        "MicroGridTestConfiguration_T4_BE_TP_V2.xml"),
                new ResourceSet(baseBoundary, "MicroGridTestConfiguration_EQ_BD.xml",
                        "MicroGridTestConfiguration_TP_BD.xml"));
    }

    public static TestGridModelResources microT4BeBbOffSvc() {
        String base = ENTSOE_CONFORMITY_1
                + "/MicroGrid/Type4_T4/CGMES_v2.4.15_MicroGridTestConfiguration_T4_BE_BB_Complete_v2/";
        String baseModified = ENTSOE_CONFORMITY_1_MODIFIED
                + "/MicroGrid/Type4_T4/BE_BB_Complete_v2_off_svc/";
        String baseBoundary = ENTSOE_CONFORMITY_1
                + "/MicroGrid/Type4_T4/CGMES_v2.4.15_MicroGridTestConfiguration_BD_v2/";
        return new TestGridModelResources(
                "MicroGrid-T4-Off-SVC",
                null,
                new ResourceSet(baseModified,
                        "MicroGridTestConfiguration_T4_BE_SSH_V2.xml"),
                new ResourceSet(base,
                        "MicroGridTestConfiguration_T4_BE_EQ_V2.xml",
                        "MicroGridTestConfiguration_T4_BE_SV_V2.xml",
                        "MicroGridTestConfiguration_T4_BE_TP_V2.xml"),
                new ResourceSet(baseBoundary, "MicroGridTestConfiguration_EQ_BD.xml",
                        "MicroGridTestConfiguration_TP_BD.xml"));
    }

    public static TestGridModelResources microT4BeBbOffSvcControl() {
        String base = ENTSOE_CONFORMITY_1
                + "/MicroGrid/Type4_T4/CGMES_v2.4.15_MicroGridTestConfiguration_T4_BE_BB_Complete_v2/";
        String baseModified = ENTSOE_CONFORMITY_1_MODIFIED
                + "/MicroGrid/Type4_T4/BE_BB_Complete_v2_off_svc_control/";
        String baseBoundary = ENTSOE_CONFORMITY_1
                + "/MicroGrid/Type4_T4/CGMES_v2.4.15_MicroGridTestConfiguration_BD_v2/";
        return new TestGridModelResources(
                "MicroGrid-T4-Off-SVC",
                null,
                new ResourceSet(baseModified,
                        "MicroGridTestConfiguration_T4_BE_EQ_V2.xml",
                        "MicroGridTestConfiguration_T4_BE_SSH_V2.xml"),
                new ResourceSet(base,
                        "MicroGridTestConfiguration_T4_BE_SV_V2.xml",
                        "MicroGridTestConfiguration_T4_BE_TP_V2.xml"),
                new ResourceSet(baseBoundary, "MicroGridTestConfiguration_EQ_BD.xml",
                        "MicroGridTestConfiguration_TP_BD.xml"));
    }

    public static TestGridModelResources microT4BeBbSvcNoRegulatingControl() {
        String base = ENTSOE_CONFORMITY_1
                + "/MicroGrid/Type4_T4/CGMES_v2.4.15_MicroGridTestConfiguration_T4_BE_BB_Complete_v2/";
        String baseModified = ENTSOE_CONFORMITY_1_MODIFIED
                + "/MicroGrid/Type4_T4/BE_BB_Complete_v2_svc_no_regulating_control/";
        String baseBoundary = ENTSOE_CONFORMITY_1
                + "/MicroGrid/Type4_T4/CGMES_v2.4.15_MicroGridTestConfiguration_BD_v2/";
        return new TestGridModelResources(
                "MicroGrid-T4-SVC_Without_Regulating_Control",
                null,
                new ResourceSet(baseModified,
                        "MicroGridTestConfiguration_T4_BE_EQ_V2.xml"),
                new ResourceSet(base,
                        "MicroGridTestConfiguration_T4_BE_SSH_V2.xml",
                        "MicroGridTestConfiguration_T4_BE_SV_V2.xml",
                        "MicroGridTestConfiguration_T4_BE_TP_V2.xml"),
                new ResourceSet(baseBoundary, "MicroGridTestConfiguration_EQ_BD.xml",
                        "MicroGridTestConfiguration_TP_BD.xml"));
    }

    public static TestGridModelResources microT4BeBbMissingRegControlReactivePowerSvc() {
        String base = ENTSOE_CONFORMITY_1
                + "/MicroGrid/Type4_T4/CGMES_v2.4.15_MicroGridTestConfiguration_T4_BE_BB_Complete_v2/";
        String baseModified = ENTSOE_CONFORMITY_1_MODIFIED
                + "/MicroGrid/Type4_T4/BE_BB_Complete_v2_missing_reg_control_reactive_power_svc/";
        String baseBoundary = ENTSOE_CONFORMITY_1
                + "/MicroGrid/Type4_T4/CGMES_v2.4.15_MicroGridTestConfiguration_BD_v2/";
        return new TestGridModelResources(
                "MicroGrid-T4-Reactive_Power_SVC_With_Missing_Regulating_Control",
                null,
                new ResourceSet(baseModified,
                        "MicroGridTestConfiguration_T4_BE_EQ_V2.xml"),
                new ResourceSet(base,
                        "MicroGridTestConfiguration_T4_BE_SSH_V2.xml",
                        "MicroGridTestConfiguration_T4_BE_SV_V2.xml",
                        "MicroGridTestConfiguration_T4_BE_TP_V2.xml"),
                new ResourceSet(baseBoundary, "MicroGridTestConfiguration_EQ_BD.xml",
                        "MicroGridTestConfiguration_TP_BD.xml"));
    }

    public static TestGridModelResources miniBusBranchRtcRemoteRegulation() {
        String base = ENTSOE_CONFORMITY_1_MODIFIED
                + "/MiniGrid/BusBranch/BaseCase_v3_rtc_with_remote_regulation/";
        String baseOriginal = ENTSOE_CONFORMITY_1
                + "/MiniGrid/BusBranch/CGMES_v2.4.15_MiniGridTestConfiguration_BaseCase_v3/";
        return new TestGridModelResources(
                "MiniGrid-NodeBreaker-LimistForEquipment",
                null,
                new ResourceSet(base,
                        "MiniGridTestConfiguration_BC_EQ_v3.0.0.xml",
                        "MiniGridTestConfiguration_BC_SSH_v3.0.0.xml",
                        "MiniGridTestConfiguration_BC_TP_v3.0.0.xml"),
                new ResourceSet(baseOriginal,
                        "MiniGridTestConfiguration_BC_DL_v3.0.0.xml",
                        "MiniGridTestConfiguration_BC_SV_v3.0.0.xml"));
    }

    public static TestGridModelResources miniBusBranchT3xTwoRegulatingControlsEnabled() {
        String base = ENTSOE_CONFORMITY_1_MODIFIED
                + "/MiniGrid/BusBranch/BaseCase_v3_T3x_two_regulatingControls_enabled/";
        String baseOriginal = ENTSOE_CONFORMITY_1
                + "/MiniGrid/BusBranch/CGMES_v2.4.15_MiniGridTestConfiguration_BaseCase_v3/";
        return new TestGridModelResources(
                "MiniGrid-BusBranch-TwoRegulatingControlsEnabled",
                null,
                new ResourceSet(base,
                        "MiniGridTestConfiguration_BC_EQ_v3.0.0.xml",
                        "MiniGridTestConfiguration_BC_SSH_v3.0.0.xml"),
                new ResourceSet(baseOriginal,
                        "MiniGridTestConfiguration_BC_DL_v3.0.0.xml",
                        "MiniGridTestConfiguration_BC_SV_v3.0.0.xml",
                        "MiniGridTestConfiguration_BC_TP_v3.0.0.xml"));
    }

    public static TestGridModelResources miniBusBranchPhaseAngleClockZero() {
        String base = ENTSOE_CONFORMITY_1_MODIFIED
                + "/MiniGrid/BusBranch/BaseCase_v3_phaseAngleClockZero/";
        String baseOriginal = ENTSOE_CONFORMITY_1
                + "/MiniGrid/BusBranch/CGMES_v2.4.15_MiniGridTestConfiguration_BaseCase_v3/";
        return new TestGridModelResources(
            "MiniGrid-BusBranch-PhaseAngleClockZero",
            null,
            new ResourceSet(base,
                "MiniGridTestConfiguration_BC_EQ_v3.0.0.xml"),
            new ResourceSet(baseOriginal,
                "MiniGridTestConfiguration_BC_SSH_v3.0.0.xml",
                "MiniGridTestConfiguration_BC_TP_v3.0.0.xml",
                "MiniGridTestConfiguration_BC_DL_v3.0.0.xml",
                "MiniGridTestConfiguration_BC_SV_v3.0.0.xml"));
    }

    public static TestGridModelResources miniBusBranchT2xPhaseAngleClock1NonZero() {
        String base = ENTSOE_CONFORMITY_1_MODIFIED
                + "/MiniGrid/BusBranch/BaseCase_v3_T2xPhaseAngleClock1NonZero/";
        String baseOriginal = ENTSOE_CONFORMITY_1
                + "/MiniGrid/BusBranch/CGMES_v2.4.15_MiniGridTestConfiguration_BaseCase_v3/";
        return new TestGridModelResources(
            "MiniGrid-BusBranch-T2xPhaseAngleClock1NonZero",
            null,
            new ResourceSet(base,
                "MiniGridTestConfiguration_BC_EQ_v3.0.0.xml"),
            new ResourceSet(baseOriginal,
                "MiniGridTestConfiguration_BC_SSH_v3.0.0.xml",
                "MiniGridTestConfiguration_BC_TP_v3.0.0.xml",
                "MiniGridTestConfiguration_BC_DL_v3.0.0.xml",
                "MiniGridTestConfiguration_BC_SV_v3.0.0.xml"));
    }

    public static TestGridModelResources miniBusBranchT3xAllPhaseAngleClockNonZero() {
        String base = ENTSOE_CONFORMITY_1_MODIFIED
                + "/MiniGrid/BusBranch/BaseCase_v3_T3xAllPhaseAngleClockNonZero/";
        String baseOriginal = ENTSOE_CONFORMITY_1
                + "/MiniGrid/BusBranch/CGMES_v2.4.15_MiniGridTestConfiguration_BaseCase_v3/";
        return new TestGridModelResources(
            "MiniGrid-BusBranch-T3xAllPhaseAngleClockNonZero",
            null,
            new ResourceSet(base,
                "MiniGridTestConfiguration_BC_EQ_v3.0.0.xml"),
            new ResourceSet(baseOriginal,
                "MiniGridTestConfiguration_BC_SSH_v3.0.0.xml",
                "MiniGridTestConfiguration_BC_TP_v3.0.0.xml",
                "MiniGridTestConfiguration_BC_DL_v3.0.0.xml",
                "MiniGridTestConfiguration_BC_SV_v3.0.0.xml"));
    }

    public static TestGridModel miniBusBranchExternalInjectionControl() {
        String base = ENTSOE_CONFORMITY_1_MODIFIED
            + "/MiniGrid/BusBranch/BaseCase_v3_external_injection_control/";
        String baseOriginal = ENTSOE_CONFORMITY_1
            + "/MiniGrid/BusBranch/CGMES_v2.4.15_MiniGridTestConfiguration_BaseCase_v3/";
        return new TestGridModelResources(
            "MiniGrid-BusBranch-ExternalInjectionControl",
            null,
            new ResourceSet(base,
                "MiniGridTestConfiguration_BC_EQ_v3.0.0.xml",
                "MiniGridTestConfiguration_BC_SSH_v3.0.0.xml"
                ),
            new ResourceSet(baseOriginal,
                "MiniGridTestConfiguration_BC_TP_v3.0.0.xml",
                "MiniGridTestConfiguration_BC_DL_v3.0.0.xml",
                "MiniGridTestConfiguration_BC_SV_v3.0.0.xml"));
    }

    public static TestGridModelResources miniNodeBreakerMeasurements() {
        String base = ENTSOE_CONFORMITY_1_MODIFIED
                + "/MiniGrid/NodeBreaker/BaseCase_Complete_v3_measurements/";
        String baseOriginal = ENTSOE_CONFORMITY_1
                + "/MiniGrid/NodeBreaker/CGMES_v2.4.15_MiniGridTestConfiguration_BaseCase_Complete_v3/";
        String baseBoundary = ENTSOE_CONFORMITY_1
                + "/MiniGrid/NodeBreaker/CGMES_v2.4.15_MiniGridTestConfiguration_Boundary_v3/";
        return new TestGridModelResources(
                "MiniGrid-NodeBreaker-Measurements",
                null,
                new ResourceSet(base,
                        "MiniGridTestConfiguration_BC_EQ_v3.0.0.xml"),
                new ResourceSet(baseOriginal,
                        "MiniGridTestConfiguration_BC_DL_v3.0.0.xml",
                        "MiniGridTestConfiguration_BC_SSH_v3.0.0.xml",
                        "MiniGridTestConfiguration_BC_SV_v3.0.0.xml",
                        "MiniGridTestConfiguration_BC_TP_v3.0.0.xml"),
                new ResourceSet(baseBoundary, "MiniGridTestConfiguration_EQ_BD_v3.0.0.xml",
                        "MiniGridTestConfiguration_TP_BD_v3.0.0.xml"));

    }

    public static TestGridModelResources miniNodeBreakerLimitsforEquipment() {
        String base = ENTSOE_CONFORMITY_1_MODIFIED
                + "/MiniGrid/NodeBreaker/BaseCase_Complete_v3_limits/";
        String baseOriginal = ENTSOE_CONFORMITY_1
                + "/MiniGrid/NodeBreaker/CGMES_v2.4.15_MiniGridTestConfiguration_BaseCase_Complete_v3/";
        String baseBoundary = ENTSOE_CONFORMITY_1
                + "/MiniGrid/NodeBreaker/CGMES_v2.4.15_MiniGridTestConfiguration_Boundary_v3/";
        return new TestGridModelResources(
                "MiniGrid-NodeBreaker-LimistForEquipment",
                null,
                new ResourceSet(base,
                        "MiniGridTestConfiguration_BC_EQ_v3.0.0.xml"),
                new ResourceSet(baseOriginal,
                        "MiniGridTestConfiguration_BC_DL_v3.0.0.xml",
                        "MiniGridTestConfiguration_BC_SSH_v3.0.0.xml",
                        "MiniGridTestConfiguration_BC_SV_v3.0.0.xml",
                        "MiniGridTestConfiguration_BC_TP_v3.0.0.xml"),
                new ResourceSet(baseBoundary, "MiniGridTestConfiguration_EQ_BD_v3.0.0.xml",
                        "MiniGridTestConfiguration_TP_BD_v3.0.0.xml"));
    }

    public static TestGridModelResources miniNodeBreakerInvalidT2w() {
        String base = ENTSOE_CONFORMITY_1_MODIFIED
                + "/MiniGrid/NodeBreaker/BaseCase_Complete_v3_invalid_t2w/";
        String baseOriginal = ENTSOE_CONFORMITY_1
                + "/MiniGrid/NodeBreaker/CGMES_v2.4.15_MiniGridTestConfiguration_BaseCase_Complete_v3/";
        String baseBoundary = ENTSOE_CONFORMITY_1
                + "/MiniGrid/NodeBreaker/CGMES_v2.4.15_MiniGridTestConfiguration_Boundary_v3/";
        return new TestGridModelResources(
                "MiniGrid-NodeBreaker-LimistForEquipment",
                null,
                new ResourceSet(base,
                        "MiniGridTestConfiguration_BC_EQ_v3.0.0.xml"),
                new ResourceSet(baseOriginal,
                        "MiniGridTestConfiguration_BC_DL_v3.0.0.xml",
                        "MiniGridTestConfiguration_BC_SSH_v3.0.0.xml",
                        "MiniGridTestConfiguration_BC_SV_v3.0.0.xml",
                        "MiniGridTestConfiguration_BC_TP_v3.0.0.xml"),
                new ResourceSet(baseBoundary, "MiniGridTestConfiguration_EQ_BD_v3.0.0.xml",
                        "MiniGridTestConfiguration_TP_BD_v3.0.0.xml"));
    }

    public static TestGridModelResources miniNodeBreakerSvInjection() {
        String base = ENTSOE_CONFORMITY_1_MODIFIED
                + "/MiniGrid/NodeBreaker/BaseCase_Complete_v3_sv_injection/";
        String baseOriginal = ENTSOE_CONFORMITY_1
                + "/MiniGrid/NodeBreaker/CGMES_v2.4.15_MiniGridTestConfiguration_BaseCase_Complete_v3/";
        String baseBoundary = ENTSOE_CONFORMITY_1
                + "/MiniGrid/NodeBreaker/CGMES_v2.4.15_MiniGridTestConfiguration_Boundary_v3/";
        return new TestGridModelResources(
                "MiniGrid-NodeBreaker-Sv-Injection",
                null,
                new ResourceSet(base,
                        "MiniGridTestConfiguration_BC_SV_v3.0.0.xml"),
                new ResourceSet(baseOriginal,
                        "MiniGridTestConfiguration_BC_EQ_v3.0.0.xml",
                        "MiniGridTestConfiguration_BC_DL_v3.0.0.xml",
                        "MiniGridTestConfiguration_BC_SSH_v3.0.0.xml",
                        "MiniGridTestConfiguration_BC_TP_v3.0.0.xml"),
                new ResourceSet(baseBoundary, "MiniGridTestConfiguration_EQ_BD_v3.0.0.xml",
                        "MiniGridTestConfiguration_TP_BD_v3.0.0.xml"));
    }

    public static TestGridModelResources miniNodeBreakerLoadBreakSwitch() {
        String base = ENTSOE_CONFORMITY_1_MODIFIED
                + "/MiniGrid/NodeBreaker/BaseCase_Complete_v3_load_break_switch/";
        String baseOriginal = ENTSOE_CONFORMITY_1
                + "/MiniGrid/NodeBreaker/CGMES_v2.4.15_MiniGridTestConfiguration_BaseCase_Complete_v3/";
        String baseBoundary = ENTSOE_CONFORMITY_1
                + "/MiniGrid/NodeBreaker/CGMES_v2.4.15_MiniGridTestConfiguration_Boundary_v3/";
        return new TestGridModelResources(
                "MiniGrid-NodeBreaker-Sv-Injection",
                null,
                new ResourceSet(base,
                        "MiniGridTestConfiguration_BC_EQ_v3.0.0.xml"),
                new ResourceSet(baseOriginal,
                        "MiniGridTestConfiguration_BC_SV_v3.0.0.xml",
                        "MiniGridTestConfiguration_BC_DL_v3.0.0.xml",
                        "MiniGridTestConfiguration_BC_SSH_v3.0.0.xml",
                        "MiniGridTestConfiguration_BC_TP_v3.0.0.xml"),
                new ResourceSet(baseBoundary, "MiniGridTestConfiguration_EQ_BD_v3.0.0.xml",
                        "MiniGridTestConfiguration_TP_BD_v3.0.0.xml"));
    }

    public static TestGridModelResources miniNodeBreakerCimLine() {
        String base = ENTSOE_CONFORMITY_1_MODIFIED
                + "/MiniGrid/NodeBreaker/BaseCase_Complete_v3_cim_line/";
        String baseOriginal = ENTSOE_CONFORMITY_1
                + "/MiniGrid/NodeBreaker/CGMES_v2.4.15_MiniGridTestConfiguration_BaseCase_Complete_v3/";
        String baseBoundary = ENTSOE_CONFORMITY_1
                + "/MiniGrid/NodeBreaker/CGMES_v2.4.15_MiniGridTestConfiguration_Boundary_v3/";
        return new TestGridModelResources(
                "MiniGrid-NodeBreaker-Cim-Line",
                null,
                new ResourceSet(base,
                        "MiniGridTestConfiguration_BC_EQ_v3.0.0.xml"),
                new ResourceSet(baseOriginal,
                        "MiniGridTestConfiguration_BC_SV_v3.0.0.xml",
                        "MiniGridTestConfiguration_BC_DL_v3.0.0.xml",
                        "MiniGridTestConfiguration_BC_SSH_v3.0.0.xml",
                        "MiniGridTestConfiguration_BC_TP_v3.0.0.xml"),
                new ResourceSet(baseBoundary, "MiniGridTestConfiguration_EQ_BD_v3.0.0.xml",
                        "MiniGridTestConfiguration_TP_BD_v3.0.0.xml"));
    }

    public static TestGridModelResources miniNodeBreakerProtectedSwitch() {
        String base = ENTSOE_CONFORMITY_1_MODIFIED
                + "/MiniGrid/NodeBreaker/BaseCase_Complete_v3_protected_switch/";
        String baseOriginal = ENTSOE_CONFORMITY_1
                + "/MiniGrid/NodeBreaker/CGMES_v2.4.15_MiniGridTestConfiguration_BaseCase_Complete_v3/";
        String baseBoundary = ENTSOE_CONFORMITY_1
                + "/MiniGrid/NodeBreaker/CGMES_v2.4.15_MiniGridTestConfiguration_Boundary_v3/";
        return new TestGridModelResources(
                "MiniGrid-NodeBreaker-Sv-Injection",
                null,
                new ResourceSet(base,
                        "MiniGridTestConfiguration_BC_EQ_v3.0.0.xml"),
                new ResourceSet(baseOriginal,
                        "MiniGridTestConfiguration_BC_SV_v3.0.0.xml",
                        "MiniGridTestConfiguration_BC_DL_v3.0.0.xml",
                        "MiniGridTestConfiguration_BC_SSH_v3.0.0.xml",
                        "MiniGridTestConfiguration_BC_TP_v3.0.0.xml"),
                new ResourceSet(baseBoundary, "MiniGridTestConfiguration_EQ_BD_v3.0.0.xml",
                        "MiniGridTestConfiguration_TP_BD_v3.0.0.xml"));
    }

    public static TestGridModelResources miniNodeBreakerSwitchBetweenVoltageLevelsOpen() {
        String base = ENTSOE_CONFORMITY_1_MODIFIED
                + "/MiniGrid/NodeBreaker/BaseCase_Complete_v3_switchVLsOpen/";
        String baseOriginal = ENTSOE_CONFORMITY_1
                + "/MiniGrid/NodeBreaker/CGMES_v2.4.15_MiniGridTestConfiguration_BaseCase_Complete_v3/";
        String baseBoundary = ENTSOE_CONFORMITY_1
                + "/MiniGrid/NodeBreaker/CGMES_v2.4.15_MiniGridTestConfiguration_Boundary_v3/";
        return new TestGridModelResources(
                "MiniGrid-NodeBreaker-switchBetweenVoltageLevelsOpen",
                null,
                new ResourceSet(base,
                        "MiniGridTestConfiguration_BC_EQ_v3.0.0.xml",
                        "MiniGridTestConfiguration_BC_SSH_v3.0.0.xml"),
                new ResourceSet(baseOriginal,
                        "MiniGridTestConfiguration_BC_SV_v3.0.0.xml",
                        "MiniGridTestConfiguration_BC_DL_v3.0.0.xml",
                        "MiniGridTestConfiguration_BC_TP_v3.0.0.xml"),
                new ResourceSet(baseBoundary, "MiniGridTestConfiguration_EQ_BD_v3.0.0.xml",
                        "MiniGridTestConfiguration_TP_BD_v3.0.0.xml"));
    }

    public static TestGridModelResources miniNodeBreakerJoinVoltageLevelSwitch() {
        String base = ENTSOE_CONFORMITY_1_MODIFIED
                + "/MiniGrid/NodeBreaker/BaseCase_Complete_v3_joinVoltageLevelSwitch/";
        String baseOriginal = ENTSOE_CONFORMITY_1
                + "/MiniGrid/NodeBreaker/CGMES_v2.4.15_MiniGridTestConfiguration_BaseCase_Complete_v3/";
        String baseBoundary = ENTSOE_CONFORMITY_1
                + "/MiniGrid/NodeBreaker/CGMES_v2.4.15_MiniGridTestConfiguration_Boundary_v3/";
        return new TestGridModelResources(
                "MiniGrid-NodeBreaker-joinVoltageLevel-switch",
                null,
                new ResourceSet(base,
                        "MiniGridTestConfiguration_BC_EQ_v3.0.0.xml"),
                new ResourceSet(baseOriginal,
                        "MiniGridTestConfiguration_BC_SV_v3.0.0.xml",
                        "MiniGridTestConfiguration_BC_DL_v3.0.0.xml",
                        "MiniGridTestConfiguration_BC_SSH_v3.0.0.xml",
                        "MiniGridTestConfiguration_BC_TP_v3.0.0.xml"),
                new ResourceSet(baseBoundary, "MiniGridTestConfiguration_EQ_BD_v3.0.0.xml",
                        "MiniGridTestConfiguration_TP_BD_v3.0.0.xml"));
    }

    public static TestGridModelResources miniNodeBreakerJoinVoltageLevelTx() {
        String base = ENTSOE_CONFORMITY_1_MODIFIED
                + "/MiniGrid/NodeBreaker/BaseCase_Complete_v3_joinVoltageLevelTx/";
        String baseOriginal = ENTSOE_CONFORMITY_1
                + "/MiniGrid/NodeBreaker/CGMES_v2.4.15_MiniGridTestConfiguration_BaseCase_Complete_v3/";
        String baseBoundary = ENTSOE_CONFORMITY_1
                + "/MiniGrid/NodeBreaker/CGMES_v2.4.15_MiniGridTestConfiguration_Boundary_v3/";
        return new TestGridModelResources(
                "MiniGrid-NodeBreaker-joinVoltageLevel-tx",
                null,
                new ResourceSet(base,
                        "MiniGridTestConfiguration_BC_EQ_v3.0.0.xml"),
                new ResourceSet(baseOriginal,
                        "MiniGridTestConfiguration_BC_SV_v3.0.0.xml",
                        "MiniGridTestConfiguration_BC_DL_v3.0.0.xml",
                        "MiniGridTestConfiguration_BC_SSH_v3.0.0.xml",
                        "MiniGridTestConfiguration_BC_TP_v3.0.0.xml"),
                new ResourceSet(baseBoundary, "MiniGridTestConfiguration_EQ_BD_v3.0.0.xml",
                        "MiniGridTestConfiguration_TP_BD_v3.0.0.xml"));
    }

    public static TestGridModel miniNodeBreakerInternalLineZ0() {
        String base = ENTSOE_CONFORMITY_1_MODIFIED
                + "/MiniGrid/NodeBreaker/BaseCase_Complete_v3_internal_line_z0/";
        String baseOriginal = ENTSOE_CONFORMITY_1
                + "/MiniGrid/NodeBreaker/CGMES_v2.4.15_MiniGridTestConfiguration_BaseCase_Complete_v3/";
        String baseBoundary = ENTSOE_CONFORMITY_1
                + "/MiniGrid/NodeBreaker/CGMES_v2.4.15_MiniGridTestConfiguration_Boundary_v3/";
        return new TestGridModelResources(
                "MiniGrid-NodeBreaker-InternalLineZ0",
                null,
                new ResourceSet(base,
                        "MiniGridTestConfiguration_BC_EQ_v3.0.0.xml"),
                new ResourceSet(baseOriginal,
                        "MiniGridTestConfiguration_BC_SV_v3.0.0.xml",
                        "MiniGridTestConfiguration_BC_DL_v3.0.0.xml",
                        "MiniGridTestConfiguration_BC_SSH_v3.0.0.xml",
                        "MiniGridTestConfiguration_BC_TP_v3.0.0.xml"),
                new ResourceSet(baseBoundary, "MiniGridTestConfiguration_EQ_BD_v3.0.0.xml",
                        "MiniGridTestConfiguration_TP_BD_v3.0.0.xml"));
    }

    public static TestGridModelResources smallBusBranchTieFlowsWithoutControlArea() {
        String base = ENTSOE_CONFORMITY_1_MODIFIED
                + "/SmallGrid/TieFlow_missing_controlArea";
        String baseOriginal = ENTSOE_CONFORMITY_1
                + "/SmallGrid/BusBranch/CGMES_v2.4.15_SmallGridTestConfiguration_BaseCase_Complete_v3.0.0/";
        String baseBoundary = ENTSOE_CONFORMITY_1
                + "/SmallGrid/BusBranch/CGMES_v2.4.15_SmallGridTestConfiguration_Boundary_v3.0.0/";
        return new TestGridModelResources(
                "SmallGrid-BusBranch-TieFlow-missing-ca",
                null,
                new ResourceSet(baseOriginal, "SmallGridTestConfiguration_BC_DL_v3.0.0.xml",
                        "SmallGridTestConfiguration_BC_SSH_v3.0.0.xml",
                        "SmallGridTestConfiguration_BC_GL_v3.0.0.xml",
                        "SmallGridTestConfiguration_BC_SV_v3.0.0.xml",
                        "SmallGridTestConfiguration_BC_TP_v3.0.0.xml"),
                new ResourceSet(base, "SmallGridTestConfiguration_BC_EQ_v3.0.0.xml"),
                new ResourceSet(baseBoundary, "SmallGridTestConfiguration_EQ_BD_v3.0.0.xml",
                        "SmallGridTestConfiguration_TP_BD_v3.0.0.xml"));
    }

    public static TestGridModelResources smallNodeBreakerHvdcDcLine2Inverter1Rectifier2() {
        String base = ENTSOE_CONFORMITY_1_MODIFIED
                + "/SmallGrid/HVDC_dcLine2_targetPpcc_for_1inverter_2rectifier";
        String baseOriginal = ENTSOE_CONFORMITY_1
                + "/SmallGrid/NodeBreaker/CGMES_v2.4.15_SmallGridTestConfiguration_HVDC_Complete_v3.0.0/";
        String baseBoundary = ENTSOE_CONFORMITY_1
                + "/SmallGrid/NodeBreaker/CGMES_v2.4.15_SmallGridTestConfiguration_Boundary_v3.0.0/";
        return new TestGridModelResources(
                "SmallGrid-NodeBreaker-HVDC-Line2",
                null,
                new ResourceSet(baseOriginal, "SmallGridTestConfiguration_HVDC_DL_v3.0.0.xml",
                        "SmallGridTestConfiguration_HVDC_EQ_v3.0.0.xml",
                        "SmallGridTestConfiguration_HVDC_GL_v3.0.0.xml",
                        "SmallGridTestConfiguration_HVDC_SV_v3.0.0.xml",
                        "SmallGridTestConfiguration_HVDC_TP_v3.0.0.xml"),
                new ResourceSet(base, "SmallGridTestConfiguration_HVDC_SSH_v3.0.0.xml"),
                new ResourceSet(baseBoundary, "SmallGridTestConfiguration_EQ_BD_v3.0.0.xml",
                        "SmallGridTestConfiguration_TP_BD_v3.0.0.xml"));
    }

    public static TestGridModelResources smallNodeBreakerHvdcDcLine2BothConvertersTargetPpcc1inverter2rectifier() {
        String base = ENTSOE_CONFORMITY_1_MODIFIED
                + "/SmallGrid/HVDC_dcLine2_targetPpcc_both_1inverter_2rectifier";
        String baseOriginal = ENTSOE_CONFORMITY_1
                + "/SmallGrid/NodeBreaker/CGMES_v2.4.15_SmallGridTestConfiguration_HVDC_Complete_v3.0.0/";
        String baseBoundary = ENTSOE_CONFORMITY_1
                + "/SmallGrid/NodeBreaker/CGMES_v2.4.15_SmallGridTestConfiguration_Boundary_v3.0.0/";
        return new TestGridModelResources(
                "SmallGrid-NodeBreaker-HVDC-Line2",
                null,
                new ResourceSet(baseOriginal, "SmallGridTestConfiguration_HVDC_DL_v3.0.0.xml",
                        "SmallGridTestConfiguration_HVDC_EQ_v3.0.0.xml",
                        "SmallGridTestConfiguration_HVDC_GL_v3.0.0.xml",
                        "SmallGridTestConfiguration_HVDC_SV_v3.0.0.xml",
                        "SmallGridTestConfiguration_HVDC_TP_v3.0.0.xml"),
                new ResourceSet(base, "SmallGridTestConfiguration_HVDC_SSH_v3.0.0.xml"),
                new ResourceSet(baseBoundary, "SmallGridTestConfiguration_EQ_BD_v3.0.0.xml",
                        "SmallGridTestConfiguration_TP_BD_v3.0.0.xml"));
    }

    public static TestGridModelResources smallNodeBreakerHvdcDcLine2BothConvertersTargetPpcc1rectifier2inverter() {
        String base = ENTSOE_CONFORMITY_1_MODIFIED
                + "/SmallGrid/HVDC_dcLine2_targetPpcc_both_1rectifier_2inverter";
        String baseOriginal = ENTSOE_CONFORMITY_1
                + "/SmallGrid/NodeBreaker/CGMES_v2.4.15_SmallGridTestConfiguration_HVDC_Complete_v3.0.0/";
        String baseBoundary = ENTSOE_CONFORMITY_1
                + "/SmallGrid/NodeBreaker/CGMES_v2.4.15_SmallGridTestConfiguration_Boundary_v3.0.0/";
        return new TestGridModelResources(
                "SmallGrid-NodeBreaker-HVDC-Line2",
                null,
                new ResourceSet(baseOriginal, "SmallGridTestConfiguration_HVDC_DL_v3.0.0.xml",
                        "SmallGridTestConfiguration_HVDC_EQ_v3.0.0.xml",
                        "SmallGridTestConfiguration_HVDC_GL_v3.0.0.xml",
                        "SmallGridTestConfiguration_HVDC_SV_v3.0.0.xml",
                        "SmallGridTestConfiguration_HVDC_TP_v3.0.0.xml"),
                new ResourceSet(base, "SmallGridTestConfiguration_HVDC_SSH_v3.0.0.xml"),
                new ResourceSet(baseBoundary, "SmallGridTestConfiguration_EQ_BD_v3.0.0.xml",
                        "SmallGridTestConfiguration_TP_BD_v3.0.0.xml"));
    }

    public static TestGridModelResources smallNodeBreakerHvdcVscReactiveQPcc() {
        String base = ENTSOE_CONFORMITY_1_MODIFIED + "/SmallGrid/HVDC_vsc_reactive_qPccControl";
        String baseOriginal = ENTSOE_CONFORMITY_1
                + "/SmallGrid/NodeBreaker/CGMES_v2.4.15_SmallGridTestConfiguration_HVDC_Complete_v3.0.0/";
        String baseBoundary = ENTSOE_CONFORMITY_1
                + "/SmallGrid/NodeBreaker/CGMES_v2.4.15_SmallGridTestConfiguration_Boundary_v3.0.0/";
        return new TestGridModelResources(
                "SmallGrid-NodeBreaker-HVDC-VSC-Reactive",
                null,
                new ResourceSet(baseOriginal, "SmallGridTestConfiguration_HVDC_DL_v3.0.0.xml",
                        "SmallGridTestConfiguration_HVDC_EQ_v3.0.0.xml",
                        "SmallGridTestConfiguration_HVDC_GL_v3.0.0.xml",
                        "SmallGridTestConfiguration_HVDC_SV_v3.0.0.xml",
                        "SmallGridTestConfiguration_HVDC_TP_v3.0.0.xml"),
                new ResourceSet(base, "SmallGridTestConfiguration_HVDC_SSH_v3.0.0.xml"),
                new ResourceSet(baseBoundary, "SmallGridTestConfiguration_EQ_BD_v3.0.0.xml",
                        "SmallGridTestConfiguration_TP_BD_v3.0.0.xml"));
    }

    public static TestGridModelResources smallNodeBreakerHvdcNanTargetPpcc() {
        String base = ENTSOE_CONFORMITY_1_MODIFIED + "/SmallGrid/HVDC_NaN_targetPpcc";
        String baseOriginal = ENTSOE_CONFORMITY_1
                + "/SmallGrid/NodeBreaker/CGMES_v2.4.15_SmallGridTestConfiguration_HVDC_Complete_v3.0.0/";
        String baseBoundary = ENTSOE_CONFORMITY_1
                + "/SmallGrid/NodeBreaker/CGMES_v2.4.15_SmallGridTestConfiguration_Boundary_v3.0.0/";
        return new TestGridModelResources(
                "SmallGrid-NodeBreaker-HVDC-NaN-targetPpcc",
                null,
                new ResourceSet(baseOriginal, "SmallGridTestConfiguration_HVDC_DL_v3.0.0.xml",
                        "SmallGridTestConfiguration_HVDC_EQ_v3.0.0.xml",
                        "SmallGridTestConfiguration_HVDC_GL_v3.0.0.xml",
                        "SmallGridTestConfiguration_HVDC_SV_v3.0.0.xml",
                        "SmallGridTestConfiguration_HVDC_TP_v3.0.0.xml"),
                new ResourceSet(base, "SmallGridTestConfiguration_HVDC_SSH_v3.0.0.xml"),
                new ResourceSet(baseBoundary, "SmallGridTestConfiguration_EQ_BD_v3.0.0.xml",
                        "SmallGridTestConfiguration_TP_BD_v3.0.0.xml"));
    }

    public static TestGridModelResources smallNodeBreakerHvdcMissingDCLineSegment() {
        String base = ENTSOE_CONFORMITY_1_MODIFIED + "/SmallGrid/HVDC_missing_DCLineSegment";
        String baseOriginal = ENTSOE_CONFORMITY_1
                + "/SmallGrid/NodeBreaker/CGMES_v2.4.15_SmallGridTestConfiguration_HVDC_Complete_v3.0.0/";
        String baseBoundary = ENTSOE_CONFORMITY_1
                + "/SmallGrid/NodeBreaker/CGMES_v2.4.15_SmallGridTestConfiguration_Boundary_v3.0.0/";
        return new TestGridModelResources(
                "SmallGrid-NodeBreaker-HVDC-missing-DCLineSegment",
                null,
                new ResourceSet(baseOriginal, "SmallGridTestConfiguration_HVDC_DL_v3.0.0.xml",
                        "SmallGridTestConfiguration_HVDC_SSH_v3.0.0.xml",
                        "SmallGridTestConfiguration_HVDC_GL_v3.0.0.xml",
                        "SmallGridTestConfiguration_HVDC_SV_v3.0.0.xml"),
                new ResourceSet(base, "SmallGridTestConfiguration_HVDC_EQ_v3.0.0.xml",
                        "SmallGridTestConfiguration_HVDC_TP_v3.0.0.xml"),
                new ResourceSet(baseBoundary, "SmallGridTestConfiguration_EQ_BD_v3.0.0.xml",
                        "SmallGridTestConfiguration_TP_BD_v3.0.0.xml"));
    }

    public static TestGridModelResources smallNodeBreakerHvdcMissingAcDcConverters() {
        String base = ENTSOE_CONFORMITY_1_MODIFIED + "/SmallGrid/HVDC_missing_acDcConverters";
        String baseOriginal = ENTSOE_CONFORMITY_1
                + "/SmallGrid/NodeBreaker/CGMES_v2.4.15_SmallGridTestConfiguration_HVDC_Complete_v3.0.0/";
        String baseBoundary = ENTSOE_CONFORMITY_1
                + "/SmallGrid/NodeBreaker/CGMES_v2.4.15_SmallGridTestConfiguration_Boundary_v3.0.0/";
        return new TestGridModelResources(
                "SmallGrid-NodeBreaker-HVDC-missing-acDcConverters",
                null,
                new ResourceSet(baseOriginal, "SmallGridTestConfiguration_HVDC_DL_v3.0.0.xml",
                        "SmallGridTestConfiguration_HVDC_SSH_v3.0.0.xml",
                        "SmallGridTestConfiguration_HVDC_GL_v3.0.0.xml",
                        "SmallGridTestConfiguration_HVDC_SV_v3.0.0.xml"),
                new ResourceSet(base, "SmallGridTestConfiguration_HVDC_EQ_v3.0.0.xml",
                        "SmallGridTestConfiguration_HVDC_TP_v3.0.0.xml"),
                new ResourceSet(baseBoundary, "SmallGridTestConfiguration_EQ_BD_v3.0.0.xml",
                        "SmallGridTestConfiguration_TP_BD_v3.0.0.xml"));
    }

    public static TestGridModelResources smallNodeBreakerHvdcTwoDcLineSegments() {
        String base = ENTSOE_CONFORMITY_1_MODIFIED + "/SmallGrid/HVDC_two_DCLineSegments";
        String baseOriginal = ENTSOE_CONFORMITY_1
                + "/SmallGrid/NodeBreaker/CGMES_v2.4.15_SmallGridTestConfiguration_HVDC_Complete_v3.0.0/";
        String baseBoundary = ENTSOE_CONFORMITY_1
                + "/SmallGrid/NodeBreaker/CGMES_v2.4.15_SmallGridTestConfiguration_Boundary_v3.0.0/";
        return new TestGridModelResources(
                "SmallGrid-NodeBreaker-HVDC-two-DCLineSegments",
                null,
                new ResourceSet(baseOriginal, "SmallGridTestConfiguration_HVDC_DL_v3.0.0.xml",
                        "SmallGridTestConfiguration_HVDC_SSH_v3.0.0.xml",
                        "SmallGridTestConfiguration_HVDC_GL_v3.0.0.xml",
                        "SmallGridTestConfiguration_HVDC_SV_v3.0.0.xml"),
                new ResourceSet(base, "SmallGridTestConfiguration_HVDC_EQ_v3.0.0.xml",
                        "SmallGridTestConfiguration_HVDC_TP_v3.0.0.xml"),
                new ResourceSet(baseBoundary, "SmallGridTestConfiguration_EQ_BD_v3.0.0.xml",
                        "SmallGridTestConfiguration_TP_BD_v3.0.0.xml"));
    }

    public static TestGridModelResources smallNodeBreakerHvdcTwoAcDcConvertersOneDcLineSegments() {
        String base = ENTSOE_CONFORMITY_1_MODIFIED + "/SmallGrid/HVDC_twoAcDcConverters_oneDcLineSegment";
        String baseOriginal = ENTSOE_CONFORMITY_1
                + "/SmallGrid/NodeBreaker/CGMES_v2.4.15_SmallGridTestConfiguration_HVDC_Complete_v3.0.0/";
        String baseBoundary = ENTSOE_CONFORMITY_1
                + "/SmallGrid/NodeBreaker/CGMES_v2.4.15_SmallGridTestConfiguration_Boundary_v3.0.0/";
        return new TestGridModelResources(
                "SmallGrid-NodeBreaker-HVDC-two-AcDcConverters-one-DCLineSegment",
                null,
                new ResourceSet(baseOriginal, "SmallGridTestConfiguration_HVDC_DL_v3.0.0.xml",
                        "SmallGridTestConfiguration_HVDC_TP_v3.0.0.xml",
                        "SmallGridTestConfiguration_HVDC_GL_v3.0.0.xml"),
                new ResourceSet(base, "SmallGridTestConfiguration_HVDC_EQ_v3.0.0.xml",
                        "SmallGridTestConfiguration_HVDC_SSH_v3.0.0.xml",
                        "SmallGridTestConfiguration_HVDC_SV_v3.0.0.xml"),
                new ResourceSet(baseBoundary, "SmallGridTestConfiguration_EQ_BD_v3.0.0.xml",
                        "SmallGridTestConfiguration_TP_BD_v3.0.0.xml"));
    }

    public static TestGridModelResources smallNodeBreakerHvdcWithTransformers() {
        String base = ENTSOE_CONFORMITY_1_MODIFIED + "/SmallGrid/HVDC_with_transformers";
        String baseOriginal = ENTSOE_CONFORMITY_1
                + "/SmallGrid/NodeBreaker/CGMES_v2.4.15_SmallGridTestConfiguration_HVDC_Complete_v3.0.0/";
        String baseBoundary = ENTSOE_CONFORMITY_1
                + "/SmallGrid/NodeBreaker/CGMES_v2.4.15_SmallGridTestConfiguration_Boundary_v3.0.0/";
        return new TestGridModelResources(
                "SmallGrid-NodeBreaker-HVDC-with-transformers",
                null,
                new ResourceSet(baseOriginal, "SmallGridTestConfiguration_HVDC_DL_v3.0.0.xml",
                        "SmallGridTestConfiguration_HVDC_TP_v3.0.0.xml",
                        "SmallGridTestConfiguration_HVDC_SSH_v3.0.0.xml",
                        "SmallGridTestConfiguration_HVDC_SV_v3.0.0.xml",
                        "SmallGridTestConfiguration_HVDC_GL_v3.0.0.xml"),
                new ResourceSet(base, "SmallGridTestConfiguration_HVDC_EQ_v3.0.0.xml"),
                new ResourceSet(baseBoundary, "SmallGridTestConfiguration_EQ_BD_v3.0.0.xml",
                        "SmallGridTestConfiguration_TP_BD_v3.0.0.xml"));
    }

<<<<<<< HEAD
    public static TestGridModelResources smallNodeBreakerVscConverterRemotePccTerminal() {
        String base = ENTSOE_CONFORMITY_1_MODIFIED + "/SmallGrid/VscConverter_remote_PccTerminal";
=======
    public static TestGridModelResources smallNodeBreakerHvdcWithDifferentConverterTypes() {
        String base = ENTSOE_CONFORMITY_1_MODIFIED + "/SmallGrid/HVDC_withDifferentConverterTypes";
>>>>>>> d9642a29
        String baseOriginal = ENTSOE_CONFORMITY_1
                + "/SmallGrid/NodeBreaker/CGMES_v2.4.15_SmallGridTestConfiguration_HVDC_Complete_v3.0.0/";
        String baseBoundary = ENTSOE_CONFORMITY_1
                + "/SmallGrid/NodeBreaker/CGMES_v2.4.15_SmallGridTestConfiguration_Boundary_v3.0.0/";
        return new TestGridModelResources(
<<<<<<< HEAD
                "SmallGrid-NodeBreaker-SvcConverter-remote-PccTerminal",
=======
                "SmallGrid-NodeBreaker-HVDC-with-different-converter-types",
>>>>>>> d9642a29
                null,
                new ResourceSet(baseOriginal, "SmallGridTestConfiguration_HVDC_DL_v3.0.0.xml",
                        "SmallGridTestConfiguration_HVDC_TP_v3.0.0.xml",
                        "SmallGridTestConfiguration_HVDC_SSH_v3.0.0.xml",
                        "SmallGridTestConfiguration_HVDC_SV_v3.0.0.xml",
                        "SmallGridTestConfiguration_HVDC_GL_v3.0.0.xml"),
                new ResourceSet(base, "SmallGridTestConfiguration_HVDC_EQ_v3.0.0.xml"),
                new ResourceSet(baseBoundary, "SmallGridTestConfiguration_EQ_BD_v3.0.0.xml",
                        "SmallGridTestConfiguration_TP_BD_v3.0.0.xml"));
    }

    public static TestGridModelResources smallBusBranchWithSvInjectio() {
        String base = ENTSOE_CONFORMITY_1_MODIFIED
            + "/SmallGrid/WithSvInjection";
        String baseOriginal = ENTSOE_CONFORMITY_1
            + "/SmallGrid/BusBranch/CGMES_v2.4.15_SmallGridTestConfiguration_BaseCase_Complete_v3.0.0/";
        String baseBoundary = ENTSOE_CONFORMITY_1
            + "/SmallGrid/BusBranch/CGMES_v2.4.15_SmallGridTestConfiguration_Boundary_v3.0.0/";
        return new TestGridModelResources(
            "SmallGrid-BusBranch-WithSvInjection",
            null,
            new ResourceSet(baseOriginal, "SmallGridTestConfiguration_BC_DL_v3.0.0.xml",
                "SmallGridTestConfiguration_BC_SSH_v3.0.0.xml",
                "SmallGridTestConfiguration_BC_GL_v3.0.0.xml",
                "SmallGridTestConfiguration_BC_EQ_v3.0.0.xml",
                "SmallGridTestConfiguration_BC_TP_v3.0.0.xml"),
            new ResourceSet(base, "SmallGridTestConfiguration_BC_SV_v3.0.0.xml"),
            new ResourceSet(baseBoundary, "SmallGridTestConfiguration_EQ_BD_v3.0.0.xml",
                "SmallGridTestConfiguration_TP_BD_v3.0.0.xml"));
    }

    private static final String ENTSOE_CONFORMITY_1 = "/conformity/cas-1.1.3-data-4.0.3";
    private static final String ENTSOE_CONFORMITY_1_MODIFIED = "/conformity-modified/cas-1.1.3-data-4.0.3";
}<|MERGE_RESOLUTION|>--- conflicted
+++ resolved
@@ -1312,23 +1312,33 @@
                         "SmallGridTestConfiguration_TP_BD_v3.0.0.xml"));
     }
 
-<<<<<<< HEAD
+    public static TestGridModelResources smallNodeBreakerHvdcWithDifferentConverterTypes() {
+        String base = ENTSOE_CONFORMITY_1_MODIFIED + "/SmallGrid/HVDC_withDifferentConverterTypes";
+        String baseOriginal = ENTSOE_CONFORMITY_1
+                + "/SmallGrid/NodeBreaker/CGMES_v2.4.15_SmallGridTestConfiguration_HVDC_Complete_v3.0.0/";
+        String baseBoundary = ENTSOE_CONFORMITY_1
+                + "/SmallGrid/NodeBreaker/CGMES_v2.4.15_SmallGridTestConfiguration_Boundary_v3.0.0/";
+        return new TestGridModelResources(
+                "SmallGrid-NodeBreaker-HVDC-with-different-converter-types",
+                null,
+                new ResourceSet(baseOriginal, "SmallGridTestConfiguration_HVDC_DL_v3.0.0.xml",
+                        "SmallGridTestConfiguration_HVDC_TP_v3.0.0.xml",
+                        "SmallGridTestConfiguration_HVDC_SSH_v3.0.0.xml",
+                        "SmallGridTestConfiguration_HVDC_SV_v3.0.0.xml",
+                        "SmallGridTestConfiguration_HVDC_GL_v3.0.0.xml"),
+                new ResourceSet(base, "SmallGridTestConfiguration_HVDC_EQ_v3.0.0.xml"),
+                new ResourceSet(baseBoundary, "SmallGridTestConfiguration_EQ_BD_v3.0.0.xml",
+                        "SmallGridTestConfiguration_TP_BD_v3.0.0.xml"));
+    }
+
     public static TestGridModelResources smallNodeBreakerVscConverterRemotePccTerminal() {
         String base = ENTSOE_CONFORMITY_1_MODIFIED + "/SmallGrid/VscConverter_remote_PccTerminal";
-=======
-    public static TestGridModelResources smallNodeBreakerHvdcWithDifferentConverterTypes() {
-        String base = ENTSOE_CONFORMITY_1_MODIFIED + "/SmallGrid/HVDC_withDifferentConverterTypes";
->>>>>>> d9642a29
         String baseOriginal = ENTSOE_CONFORMITY_1
                 + "/SmallGrid/NodeBreaker/CGMES_v2.4.15_SmallGridTestConfiguration_HVDC_Complete_v3.0.0/";
         String baseBoundary = ENTSOE_CONFORMITY_1
                 + "/SmallGrid/NodeBreaker/CGMES_v2.4.15_SmallGridTestConfiguration_Boundary_v3.0.0/";
         return new TestGridModelResources(
-<<<<<<< HEAD
                 "SmallGrid-NodeBreaker-SvcConverter-remote-PccTerminal",
-=======
-                "SmallGrid-NodeBreaker-HVDC-with-different-converter-types",
->>>>>>> d9642a29
                 null,
                 new ResourceSet(baseOriginal, "SmallGridTestConfiguration_HVDC_DL_v3.0.0.xml",
                         "SmallGridTestConfiguration_HVDC_TP_v3.0.0.xml",
