/**
 * Copyright (c) 2017-2018, RTE (http://www.rte-france.com)
 * This Source Code Form is subject to the terms of the Mozilla Public
 * License, v. 2.0. If a copy of the MPL was not distributed with this
 * file, You can obtain one at http://mozilla.org/MPL/2.0/.
 */

package com.powsybl.cgmes.conformity.test;

import com.powsybl.cgmes.model.test.TestGridModel;
import com.powsybl.cgmes.model.test.TestGridModelResources;
import com.powsybl.commons.datasource.ResourceSet;

/**
 * @author Luma Zamarreño <zamarrenolm at aia.es>
 */
public final class CgmesConformity1ModifiedCatalog {

    private CgmesConformity1ModifiedCatalog() {
    }

    public static TestGridModelResources microGridBaseCaseBERatioPhaseTapChangerTabular() {
        String base = ENTSOE_CONFORMITY_1_MODIFIED
                + "/MicroGrid/BaseCase/BC_BE_v2_rtc_ptc_tabular/";
        String baseOriginal = ENTSOE_CONFORMITY_1
                + "/MicroGrid/BaseCase/CGMES_v2.4.15_MicroGridTestConfiguration_BC_BE_v2/";
        String baseBoundary = ENTSOE_CONFORMITY_1
                + "/MicroGrid/BaseCase/CGMES_v2.4.15_MicroGridTestConfiguration_BD_v2/";
        return new TestGridModelResources(
                "MicroGrid-BaseCase-BE-RTC-PTC-Tabular",
                null,
                new ResourceSet(base,
                        "MicroGridTestConfiguration_BC_BE_EQ_V2.xml",
                        "MicroGridTestConfiguration_BC_BE_SSH_V2.xml"),
                new ResourceSet(baseOriginal,
                        "MicroGridTestConfiguration_BC_BE_SV_V2.xml",
                        "MicroGridTestConfiguration_BC_BE_TP_V2.xml"),
                new ResourceSet(baseBoundary, "MicroGridTestConfiguration_EQ_BD.xml",
                        "MicroGridTestConfiguration_TP_BD.xml"));
    }

    public static TestGridModelResources microT4BePhaseTapChangerLinear() {
        String base = ENTSOE_CONFORMITY_1
                + "/MicroGrid/Type4_T4/CGMES_v2.4.15_MicroGridTestConfiguration_T4_BE_BB_Complete_v2/";
        String baseModified = ENTSOE_CONFORMITY_1_MODIFIED
                + "/MicroGrid/Type4_T4/BE_BB_PhaseTapChangerLinear/";
        String baseBoundary = ENTSOE_CONFORMITY_1
                + "/MicroGrid/Type4_T4/CGMES_v2.4.15_MicroGridTestConfiguration_BD_v2/";
        return new TestGridModelResources(
                "MicroGrid-T4-Invalid-SVC-mode",
                null,
                new ResourceSet(baseModified,
                        "MicroGridTestConfiguration_T4_BE_EQ_V2.xml",
                        "MicroGridTestConfiguration_T4_BE_SSH_V2.xml"),
                new ResourceSet(base,
                        "MicroGridTestConfiguration_T4_BE_SV_V2.xml",
                        "MicroGridTestConfiguration_T4_BE_TP_V2.xml"),
                new ResourceSet(baseBoundary, "MicroGridTestConfiguration_EQ_BD.xml",
                        "MicroGridTestConfiguration_TP_BD.xml"));
    }

    public static TestGridModelResources microGridBaseCaseBEPtcSide2() {
        String base = ENTSOE_CONFORMITY_1_MODIFIED
                + "/MicroGrid/BaseCase/BC_BE_v2_ptc_side_2/";
        String baseOriginal = ENTSOE_CONFORMITY_1
                + "/MicroGrid/BaseCase/CGMES_v2.4.15_MicroGridTestConfiguration_BC_BE_v2/";
        String baseBoundary = ENTSOE_CONFORMITY_1
                + "/MicroGrid/BaseCase/CGMES_v2.4.15_MicroGridTestConfiguration_BD_v2/";
        return new TestGridModelResources(
                "MicroGrid-BaseCase-BE-RTC-PTC-Tabular",
                null,
                new ResourceSet(base,
                        "MicroGridTestConfiguration_BC_BE_EQ_V2.xml"),
                new ResourceSet(baseOriginal,
                        "MicroGridTestConfiguration_BC_BE_SSH_V2.xml",
                        "MicroGridTestConfiguration_BC_BE_TP_V2.xml",
                        "MicroGridTestConfiguration_BC_BE_SV_V2.xml"),
                new ResourceSet(baseBoundary, "MicroGridTestConfiguration_EQ_BD.xml",
                        "MicroGridTestConfiguration_TP_BD.xml"));
    }

    public static TestGridModelResources microGridBaseCaseBERtcPtcEnabledBySsh() {
        String base = ENTSOE_CONFORMITY_1_MODIFIED
                + "/MicroGrid/BaseCase/BC_BE_v2_rtc_ptc_enabled_in_ssh_data/";
        String baseOriginal = ENTSOE_CONFORMITY_1
                + "/MicroGrid/BaseCase/CGMES_v2.4.15_MicroGridTestConfiguration_BC_BE_v2/";
        String baseBoundary = ENTSOE_CONFORMITY_1
                + "/MicroGrid/BaseCase/CGMES_v2.4.15_MicroGridTestConfiguration_BD_v2/";
        return new TestGridModelResources(
                "MicroGrid-BaseCase-BE-RTC-PTC-Tabular",
                null,
                new ResourceSet(base,
                        "MicroGridTestConfiguration_BC_BE_SSH_V2.xml"),
                new ResourceSet(baseOriginal,
                        "MicroGridTestConfiguration_BC_BE_EQ_V2.xml",
                        "MicroGridTestConfiguration_BC_BE_SV_V2.xml",
                        "MicroGridTestConfiguration_BC_BE_TP_V2.xml"),
                new ResourceSet(baseBoundary, "MicroGridTestConfiguration_EQ_BD.xml",
                        "MicroGridTestConfiguration_TP_BD.xml"));
    }

    public static TestGridModelResources microGridBaseCaseBEReactiveCapabilityCurve() {
        String base = ENTSOE_CONFORMITY_1_MODIFIED
                + "/MicroGrid/BaseCase/BC_BE_v2_q_curves/";
        String baseBoundary = ENTSOE_CONFORMITY_1
                + "/MicroGrid/BaseCase/CGMES_v2.4.15_MicroGridTestConfiguration_BD_v2/";
        return new TestGridModelResources(
                "MicroGrid-BaseCase-BE-Q-Curves",
                null,
                new ResourceSet(base,
                        "MicroGridTestConfiguration_BC_BE_EQ_V2.xml",
                        "MicroGridTestConfiguration_BC_BE_SSH_V2.xml",
                        "MicroGridTestConfiguration_BC_BE_SV_V2.xml",
                        "MicroGridTestConfiguration_BC_BE_TP_V2.xml"),
                new ResourceSet(baseBoundary, "MicroGridTestConfiguration_EQ_BD.xml",
                        "MicroGridTestConfiguration_TP_BD.xml"));
    }

    public static TestGridModelResources microGridBaseCaseBEReactiveCapabilityCurveOnePoint() {
        String base = ENTSOE_CONFORMITY_1
                + "/MicroGrid/BaseCase/CGMES_v2.4.15_MicroGridTestConfiguration_BC_BE_v2/";
        String baseModified = ENTSOE_CONFORMITY_1_MODIFIED
                + "/MicroGrid/BaseCase/BC_BE_v2_q_curve_1_point/";
        String baseBoundary = ENTSOE_CONFORMITY_1
                + "/MicroGrid/BaseCase/CGMES_v2.4.15_MicroGridTestConfiguration_BD_v2/";
        return new TestGridModelResources(
                "MicroGrid-BaseCase-BE-Q-Curves-1-point",
                null,
                new ResourceSet(baseModified,
                        "MicroGridTestConfiguration_BC_BE_EQ_V2.xml"),
                new ResourceSet(base,
                        "MicroGridTestConfiguration_BC_BE_SSH_V2.xml",
                        "MicroGridTestConfiguration_BC_BE_SV_V2.xml",
                        "MicroGridTestConfiguration_BC_BE_TP_V2.xml"),
                new ResourceSet(baseBoundary, "MicroGridTestConfiguration_EQ_BD.xml",
                        "MicroGridTestConfiguration_TP_BD.xml"));
    }

    public static TestGridModelResources microGridBaseCaseBEPtcCurrentLimiter() {
        String base = ENTSOE_CONFORMITY_1
                + "/MicroGrid/BaseCase/CGMES_v2.4.15_MicroGridTestConfiguration_BC_BE_v2/";
        String baseModified = ENTSOE_CONFORMITY_1_MODIFIED
                + "/MicroGrid/BaseCase/BC_BE_v2_ptc_current_limiter/";
        String baseBoundary = ENTSOE_CONFORMITY_1
                + "/MicroGrid/BaseCase/CGMES_v2.4.15_MicroGridTestConfiguration_BD_v2/";
        return new TestGridModelResources(
                "MicroGrid-BaseCase-BE-Ptc-Current-Limiter",
                null,
                new ResourceSet(baseModified,
                        "MicroGridTestConfiguration_BC_BE_EQ_V2.xml"),
                new ResourceSet(base,
                        "MicroGridTestConfiguration_BC_BE_SSH_V2.xml",
                        "MicroGridTestConfiguration_BC_BE_SV_V2.xml",
                        "MicroGridTestConfiguration_BC_BE_TP_V2.xml"),
                new ResourceSet(baseBoundary, "MicroGridTestConfiguration_EQ_BD.xml",
                        "MicroGridTestConfiguration_TP_BD.xml"));
    }

    public static TestGridModelResources microGridBaseCaseBEInvalidRegulatingControl() {
        String base = ENTSOE_CONFORMITY_1
                + "/MicroGrid/BaseCase/CGMES_v2.4.15_MicroGridTestConfiguration_BC_BE_v2/";
        String baseModified = ENTSOE_CONFORMITY_1_MODIFIED
                + "/MicroGrid/BaseCase/BC_BE_v2_invalid_regulating_control/";
        String baseBoundary = ENTSOE_CONFORMITY_1
                + "/MicroGrid/BaseCase/CGMES_v2.4.15_MicroGridTestConfiguration_BD_v2/";
        return new TestGridModelResources(
                "MicroGrid-BaseCase-BE-Invalid-Regulation-Control",
                null,
                new ResourceSet(baseModified,
                        "MicroGridTestConfiguration_BC_BE_EQ_V2.xml",
                        "MicroGridTestConfiguration_BC_BE_SSH_V2.xml"),
                new ResourceSet(base,
                        "MicroGridTestConfiguration_BC_BE_SV_V2.xml",
                        "MicroGridTestConfiguration_BC_BE_TP_V2.xml"),
                new ResourceSet(baseBoundary, "MicroGridTestConfiguration_EQ_BD.xml",
                        "MicroGridTestConfiguration_TP_BD.xml"));
    }

    public static TestGridModelResources microGridBaseCaseBEMissingRegulatingControl() {
        String base = ENTSOE_CONFORMITY_1
                + "/MicroGrid/BaseCase/CGMES_v2.4.15_MicroGridTestConfiguration_BC_BE_v2/";
        String baseModified = ENTSOE_CONFORMITY_1_MODIFIED
                + "/MicroGrid/BaseCase/BC_BE_v2_missing_regulating_control/";
        String baseBoundary = ENTSOE_CONFORMITY_1
                + "/MicroGrid/BaseCase/CGMES_v2.4.15_MicroGridTestConfiguration_BD_v2/";
        return new TestGridModelResources(
                "MicroGrid-BaseCase-BE-Missing-Regulation-Control",
                null,
                new ResourceSet(baseModified,
                        "MicroGridTestConfiguration_BC_BE_EQ_V2.xml"),
                new ResourceSet(base,
                        "MicroGridTestConfiguration_BC_BE_SSH_V2.xml",
                        "MicroGridTestConfiguration_BC_BE_SV_V2.xml",
                        "MicroGridTestConfiguration_BC_BE_TP_V2.xml"),
                new ResourceSet(baseBoundary, "MicroGridTestConfiguration_EQ_BD.xml",
                        "MicroGridTestConfiguration_TP_BD.xml"));
    }

    public static TestGridModelResources microGridBaseCaseBEWithSvInjection() {
        String base = ENTSOE_CONFORMITY_1
                + "/MicroGrid/BaseCase/CGMES_v2.4.15_MicroGridTestConfiguration_BC_BE_v2/";
        String baseModified = ENTSOE_CONFORMITY_1_MODIFIED
                + "/MicroGrid/BaseCase/BC_BE_v2_with_sv_injection/";
        String baseBoundary = ENTSOE_CONFORMITY_1
                + "/MicroGrid/BaseCase/CGMES_v2.4.15_MicroGridTestConfiguration_BD_v2/";
        return new TestGridModelResources(
                "MicroGrid-BaseCase-BE-With-Sv-Injection",
                null,
                new ResourceSet(baseModified,
                        "MicroGridTestConfiguration_BC_BE_SV_V2.xml",
                        "MicroGridTestConfiguration_BC_BE_EQ_V2.xml",
                        "MicroGridTestConfiguration_BC_BE_TP_V2.xml"),
                new ResourceSet(base,
                        "MicroGridTestConfiguration_BC_BE_SSH_V2.xml"),
                new ResourceSet(baseBoundary, "MicroGridTestConfiguration_EQ_BD.xml",
                        "MicroGridTestConfiguration_TP_BD.xml"));
    }

    public static TestGridModelResources microGridBaseCaseBEInvalidSvInjection() {
        String base = ENTSOE_CONFORMITY_1
                + "/MicroGrid/BaseCase/CGMES_v2.4.15_MicroGridTestConfiguration_BC_BE_v2/";
        String baseModified = ENTSOE_CONFORMITY_1_MODIFIED
                + "/MicroGrid/BaseCase/BC_BE_v2_invalid_sv_injection/";
        String baseBoundary = ENTSOE_CONFORMITY_1
                + "/MicroGrid/BaseCase/CGMES_v2.4.15_MicroGridTestConfiguration_BD_v2/";
        return new TestGridModelResources(
                "MicroGrid-BaseCase-BE-Invalid-Sv-Injection",
                null,
                new ResourceSet(baseModified,
                        "MicroGridTestConfiguration_BC_BE_SV_V2.xml"),
                new ResourceSet(base,
                        "MicroGridTestConfiguration_BC_BE_EQ_V2.xml",
                        "MicroGridTestConfiguration_BC_BE_SSH_V2.xml",
                        "MicroGridTestConfiguration_BC_BE_TP_V2.xml"),
                new ResourceSet(baseBoundary, "MicroGridTestConfiguration_EQ_BD.xml",
                        "MicroGridTestConfiguration_TP_BD.xml"));
    }

    public static TestGridModelResources microGridBaseCaseBEEquivalentShunt() {
        String base = ENTSOE_CONFORMITY_1
                + "/MicroGrid/BaseCase/CGMES_v2.4.15_MicroGridTestConfiguration_BC_BE_v2/";
        String baseModified = ENTSOE_CONFORMITY_1_MODIFIED
                + "/MicroGrid/BaseCase/BC_BE_v2_equivalent_shunt/";
        String baseBoundary = ENTSOE_CONFORMITY_1
                + "/MicroGrid/BaseCase/CGMES_v2.4.15_MicroGridTestConfiguration_BD_v2/";
        return new TestGridModelResources(
                "MicroGrid-BaseCase-BE-Equivalent-Shunt",
                null,
                new ResourceSet(baseModified,
                        "MicroGridTestConfiguration_BC_BE_EQ_V2.xml",
                        "MicroGridTestConfiguration_BC_BE_SSH_V2.xml",
                        "MicroGridTestConfiguration_BC_BE_SV_V2.xml"),
                new ResourceSet(base,
                        "MicroGridTestConfiguration_BC_BE_TP_V2.xml"),
                new ResourceSet(baseBoundary, "MicroGridTestConfiguration_EQ_BD.xml",
                        "MicroGridTestConfiguration_TP_BD.xml"));
    }

    public static TestGridModelResources microGridBaseCaseBEMissingShuntRegulatingControlId() {
        String base = ENTSOE_CONFORMITY_1
                + "/MicroGrid/BaseCase/CGMES_v2.4.15_MicroGridTestConfiguration_BC_BE_v2/";
        String baseModified = ENTSOE_CONFORMITY_1_MODIFIED
                + "/MicroGrid/BaseCase/BC_BE_v2_missing_shunt_regulating_control_id/";
        String baseBoundary = ENTSOE_CONFORMITY_1
                + "/MicroGrid/BaseCase/CGMES_v2.4.15_MicroGridTestConfiguration_BD_v2/";
        return new TestGridModelResources("MicroGrid-BaseCase-BE-Missing-Shunt-Regulating-Control-ID",
                null,
                new ResourceSet(baseModified,
                        "MicroGridTestConfiguration_BC_BE_EQ_V2.xml",
                        "MicroGridTestConfiguration_BC_BE_SSH_V2.xml"),
                new ResourceSet(base,
                        "MicroGridTestConfiguration_BC_BE_TP_V2.xml",
                        "MicroGridTestConfiguration_BC_BE_SV_V2.xml"),
                new ResourceSet(baseBoundary, "MicroGridTestConfiguration_EQ_BD.xml",
                        "MicroGridTestConfiguration_TP_BD.xml"));
    }

<<<<<<< HEAD
    public static TestGridModel microGridBaseCaseBEEquivalentInjectionRegulatingVoltage() {
        String base = ENTSOE_CONFORMITY_1
                + "/MicroGrid/BaseCase/CGMES_v2.4.15_MicroGridTestConfiguration_BC_BE_v2/";
        String baseModified = ENTSOE_CONFORMITY_1_MODIFIED
                + "/MicroGrid/BaseCase/BC_BE_v2_equivalent_injection_regulating_voltage/";
        String baseBoundary = ENTSOE_CONFORMITY_1
                + "/MicroGrid/BaseCase/CGMES_v2.4.15_MicroGridTestConfiguration_BD_v2/";
        return new TestGridModelResources("MicroGrid-BaseCase-BE-Equivalent-Injection-Regulating-Control",
                null,
                new ResourceSet(baseModified,
                        "MicroGridTestConfiguration_BC_BE_EQ_V2.xml",
                        "MicroGridTestConfiguration_BC_BE_SSH_V2.xml"),
                new ResourceSet(base,
                        "MicroGridTestConfiguration_BC_BE_TP_V2.xml",
                        "MicroGridTestConfiguration_BC_BE_SV_V2.xml"),
=======
    public static TestGridModelResources microGridBaseCaseBEUndefinedPatl() {
        String base = ENTSOE_CONFORMITY_1
                + "/MicroGrid/BaseCase/CGMES_v2.4.15_MicroGridTestConfiguration_BC_BE_v2/";
        String baseModified = ENTSOE_CONFORMITY_1_MODIFIED
                + "/MicroGrid/BaseCase/BC_BE_v2_undefined_PATL/";
        String baseBoundary = ENTSOE_CONFORMITY_1
                + "/MicroGrid/BaseCase/CGMES_v2.4.15_MicroGridTestConfiguration_BD_v2/";
        return new TestGridModelResources("MicroGrid-BaseCase-BE-UndefinedPATL",
                null,
                new ResourceSet(baseModified,
                        "MicroGridTestConfiguration_BC_BE_EQ_V2.xml"),
                new ResourceSet(base,
                        "MicroGridTestConfiguration_BC_BE_TP_V2.xml",
                        "MicroGridTestConfiguration_BC_BE_SV_V2.xml",
                        "MicroGridTestConfiguration_BC_BE_SSH_V2.xml"),
>>>>>>> 03955119
                new ResourceSet(baseBoundary, "MicroGridTestConfiguration_EQ_BD.xml",
                        "MicroGridTestConfiguration_TP_BD.xml"));
    }

    public static TestGridModelResources microT4BeBbInvalidSvcMode() {
        String base = ENTSOE_CONFORMITY_1
                + "/MicroGrid/Type4_T4/CGMES_v2.4.15_MicroGridTestConfiguration_T4_BE_BB_Complete_v2/";
        String baseModified = ENTSOE_CONFORMITY_1_MODIFIED
                + "/MicroGrid/Type4_T4/BE_BB_Complete_v2_invalid_svc_mode/";
        String baseBoundary = ENTSOE_CONFORMITY_1
                + "/MicroGrid/Type4_T4/CGMES_v2.4.15_MicroGridTestConfiguration_BD_v2/";
        return new TestGridModelResources(
                "MicroGrid-T4-Invalid-SVC-mode",
                null,
                new ResourceSet(baseModified,
                        "MicroGridTestConfiguration_T4_BE_EQ_V2.xml"),
                new ResourceSet(base,
                        "MicroGridTestConfiguration_T4_BE_SSH_V2.xml",
                        "MicroGridTestConfiguration_T4_BE_SV_V2.xml",
                        "MicroGridTestConfiguration_T4_BE_TP_V2.xml"),
                new ResourceSet(baseBoundary, "MicroGridTestConfiguration_EQ_BD.xml",
                        "MicroGridTestConfiguration_TP_BD.xml"));
    }

    public static TestGridModelResources microT4BeBbReactivePowerSvc() {
        String base = ENTSOE_CONFORMITY_1
                + "/MicroGrid/Type4_T4/CGMES_v2.4.15_MicroGridTestConfiguration_T4_BE_BB_Complete_v2/";
        String baseModified = ENTSOE_CONFORMITY_1_MODIFIED
                + "/MicroGrid/Type4_T4/BE_BB_Complete_v2_reactive_power_svc/";
        String baseBoundary = ENTSOE_CONFORMITY_1
                + "/MicroGrid/Type4_T4/CGMES_v2.4.15_MicroGridTestConfiguration_BD_v2/";
        return new TestGridModelResources(
                "MicroGrid-T4-Reactive-Power-SVC",
                null,
                new ResourceSet(baseModified,
                        "MicroGridTestConfiguration_T4_BE_EQ_V2.xml"),
                new ResourceSet(base,
                        "MicroGridTestConfiguration_T4_BE_SSH_V2.xml",
                        "MicroGridTestConfiguration_T4_BE_SV_V2.xml",
                        "MicroGridTestConfiguration_T4_BE_TP_V2.xml"),
                new ResourceSet(baseBoundary, "MicroGridTestConfiguration_EQ_BD.xml",
                        "MicroGridTestConfiguration_TP_BD.xml"));
    }

    public static TestGridModelResources microT4BeBbOffSvc() {
        String base = ENTSOE_CONFORMITY_1
                + "/MicroGrid/Type4_T4/CGMES_v2.4.15_MicroGridTestConfiguration_T4_BE_BB_Complete_v2/";
        String baseModified = ENTSOE_CONFORMITY_1_MODIFIED
                + "/MicroGrid/Type4_T4/BE_BB_Complete_v2_off_svc/";
        String baseBoundary = ENTSOE_CONFORMITY_1
                + "/MicroGrid/Type4_T4/CGMES_v2.4.15_MicroGridTestConfiguration_BD_v2/";
        return new TestGridModelResources(
                "MicroGrid-T4-Off-SVC",
                null,
                new ResourceSet(baseModified,
                        "MicroGridTestConfiguration_T4_BE_SSH_V2.xml"),
                new ResourceSet(base,
                        "MicroGridTestConfiguration_T4_BE_EQ_V2.xml",
                        "MicroGridTestConfiguration_T4_BE_SV_V2.xml",
                        "MicroGridTestConfiguration_T4_BE_TP_V2.xml"),
                new ResourceSet(baseBoundary, "MicroGridTestConfiguration_EQ_BD.xml",
                        "MicroGridTestConfiguration_TP_BD.xml"));
    }

    public static TestGridModelResources microT4BeBbOffSvcControl() {
        String base = ENTSOE_CONFORMITY_1
                + "/MicroGrid/Type4_T4/CGMES_v2.4.15_MicroGridTestConfiguration_T4_BE_BB_Complete_v2/";
        String baseModified = ENTSOE_CONFORMITY_1_MODIFIED
                + "/MicroGrid/Type4_T4/BE_BB_Complete_v2_off_svc_control/";
        String baseBoundary = ENTSOE_CONFORMITY_1
                + "/MicroGrid/Type4_T4/CGMES_v2.4.15_MicroGridTestConfiguration_BD_v2/";
        return new TestGridModelResources(
                "MicroGrid-T4-Off-SVC",
                null,
                new ResourceSet(baseModified,
                        "MicroGridTestConfiguration_T4_BE_EQ_V2.xml",
                        "MicroGridTestConfiguration_T4_BE_SSH_V2.xml"),
                new ResourceSet(base,
                        "MicroGridTestConfiguration_T4_BE_SV_V2.xml",
                        "MicroGridTestConfiguration_T4_BE_TP_V2.xml"),
                new ResourceSet(baseBoundary, "MicroGridTestConfiguration_EQ_BD.xml",
                        "MicroGridTestConfiguration_TP_BD.xml"));
    }

    public static TestGridModelResources microT4BeBbSvcNoRegulatingControl() {
        String base = ENTSOE_CONFORMITY_1
                + "/MicroGrid/Type4_T4/CGMES_v2.4.15_MicroGridTestConfiguration_T4_BE_BB_Complete_v2/";
        String baseModified = ENTSOE_CONFORMITY_1_MODIFIED
                + "/MicroGrid/Type4_T4/BE_BB_Complete_v2_svc_no_regulating_control/";
        String baseBoundary = ENTSOE_CONFORMITY_1
                + "/MicroGrid/Type4_T4/CGMES_v2.4.15_MicroGridTestConfiguration_BD_v2/";
        return new TestGridModelResources(
                "MicroGrid-T4-SVC_Without_Regulating_Control",
                null,
                new ResourceSet(baseModified,
                        "MicroGridTestConfiguration_T4_BE_EQ_V2.xml"),
                new ResourceSet(base,
                        "MicroGridTestConfiguration_T4_BE_SSH_V2.xml",
                        "MicroGridTestConfiguration_T4_BE_SV_V2.xml",
                        "MicroGridTestConfiguration_T4_BE_TP_V2.xml"),
                new ResourceSet(baseBoundary, "MicroGridTestConfiguration_EQ_BD.xml",
                        "MicroGridTestConfiguration_TP_BD.xml"));
    }

    public static TestGridModelResources microT4BeBbMissingRegControlReactivePowerSvc() {
        String base = ENTSOE_CONFORMITY_1
                + "/MicroGrid/Type4_T4/CGMES_v2.4.15_MicroGridTestConfiguration_T4_BE_BB_Complete_v2/";
        String baseModified = ENTSOE_CONFORMITY_1_MODIFIED
                + "/MicroGrid/Type4_T4/BE_BB_Complete_v2_missing_reg_control_reactive_power_svc/";
        String baseBoundary = ENTSOE_CONFORMITY_1
                + "/MicroGrid/Type4_T4/CGMES_v2.4.15_MicroGridTestConfiguration_BD_v2/";
        return new TestGridModelResources(
                "MicroGrid-T4-Reactive_Power_SVC_With_Missing_Regulating_Control",
                null,
                new ResourceSet(baseModified,
                        "MicroGridTestConfiguration_T4_BE_EQ_V2.xml"),
                new ResourceSet(base,
                        "MicroGridTestConfiguration_T4_BE_SSH_V2.xml",
                        "MicroGridTestConfiguration_T4_BE_SV_V2.xml",
                        "MicroGridTestConfiguration_T4_BE_TP_V2.xml"),
                new ResourceSet(baseBoundary, "MicroGridTestConfiguration_EQ_BD.xml",
                        "MicroGridTestConfiguration_TP_BD.xml"));
    }

    public static TestGridModelResources miniBusBranchRtcRemoteRegulation() {
        String base = ENTSOE_CONFORMITY_1_MODIFIED
                + "/MiniGrid/BusBranch/BaseCase_v3_rtc_with_remote_regulation/";
        String baseOriginal = ENTSOE_CONFORMITY_1
                + "/MiniGrid/BusBranch/CGMES_v2.4.15_MiniGridTestConfiguration_BaseCase_v3/";
        return new TestGridModelResources(
                "MiniGrid-NodeBreaker-LimistForEquipment",
                null,
                new ResourceSet(base,
                        "MiniGridTestConfiguration_BC_EQ_v3.0.0.xml",
                        "MiniGridTestConfiguration_BC_SSH_v3.0.0.xml",
                        "MiniGridTestConfiguration_BC_TP_v3.0.0.xml"),
                new ResourceSet(baseOriginal,
                        "MiniGridTestConfiguration_BC_DL_v3.0.0.xml",
                        "MiniGridTestConfiguration_BC_SV_v3.0.0.xml"));
    }

    public static TestGridModelResources miniBusBranchT3xTwoRegulatingControlsEnabled() {
        String base = ENTSOE_CONFORMITY_1_MODIFIED
                + "/MiniGrid/BusBranch/BaseCase_v3_T3x_two_regulatingControls_enabled/";
        String baseOriginal = ENTSOE_CONFORMITY_1
                + "/MiniGrid/BusBranch/CGMES_v2.4.15_MiniGridTestConfiguration_BaseCase_v3/";
        return new TestGridModelResources(
                "MiniGrid-BusBranch-TwoRegulatingControlsEnabled",
                null,
                new ResourceSet(base,
                        "MiniGridTestConfiguration_BC_EQ_v3.0.0.xml",
                        "MiniGridTestConfiguration_BC_SSH_v3.0.0.xml"),
                new ResourceSet(baseOriginal,
                        "MiniGridTestConfiguration_BC_DL_v3.0.0.xml",
                        "MiniGridTestConfiguration_BC_SV_v3.0.0.xml",
                        "MiniGridTestConfiguration_BC_TP_v3.0.0.xml"));
    }

    public static TestGridModelResources miniBusBranchPhaseAngleClockZero() {
        String base = ENTSOE_CONFORMITY_1_MODIFIED
                + "/MiniGrid/BusBranch/BaseCase_v3_phaseAngleClockZero/";
        String baseOriginal = ENTSOE_CONFORMITY_1
                + "/MiniGrid/BusBranch/CGMES_v2.4.15_MiniGridTestConfiguration_BaseCase_v3/";
        return new TestGridModelResources(
            "MiniGrid-BusBranch-PhaseAngleClockZero",
            null,
            new ResourceSet(base,
                "MiniGridTestConfiguration_BC_EQ_v3.0.0.xml"),
            new ResourceSet(baseOriginal,
                "MiniGridTestConfiguration_BC_SSH_v3.0.0.xml",
                "MiniGridTestConfiguration_BC_TP_v3.0.0.xml",
                "MiniGridTestConfiguration_BC_DL_v3.0.0.xml",
                "MiniGridTestConfiguration_BC_SV_v3.0.0.xml"));
    }

    public static TestGridModelResources miniBusBranchT2xPhaseAngleClock1NonZero() {
        String base = ENTSOE_CONFORMITY_1_MODIFIED
                + "/MiniGrid/BusBranch/BaseCase_v3_T2xPhaseAngleClock1NonZero/";
        String baseOriginal = ENTSOE_CONFORMITY_1
                + "/MiniGrid/BusBranch/CGMES_v2.4.15_MiniGridTestConfiguration_BaseCase_v3/";
        return new TestGridModelResources(
            "MiniGrid-BusBranch-T2xPhaseAngleClock1NonZero",
            null,
            new ResourceSet(base,
                "MiniGridTestConfiguration_BC_EQ_v3.0.0.xml"),
            new ResourceSet(baseOriginal,
                "MiniGridTestConfiguration_BC_SSH_v3.0.0.xml",
                "MiniGridTestConfiguration_BC_TP_v3.0.0.xml",
                "MiniGridTestConfiguration_BC_DL_v3.0.0.xml",
                "MiniGridTestConfiguration_BC_SV_v3.0.0.xml"));
    }

    public static TestGridModelResources miniBusBranchT3xAllPhaseAngleClockNonZero() {
        String base = ENTSOE_CONFORMITY_1_MODIFIED
                + "/MiniGrid/BusBranch/BaseCase_v3_T3xAllPhaseAngleClockNonZero/";
        String baseOriginal = ENTSOE_CONFORMITY_1
                + "/MiniGrid/BusBranch/CGMES_v2.4.15_MiniGridTestConfiguration_BaseCase_v3/";
        return new TestGridModelResources(
            "MiniGrid-BusBranch-T3xAllPhaseAngleClockNonZero",
            null,
            new ResourceSet(base,
                "MiniGridTestConfiguration_BC_EQ_v3.0.0.xml"),
            new ResourceSet(baseOriginal,
                "MiniGridTestConfiguration_BC_SSH_v3.0.0.xml",
                "MiniGridTestConfiguration_BC_TP_v3.0.0.xml",
                "MiniGridTestConfiguration_BC_DL_v3.0.0.xml",
                "MiniGridTestConfiguration_BC_SV_v3.0.0.xml"));
    }

    public static TestGridModelResources miniNodeBreakerLimitsforEquipment() {
        String base = ENTSOE_CONFORMITY_1_MODIFIED
                + "/MiniGrid/NodeBreaker/BaseCase_Complete_v3_limits/";
        String baseOriginal = ENTSOE_CONFORMITY_1
                + "/MiniGrid/NodeBreaker/CGMES_v2.4.15_MiniGridTestConfiguration_BaseCase_Complete_v3/";
        String baseBoundary = ENTSOE_CONFORMITY_1
                + "/MiniGrid/NodeBreaker/CGMES_v2.4.15_MiniGridTestConfiguration_Boundary_v3/";
        return new TestGridModelResources(
                "MiniGrid-NodeBreaker-LimistForEquipment",
                null,
                new ResourceSet(base,
                        "MiniGridTestConfiguration_BC_EQ_v3.0.0.xml"),
                new ResourceSet(baseOriginal,
                        "MiniGridTestConfiguration_BC_DL_v3.0.0.xml",
                        "MiniGridTestConfiguration_BC_SSH_v3.0.0.xml",
                        "MiniGridTestConfiguration_BC_SV_v3.0.0.xml",
                        "MiniGridTestConfiguration_BC_TP_v3.0.0.xml"),
                new ResourceSet(baseBoundary, "MiniGridTestConfiguration_EQ_BD_v3.0.0.xml",
                        "MiniGridTestConfiguration_TP_BD_v3.0.0.xml"));
    }

    public static TestGridModelResources miniNodeBreakerInvalidT2w() {
        String base = ENTSOE_CONFORMITY_1_MODIFIED
                + "/MiniGrid/NodeBreaker/BaseCase_Complete_v3_invalid_t2w/";
        String baseOriginal = ENTSOE_CONFORMITY_1
                + "/MiniGrid/NodeBreaker/CGMES_v2.4.15_MiniGridTestConfiguration_BaseCase_Complete_v3/";
        String baseBoundary = ENTSOE_CONFORMITY_1
                + "/MiniGrid/NodeBreaker/CGMES_v2.4.15_MiniGridTestConfiguration_Boundary_v3/";
        return new TestGridModelResources(
                "MiniGrid-NodeBreaker-LimistForEquipment",
                null,
                new ResourceSet(base,
                        "MiniGridTestConfiguration_BC_EQ_v3.0.0.xml"),
                new ResourceSet(baseOriginal,
                        "MiniGridTestConfiguration_BC_DL_v3.0.0.xml",
                        "MiniGridTestConfiguration_BC_SSH_v3.0.0.xml",
                        "MiniGridTestConfiguration_BC_SV_v3.0.0.xml",
                        "MiniGridTestConfiguration_BC_TP_v3.0.0.xml"),
                new ResourceSet(baseBoundary, "MiniGridTestConfiguration_EQ_BD_v3.0.0.xml",
                        "MiniGridTestConfiguration_TP_BD_v3.0.0.xml"));
    }

    public static TestGridModelResources miniNodeBreakerSvInjection() {
        String base = ENTSOE_CONFORMITY_1_MODIFIED
                + "/MiniGrid/NodeBreaker/BaseCase_Complete_v3_sv_injection/";
        String baseOriginal = ENTSOE_CONFORMITY_1
                + "/MiniGrid/NodeBreaker/CGMES_v2.4.15_MiniGridTestConfiguration_BaseCase_Complete_v3/";
        String baseBoundary = ENTSOE_CONFORMITY_1
                + "/MiniGrid/NodeBreaker/CGMES_v2.4.15_MiniGridTestConfiguration_Boundary_v3/";
        return new TestGridModelResources(
                "MiniGrid-NodeBreaker-Sv-Injection",
                null,
                new ResourceSet(base,
                        "MiniGridTestConfiguration_BC_SV_v3.0.0.xml"),
                new ResourceSet(baseOriginal,
                        "MiniGridTestConfiguration_BC_EQ_v3.0.0.xml",
                        "MiniGridTestConfiguration_BC_DL_v3.0.0.xml",
                        "MiniGridTestConfiguration_BC_SSH_v3.0.0.xml",
                        "MiniGridTestConfiguration_BC_TP_v3.0.0.xml"),
                new ResourceSet(baseBoundary, "MiniGridTestConfiguration_EQ_BD_v3.0.0.xml",
                        "MiniGridTestConfiguration_TP_BD_v3.0.0.xml"));
    }

    public static TestGridModelResources miniNodeBreakerLoadBreakSwitch() {
        String base = ENTSOE_CONFORMITY_1_MODIFIED
                + "/MiniGrid/NodeBreaker/BaseCase_Complete_v3_load_break_switch/";
        String baseOriginal = ENTSOE_CONFORMITY_1
                + "/MiniGrid/NodeBreaker/CGMES_v2.4.15_MiniGridTestConfiguration_BaseCase_Complete_v3/";
        String baseBoundary = ENTSOE_CONFORMITY_1
                + "/MiniGrid/NodeBreaker/CGMES_v2.4.15_MiniGridTestConfiguration_Boundary_v3/";
        return new TestGridModelResources(
                "MiniGrid-NodeBreaker-Sv-Injection",
                null,
                new ResourceSet(base,
                        "MiniGridTestConfiguration_BC_EQ_v3.0.0.xml"),
                new ResourceSet(baseOriginal,
                        "MiniGridTestConfiguration_BC_SV_v3.0.0.xml",
                        "MiniGridTestConfiguration_BC_DL_v3.0.0.xml",
                        "MiniGridTestConfiguration_BC_SSH_v3.0.0.xml",
                        "MiniGridTestConfiguration_BC_TP_v3.0.0.xml"),
                new ResourceSet(baseBoundary, "MiniGridTestConfiguration_EQ_BD_v3.0.0.xml",
                        "MiniGridTestConfiguration_TP_BD_v3.0.0.xml"));
    }

    public static TestGridModelResources miniNodeBreakerProtectedSwitch() {
        String base = ENTSOE_CONFORMITY_1_MODIFIED
                + "/MiniGrid/NodeBreaker/BaseCase_Complete_v3_protected_switch/";
        String baseOriginal = ENTSOE_CONFORMITY_1
                + "/MiniGrid/NodeBreaker/CGMES_v2.4.15_MiniGridTestConfiguration_BaseCase_Complete_v3/";
        String baseBoundary = ENTSOE_CONFORMITY_1
                + "/MiniGrid/NodeBreaker/CGMES_v2.4.15_MiniGridTestConfiguration_Boundary_v3/";
        return new TestGridModelResources(
                "MiniGrid-NodeBreaker-Sv-Injection",
                null,
                new ResourceSet(base,
                        "MiniGridTestConfiguration_BC_EQ_v3.0.0.xml"),
                new ResourceSet(baseOriginal,
                        "MiniGridTestConfiguration_BC_SV_v3.0.0.xml",
                        "MiniGridTestConfiguration_BC_DL_v3.0.0.xml",
                        "MiniGridTestConfiguration_BC_SSH_v3.0.0.xml",
                        "MiniGridTestConfiguration_BC_TP_v3.0.0.xml"),
                new ResourceSet(baseBoundary, "MiniGridTestConfiguration_EQ_BD_v3.0.0.xml",
                        "MiniGridTestConfiguration_TP_BD_v3.0.0.xml"));
    }

    public static TestGridModelResources miniNodeBreakerSwitchBetweenVoltageLevelsOpen() {
        String base = ENTSOE_CONFORMITY_1_MODIFIED
                + "/MiniGrid/NodeBreaker/BaseCase_Complete_v3_switchVLsOpen/";
        String baseOriginal = ENTSOE_CONFORMITY_1
                + "/MiniGrid/NodeBreaker/CGMES_v2.4.15_MiniGridTestConfiguration_BaseCase_Complete_v3/";
        String baseBoundary = ENTSOE_CONFORMITY_1
                + "/MiniGrid/NodeBreaker/CGMES_v2.4.15_MiniGridTestConfiguration_Boundary_v3/";
        return new TestGridModelResources(
                "MiniGrid-NodeBreaker-switchBetweenVoltageLevelsOpen",
                null,
                new ResourceSet(base,
                        "MiniGridTestConfiguration_BC_EQ_v3.0.0.xml",
                        "MiniGridTestConfiguration_BC_SSH_v3.0.0.xml"),
                new ResourceSet(baseOriginal,
                        "MiniGridTestConfiguration_BC_SV_v3.0.0.xml",
                        "MiniGridTestConfiguration_BC_DL_v3.0.0.xml",
                        "MiniGridTestConfiguration_BC_TP_v3.0.0.xml"),
                new ResourceSet(baseBoundary, "MiniGridTestConfiguration_EQ_BD_v3.0.0.xml",
                        "MiniGridTestConfiguration_TP_BD_v3.0.0.xml"));
    }

    public static TestGridModelResources smallNodeBreakerHvdcDcLine2Inverter1Rectifier2() {
        String base = ENTSOE_CONFORMITY_1_MODIFIED
                + "/SmallGrid/HVDC_dcLine2_targetPpcc_for_1inverter_2rectifier";
        String baseOriginal = ENTSOE_CONFORMITY_1
                + "/SmallGrid/NodeBreaker/CGMES_v2.4.15_SmallGridTestConfiguration_HVDC_Complete_v3.0.0/";
        String baseBoundary = ENTSOE_CONFORMITY_1
                + "/SmallGrid/NodeBreaker/CGMES_v2.4.15_SmallGridTestConfiguration_Boundary_v3.0.0/";
        return new TestGridModelResources(
                "SmallGrid-NodeBreaker-HVDC-Line2",
                null,
                new ResourceSet(baseOriginal, "SmallGridTestConfiguration_HVDC_DL_v3.0.0.xml",
                        "SmallGridTestConfiguration_HVDC_EQ_v3.0.0.xml",
                        "SmallGridTestConfiguration_HVDC_GL_v3.0.0.xml",
                        "SmallGridTestConfiguration_HVDC_SV_v3.0.0.xml",
                        "SmallGridTestConfiguration_HVDC_TP_v3.0.0.xml"),
                new ResourceSet(base, "SmallGridTestConfiguration_HVDC_SSH_v3.0.0.xml"),
                new ResourceSet(baseBoundary, "SmallGridTestConfiguration_EQ_BD_v3.0.0.xml",
                        "SmallGridTestConfiguration_TP_BD_v3.0.0.xml"));
    }

    public static TestGridModelResources smallNodeBreakerHvdcDcLine2BothConvertersTargetPpcc1inverter2rectifier() {
        String base = ENTSOE_CONFORMITY_1_MODIFIED
                + "/SmallGrid/HVDC_dcLine2_targetPpcc_both_1inverter_2rectifier";
        String baseOriginal = ENTSOE_CONFORMITY_1
                + "/SmallGrid/NodeBreaker/CGMES_v2.4.15_SmallGridTestConfiguration_HVDC_Complete_v3.0.0/";
        String baseBoundary = ENTSOE_CONFORMITY_1
                + "/SmallGrid/NodeBreaker/CGMES_v2.4.15_SmallGridTestConfiguration_Boundary_v3.0.0/";
        return new TestGridModelResources(
                "SmallGrid-NodeBreaker-HVDC-Line2",
                null,
                new ResourceSet(baseOriginal, "SmallGridTestConfiguration_HVDC_DL_v3.0.0.xml",
                        "SmallGridTestConfiguration_HVDC_EQ_v3.0.0.xml",
                        "SmallGridTestConfiguration_HVDC_GL_v3.0.0.xml",
                        "SmallGridTestConfiguration_HVDC_SV_v3.0.0.xml",
                        "SmallGridTestConfiguration_HVDC_TP_v3.0.0.xml"),
                new ResourceSet(base, "SmallGridTestConfiguration_HVDC_SSH_v3.0.0.xml"),
                new ResourceSet(baseBoundary, "SmallGridTestConfiguration_EQ_BD_v3.0.0.xml",
                        "SmallGridTestConfiguration_TP_BD_v3.0.0.xml"));
    }

    public static TestGridModelResources smallNodeBreakerHvdcDcLine2BothConvertersTargetPpcc1rectifier2inverter() {
        String base = ENTSOE_CONFORMITY_1_MODIFIED
                + "/SmallGrid/HVDC_dcLine2_targetPpcc_both_1rectifier_2inverter";
        String baseOriginal = ENTSOE_CONFORMITY_1
                + "/SmallGrid/NodeBreaker/CGMES_v2.4.15_SmallGridTestConfiguration_HVDC_Complete_v3.0.0/";
        String baseBoundary = ENTSOE_CONFORMITY_1
                + "/SmallGrid/NodeBreaker/CGMES_v2.4.15_SmallGridTestConfiguration_Boundary_v3.0.0/";
        return new TestGridModelResources(
                "SmallGrid-NodeBreaker-HVDC-Line2",
                null,
                new ResourceSet(baseOriginal, "SmallGridTestConfiguration_HVDC_DL_v3.0.0.xml",
                        "SmallGridTestConfiguration_HVDC_EQ_v3.0.0.xml",
                        "SmallGridTestConfiguration_HVDC_GL_v3.0.0.xml",
                        "SmallGridTestConfiguration_HVDC_SV_v3.0.0.xml",
                        "SmallGridTestConfiguration_HVDC_TP_v3.0.0.xml"),
                new ResourceSet(base, "SmallGridTestConfiguration_HVDC_SSH_v3.0.0.xml"),
                new ResourceSet(baseBoundary, "SmallGridTestConfiguration_EQ_BD_v3.0.0.xml",
                        "SmallGridTestConfiguration_TP_BD_v3.0.0.xml"));
    }

    public static TestGridModelResources smallNodeBreakerHvdcVscReactiveQPcc() {
        String base = ENTSOE_CONFORMITY_1_MODIFIED + "/SmallGrid/HVDC_vsc_reactive_qPccControl";
        String baseOriginal = ENTSOE_CONFORMITY_1
                + "/SmallGrid/NodeBreaker/CGMES_v2.4.15_SmallGridTestConfiguration_HVDC_Complete_v3.0.0/";
        String baseBoundary = ENTSOE_CONFORMITY_1
                + "/SmallGrid/NodeBreaker/CGMES_v2.4.15_SmallGridTestConfiguration_Boundary_v3.0.0/";
        return new TestGridModelResources(
                "SmallGrid-NodeBreaker-HVDC-VSC-Reactive",
                null,
                new ResourceSet(baseOriginal, "SmallGridTestConfiguration_HVDC_DL_v3.0.0.xml",
                        "SmallGridTestConfiguration_HVDC_EQ_v3.0.0.xml",
                        "SmallGridTestConfiguration_HVDC_GL_v3.0.0.xml",
                        "SmallGridTestConfiguration_HVDC_SV_v3.0.0.xml",
                        "SmallGridTestConfiguration_HVDC_TP_v3.0.0.xml"),
                new ResourceSet(base, "SmallGridTestConfiguration_HVDC_SSH_v3.0.0.xml"),
                new ResourceSet(baseBoundary, "SmallGridTestConfiguration_EQ_BD_v3.0.0.xml",
                        "SmallGridTestConfiguration_TP_BD_v3.0.0.xml"));
    }

    public static TestGridModelResources smallNodeBrokerHvdcNanTargetPpcc() {
        String base = ENTSOE_CONFORMITY_1_MODIFIED + "/SmallGrid/HVDC_NaN_targetPpcc";
        String baseOriginal = ENTSOE_CONFORMITY_1
                + "/SmallGrid/NodeBreaker/CGMES_v2.4.15_SmallGridTestConfiguration_HVDC_Complete_v3.0.0/";
        String baseBoundary = ENTSOE_CONFORMITY_1
                + "/SmallGrid/NodeBreaker/CGMES_v2.4.15_SmallGridTestConfiguration_Boundary_v3.0.0/";
        return new TestGridModelResources(
                "SmallGrid-NodeBreaker-HVDC-NaN-targetPpcc",
                null,
                new ResourceSet(baseOriginal, "SmallGridTestConfiguration_HVDC_DL_v3.0.0.xml",
                        "SmallGridTestConfiguration_HVDC_EQ_v3.0.0.xml",
                        "SmallGridTestConfiguration_HVDC_GL_v3.0.0.xml",
                        "SmallGridTestConfiguration_HVDC_SV_v3.0.0.xml",
                        "SmallGridTestConfiguration_HVDC_TP_v3.0.0.xml"),
                new ResourceSet(base, "SmallGridTestConfiguration_HVDC_SSH_v3.0.0.xml"),
                new ResourceSet(baseBoundary, "SmallGridTestConfiguration_EQ_BD_v3.0.0.xml",
                        "SmallGridTestConfiguration_TP_BD_v3.0.0.xml"));
    }

    public static TestGridModelResources smallNodeBrokerHvdcMissingDCLineSegment() {
        String base = ENTSOE_CONFORMITY_1_MODIFIED + "/SmallGrid/HVDC_missing_DCLineSegment";
        String baseOriginal = ENTSOE_CONFORMITY_1
                + "/SmallGrid/NodeBreaker/CGMES_v2.4.15_SmallGridTestConfiguration_HVDC_Complete_v3.0.0/";
        String baseBoundary = ENTSOE_CONFORMITY_1
                + "/SmallGrid/NodeBreaker/CGMES_v2.4.15_SmallGridTestConfiguration_Boundary_v3.0.0/";
        return new TestGridModelResources(
                "SmallGrid-NodeBreaker-HVDC-missing-DCLineSegment",
                null,
                new ResourceSet(baseOriginal, "SmallGridTestConfiguration_HVDC_DL_v3.0.0.xml",
                        "SmallGridTestConfiguration_HVDC_SSH_v3.0.0.xml",
                        "SmallGridTestConfiguration_HVDC_GL_v3.0.0.xml",
                        "SmallGridTestConfiguration_HVDC_SV_v3.0.0.xml"),
                new ResourceSet(base, "SmallGridTestConfiguration_HVDC_EQ_v3.0.0.xml",
                        "SmallGridTestConfiguration_HVDC_TP_v3.0.0.xml"),
                new ResourceSet(baseBoundary, "SmallGridTestConfiguration_EQ_BD_v3.0.0.xml",
                        "SmallGridTestConfiguration_TP_BD_v3.0.0.xml"));
    }

    public static TestGridModelResources smallNodeBrokerHvdcMissingAcDcConverters() {
        String base = ENTSOE_CONFORMITY_1_MODIFIED + "/SmallGrid/HVDC_missing_acDcConverters";
        String baseOriginal = ENTSOE_CONFORMITY_1
                + "/SmallGrid/NodeBreaker/CGMES_v2.4.15_SmallGridTestConfiguration_HVDC_Complete_v3.0.0/";
        String baseBoundary = ENTSOE_CONFORMITY_1
                + "/SmallGrid/NodeBreaker/CGMES_v2.4.15_SmallGridTestConfiguration_Boundary_v3.0.0/";
        return new TestGridModelResources(
                "SmallGrid-NodeBreaker-HVDC-missing-acDcConverters",
                null,
                new ResourceSet(baseOriginal, "SmallGridTestConfiguration_HVDC_DL_v3.0.0.xml",
                        "SmallGridTestConfiguration_HVDC_SSH_v3.0.0.xml",
                        "SmallGridTestConfiguration_HVDC_GL_v3.0.0.xml",
                        "SmallGridTestConfiguration_HVDC_SV_v3.0.0.xml"),
                new ResourceSet(base, "SmallGridTestConfiguration_HVDC_EQ_v3.0.0.xml",
                        "SmallGridTestConfiguration_HVDC_TP_v3.0.0.xml"),
                new ResourceSet(baseBoundary, "SmallGridTestConfiguration_EQ_BD_v3.0.0.xml",
                        "SmallGridTestConfiguration_TP_BD_v3.0.0.xml"));
    }

    public static TestGridModelResources smallNodeBrokerHvdcTwoDcLineSegments() {
        String base = ENTSOE_CONFORMITY_1_MODIFIED + "/SmallGrid/HVDC_two_DCLineSegments";
        String baseOriginal = ENTSOE_CONFORMITY_1
                + "/SmallGrid/NodeBreaker/CGMES_v2.4.15_SmallGridTestConfiguration_HVDC_Complete_v3.0.0/";
        String baseBoundary = ENTSOE_CONFORMITY_1
                + "/SmallGrid/NodeBreaker/CGMES_v2.4.15_SmallGridTestConfiguration_Boundary_v3.0.0/";
        return new TestGridModelResources(
                "SmallGrid-NodeBreaker-HVDC-two-DCLineSegments",
                null,
                new ResourceSet(baseOriginal, "SmallGridTestConfiguration_HVDC_DL_v3.0.0.xml",
                        "SmallGridTestConfiguration_HVDC_SSH_v3.0.0.xml",
                        "SmallGridTestConfiguration_HVDC_GL_v3.0.0.xml",
                        "SmallGridTestConfiguration_HVDC_SV_v3.0.0.xml"),
                new ResourceSet(base, "SmallGridTestConfiguration_HVDC_EQ_v3.0.0.xml",
                        "SmallGridTestConfiguration_HVDC_TP_v3.0.0.xml"),
                new ResourceSet(baseBoundary, "SmallGridTestConfiguration_EQ_BD_v3.0.0.xml",
                        "SmallGridTestConfiguration_TP_BD_v3.0.0.xml"));
    }

    public static TestGridModelResources smallNodeBrokerHvdcTwoAcDcConvertersOneDcLineSegments() {
        String base = ENTSOE_CONFORMITY_1_MODIFIED + "/SmallGrid/HVDC_twoAcDcConverters_oneDcLineSegment";
        String baseOriginal = ENTSOE_CONFORMITY_1
                + "/SmallGrid/NodeBreaker/CGMES_v2.4.15_SmallGridTestConfiguration_HVDC_Complete_v3.0.0/";
        String baseBoundary = ENTSOE_CONFORMITY_1
                + "/SmallGrid/NodeBreaker/CGMES_v2.4.15_SmallGridTestConfiguration_Boundary_v3.0.0/";
        return new TestGridModelResources(
                "SmallGrid-NodeBreaker-HVDC-two-AcDcConverters-one-DCLineSegment",
                null,
                new ResourceSet(baseOriginal, "SmallGridTestConfiguration_HVDC_DL_v3.0.0.xml",
                        "SmallGridTestConfiguration_HVDC_GL_v3.0.0.xml"),
                new ResourceSet(base, "SmallGridTestConfiguration_HVDC_EQ_v3.0.0.xml",
                        "SmallGridTestConfiguration_HVDC_SSH_v3.0.0.xml",
                        "SmallGridTestConfiguration_HVDC_TP_v3.0.0.xml",
                        "SmallGridTestConfiguration_HVDC_SV_v3.0.0.xml"),
                new ResourceSet(baseBoundary, "SmallGridTestConfiguration_EQ_BD_v3.0.0.xml",
                        "SmallGridTestConfiguration_TP_BD_v3.0.0.xml"));
    }

    private static final String ENTSOE_CONFORMITY_1 = "/conformity/cas-1.1.3-data-4.0.3";
    private static final String ENTSOE_CONFORMITY_1_MODIFIED = "/conformity-modified/cas-1.1.3-data-4.0.3";
}<|MERGE_RESOLUTION|>--- conflicted
+++ resolved
@@ -275,23 +275,6 @@
                         "MicroGridTestConfiguration_TP_BD.xml"));
     }
 
-<<<<<<< HEAD
-    public static TestGridModel microGridBaseCaseBEEquivalentInjectionRegulatingVoltage() {
-        String base = ENTSOE_CONFORMITY_1
-                + "/MicroGrid/BaseCase/CGMES_v2.4.15_MicroGridTestConfiguration_BC_BE_v2/";
-        String baseModified = ENTSOE_CONFORMITY_1_MODIFIED
-                + "/MicroGrid/BaseCase/BC_BE_v2_equivalent_injection_regulating_voltage/";
-        String baseBoundary = ENTSOE_CONFORMITY_1
-                + "/MicroGrid/BaseCase/CGMES_v2.4.15_MicroGridTestConfiguration_BD_v2/";
-        return new TestGridModelResources("MicroGrid-BaseCase-BE-Equivalent-Injection-Regulating-Control",
-                null,
-                new ResourceSet(baseModified,
-                        "MicroGridTestConfiguration_BC_BE_EQ_V2.xml",
-                        "MicroGridTestConfiguration_BC_BE_SSH_V2.xml"),
-                new ResourceSet(base,
-                        "MicroGridTestConfiguration_BC_BE_TP_V2.xml",
-                        "MicroGridTestConfiguration_BC_BE_SV_V2.xml"),
-=======
     public static TestGridModelResources microGridBaseCaseBEUndefinedPatl() {
         String base = ENTSOE_CONFORMITY_1
                 + "/MicroGrid/BaseCase/CGMES_v2.4.15_MicroGridTestConfiguration_BC_BE_v2/";
@@ -307,7 +290,25 @@
                         "MicroGridTestConfiguration_BC_BE_TP_V2.xml",
                         "MicroGridTestConfiguration_BC_BE_SV_V2.xml",
                         "MicroGridTestConfiguration_BC_BE_SSH_V2.xml"),
->>>>>>> 03955119
+                new ResourceSet(baseBoundary, "MicroGridTestConfiguration_EQ_BD.xml",
+                        "MicroGridTestConfiguration_TP_BD.xml"));
+    }
+
+    public static TestGridModel microGridBaseCaseBEEquivalentInjectionRegulatingVoltage() {
+        String base = ENTSOE_CONFORMITY_1
+                + "/MicroGrid/BaseCase/CGMES_v2.4.15_MicroGridTestConfiguration_BC_BE_v2/";
+        String baseModified = ENTSOE_CONFORMITY_1_MODIFIED
+                + "/MicroGrid/BaseCase/BC_BE_v2_equivalent_injection_regulating_voltage/";
+        String baseBoundary = ENTSOE_CONFORMITY_1
+                + "/MicroGrid/BaseCase/CGMES_v2.4.15_MicroGridTestConfiguration_BD_v2/";
+        return new TestGridModelResources("MicroGrid-BaseCase-BE-Equivalent-Injection-Regulating-Control",
+                null,
+                new ResourceSet(baseModified,
+                        "MicroGridTestConfiguration_BC_BE_EQ_V2.xml",
+                        "MicroGridTestConfiguration_BC_BE_SSH_V2.xml"),
+                new ResourceSet(base,
+                        "MicroGridTestConfiguration_BC_BE_TP_V2.xml",
+                        "MicroGridTestConfiguration_BC_BE_SV_V2.xml"),
                 new ResourceSet(baseBoundary, "MicroGridTestConfiguration_EQ_BD.xml",
                         "MicroGridTestConfiguration_TP_BD.xml"));
     }
