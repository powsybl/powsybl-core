--- conflicted
+++ resolved
@@ -410,7 +410,6 @@
                         "MicroGridTestConfiguration_TP_BD.xml"));
     }
 
-<<<<<<< HEAD
     public static TestGridModelResources microGridBaseCaseBETransformerAtBoundary() {
         String base = ENTSOE_CONFORMITY_1
                 + "/MicroGrid/BaseCase/CGMES_v2.4.15_MicroGridTestConfiguration_BC_BE_v2/";
@@ -428,7 +427,8 @@
                         "MicroGridTestConfiguration_BC_BE_SSH_V2.xml"),
                 new ResourceSet(baseBoundary, "MicroGridTestConfiguration_EQ_BD.xml",
                         "MicroGridTestConfiguration_TP_BD.xml"));
-=======
+    }
+
     public static TestGridModelResources microGridBaseCaseBEEquivalentBranchAtBoundary() {
         String base = ENTSOE_CONFORMITY_1
             + "/MicroGrid/BaseCase/CGMES_v2.4.15_MicroGridTestConfiguration_BC_BE_v2/";
@@ -465,7 +465,6 @@
                 "MicroGridTestConfiguration_BC_BE_SSH_V2.xml"),
             new ResourceSet(baseBoundary, "MicroGridTestConfiguration_EQ_BD.xml",
                 "MicroGridTestConfiguration_TP_BD.xml"));
->>>>>>> 1c007bae
     }
 
     public static TestGridModelResources microGridBaseCaseBELimits() {
