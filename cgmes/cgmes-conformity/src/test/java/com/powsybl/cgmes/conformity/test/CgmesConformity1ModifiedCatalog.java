/**
 * Copyright (c) 2017-2018, RTE (http://www.rte-france.com)
 * This Source Code Form is subject to the terms of the Mozilla Public
 * License, v. 2.0. If a copy of the MPL was not distributed with this
 * file, You can obtain one at http://mozilla.org/MPL/2.0/.
 */

package com.powsybl.cgmes.conformity.test;

import com.powsybl.cgmes.model.test.TestGridModel;
import com.powsybl.cgmes.model.test.TestGridModelResources;
import com.powsybl.commons.datasource.ResourceSet;

/**
 * @author Luma Zamarreño <zamarrenolm at aia.es>
 */
public final class CgmesConformity1ModifiedCatalog {

    private CgmesConformity1ModifiedCatalog() {
    }

    public static TestGridModelResources microGridBaseCaseBERatioPhaseTapChangerTabular() {
        String base = ENTSOE_CONFORMITY_1_MODIFIED
                + "/MicroGrid/BaseCase/BC_BE_v2_rtc_ptc_tabular/";
        String baseOriginal = ENTSOE_CONFORMITY_1
                + "/MicroGrid/BaseCase/CGMES_v2.4.15_MicroGridTestConfiguration_BC_BE_v2/";
        String baseBoundary = ENTSOE_CONFORMITY_1
                + "/MicroGrid/BaseCase/CGMES_v2.4.15_MicroGridTestConfiguration_BD_v2/";
        return new TestGridModelResources(
                "MicroGrid-BaseCase-BE-RTC-PTC-Tabular",
                null,
                new ResourceSet(base,
                        "MicroGridTestConfiguration_BC_BE_EQ_V2.xml",
                        "MicroGridTestConfiguration_BC_BE_SSH_V2.xml"),
                new ResourceSet(baseOriginal,
                        "MicroGridTestConfiguration_BC_BE_SV_V2.xml",
                        "MicroGridTestConfiguration_BC_BE_TP_V2.xml"),
                new ResourceSet(baseBoundary, "MicroGridTestConfiguration_EQ_BD.xml",
                        "MicroGridTestConfiguration_TP_BD.xml"));
    }

    public static TestGridModelResources microT4BePhaseTapChangerLinear() {
        String base = ENTSOE_CONFORMITY_1
                + "/MicroGrid/Type4_T4/CGMES_v2.4.15_MicroGridTestConfiguration_T4_BE_BB_Complete_v2/";
        String baseModified = ENTSOE_CONFORMITY_1_MODIFIED
                + "/MicroGrid/Type4_T4/BE_BB_PhaseTapChangerLinear/";
        String baseBoundary = ENTSOE_CONFORMITY_1
                + "/MicroGrid/Type4_T4/CGMES_v2.4.15_MicroGridTestConfiguration_BD_v2/";
        return new TestGridModelResources(
                "MicroGrid-T4-Invalid-SVC-mode",
                null,
                new ResourceSet(baseModified,
                        "MicroGridTestConfiguration_T4_BE_EQ_V2.xml",
                        "MicroGridTestConfiguration_T4_BE_SSH_V2.xml"),
                new ResourceSet(base,
                        "MicroGridTestConfiguration_T4_BE_SV_V2.xml",
                        "MicroGridTestConfiguration_T4_BE_TP_V2.xml"),
                new ResourceSet(baseBoundary, "MicroGridTestConfiguration_EQ_BD.xml",
                        "MicroGridTestConfiguration_TP_BD.xml"));
    }

    public static TestGridModelResources microGridBaseCaseBEPtcSide2() {
        String base = ENTSOE_CONFORMITY_1_MODIFIED
                + "/MicroGrid/BaseCase/BC_BE_v2_ptc_side_2/";
        String baseOriginal = ENTSOE_CONFORMITY_1
                + "/MicroGrid/BaseCase/CGMES_v2.4.15_MicroGridTestConfiguration_BC_BE_v2/";
        String baseBoundary = ENTSOE_CONFORMITY_1
                + "/MicroGrid/BaseCase/CGMES_v2.4.15_MicroGridTestConfiguration_BD_v2/";
        return new TestGridModelResources(
                "MicroGrid-BaseCase-BE-RTC-PTC-Tabular",
                null,
                new ResourceSet(base,
                        "MicroGridTestConfiguration_BC_BE_EQ_V2.xml"),
                new ResourceSet(baseOriginal,
                        "MicroGridTestConfiguration_BC_BE_SSH_V2.xml",
                        "MicroGridTestConfiguration_BC_BE_TP_V2.xml",
                        "MicroGridTestConfiguration_BC_BE_SV_V2.xml"),
                new ResourceSet(baseBoundary, "MicroGridTestConfiguration_EQ_BD.xml",
                        "MicroGridTestConfiguration_TP_BD.xml"));
    }

    public static TestGridModelResources microGridBaseCaseBERtcPtcEnabledBySsh() {
        String base = ENTSOE_CONFORMITY_1_MODIFIED
                + "/MicroGrid/BaseCase/BC_BE_v2_rtc_ptc_enabled_in_ssh_data/";
        String baseOriginal = ENTSOE_CONFORMITY_1
                + "/MicroGrid/BaseCase/CGMES_v2.4.15_MicroGridTestConfiguration_BC_BE_v2/";
        String baseBoundary = ENTSOE_CONFORMITY_1
                + "/MicroGrid/BaseCase/CGMES_v2.4.15_MicroGridTestConfiguration_BD_v2/";
        return new TestGridModelResources(
                "MicroGrid-BaseCase-BE-RTC-PTC-Tabular",
                null,
                new ResourceSet(base,
                        "MicroGridTestConfiguration_BC_BE_SSH_V2.xml"),
                new ResourceSet(baseOriginal,
                        "MicroGridTestConfiguration_BC_BE_EQ_V2.xml",
                        "MicroGridTestConfiguration_BC_BE_SV_V2.xml",
                        "MicroGridTestConfiguration_BC_BE_TP_V2.xml"),
                new ResourceSet(baseBoundary, "MicroGridTestConfiguration_EQ_BD.xml",
                        "MicroGridTestConfiguration_TP_BD.xml"));
    }

    public static TestGridModelResources microGridBaseCaseBEReactiveCapabilityCurve() {
        String base = ENTSOE_CONFORMITY_1_MODIFIED
                + "/MicroGrid/BaseCase/BC_BE_v2_q_curves/";
        String baseBoundary = ENTSOE_CONFORMITY_1
                + "/MicroGrid/BaseCase/CGMES_v2.4.15_MicroGridTestConfiguration_BD_v2/";
        return new TestGridModelResources(
                "MicroGrid-BaseCase-BE-Q-Curves",
                null,
                new ResourceSet(base,
                        "MicroGridTestConfiguration_BC_BE_EQ_V2.xml",
                        "MicroGridTestConfiguration_BC_BE_SSH_V2.xml",
                        "MicroGridTestConfiguration_BC_BE_SV_V2.xml",
                        "MicroGridTestConfiguration_BC_BE_TP_V2.xml"),
                new ResourceSet(baseBoundary, "MicroGridTestConfiguration_EQ_BD.xml",
                        "MicroGridTestConfiguration_TP_BD.xml"));
    }

    public static TestGridModelResources microGridBaseCaseBEReactiveCapabilityCurveOnePoint() {
        String base = ENTSOE_CONFORMITY_1
                + "/MicroGrid/BaseCase/CGMES_v2.4.15_MicroGridTestConfiguration_BC_BE_v2/";
        String baseModified = ENTSOE_CONFORMITY_1_MODIFIED
                + "/MicroGrid/BaseCase/BC_BE_v2_q_curve_1_point/";
        String baseBoundary = ENTSOE_CONFORMITY_1
                + "/MicroGrid/BaseCase/CGMES_v2.4.15_MicroGridTestConfiguration_BD_v2/";
        return new TestGridModelResources(
                "MicroGrid-BaseCase-BE-Q-Curves-1-point",
                null,
                new ResourceSet(baseModified,
                        "MicroGridTestConfiguration_BC_BE_EQ_V2.xml"),
                new ResourceSet(base,
                        "MicroGridTestConfiguration_BC_BE_SSH_V2.xml",
                        "MicroGridTestConfiguration_BC_BE_SV_V2.xml",
                        "MicroGridTestConfiguration_BC_BE_TP_V2.xml"),
                new ResourceSet(baseBoundary, "MicroGridTestConfiguration_EQ_BD.xml",
                        "MicroGridTestConfiguration_TP_BD.xml"));
    }

    public static TestGridModelResources microGridBaseCaseBEPtcCurrentLimiter() {
        String base = ENTSOE_CONFORMITY_1
                + "/MicroGrid/BaseCase/CGMES_v2.4.15_MicroGridTestConfiguration_BC_BE_v2/";
        String baseModified = ENTSOE_CONFORMITY_1_MODIFIED
                + "/MicroGrid/BaseCase/BC_BE_v2_ptc_current_limiter/";
        String baseBoundary = ENTSOE_CONFORMITY_1
                + "/MicroGrid/BaseCase/CGMES_v2.4.15_MicroGridTestConfiguration_BD_v2/";
        return new TestGridModelResources(
                "MicroGrid-BaseCase-BE-Ptc-Current-Limiter",
                null,
                new ResourceSet(baseModified,
                        "MicroGridTestConfiguration_BC_BE_EQ_V2.xml"),
                new ResourceSet(base,
                        "MicroGridTestConfiguration_BC_BE_SSH_V2.xml",
                        "MicroGridTestConfiguration_BC_BE_SV_V2.xml",
                        "MicroGridTestConfiguration_BC_BE_TP_V2.xml"),
                new ResourceSet(baseBoundary, "MicroGridTestConfiguration_EQ_BD.xml",
                        "MicroGridTestConfiguration_TP_BD.xml"));
    }

    public static TestGridModelResources microGridBaseCaseBEInvalidRegulatingControl() {
        String base = ENTSOE_CONFORMITY_1
                + "/MicroGrid/BaseCase/CGMES_v2.4.15_MicroGridTestConfiguration_BC_BE_v2/";
        String baseModified = ENTSOE_CONFORMITY_1_MODIFIED
                + "/MicroGrid/BaseCase/BC_BE_v2_invalid_regulating_control/";
        String baseBoundary = ENTSOE_CONFORMITY_1
                + "/MicroGrid/BaseCase/CGMES_v2.4.15_MicroGridTestConfiguration_BD_v2/";
        return new TestGridModelResources(
                "MicroGrid-BaseCase-BE-Invalid-Regulation-Control",
                null,
                new ResourceSet(baseModified,
                        "MicroGridTestConfiguration_BC_BE_EQ_V2.xml",
                        "MicroGridTestConfiguration_BC_BE_SSH_V2.xml"),
                new ResourceSet(base,
                        "MicroGridTestConfiguration_BC_BE_SV_V2.xml",
                        "MicroGridTestConfiguration_BC_BE_TP_V2.xml"),
                new ResourceSet(baseBoundary, "MicroGridTestConfiguration_EQ_BD.xml",
                        "MicroGridTestConfiguration_TP_BD.xml"));
    }

    public static TestGridModelResources microGridBaseCaseBEMissingRegulatingControl() {
        String base = ENTSOE_CONFORMITY_1
                + "/MicroGrid/BaseCase/CGMES_v2.4.15_MicroGridTestConfiguration_BC_BE_v2/";
        String baseModified = ENTSOE_CONFORMITY_1_MODIFIED
                + "/MicroGrid/BaseCase/BC_BE_v2_missing_regulating_control/";
        String baseBoundary = ENTSOE_CONFORMITY_1
                + "/MicroGrid/BaseCase/CGMES_v2.4.15_MicroGridTestConfiguration_BD_v2/";
        return new TestGridModelResources(
                "MicroGrid-BaseCase-BE-Missing-Regulation-Control",
                null,
                new ResourceSet(baseModified,
                        "MicroGridTestConfiguration_BC_BE_EQ_V2.xml"),
                new ResourceSet(base,
                        "MicroGridTestConfiguration_BC_BE_SSH_V2.xml",
                        "MicroGridTestConfiguration_BC_BE_SV_V2.xml",
                        "MicroGridTestConfiguration_BC_BE_TP_V2.xml"),
                new ResourceSet(baseBoundary, "MicroGridTestConfiguration_EQ_BD.xml",
                        "MicroGridTestConfiguration_TP_BD.xml"));
    }

    public static TestGridModelResources microGridBaseCaseBEWithSvInjection() {
        String base = ENTSOE_CONFORMITY_1
                + "/MicroGrid/BaseCase/CGMES_v2.4.15_MicroGridTestConfiguration_BC_BE_v2/";
        String baseModified = ENTSOE_CONFORMITY_1_MODIFIED
                + "/MicroGrid/BaseCase/BC_BE_v2_with_sv_injection/";
        String baseBoundary = ENTSOE_CONFORMITY_1
                + "/MicroGrid/BaseCase/CGMES_v2.4.15_MicroGridTestConfiguration_BD_v2/";
        return new TestGridModelResources(
                "MicroGrid-BaseCase-BE-With-Sv-Injection",
                null,
                new ResourceSet(baseModified,
                        "MicroGridTestConfiguration_BC_BE_SV_V2.xml",
                        "MicroGridTestConfiguration_BC_BE_EQ_V2.xml",
                        "MicroGridTestConfiguration_BC_BE_TP_V2.xml"),
                new ResourceSet(base,
                        "MicroGridTestConfiguration_BC_BE_SSH_V2.xml"),
                new ResourceSet(baseBoundary, "MicroGridTestConfiguration_EQ_BD.xml",
                        "MicroGridTestConfiguration_TP_BD.xml"));
    }

    public static TestGridModelResources microGridBaseCaseBEInvalidSvInjection() {
        String base = ENTSOE_CONFORMITY_1
                + "/MicroGrid/BaseCase/CGMES_v2.4.15_MicroGridTestConfiguration_BC_BE_v2/";
        String baseModified = ENTSOE_CONFORMITY_1_MODIFIED
                + "/MicroGrid/BaseCase/BC_BE_v2_invalid_sv_injection/";
        String baseBoundary = ENTSOE_CONFORMITY_1
                + "/MicroGrid/BaseCase/CGMES_v2.4.15_MicroGridTestConfiguration_BD_v2/";
        return new TestGridModelResources(
                "MicroGrid-BaseCase-BE-Invalid-Sv-Injection",
                null,
                new ResourceSet(baseModified,
                        "MicroGridTestConfiguration_BC_BE_SV_V2.xml"),
                new ResourceSet(base,
                        "MicroGridTestConfiguration_BC_BE_EQ_V2.xml",
                        "MicroGridTestConfiguration_BC_BE_SSH_V2.xml",
                        "MicroGridTestConfiguration_BC_BE_TP_V2.xml"),
                new ResourceSet(baseBoundary, "MicroGridTestConfiguration_EQ_BD.xml",
                        "MicroGridTestConfiguration_TP_BD.xml"));
    }

    public static TestGridModelResources microGridBaseCaseBEEquivalentShunt() {
        String base = ENTSOE_CONFORMITY_1
                + "/MicroGrid/BaseCase/CGMES_v2.4.15_MicroGridTestConfiguration_BC_BE_v2/";
        String baseModified = ENTSOE_CONFORMITY_1_MODIFIED
                + "/MicroGrid/BaseCase/BC_BE_v2_equivalent_shunt/";
        String baseBoundary = ENTSOE_CONFORMITY_1
                + "/MicroGrid/BaseCase/CGMES_v2.4.15_MicroGridTestConfiguration_BD_v2/";
        return new TestGridModelResources(
                "MicroGrid-BaseCase-BE-Equivalent-Shunt",
                null,
                new ResourceSet(baseModified,
                        "MicroGridTestConfiguration_BC_BE_EQ_V2.xml",
                        "MicroGridTestConfiguration_BC_BE_SSH_V2.xml",
                        "MicroGridTestConfiguration_BC_BE_SV_V2.xml"),
                new ResourceSet(base,
                        "MicroGridTestConfiguration_BC_BE_TP_V2.xml"),
                new ResourceSet(baseBoundary, "MicroGridTestConfiguration_EQ_BD.xml",
                        "MicroGridTestConfiguration_TP_BD.xml"));
    }

    public static TestGridModelResources microGridBaseCaseBEMissingShuntRegulatingControlId() {
        String base = ENTSOE_CONFORMITY_1
                + "/MicroGrid/BaseCase/CGMES_v2.4.15_MicroGridTestConfiguration_BC_BE_v2/";
        String baseModified = ENTSOE_CONFORMITY_1_MODIFIED
                + "/MicroGrid/BaseCase/BC_BE_v2_missing_shunt_regulating_control_id/";
        String baseBoundary = ENTSOE_CONFORMITY_1
                + "/MicroGrid/BaseCase/CGMES_v2.4.15_MicroGridTestConfiguration_BD_v2/";
        return new TestGridModelResources("MicroGrid-BaseCase-BE-Missing-Shunt-Regulating-Control-ID",
                null,
                new ResourceSet(baseModified,
                        "MicroGridTestConfiguration_BC_BE_EQ_V2.xml",
                        "MicroGridTestConfiguration_BC_BE_SSH_V2.xml"),
                new ResourceSet(base,
                        "MicroGridTestConfiguration_BC_BE_TP_V2.xml",
                        "MicroGridTestConfiguration_BC_BE_SV_V2.xml"),
                new ResourceSet(baseBoundary, "MicroGridTestConfiguration_EQ_BD.xml",
                        "MicroGridTestConfiguration_TP_BD.xml"));
    }

    public static TestGridModelResources microGridBaseCaseBEUndefinedPatl() {
        String base = ENTSOE_CONFORMITY_1
                + "/MicroGrid/BaseCase/CGMES_v2.4.15_MicroGridTestConfiguration_BC_BE_v2/";
        String baseModified = ENTSOE_CONFORMITY_1_MODIFIED
                + "/MicroGrid/BaseCase/BC_BE_v2_undefined_PATL/";
        String baseBoundary = ENTSOE_CONFORMITY_1
                + "/MicroGrid/BaseCase/CGMES_v2.4.15_MicroGridTestConfiguration_BD_v2/";
        return new TestGridModelResources("MicroGrid-BaseCase-BE-UndefinedPATL",
                null,
                new ResourceSet(baseModified,
                        "MicroGridTestConfiguration_BC_BE_EQ_V2.xml"),
                new ResourceSet(base,
                        "MicroGridTestConfiguration_BC_BE_TP_V2.xml",
                        "MicroGridTestConfiguration_BC_BE_SV_V2.xml",
                        "MicroGridTestConfiguration_BC_BE_SSH_V2.xml"),
                new ResourceSet(baseBoundary, "MicroGridTestConfiguration_EQ_BD.xml",
                        "MicroGridTestConfiguration_TP_BD.xml"));
    }

<<<<<<< HEAD
    public static TestGridModel microGridBaseCaseBEEquivalentInjectionRegulatingVoltage() {
        String base = ENTSOE_CONFORMITY_1
                + "/MicroGrid/BaseCase/CGMES_v2.4.15_MicroGridTestConfiguration_BC_BE_v2/";
        String baseModified = ENTSOE_CONFORMITY_1_MODIFIED
                + "/MicroGrid/BaseCase/BC_BE_v2_equivalent_injection_regulating_voltage/";
        String baseBoundary = ENTSOE_CONFORMITY_1
                + "/MicroGrid/BaseCase/CGMES_v2.4.15_MicroGridTestConfiguration_BD_v2/";
        return new TestGridModelResources("MicroGrid-BaseCase-BE-Equivalent-Injection-Regulating-Control",
=======
    public static TestGridModelResources microGridBaseCaseBEConformNonConformLoads() {
        String base = ENTSOE_CONFORMITY_1
                + "/MicroGrid/BaseCase/CGMES_v2.4.15_MicroGridTestConfiguration_BC_BE_v2/";
        String baseModified = ENTSOE_CONFORMITY_1_MODIFIED
                + "/MicroGrid/BaseCase/BC_BE_v2_conform_non_conform_loads/";
        String baseBoundary = ENTSOE_CONFORMITY_1
                + "/MicroGrid/BaseCase/CGMES_v2.4.15_MicroGridTestConfiguration_BD_v2/";
        return new TestGridModelResources("MicroGrid-BaseCase-BE-Conform-Non-Conform-Loads",
>>>>>>> f36e106f
                null,
                new ResourceSet(baseModified,
                        "MicroGridTestConfiguration_BC_BE_EQ_V2.xml",
                        "MicroGridTestConfiguration_BC_BE_SSH_V2.xml"),
                new ResourceSet(base,
                        "MicroGridTestConfiguration_BC_BE_TP_V2.xml",
                        "MicroGridTestConfiguration_BC_BE_SV_V2.xml"),
                new ResourceSet(baseBoundary, "MicroGridTestConfiguration_EQ_BD.xml",
                        "MicroGridTestConfiguration_TP_BD.xml"));
    }

    public static TestGridModelResources microT4BeBbInvalidSvcMode() {
        String base = ENTSOE_CONFORMITY_1
                + "/MicroGrid/Type4_T4/CGMES_v2.4.15_MicroGridTestConfiguration_T4_BE_BB_Complete_v2/";
        String baseModified = ENTSOE_CONFORMITY_1_MODIFIED
                + "/MicroGrid/Type4_T4/BE_BB_Complete_v2_invalid_svc_mode/";
        String baseBoundary = ENTSOE_CONFORMITY_1
                + "/MicroGrid/Type4_T4/CGMES_v2.4.15_MicroGridTestConfiguration_BD_v2/";
        return new TestGridModelResources(
                "MicroGrid-T4-Invalid-SVC-mode",
                null,
                new ResourceSet(baseModified,
                        "MicroGridTestConfiguration_T4_BE_EQ_V2.xml"),
                new ResourceSet(base,
                        "MicroGridTestConfiguration_T4_BE_SSH_V2.xml",
                        "MicroGridTestConfiguration_T4_BE_SV_V2.xml",
                        "MicroGridTestConfiguration_T4_BE_TP_V2.xml"),
                new ResourceSet(baseBoundary, "MicroGridTestConfiguration_EQ_BD.xml",
                        "MicroGridTestConfiguration_TP_BD.xml"));
    }

    public static TestGridModelResources microT4BeBbReactivePowerSvc() {
        String base = ENTSOE_CONFORMITY_1
                + "/MicroGrid/Type4_T4/CGMES_v2.4.15_MicroGridTestConfiguration_T4_BE_BB_Complete_v2/";
        String baseModified = ENTSOE_CONFORMITY_1_MODIFIED
                + "/MicroGrid/Type4_T4/BE_BB_Complete_v2_reactive_power_svc/";
        String baseBoundary = ENTSOE_CONFORMITY_1
                + "/MicroGrid/Type4_T4/CGMES_v2.4.15_MicroGridTestConfiguration_BD_v2/";
        return new TestGridModelResources(
                "MicroGrid-T4-Reactive-Power-SVC",
                null,
                new ResourceSet(baseModified,
                        "MicroGridTestConfiguration_T4_BE_EQ_V2.xml"),
                new ResourceSet(base,
                        "MicroGridTestConfiguration_T4_BE_SSH_V2.xml",
                        "MicroGridTestConfiguration_T4_BE_SV_V2.xml",
                        "MicroGridTestConfiguration_T4_BE_TP_V2.xml"),
                new ResourceSet(baseBoundary, "MicroGridTestConfiguration_EQ_BD.xml",
                        "MicroGridTestConfiguration_TP_BD.xml"));
    }

    public static TestGridModelResources microT4BeBbOffSvc() {
        String base = ENTSOE_CONFORMITY_1
                + "/MicroGrid/Type4_T4/CGMES_v2.4.15_MicroGridTestConfiguration_T4_BE_BB_Complete_v2/";
        String baseModified = ENTSOE_CONFORMITY_1_MODIFIED
                + "/MicroGrid/Type4_T4/BE_BB_Complete_v2_off_svc/";
        String baseBoundary = ENTSOE_CONFORMITY_1
                + "/MicroGrid/Type4_T4/CGMES_v2.4.15_MicroGridTestConfiguration_BD_v2/";
        return new TestGridModelResources(
                "MicroGrid-T4-Off-SVC",
                null,
                new ResourceSet(baseModified,
                        "MicroGridTestConfiguration_T4_BE_SSH_V2.xml"),
                new ResourceSet(base,
                        "MicroGridTestConfiguration_T4_BE_EQ_V2.xml",
                        "MicroGridTestConfiguration_T4_BE_SV_V2.xml",
                        "MicroGridTestConfiguration_T4_BE_TP_V2.xml"),
                new ResourceSet(baseBoundary, "MicroGridTestConfiguration_EQ_BD.xml",
                        "MicroGridTestConfiguration_TP_BD.xml"));
    }

    public static TestGridModelResources microT4BeBbOffSvcControl() {
        String base = ENTSOE_CONFORMITY_1
                + "/MicroGrid/Type4_T4/CGMES_v2.4.15_MicroGridTestConfiguration_T4_BE_BB_Complete_v2/";
        String baseModified = ENTSOE_CONFORMITY_1_MODIFIED
                + "/MicroGrid/Type4_T4/BE_BB_Complete_v2_off_svc_control/";
        String baseBoundary = ENTSOE_CONFORMITY_1
                + "/MicroGrid/Type4_T4/CGMES_v2.4.15_MicroGridTestConfiguration_BD_v2/";
        return new TestGridModelResources(
                "MicroGrid-T4-Off-SVC",
                null,
                new ResourceSet(baseModified,
                        "MicroGridTestConfiguration_T4_BE_EQ_V2.xml",
                        "MicroGridTestConfiguration_T4_BE_SSH_V2.xml"),
                new ResourceSet(base,
                        "MicroGridTestConfiguration_T4_BE_SV_V2.xml",
                        "MicroGridTestConfiguration_T4_BE_TP_V2.xml"),
                new ResourceSet(baseBoundary, "MicroGridTestConfiguration_EQ_BD.xml",
                        "MicroGridTestConfiguration_TP_BD.xml"));
    }

    public static TestGridModelResources microT4BeBbSvcNoRegulatingControl() {
        String base = ENTSOE_CONFORMITY_1
                + "/MicroGrid/Type4_T4/CGMES_v2.4.15_MicroGridTestConfiguration_T4_BE_BB_Complete_v2/";
        String baseModified = ENTSOE_CONFORMITY_1_MODIFIED
                + "/MicroGrid/Type4_T4/BE_BB_Complete_v2_svc_no_regulating_control/";
        String baseBoundary = ENTSOE_CONFORMITY_1
                + "/MicroGrid/Type4_T4/CGMES_v2.4.15_MicroGridTestConfiguration_BD_v2/";
        return new TestGridModelResources(
                "MicroGrid-T4-SVC_Without_Regulating_Control",
                null,
                new ResourceSet(baseModified,
                        "MicroGridTestConfiguration_T4_BE_EQ_V2.xml"),
                new ResourceSet(base,
                        "MicroGridTestConfiguration_T4_BE_SSH_V2.xml",
                        "MicroGridTestConfiguration_T4_BE_SV_V2.xml",
                        "MicroGridTestConfiguration_T4_BE_TP_V2.xml"),
                new ResourceSet(baseBoundary, "MicroGridTestConfiguration_EQ_BD.xml",
                        "MicroGridTestConfiguration_TP_BD.xml"));
    }

    public static TestGridModelResources microT4BeBbMissingRegControlReactivePowerSvc() {
        String base = ENTSOE_CONFORMITY_1
                + "/MicroGrid/Type4_T4/CGMES_v2.4.15_MicroGridTestConfiguration_T4_BE_BB_Complete_v2/";
        String baseModified = ENTSOE_CONFORMITY_1_MODIFIED
                + "/MicroGrid/Type4_T4/BE_BB_Complete_v2_missing_reg_control_reactive_power_svc/";
        String baseBoundary = ENTSOE_CONFORMITY_1
                + "/MicroGrid/Type4_T4/CGMES_v2.4.15_MicroGridTestConfiguration_BD_v2/";
        return new TestGridModelResources(
                "MicroGrid-T4-Reactive_Power_SVC_With_Missing_Regulating_Control",
                null,
                new ResourceSet(baseModified,
                        "MicroGridTestConfiguration_T4_BE_EQ_V2.xml"),
                new ResourceSet(base,
                        "MicroGridTestConfiguration_T4_BE_SSH_V2.xml",
                        "MicroGridTestConfiguration_T4_BE_SV_V2.xml",
                        "MicroGridTestConfiguration_T4_BE_TP_V2.xml"),
                new ResourceSet(baseBoundary, "MicroGridTestConfiguration_EQ_BD.xml",
                        "MicroGridTestConfiguration_TP_BD.xml"));
    }

    public static TestGridModelResources miniBusBranchRtcRemoteRegulation() {
        String base = ENTSOE_CONFORMITY_1_MODIFIED
                + "/MiniGrid/BusBranch/BaseCase_v3_rtc_with_remote_regulation/";
        String baseOriginal = ENTSOE_CONFORMITY_1
                + "/MiniGrid/BusBranch/CGMES_v2.4.15_MiniGridTestConfiguration_BaseCase_v3/";
        return new TestGridModelResources(
                "MiniGrid-NodeBreaker-LimistForEquipment",
                null,
                new ResourceSet(base,
                        "MiniGridTestConfiguration_BC_EQ_v3.0.0.xml",
                        "MiniGridTestConfiguration_BC_SSH_v3.0.0.xml",
                        "MiniGridTestConfiguration_BC_TP_v3.0.0.xml"),
                new ResourceSet(baseOriginal,
                        "MiniGridTestConfiguration_BC_DL_v3.0.0.xml",
                        "MiniGridTestConfiguration_BC_SV_v3.0.0.xml"));
    }

    public static TestGridModelResources miniBusBranchT3xTwoRegulatingControlsEnabled() {
        String base = ENTSOE_CONFORMITY_1_MODIFIED
                + "/MiniGrid/BusBranch/BaseCase_v3_T3x_two_regulatingControls_enabled/";
        String baseOriginal = ENTSOE_CONFORMITY_1
                + "/MiniGrid/BusBranch/CGMES_v2.4.15_MiniGridTestConfiguration_BaseCase_v3/";
        return new TestGridModelResources(
                "MiniGrid-BusBranch-TwoRegulatingControlsEnabled",
                null,
                new ResourceSet(base,
                        "MiniGridTestConfiguration_BC_EQ_v3.0.0.xml",
                        "MiniGridTestConfiguration_BC_SSH_v3.0.0.xml"),
                new ResourceSet(baseOriginal,
                        "MiniGridTestConfiguration_BC_DL_v3.0.0.xml",
                        "MiniGridTestConfiguration_BC_SV_v3.0.0.xml",
                        "MiniGridTestConfiguration_BC_TP_v3.0.0.xml"));
    }

    public static TestGridModelResources miniBusBranchPhaseAngleClockZero() {
        String base = ENTSOE_CONFORMITY_1_MODIFIED
                + "/MiniGrid/BusBranch/BaseCase_v3_phaseAngleClockZero/";
        String baseOriginal = ENTSOE_CONFORMITY_1
                + "/MiniGrid/BusBranch/CGMES_v2.4.15_MiniGridTestConfiguration_BaseCase_v3/";
        return new TestGridModelResources(
            "MiniGrid-BusBranch-PhaseAngleClockZero",
            null,
            new ResourceSet(base,
                "MiniGridTestConfiguration_BC_EQ_v3.0.0.xml"),
            new ResourceSet(baseOriginal,
                "MiniGridTestConfiguration_BC_SSH_v3.0.0.xml",
                "MiniGridTestConfiguration_BC_TP_v3.0.0.xml",
                "MiniGridTestConfiguration_BC_DL_v3.0.0.xml",
                "MiniGridTestConfiguration_BC_SV_v3.0.0.xml"));
    }

    public static TestGridModelResources miniBusBranchT2xPhaseAngleClock1NonZero() {
        String base = ENTSOE_CONFORMITY_1_MODIFIED
                + "/MiniGrid/BusBranch/BaseCase_v3_T2xPhaseAngleClock1NonZero/";
        String baseOriginal = ENTSOE_CONFORMITY_1
                + "/MiniGrid/BusBranch/CGMES_v2.4.15_MiniGridTestConfiguration_BaseCase_v3/";
        return new TestGridModelResources(
            "MiniGrid-BusBranch-T2xPhaseAngleClock1NonZero",
            null,
            new ResourceSet(base,
                "MiniGridTestConfiguration_BC_EQ_v3.0.0.xml"),
            new ResourceSet(baseOriginal,
                "MiniGridTestConfiguration_BC_SSH_v3.0.0.xml",
                "MiniGridTestConfiguration_BC_TP_v3.0.0.xml",
                "MiniGridTestConfiguration_BC_DL_v3.0.0.xml",
                "MiniGridTestConfiguration_BC_SV_v3.0.0.xml"));
    }

    public static TestGridModelResources miniBusBranchT3xAllPhaseAngleClockNonZero() {
        String base = ENTSOE_CONFORMITY_1_MODIFIED
                + "/MiniGrid/BusBranch/BaseCase_v3_T3xAllPhaseAngleClockNonZero/";
        String baseOriginal = ENTSOE_CONFORMITY_1
                + "/MiniGrid/BusBranch/CGMES_v2.4.15_MiniGridTestConfiguration_BaseCase_v3/";
        return new TestGridModelResources(
            "MiniGrid-BusBranch-T3xAllPhaseAngleClockNonZero",
            null,
            new ResourceSet(base,
                "MiniGridTestConfiguration_BC_EQ_v3.0.0.xml"),
            new ResourceSet(baseOriginal,
                "MiniGridTestConfiguration_BC_SSH_v3.0.0.xml",
                "MiniGridTestConfiguration_BC_TP_v3.0.0.xml",
                "MiniGridTestConfiguration_BC_DL_v3.0.0.xml",
                "MiniGridTestConfiguration_BC_SV_v3.0.0.xml"));
    }

    public static TestGridModelResources miniNodeBreakerLimitsforEquipment() {
        String base = ENTSOE_CONFORMITY_1_MODIFIED
                + "/MiniGrid/NodeBreaker/BaseCase_Complete_v3_limits/";
        String baseOriginal = ENTSOE_CONFORMITY_1
                + "/MiniGrid/NodeBreaker/CGMES_v2.4.15_MiniGridTestConfiguration_BaseCase_Complete_v3/";
        String baseBoundary = ENTSOE_CONFORMITY_1
                + "/MiniGrid/NodeBreaker/CGMES_v2.4.15_MiniGridTestConfiguration_Boundary_v3/";
        return new TestGridModelResources(
                "MiniGrid-NodeBreaker-LimistForEquipment",
                null,
                new ResourceSet(base,
                        "MiniGridTestConfiguration_BC_EQ_v3.0.0.xml"),
                new ResourceSet(baseOriginal,
                        "MiniGridTestConfiguration_BC_DL_v3.0.0.xml",
                        "MiniGridTestConfiguration_BC_SSH_v3.0.0.xml",
                        "MiniGridTestConfiguration_BC_SV_v3.0.0.xml",
                        "MiniGridTestConfiguration_BC_TP_v3.0.0.xml"),
                new ResourceSet(baseBoundary, "MiniGridTestConfiguration_EQ_BD_v3.0.0.xml",
                        "MiniGridTestConfiguration_TP_BD_v3.0.0.xml"));
    }

    public static TestGridModelResources miniNodeBreakerInvalidT2w() {
        String base = ENTSOE_CONFORMITY_1_MODIFIED
                + "/MiniGrid/NodeBreaker/BaseCase_Complete_v3_invalid_t2w/";
        String baseOriginal = ENTSOE_CONFORMITY_1
                + "/MiniGrid/NodeBreaker/CGMES_v2.4.15_MiniGridTestConfiguration_BaseCase_Complete_v3/";
        String baseBoundary = ENTSOE_CONFORMITY_1
                + "/MiniGrid/NodeBreaker/CGMES_v2.4.15_MiniGridTestConfiguration_Boundary_v3/";
        return new TestGridModelResources(
                "MiniGrid-NodeBreaker-LimistForEquipment",
                null,
                new ResourceSet(base,
                        "MiniGridTestConfiguration_BC_EQ_v3.0.0.xml"),
                new ResourceSet(baseOriginal,
                        "MiniGridTestConfiguration_BC_DL_v3.0.0.xml",
                        "MiniGridTestConfiguration_BC_SSH_v3.0.0.xml",
                        "MiniGridTestConfiguration_BC_SV_v3.0.0.xml",
                        "MiniGridTestConfiguration_BC_TP_v3.0.0.xml"),
                new ResourceSet(baseBoundary, "MiniGridTestConfiguration_EQ_BD_v3.0.0.xml",
                        "MiniGridTestConfiguration_TP_BD_v3.0.0.xml"));
    }

    public static TestGridModelResources miniNodeBreakerSvInjection() {
        String base = ENTSOE_CONFORMITY_1_MODIFIED
                + "/MiniGrid/NodeBreaker/BaseCase_Complete_v3_sv_injection/";
        String baseOriginal = ENTSOE_CONFORMITY_1
                + "/MiniGrid/NodeBreaker/CGMES_v2.4.15_MiniGridTestConfiguration_BaseCase_Complete_v3/";
        String baseBoundary = ENTSOE_CONFORMITY_1
                + "/MiniGrid/NodeBreaker/CGMES_v2.4.15_MiniGridTestConfiguration_Boundary_v3/";
        return new TestGridModelResources(
                "MiniGrid-NodeBreaker-Sv-Injection",
                null,
                new ResourceSet(base,
                        "MiniGridTestConfiguration_BC_SV_v3.0.0.xml"),
                new ResourceSet(baseOriginal,
                        "MiniGridTestConfiguration_BC_EQ_v3.0.0.xml",
                        "MiniGridTestConfiguration_BC_DL_v3.0.0.xml",
                        "MiniGridTestConfiguration_BC_SSH_v3.0.0.xml",
                        "MiniGridTestConfiguration_BC_TP_v3.0.0.xml"),
                new ResourceSet(baseBoundary, "MiniGridTestConfiguration_EQ_BD_v3.0.0.xml",
                        "MiniGridTestConfiguration_TP_BD_v3.0.0.xml"));
    }

    public static TestGridModelResources miniNodeBreakerLoadBreakSwitch() {
        String base = ENTSOE_CONFORMITY_1_MODIFIED
                + "/MiniGrid/NodeBreaker/BaseCase_Complete_v3_load_break_switch/";
        String baseOriginal = ENTSOE_CONFORMITY_1
                + "/MiniGrid/NodeBreaker/CGMES_v2.4.15_MiniGridTestConfiguration_BaseCase_Complete_v3/";
        String baseBoundary = ENTSOE_CONFORMITY_1
                + "/MiniGrid/NodeBreaker/CGMES_v2.4.15_MiniGridTestConfiguration_Boundary_v3/";
        return new TestGridModelResources(
                "MiniGrid-NodeBreaker-Sv-Injection",
                null,
                new ResourceSet(base,
                        "MiniGridTestConfiguration_BC_EQ_v3.0.0.xml"),
                new ResourceSet(baseOriginal,
                        "MiniGridTestConfiguration_BC_SV_v3.0.0.xml",
                        "MiniGridTestConfiguration_BC_DL_v3.0.0.xml",
                        "MiniGridTestConfiguration_BC_SSH_v3.0.0.xml",
                        "MiniGridTestConfiguration_BC_TP_v3.0.0.xml"),
                new ResourceSet(baseBoundary, "MiniGridTestConfiguration_EQ_BD_v3.0.0.xml",
                        "MiniGridTestConfiguration_TP_BD_v3.0.0.xml"));
    }

    public static TestGridModelResources miniNodeBreakerProtectedSwitch() {
        String base = ENTSOE_CONFORMITY_1_MODIFIED
                + "/MiniGrid/NodeBreaker/BaseCase_Complete_v3_protected_switch/";
        String baseOriginal = ENTSOE_CONFORMITY_1
                + "/MiniGrid/NodeBreaker/CGMES_v2.4.15_MiniGridTestConfiguration_BaseCase_Complete_v3/";
        String baseBoundary = ENTSOE_CONFORMITY_1
                + "/MiniGrid/NodeBreaker/CGMES_v2.4.15_MiniGridTestConfiguration_Boundary_v3/";
        return new TestGridModelResources(
                "MiniGrid-NodeBreaker-Sv-Injection",
                null,
                new ResourceSet(base,
                        "MiniGridTestConfiguration_BC_EQ_v3.0.0.xml"),
                new ResourceSet(baseOriginal,
                        "MiniGridTestConfiguration_BC_SV_v3.0.0.xml",
                        "MiniGridTestConfiguration_BC_DL_v3.0.0.xml",
                        "MiniGridTestConfiguration_BC_SSH_v3.0.0.xml",
                        "MiniGridTestConfiguration_BC_TP_v3.0.0.xml"),
                new ResourceSet(baseBoundary, "MiniGridTestConfiguration_EQ_BD_v3.0.0.xml",
                        "MiniGridTestConfiguration_TP_BD_v3.0.0.xml"));
    }

    public static TestGridModelResources miniNodeBreakerSwitchBetweenVoltageLevelsOpen() {
        String base = ENTSOE_CONFORMITY_1_MODIFIED
                + "/MiniGrid/NodeBreaker/BaseCase_Complete_v3_switchVLsOpen/";
        String baseOriginal = ENTSOE_CONFORMITY_1
                + "/MiniGrid/NodeBreaker/CGMES_v2.4.15_MiniGridTestConfiguration_BaseCase_Complete_v3/";
        String baseBoundary = ENTSOE_CONFORMITY_1
                + "/MiniGrid/NodeBreaker/CGMES_v2.4.15_MiniGridTestConfiguration_Boundary_v3/";
        return new TestGridModelResources(
                "MiniGrid-NodeBreaker-switchBetweenVoltageLevelsOpen",
                null,
                new ResourceSet(base,
                        "MiniGridTestConfiguration_BC_EQ_v3.0.0.xml",
                        "MiniGridTestConfiguration_BC_SSH_v3.0.0.xml"),
                new ResourceSet(baseOriginal,
                        "MiniGridTestConfiguration_BC_SV_v3.0.0.xml",
                        "MiniGridTestConfiguration_BC_DL_v3.0.0.xml",
                        "MiniGridTestConfiguration_BC_TP_v3.0.0.xml"),
                new ResourceSet(baseBoundary, "MiniGridTestConfiguration_EQ_BD_v3.0.0.xml",
                        "MiniGridTestConfiguration_TP_BD_v3.0.0.xml"));
    }

    public static TestGridModelResources smallNodeBreakerHvdcDcLine2Inverter1Rectifier2() {
        String base = ENTSOE_CONFORMITY_1_MODIFIED
                + "/SmallGrid/HVDC_dcLine2_targetPpcc_for_1inverter_2rectifier";
        String baseOriginal = ENTSOE_CONFORMITY_1
                + "/SmallGrid/NodeBreaker/CGMES_v2.4.15_SmallGridTestConfiguration_HVDC_Complete_v3.0.0/";
        String baseBoundary = ENTSOE_CONFORMITY_1
                + "/SmallGrid/NodeBreaker/CGMES_v2.4.15_SmallGridTestConfiguration_Boundary_v3.0.0/";
        return new TestGridModelResources(
                "SmallGrid-NodeBreaker-HVDC-Line2",
                null,
                new ResourceSet(baseOriginal, "SmallGridTestConfiguration_HVDC_DL_v3.0.0.xml",
                        "SmallGridTestConfiguration_HVDC_EQ_v3.0.0.xml",
                        "SmallGridTestConfiguration_HVDC_GL_v3.0.0.xml",
                        "SmallGridTestConfiguration_HVDC_SV_v3.0.0.xml",
                        "SmallGridTestConfiguration_HVDC_TP_v3.0.0.xml"),
                new ResourceSet(base, "SmallGridTestConfiguration_HVDC_SSH_v3.0.0.xml"),
                new ResourceSet(baseBoundary, "SmallGridTestConfiguration_EQ_BD_v3.0.0.xml",
                        "SmallGridTestConfiguration_TP_BD_v3.0.0.xml"));
    }

    public static TestGridModelResources smallNodeBreakerHvdcDcLine2BothConvertersTargetPpcc1inverter2rectifier() {
        String base = ENTSOE_CONFORMITY_1_MODIFIED
                + "/SmallGrid/HVDC_dcLine2_targetPpcc_both_1inverter_2rectifier";
        String baseOriginal = ENTSOE_CONFORMITY_1
                + "/SmallGrid/NodeBreaker/CGMES_v2.4.15_SmallGridTestConfiguration_HVDC_Complete_v3.0.0/";
        String baseBoundary = ENTSOE_CONFORMITY_1
                + "/SmallGrid/NodeBreaker/CGMES_v2.4.15_SmallGridTestConfiguration_Boundary_v3.0.0/";
        return new TestGridModelResources(
                "SmallGrid-NodeBreaker-HVDC-Line2",
                null,
                new ResourceSet(baseOriginal, "SmallGridTestConfiguration_HVDC_DL_v3.0.0.xml",
                        "SmallGridTestConfiguration_HVDC_EQ_v3.0.0.xml",
                        "SmallGridTestConfiguration_HVDC_GL_v3.0.0.xml",
                        "SmallGridTestConfiguration_HVDC_SV_v3.0.0.xml",
                        "SmallGridTestConfiguration_HVDC_TP_v3.0.0.xml"),
                new ResourceSet(base, "SmallGridTestConfiguration_HVDC_SSH_v3.0.0.xml"),
                new ResourceSet(baseBoundary, "SmallGridTestConfiguration_EQ_BD_v3.0.0.xml",
                        "SmallGridTestConfiguration_TP_BD_v3.0.0.xml"));
    }

    public static TestGridModelResources smallNodeBreakerHvdcDcLine2BothConvertersTargetPpcc1rectifier2inverter() {
        String base = ENTSOE_CONFORMITY_1_MODIFIED
                + "/SmallGrid/HVDC_dcLine2_targetPpcc_both_1rectifier_2inverter";
        String baseOriginal = ENTSOE_CONFORMITY_1
                + "/SmallGrid/NodeBreaker/CGMES_v2.4.15_SmallGridTestConfiguration_HVDC_Complete_v3.0.0/";
        String baseBoundary = ENTSOE_CONFORMITY_1
                + "/SmallGrid/NodeBreaker/CGMES_v2.4.15_SmallGridTestConfiguration_Boundary_v3.0.0/";
        return new TestGridModelResources(
                "SmallGrid-NodeBreaker-HVDC-Line2",
                null,
                new ResourceSet(baseOriginal, "SmallGridTestConfiguration_HVDC_DL_v3.0.0.xml",
                        "SmallGridTestConfiguration_HVDC_EQ_v3.0.0.xml",
                        "SmallGridTestConfiguration_HVDC_GL_v3.0.0.xml",
                        "SmallGridTestConfiguration_HVDC_SV_v3.0.0.xml",
                        "SmallGridTestConfiguration_HVDC_TP_v3.0.0.xml"),
                new ResourceSet(base, "SmallGridTestConfiguration_HVDC_SSH_v3.0.0.xml"),
                new ResourceSet(baseBoundary, "SmallGridTestConfiguration_EQ_BD_v3.0.0.xml",
                        "SmallGridTestConfiguration_TP_BD_v3.0.0.xml"));
    }

    public static TestGridModelResources smallNodeBreakerHvdcVscReactiveQPcc() {
        String base = ENTSOE_CONFORMITY_1_MODIFIED + "/SmallGrid/HVDC_vsc_reactive_qPccControl";
        String baseOriginal = ENTSOE_CONFORMITY_1
                + "/SmallGrid/NodeBreaker/CGMES_v2.4.15_SmallGridTestConfiguration_HVDC_Complete_v3.0.0/";
        String baseBoundary = ENTSOE_CONFORMITY_1
                + "/SmallGrid/NodeBreaker/CGMES_v2.4.15_SmallGridTestConfiguration_Boundary_v3.0.0/";
        return new TestGridModelResources(
                "SmallGrid-NodeBreaker-HVDC-VSC-Reactive",
                null,
                new ResourceSet(baseOriginal, "SmallGridTestConfiguration_HVDC_DL_v3.0.0.xml",
                        "SmallGridTestConfiguration_HVDC_EQ_v3.0.0.xml",
                        "SmallGridTestConfiguration_HVDC_GL_v3.0.0.xml",
                        "SmallGridTestConfiguration_HVDC_SV_v3.0.0.xml",
                        "SmallGridTestConfiguration_HVDC_TP_v3.0.0.xml"),
                new ResourceSet(base, "SmallGridTestConfiguration_HVDC_SSH_v3.0.0.xml"),
                new ResourceSet(baseBoundary, "SmallGridTestConfiguration_EQ_BD_v3.0.0.xml",
                        "SmallGridTestConfiguration_TP_BD_v3.0.0.xml"));
    }

    public static TestGridModelResources smallNodeBrokerHvdcNanTargetPpcc() {
        String base = ENTSOE_CONFORMITY_1_MODIFIED + "/SmallGrid/HVDC_NaN_targetPpcc";
        String baseOriginal = ENTSOE_CONFORMITY_1
                + "/SmallGrid/NodeBreaker/CGMES_v2.4.15_SmallGridTestConfiguration_HVDC_Complete_v3.0.0/";
        String baseBoundary = ENTSOE_CONFORMITY_1
                + "/SmallGrid/NodeBreaker/CGMES_v2.4.15_SmallGridTestConfiguration_Boundary_v3.0.0/";
        return new TestGridModelResources(
                "SmallGrid-NodeBreaker-HVDC-NaN-targetPpcc",
                null,
                new ResourceSet(baseOriginal, "SmallGridTestConfiguration_HVDC_DL_v3.0.0.xml",
                        "SmallGridTestConfiguration_HVDC_EQ_v3.0.0.xml",
                        "SmallGridTestConfiguration_HVDC_GL_v3.0.0.xml",
                        "SmallGridTestConfiguration_HVDC_SV_v3.0.0.xml",
                        "SmallGridTestConfiguration_HVDC_TP_v3.0.0.xml"),
                new ResourceSet(base, "SmallGridTestConfiguration_HVDC_SSH_v3.0.0.xml"),
                new ResourceSet(baseBoundary, "SmallGridTestConfiguration_EQ_BD_v3.0.0.xml",
                        "SmallGridTestConfiguration_TP_BD_v3.0.0.xml"));
    }

    public static TestGridModelResources smallNodeBrokerHvdcMissingDCLineSegment() {
        String base = ENTSOE_CONFORMITY_1_MODIFIED + "/SmallGrid/HVDC_missing_DCLineSegment";
        String baseOriginal = ENTSOE_CONFORMITY_1
                + "/SmallGrid/NodeBreaker/CGMES_v2.4.15_SmallGridTestConfiguration_HVDC_Complete_v3.0.0/";
        String baseBoundary = ENTSOE_CONFORMITY_1
                + "/SmallGrid/NodeBreaker/CGMES_v2.4.15_SmallGridTestConfiguration_Boundary_v3.0.0/";
        return new TestGridModelResources(
                "SmallGrid-NodeBreaker-HVDC-missing-DCLineSegment",
                null,
                new ResourceSet(baseOriginal, "SmallGridTestConfiguration_HVDC_DL_v3.0.0.xml",
                        "SmallGridTestConfiguration_HVDC_SSH_v3.0.0.xml",
                        "SmallGridTestConfiguration_HVDC_GL_v3.0.0.xml",
                        "SmallGridTestConfiguration_HVDC_SV_v3.0.0.xml"),
                new ResourceSet(base, "SmallGridTestConfiguration_HVDC_EQ_v3.0.0.xml",
                        "SmallGridTestConfiguration_HVDC_TP_v3.0.0.xml"),
                new ResourceSet(baseBoundary, "SmallGridTestConfiguration_EQ_BD_v3.0.0.xml",
                        "SmallGridTestConfiguration_TP_BD_v3.0.0.xml"));
    }

    public static TestGridModelResources smallNodeBrokerHvdcMissingAcDcConverters() {
        String base = ENTSOE_CONFORMITY_1_MODIFIED + "/SmallGrid/HVDC_missing_acDcConverters";
        String baseOriginal = ENTSOE_CONFORMITY_1
                + "/SmallGrid/NodeBreaker/CGMES_v2.4.15_SmallGridTestConfiguration_HVDC_Complete_v3.0.0/";
        String baseBoundary = ENTSOE_CONFORMITY_1
                + "/SmallGrid/NodeBreaker/CGMES_v2.4.15_SmallGridTestConfiguration_Boundary_v3.0.0/";
        return new TestGridModelResources(
                "SmallGrid-NodeBreaker-HVDC-missing-acDcConverters",
                null,
                new ResourceSet(baseOriginal, "SmallGridTestConfiguration_HVDC_DL_v3.0.0.xml",
                        "SmallGridTestConfiguration_HVDC_SSH_v3.0.0.xml",
                        "SmallGridTestConfiguration_HVDC_GL_v3.0.0.xml",
                        "SmallGridTestConfiguration_HVDC_SV_v3.0.0.xml"),
                new ResourceSet(base, "SmallGridTestConfiguration_HVDC_EQ_v3.0.0.xml",
                        "SmallGridTestConfiguration_HVDC_TP_v3.0.0.xml"),
                new ResourceSet(baseBoundary, "SmallGridTestConfiguration_EQ_BD_v3.0.0.xml",
                        "SmallGridTestConfiguration_TP_BD_v3.0.0.xml"));
    }

    public static TestGridModelResources smallNodeBrokerHvdcTwoDcLineSegments() {
        String base = ENTSOE_CONFORMITY_1_MODIFIED + "/SmallGrid/HVDC_two_DCLineSegments";
        String baseOriginal = ENTSOE_CONFORMITY_1
                + "/SmallGrid/NodeBreaker/CGMES_v2.4.15_SmallGridTestConfiguration_HVDC_Complete_v3.0.0/";
        String baseBoundary = ENTSOE_CONFORMITY_1
                + "/SmallGrid/NodeBreaker/CGMES_v2.4.15_SmallGridTestConfiguration_Boundary_v3.0.0/";
        return new TestGridModelResources(
                "SmallGrid-NodeBreaker-HVDC-two-DCLineSegments",
                null,
                new ResourceSet(baseOriginal, "SmallGridTestConfiguration_HVDC_DL_v3.0.0.xml",
                        "SmallGridTestConfiguration_HVDC_SSH_v3.0.0.xml",
                        "SmallGridTestConfiguration_HVDC_GL_v3.0.0.xml",
                        "SmallGridTestConfiguration_HVDC_SV_v3.0.0.xml"),
                new ResourceSet(base, "SmallGridTestConfiguration_HVDC_EQ_v3.0.0.xml",
                        "SmallGridTestConfiguration_HVDC_TP_v3.0.0.xml"),
                new ResourceSet(baseBoundary, "SmallGridTestConfiguration_EQ_BD_v3.0.0.xml",
                        "SmallGridTestConfiguration_TP_BD_v3.0.0.xml"));
    }

    public static TestGridModelResources smallNodeBrokerHvdcTwoAcDcConvertersOneDcLineSegments() {
        String base = ENTSOE_CONFORMITY_1_MODIFIED + "/SmallGrid/HVDC_twoAcDcConverters_oneDcLineSegment";
        String baseOriginal = ENTSOE_CONFORMITY_1
                + "/SmallGrid/NodeBreaker/CGMES_v2.4.15_SmallGridTestConfiguration_HVDC_Complete_v3.0.0/";
        String baseBoundary = ENTSOE_CONFORMITY_1
                + "/SmallGrid/NodeBreaker/CGMES_v2.4.15_SmallGridTestConfiguration_Boundary_v3.0.0/";
        return new TestGridModelResources(
                "SmallGrid-NodeBreaker-HVDC-two-AcDcConverters-one-DCLineSegment",
                null,
                new ResourceSet(baseOriginal, "SmallGridTestConfiguration_HVDC_DL_v3.0.0.xml",
                        "SmallGridTestConfiguration_HVDC_GL_v3.0.0.xml"),
                new ResourceSet(base, "SmallGridTestConfiguration_HVDC_EQ_v3.0.0.xml",
                        "SmallGridTestConfiguration_HVDC_SSH_v3.0.0.xml",
                        "SmallGridTestConfiguration_HVDC_TP_v3.0.0.xml",
                        "SmallGridTestConfiguration_HVDC_SV_v3.0.0.xml"),
                new ResourceSet(baseBoundary, "SmallGridTestConfiguration_EQ_BD_v3.0.0.xml",
                        "SmallGridTestConfiguration_TP_BD_v3.0.0.xml"));
    }

    private static final String ENTSOE_CONFORMITY_1 = "/conformity/cas-1.1.3-data-4.0.3";
    private static final String ENTSOE_CONFORMITY_1_MODIFIED = "/conformity-modified/cas-1.1.3-data-4.0.3";
}<|MERGE_RESOLUTION|>--- conflicted
+++ resolved
@@ -294,7 +294,6 @@
                         "MicroGridTestConfiguration_TP_BD.xml"));
     }
 
-<<<<<<< HEAD
     public static TestGridModel microGridBaseCaseBEEquivalentInjectionRegulatingVoltage() {
         String base = ENTSOE_CONFORMITY_1
                 + "/MicroGrid/BaseCase/CGMES_v2.4.15_MicroGridTestConfiguration_BC_BE_v2/";
@@ -303,7 +302,17 @@
         String baseBoundary = ENTSOE_CONFORMITY_1
                 + "/MicroGrid/BaseCase/CGMES_v2.4.15_MicroGridTestConfiguration_BD_v2/";
         return new TestGridModelResources("MicroGrid-BaseCase-BE-Equivalent-Injection-Regulating-Control",
-=======
+                null,
+                new ResourceSet(baseModified,
+                        "MicroGridTestConfiguration_BC_BE_EQ_V2.xml",
+                        "MicroGridTestConfiguration_BC_BE_SSH_V2.xml"),
+                new ResourceSet(base,
+                        "MicroGridTestConfiguration_BC_BE_TP_V2.xml",
+                        "MicroGridTestConfiguration_BC_BE_SV_V2.xml"),
+                new ResourceSet(baseBoundary, "MicroGridTestConfiguration_EQ_BD.xml",
+                        "MicroGridTestConfiguration_TP_BD.xml"));
+    }
+
     public static TestGridModelResources microGridBaseCaseBEConformNonConformLoads() {
         String base = ENTSOE_CONFORMITY_1
                 + "/MicroGrid/BaseCase/CGMES_v2.4.15_MicroGridTestConfiguration_BC_BE_v2/";
@@ -312,7 +321,7 @@
         String baseBoundary = ENTSOE_CONFORMITY_1
                 + "/MicroGrid/BaseCase/CGMES_v2.4.15_MicroGridTestConfiguration_BD_v2/";
         return new TestGridModelResources("MicroGrid-BaseCase-BE-Conform-Non-Conform-Loads",
->>>>>>> f36e106f
+
                 null,
                 new ResourceSet(baseModified,
                         "MicroGridTestConfiguration_BC_BE_EQ_V2.xml",
