/**
 * Copyright (c) 2017-2018, RTE (http://www.rte-france.com)
 * This Source Code Form is subject to the terms of the Mozilla Public
 * License, v. 2.0. If a copy of the MPL was not distributed with this
 * file, You can obtain one at http://mozilla.org/MPL/2.0/.
 */

package com.powsybl.cgmes.conformity.test;

import com.powsybl.cgmes.model.test.TestGridModelResources;
import com.powsybl.commons.datasource.ResourceSet;

/**
 * @author Luma Zamarreño <zamarrenolm at aia.es>
 */
public class CgmesConformity1ModifiedCatalog {

    public final TestGridModelResources microGridBaseCaseBERatioPhaseTapChangerTabular() {
        String base = ENTSOE_CONFORMITY_1_MODIFIED
            + "/MicroGrid/BaseCase/BC_BE_v2_rtc_ptc_tabular/";
        String baseOriginal = ENTSOE_CONFORMITY_1
            + "/MicroGrid/BaseCase/CGMES_v2.4.15_MicroGridTestConfiguration_BC_BE_v2/";
        String baseBoundary = ENTSOE_CONFORMITY_1
            + "/MicroGrid/BaseCase/CGMES_v2.4.15_MicroGridTestConfiguration_BD_v2/";
        return new TestGridModelResources(
<<<<<<< HEAD
            "MicroGrid-BaseCase-BE-RTC-PTC-Tabular",
            null,
            new ResourceSet(base,
                "MicroGridTestConfiguration_BC_BE_EQ_V2.xml",
                "MicroGridTestConfiguration_BC_BE_SV_V2.xml"),
            new ResourceSet(baseOriginal,
                "MicroGridTestConfiguration_BC_BE_SSH_V2.xml",
                "MicroGridTestConfiguration_BC_BE_TP_V2.xml"),
            new ResourceSet(baseBoundary, "MicroGridTestConfiguration_EQ_BD.xml",
                "MicroGridTestConfiguration_TP_BD.xml"));
=======
                "MicroGrid-BaseCase-BE-RTC-PTC-Tabular",
                null,
                new ResourceSet(base,
                        "MicroGridTestConfiguration_BC_BE_EQ_V2.xml",
                        "MicroGridTestConfiguration_BC_BE_SSH_V2.xml"),
                new ResourceSet(baseOriginal,
                        "MicroGridTestConfiguration_BC_BE_SV_V2.xml",
                        "MicroGridTestConfiguration_BC_BE_TP_V2.xml"),
                new ResourceSet(baseBoundary, "MicroGridTestConfiguration_EQ_BD.xml",
                        "MicroGridTestConfiguration_TP_BD.xml"));
>>>>>>> 72682ce3
    }

    public final TestGridModelResources microGridBaseCaseBEPtcSide2() {
        String base = ENTSOE_CONFORMITY_1_MODIFIED
                + "/MicroGrid/BaseCase/BC_BE_v2_ptc_side_2/";
        String baseOriginal = ENTSOE_CONFORMITY_1
                + "/MicroGrid/BaseCase/CGMES_v2.4.15_MicroGridTestConfiguration_BC_BE_v2/";
        String baseBoundary = ENTSOE_CONFORMITY_1
                + "/MicroGrid/BaseCase/CGMES_v2.4.15_MicroGridTestConfiguration_BD_v2/";
        return new TestGridModelResources(
                "MicroGrid-BaseCase-BE-RTC-PTC-Tabular",
                null,
                new ResourceSet(base,
                        "MicroGridTestConfiguration_BC_BE_EQ_V2.xml"),
                new ResourceSet(baseOriginal,
                        "MicroGridTestConfiguration_BC_BE_SSH_V2.xml",
                        "MicroGridTestConfiguration_BC_BE_TP_V2.xml",
                        "MicroGridTestConfiguration_BC_BE_SV_V2.xml"),
                new ResourceSet(baseBoundary, "MicroGridTestConfiguration_EQ_BD.xml",
                        "MicroGridTestConfiguration_TP_BD.xml"));
    }

    public final TestGridModelResources microGridBaseCaseBERtcPtcEnabledBySsh() {
        String base = ENTSOE_CONFORMITY_1_MODIFIED
                + "/MicroGrid/BaseCase/BC_BE_v2_rtc_ptc_enabled_in_ssh_data/";
        String baseOriginal = ENTSOE_CONFORMITY_1
                + "/MicroGrid/BaseCase/CGMES_v2.4.15_MicroGridTestConfiguration_BC_BE_v2/";
        String baseBoundary = ENTSOE_CONFORMITY_1
                + "/MicroGrid/BaseCase/CGMES_v2.4.15_MicroGridTestConfiguration_BD_v2/";
        return new TestGridModelResources(
                "MicroGrid-BaseCase-BE-RTC-PTC-Tabular",
                null,
                new ResourceSet(base,
                        "MicroGridTestConfiguration_BC_BE_SSH_V2.xml"),
                new ResourceSet(baseOriginal,
                        "MicroGridTestConfiguration_BC_BE_EQ_V2.xml",
                        "MicroGridTestConfiguration_BC_BE_SV_V2.xml",
                        "MicroGridTestConfiguration_BC_BE_TP_V2.xml"),
                new ResourceSet(baseBoundary, "MicroGridTestConfiguration_EQ_BD.xml",
                        "MicroGridTestConfiguration_TP_BD.xml"));
    }

    public TestGridModelResources microGridBaseCaseBEReactiveCapabilityCurve() {
        String base = ENTSOE_CONFORMITY_1_MODIFIED
            + "/MicroGrid/BaseCase/BC_BE_v2_q_curves/";
        String baseBoundary = ENTSOE_CONFORMITY_1
            + "/MicroGrid/BaseCase/CGMES_v2.4.15_MicroGridTestConfiguration_BD_v2/";
        return new TestGridModelResources(
            "MicroGrid-BaseCase-BE-Q-Curves",
            null,
            new ResourceSet(base,
                "MicroGridTestConfiguration_BC_BE_EQ_V2.xml",
                "MicroGridTestConfiguration_BC_BE_SSH_V2.xml",
                "MicroGridTestConfiguration_BC_BE_SV_V2.xml",
                "MicroGridTestConfiguration_BC_BE_TP_V2.xml"),
            new ResourceSet(baseBoundary, "MicroGridTestConfiguration_EQ_BD.xml",
                "MicroGridTestConfiguration_TP_BD.xml"));
    }

    public TestGridModelResources microGridBaseCaseBEReactiveCapabilityCurveOnePoint() {
        String base = ENTSOE_CONFORMITY_1
            + "/MicroGrid/BaseCase/CGMES_v2.4.15_MicroGridTestConfiguration_BC_BE_v2/";
        String baseModified = ENTSOE_CONFORMITY_1_MODIFIED
            + "/MicroGrid/BaseCase/BC_BE_v2_q_curve_1_point/";
        String baseBoundary = ENTSOE_CONFORMITY_1
            + "/MicroGrid/BaseCase/CGMES_v2.4.15_MicroGridTestConfiguration_BD_v2/";
        return new TestGridModelResources(
            "MicroGrid-BaseCase-BE-Q-Curves-1-point",
            null,
            new ResourceSet(baseModified,
                "MicroGridTestConfiguration_BC_BE_EQ_V2.xml"),
            new ResourceSet(base,
                "MicroGridTestConfiguration_BC_BE_SSH_V2.xml",
                "MicroGridTestConfiguration_BC_BE_SV_V2.xml",
                "MicroGridTestConfiguration_BC_BE_TP_V2.xml"),
            new ResourceSet(baseBoundary, "MicroGridTestConfiguration_EQ_BD.xml",
                "MicroGridTestConfiguration_TP_BD.xml"));
    }

    public final TestGridModelResources microGridBaseCaseBEPtcCurrentLimiter() {
        String base = ENTSOE_CONFORMITY_1
            + "/MicroGrid/BaseCase/CGMES_v2.4.15_MicroGridTestConfiguration_BC_BE_v2/";
        String baseModified = ENTSOE_CONFORMITY_1_MODIFIED
            + "/MicroGrid/BaseCase/BC_BE_v2_ptc_current_limiter/";
        String baseBoundary = ENTSOE_CONFORMITY_1
            + "/MicroGrid/BaseCase/CGMES_v2.4.15_MicroGridTestConfiguration_BD_v2/";
        return new TestGridModelResources(
            "MicroGrid-BaseCase-BE-Ptc-Current-Limiter",
            null,
            new ResourceSet(baseModified,
                "MicroGridTestConfiguration_BC_BE_EQ_V2.xml"),
            new ResourceSet(base,
                "MicroGridTestConfiguration_BC_BE_SSH_V2.xml",
                "MicroGridTestConfiguration_BC_BE_SV_V2.xml",
                "MicroGridTestConfiguration_BC_BE_TP_V2.xml"),
            new ResourceSet(baseBoundary, "MicroGridTestConfiguration_EQ_BD.xml",
                "MicroGridTestConfiguration_TP_BD.xml"));
    }

    public final TestGridModelResources microGridBaseCaseBEInvalidRegulatingControl() {
        String base = ENTSOE_CONFORMITY_1
            + "/MicroGrid/BaseCase/CGMES_v2.4.15_MicroGridTestConfiguration_BC_BE_v2/";
        String baseModified = ENTSOE_CONFORMITY_1_MODIFIED
            + "/MicroGrid/BaseCase/BC_BE_v2_invalid_regulating_control/";
        String baseBoundary = ENTSOE_CONFORMITY_1
            + "/MicroGrid/BaseCase/CGMES_v2.4.15_MicroGridTestConfiguration_BD_v2/";
        return new TestGridModelResources(
            "MicroGrid-BaseCase-BE-Invalid-Regulation-Control",
            null,
            new ResourceSet(baseModified,
                "MicroGridTestConfiguration_BC_BE_EQ_V2.xml",
                "MicroGridTestConfiguration_BC_BE_SSH_V2.xml"),
            new ResourceSet(base,
                "MicroGridTestConfiguration_BC_BE_SV_V2.xml",
                "MicroGridTestConfiguration_BC_BE_TP_V2.xml"),
            new ResourceSet(baseBoundary, "MicroGridTestConfiguration_EQ_BD.xml",
                "MicroGridTestConfiguration_TP_BD.xml"));
    }

    public final TestGridModelResources microGridBaseCaseBEMissingRegulatingControl() {
        String base = ENTSOE_CONFORMITY_1
            + "/MicroGrid/BaseCase/CGMES_v2.4.15_MicroGridTestConfiguration_BC_BE_v2/";
        String baseModified = ENTSOE_CONFORMITY_1_MODIFIED
            + "/MicroGrid/BaseCase/BC_BE_v2_missing_regulating_control/";
        String baseBoundary = ENTSOE_CONFORMITY_1
            + "/MicroGrid/BaseCase/CGMES_v2.4.15_MicroGridTestConfiguration_BD_v2/";
        return new TestGridModelResources(
            "MicroGrid-BaseCase-BE-Missing-Regulation-Control",
            null,
            new ResourceSet(baseModified,
                "MicroGridTestConfiguration_BC_BE_EQ_V2.xml"),
            new ResourceSet(base,
                "MicroGridTestConfiguration_BC_BE_SSH_V2.xml",
                "MicroGridTestConfiguration_BC_BE_SV_V2.xml",
                "MicroGridTestConfiguration_BC_BE_TP_V2.xml"),
            new ResourceSet(baseBoundary, "MicroGridTestConfiguration_EQ_BD.xml",
                "MicroGridTestConfiguration_TP_BD.xml"));
    }

    public final TestGridModelResources microGridBaseCaseBEWithSvInjection() {
        String base = ENTSOE_CONFORMITY_1
            + "/MicroGrid/BaseCase/CGMES_v2.4.15_MicroGridTestConfiguration_BC_BE_v2/";
        String baseModified = ENTSOE_CONFORMITY_1_MODIFIED
            + "/MicroGrid/BaseCase/BC_BE_v2_with_sv_injection/";
        String baseBoundary = ENTSOE_CONFORMITY_1
            + "/MicroGrid/BaseCase/CGMES_v2.4.15_MicroGridTestConfiguration_BD_v2/";
        return new TestGridModelResources(
            "MicroGrid-BaseCase-BE-With-Sv-Injection",
            null,
            new ResourceSet(baseModified,
                "MicroGridTestConfiguration_BC_BE_SV_V2.xml",
                "MicroGridTestConfiguration_BC_BE_EQ_V2.xml",
                "MicroGridTestConfiguration_BC_BE_TP_V2.xml"),
            new ResourceSet(base,
                "MicroGridTestConfiguration_BC_BE_SSH_V2.xml"),
            new ResourceSet(baseBoundary, "MicroGridTestConfiguration_EQ_BD.xml",
                "MicroGridTestConfiguration_TP_BD.xml"));
    }

    public final TestGridModelResources microGridBaseCaseBEInvalidSvInjection() {
        String base = ENTSOE_CONFORMITY_1
            + "/MicroGrid/BaseCase/CGMES_v2.4.15_MicroGridTestConfiguration_BC_BE_v2/";
        String baseModified = ENTSOE_CONFORMITY_1_MODIFIED
            + "/MicroGrid/BaseCase/BC_BE_v2_invalid_sv_injection/";
        String baseBoundary = ENTSOE_CONFORMITY_1
            + "/MicroGrid/BaseCase/CGMES_v2.4.15_MicroGridTestConfiguration_BD_v2/";
        return new TestGridModelResources(
            "MicroGrid-BaseCase-BE-Invalid-Sv-Injection",
            null,
            new ResourceSet(baseModified,
                "MicroGridTestConfiguration_BC_BE_SV_V2.xml"),
            new ResourceSet(base,
                "MicroGridTestConfiguration_BC_BE_EQ_V2.xml",
                "MicroGridTestConfiguration_BC_BE_SSH_V2.xml",
                "MicroGridTestConfiguration_BC_BE_TP_V2.xml"),
            new ResourceSet(baseBoundary, "MicroGridTestConfiguration_EQ_BD.xml",
                "MicroGridTestConfiguration_TP_BD.xml"));
    }

    public final TestGridModelResources microT4BeBbInvalidSvcMode() {
        String base = ENTSOE_CONFORMITY_1
                + "/MicroGrid/Type4_T4/CGMES_v2.4.15_MicroGridTestConfiguration_T4_BE_BB_Complete_v2/";
        String baseModified = ENTSOE_CONFORMITY_1_MODIFIED
                + "/MicroGrid/Type4_T4/BE_BB_Complete_v2_invalid_svc_mode/";
        String baseBoundary = ENTSOE_CONFORMITY_1
                + "/MicroGrid/Type4_T4/CGMES_v2.4.15_MicroGridTestConfiguration_BD_v2/";
        return new TestGridModelResources(
                "MicroGrid-T4-Invalid-SVC-mode",
                null,
                new ResourceSet(baseModified,
                        "MicroGridTestConfiguration_T4_BE_EQ_V2.xml"),
                new ResourceSet(base,
                        "MicroGridTestConfiguration_T4_BE_SSH_V2.xml",
                        "MicroGridTestConfiguration_T4_BE_SV_V2.xml",
                        "MicroGridTestConfiguration_T4_BE_TP_V2.xml"),
                new ResourceSet(baseBoundary, "MicroGridTestConfiguration_EQ_BD.xml",
                        "MicroGridTestConfiguration_TP_BD.xml"));
    }

    public final TestGridModelResources microT4BeBbReactivePowerSvc() {
        String base = ENTSOE_CONFORMITY_1
                + "/MicroGrid/Type4_T4/CGMES_v2.4.15_MicroGridTestConfiguration_T4_BE_BB_Complete_v2/";
        String baseModified = ENTSOE_CONFORMITY_1_MODIFIED
                + "/MicroGrid/Type4_T4/BE_BB_Complete_v2_reactive_power_svc/";
        String baseBoundary = ENTSOE_CONFORMITY_1
                + "/MicroGrid/Type4_T4/CGMES_v2.4.15_MicroGridTestConfiguration_BD_v2/";
        return new TestGridModelResources(
                "MicroGrid-T4-Reactive-Power-SVC",
                null,
                new ResourceSet(baseModified,
                        "MicroGridTestConfiguration_T4_BE_EQ_V2.xml"),
                new ResourceSet(base,
                        "MicroGridTestConfiguration_T4_BE_SSH_V2.xml",
                        "MicroGridTestConfiguration_T4_BE_SV_V2.xml",
                        "MicroGridTestConfiguration_T4_BE_TP_V2.xml"),
                new ResourceSet(baseBoundary, "MicroGridTestConfiguration_EQ_BD.xml",
                        "MicroGridTestConfiguration_TP_BD.xml"));
    }

    public final TestGridModelResources microT4BeBbOffSvc() {
        String base = ENTSOE_CONFORMITY_1
                + "/MicroGrid/Type4_T4/CGMES_v2.4.15_MicroGridTestConfiguration_T4_BE_BB_Complete_v2/";
        String baseModified = ENTSOE_CONFORMITY_1_MODIFIED
                + "/MicroGrid/Type4_T4/BE_BB_Complete_v2_off_svc/";
        String baseBoundary = ENTSOE_CONFORMITY_1
                + "/MicroGrid/Type4_T4/CGMES_v2.4.15_MicroGridTestConfiguration_BD_v2/";
        return new TestGridModelResources(
                "MicroGrid-T4-Off-SVC",
                null,
                new ResourceSet(baseModified,
                        "MicroGridTestConfiguration_T4_BE_SSH_V2.xml"),
                new ResourceSet(base,
                        "MicroGridTestConfiguration_T4_BE_EQ_V2.xml",
                        "MicroGridTestConfiguration_T4_BE_SV_V2.xml",
                        "MicroGridTestConfiguration_T4_BE_TP_V2.xml"),
                new ResourceSet(baseBoundary, "MicroGridTestConfiguration_EQ_BD.xml",
                        "MicroGridTestConfiguration_TP_BD.xml"));
    }

    public final TestGridModelResources microT4BeBbOffSvcControl() {
        String base = ENTSOE_CONFORMITY_1
                + "/MicroGrid/Type4_T4/CGMES_v2.4.15_MicroGridTestConfiguration_T4_BE_BB_Complete_v2/";
        String baseModified = ENTSOE_CONFORMITY_1_MODIFIED
                + "/MicroGrid/Type4_T4/BE_BB_Complete_v2_off_svc_control/";
        String baseBoundary = ENTSOE_CONFORMITY_1
                + "/MicroGrid/Type4_T4/CGMES_v2.4.15_MicroGridTestConfiguration_BD_v2/";
        return new TestGridModelResources(
                "MicroGrid-T4-Off-SVC",
                null,
                new ResourceSet(baseModified,
                        "MicroGridTestConfiguration_T4_BE_SSH_V2.xml"),
                new ResourceSet(base,
                        "MicroGridTestConfiguration_T4_BE_EQ_V2.xml",
                        "MicroGridTestConfiguration_T4_BE_SV_V2.xml",
                        "MicroGridTestConfiguration_T4_BE_TP_V2.xml"),
                new ResourceSet(baseBoundary, "MicroGridTestConfiguration_EQ_BD.xml",
                        "MicroGridTestConfiguration_TP_BD.xml"));
    }

    public final TestGridModelResources microT4BeBbSvcNoRegulatingControl() {
        String base = ENTSOE_CONFORMITY_1
                + "/MicroGrid/Type4_T4/CGMES_v2.4.15_MicroGridTestConfiguration_T4_BE_BB_Complete_v2/";
        String baseModified = ENTSOE_CONFORMITY_1_MODIFIED
                + "/MicroGrid/Type4_T4/BE_BB_Complete_v2_svc_no_regulating_control/";
        String baseBoundary = ENTSOE_CONFORMITY_1
                + "/MicroGrid/Type4_T4/CGMES_v2.4.15_MicroGridTestConfiguration_BD_v2/";
        return new TestGridModelResources(
                "MicroGrid-T4-SVC_Without_Regulating_Control",
                null,
                new ResourceSet(baseModified,
                        "MicroGridTestConfiguration_T4_BE_EQ_V2.xml"),
                new ResourceSet(base,
                        "MicroGridTestConfiguration_T4_BE_SSH_V2.xml",
                        "MicroGridTestConfiguration_T4_BE_SV_V2.xml",
                        "MicroGridTestConfiguration_T4_BE_TP_V2.xml"),
                new ResourceSet(baseBoundary, "MicroGridTestConfiguration_EQ_BD.xml",
                        "MicroGridTestConfiguration_TP_BD.xml"));
    }

    public final TestGridModelResources microT4BeBbMissingRegControlReactivePowerSvc() {
        String base = ENTSOE_CONFORMITY_1
                + "/MicroGrid/Type4_T4/CGMES_v2.4.15_MicroGridTestConfiguration_T4_BE_BB_Complete_v2/";
        String baseModified = ENTSOE_CONFORMITY_1_MODIFIED
                + "/MicroGrid/Type4_T4/BE_BB_Complete_v2_missing_reg_control_reactive_power_svc/";
        String baseBoundary = ENTSOE_CONFORMITY_1
                + "/MicroGrid/Type4_T4/CGMES_v2.4.15_MicroGridTestConfiguration_BD_v2/";
        return new TestGridModelResources(
                "MicroGrid-T4-Reactive_Power_SVC_With_Missing_Regulating_Control",
                null,
                new ResourceSet(baseModified,
                        "MicroGridTestConfiguration_T4_BE_EQ_V2.xml"),
                new ResourceSet(base,
                        "MicroGridTestConfiguration_T4_BE_SSH_V2.xml",
                        "MicroGridTestConfiguration_T4_BE_SV_V2.xml",
                        "MicroGridTestConfiguration_T4_BE_TP_V2.xml"),
                new ResourceSet(baseBoundary, "MicroGridTestConfiguration_EQ_BD.xml",
                        "MicroGridTestConfiguration_TP_BD.xml"));
    }

    public final TestGridModelResources miniBusBranchRtcRemoteRegulation() {
        String base = ENTSOE_CONFORMITY_1_MODIFIED
            + "/MiniGrid/BusBranch/BaseCase_v3_rtc_with_remote_regulation/";
        String baseOriginal = ENTSOE_CONFORMITY_1
            + "/MiniGrid/BusBranch/CGMES_v2.4.15_MiniGridTestConfiguration_BaseCase_v3/";
        return new TestGridModelResources(
            "MiniGrid-NodeBreaker-LimistForEquipment",
            null,
            new ResourceSet(base,
                "MiniGridTestConfiguration_BC_EQ_v3.0.0.xml",
                "MiniGridTestConfiguration_BC_SSH_v3.0.0.xml",
                "MiniGridTestConfiguration_BC_TP_v3.0.0.xml"),
            new ResourceSet(baseOriginal,
                "MiniGridTestConfiguration_BC_DL_v3.0.0.xml",
                "MiniGridTestConfiguration_BC_SV_v3.0.0.xml"));
    }

    public final TestGridModelResources miniNodeBreakerLimitsforEquipment() {
        String base = ENTSOE_CONFORMITY_1_MODIFIED
            + "/MiniGrid/NodeBreaker/BaseCase_Complete_v3_limits/";
        String baseOriginal = ENTSOE_CONFORMITY_1
            + "/MiniGrid/NodeBreaker/CGMES_v2.4.15_MiniGridTestConfiguration_BaseCase_Complete_v3/";
        String baseBoundary = ENTSOE_CONFORMITY_1
            + "/MiniGrid/NodeBreaker/CGMES_v2.4.15_MiniGridTestConfiguration_Boundary_v3/";
        return new TestGridModelResources(
            "MiniGrid-NodeBreaker-LimistForEquipment",
            null,
            new ResourceSet(base,
                "MiniGridTestConfiguration_BC_EQ_v3.0.0.xml"),
            new ResourceSet(baseOriginal,
                "MiniGridTestConfiguration_BC_DL_v3.0.0.xml",
                "MiniGridTestConfiguration_BC_SSH_v3.0.0.xml",
                "MiniGridTestConfiguration_BC_SV_v3.0.0.xml",
                "MiniGridTestConfiguration_BC_TP_v3.0.0.xml"),
            new ResourceSet(baseBoundary, "MiniGridTestConfiguration_EQ_BD_v3.0.0.xml",
                "MiniGridTestConfiguration_TP_BD_v3.0.0.xml"));
    }

    public final TestGridModelResources miniNodeBreakerInvalidT2w() {
        String base = ENTSOE_CONFORMITY_1_MODIFIED
            + "/MiniGrid/NodeBreaker/BaseCase_Complete_v3_invalid_t2w/";
        String baseOriginal = ENTSOE_CONFORMITY_1
            + "/MiniGrid/NodeBreaker/CGMES_v2.4.15_MiniGridTestConfiguration_BaseCase_Complete_v3/";
        String baseBoundary = ENTSOE_CONFORMITY_1
            + "/MiniGrid/NodeBreaker/CGMES_v2.4.15_MiniGridTestConfiguration_Boundary_v3/";
        return new TestGridModelResources(
            "MiniGrid-NodeBreaker-LimistForEquipment",
            null,
            new ResourceSet(base,
                "MiniGridTestConfiguration_BC_EQ_v3.0.0.xml"),
            new ResourceSet(baseOriginal,
                "MiniGridTestConfiguration_BC_DL_v3.0.0.xml",
                "MiniGridTestConfiguration_BC_SSH_v3.0.0.xml",
                "MiniGridTestConfiguration_BC_SV_v3.0.0.xml",
                "MiniGridTestConfiguration_BC_TP_v3.0.0.xml"),
            new ResourceSet(baseBoundary, "MiniGridTestConfiguration_EQ_BD_v3.0.0.xml",
                "MiniGridTestConfiguration_TP_BD_v3.0.0.xml"));
    }

    public final TestGridModelResources miniNodeBreakerSvInjection() {
        String base = ENTSOE_CONFORMITY_1_MODIFIED
            + "/MiniGrid/NodeBreaker/BaseCase_Complete_v3_sv_injection/";
        String baseOriginal = ENTSOE_CONFORMITY_1
            + "/MiniGrid/NodeBreaker/CGMES_v2.4.15_MiniGridTestConfiguration_BaseCase_Complete_v3/";
        String baseBoundary = ENTSOE_CONFORMITY_1
            + "/MiniGrid/NodeBreaker/CGMES_v2.4.15_MiniGridTestConfiguration_Boundary_v3/";
        return new TestGridModelResources(
            "MiniGrid-NodeBreaker-Sv-Injection",
            null,
            new ResourceSet(base,
                "MiniGridTestConfiguration_BC_SV_v3.0.0.xml"),
            new ResourceSet(baseOriginal,
                "MiniGridTestConfiguration_BC_EQ_v3.0.0.xml",
                "MiniGridTestConfiguration_BC_DL_v3.0.0.xml",
                "MiniGridTestConfiguration_BC_SSH_v3.0.0.xml",
                "MiniGridTestConfiguration_BC_TP_v3.0.0.xml"),
            new ResourceSet(baseBoundary, "MiniGridTestConfiguration_EQ_BD_v3.0.0.xml",
                "MiniGridTestConfiguration_TP_BD_v3.0.0.xml"));
    }

    private static final String ENTSOE_CONFORMITY_1 = "/conformity/cas-1.1.3-data-4.0.3";
    private static final String ENTSOE_CONFORMITY_1_MODIFIED = "/conformity-modified/cas-1.1.3-data-4.0.3";
}<|MERGE_RESOLUTION|>--- conflicted
+++ resolved
@@ -23,18 +23,6 @@
         String baseBoundary = ENTSOE_CONFORMITY_1
             + "/MicroGrid/BaseCase/CGMES_v2.4.15_MicroGridTestConfiguration_BD_v2/";
         return new TestGridModelResources(
-<<<<<<< HEAD
-            "MicroGrid-BaseCase-BE-RTC-PTC-Tabular",
-            null,
-            new ResourceSet(base,
-                "MicroGridTestConfiguration_BC_BE_EQ_V2.xml",
-                "MicroGridTestConfiguration_BC_BE_SV_V2.xml"),
-            new ResourceSet(baseOriginal,
-                "MicroGridTestConfiguration_BC_BE_SSH_V2.xml",
-                "MicroGridTestConfiguration_BC_BE_TP_V2.xml"),
-            new ResourceSet(baseBoundary, "MicroGridTestConfiguration_EQ_BD.xml",
-                "MicroGridTestConfiguration_TP_BD.xml"));
-=======
                 "MicroGrid-BaseCase-BE-RTC-PTC-Tabular",
                 null,
                 new ResourceSet(base,
@@ -45,7 +33,6 @@
                         "MicroGridTestConfiguration_BC_BE_TP_V2.xml"),
                 new ResourceSet(baseBoundary, "MicroGridTestConfiguration_EQ_BD.xml",
                         "MicroGridTestConfiguration_TP_BD.xml"));
->>>>>>> 72682ce3
     }
 
     public final TestGridModelResources microGridBaseCaseBEPtcSide2() {
