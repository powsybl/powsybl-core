--- conflicted
+++ resolved
@@ -17,235 +17,239 @@
 
     public final TestGridModelResources microGridBaseCaseBERatioPhaseTapChangerTabular() {
         String base = ENTSOE_CONFORMITY_1_MODIFIED
-                + "/MicroGrid/BaseCase/BC_BE_v2_rtc_ptc_tabular/";
-        String baseOriginal = ENTSOE_CONFORMITY_1
-                + "/MicroGrid/BaseCase/CGMES_v2.4.15_MicroGridTestConfiguration_BC_BE_v2/";
-        String baseBoundary = ENTSOE_CONFORMITY_1
-                + "/MicroGrid/BaseCase/CGMES_v2.4.15_MicroGridTestConfiguration_BD_v2/";
-        return new TestGridModelResources(
-                "MicroGrid-BaseCase-BE-RTC-PTC-Tabular",
-                null,
-                new ResourceSet(base,
-                        "MicroGridTestConfiguration_BC_BE_EQ_V2.xml",
-                        "MicroGridTestConfiguration_BC_BE_SV_V2.xml"),
-                new ResourceSet(baseOriginal,
-                        "MicroGridTestConfiguration_BC_BE_SSH_V2.xml",
-                        "MicroGridTestConfiguration_BC_BE_TP_V2.xml"),
-                new ResourceSet(baseBoundary, "MicroGridTestConfiguration_EQ_BD.xml",
-                        "MicroGridTestConfiguration_TP_BD.xml"));
+            + "/MicroGrid/BaseCase/BC_BE_v2_rtc_ptc_tabular/";
+        String baseOriginal = ENTSOE_CONFORMITY_1
+            + "/MicroGrid/BaseCase/CGMES_v2.4.15_MicroGridTestConfiguration_BC_BE_v2/";
+        String baseBoundary = ENTSOE_CONFORMITY_1
+            + "/MicroGrid/BaseCase/CGMES_v2.4.15_MicroGridTestConfiguration_BD_v2/";
+        return new TestGridModelResources(
+            "MicroGrid-BaseCase-BE-RTC-PTC-Tabular",
+            null,
+            new ResourceSet(base,
+                "MicroGridTestConfiguration_BC_BE_EQ_V2.xml",
+                "MicroGridTestConfiguration_BC_BE_SV_V2.xml"),
+            new ResourceSet(baseOriginal,
+                "MicroGridTestConfiguration_BC_BE_SSH_V2.xml",
+                "MicroGridTestConfiguration_BC_BE_TP_V2.xml"),
+            new ResourceSet(baseBoundary, "MicroGridTestConfiguration_EQ_BD.xml",
+                "MicroGridTestConfiguration_TP_BD.xml"));
     }
 
     public TestGridModelResources microGridBaseCaseBEReactiveCapabilityCurve() {
         String base = ENTSOE_CONFORMITY_1_MODIFIED
-                + "/MicroGrid/BaseCase/BC_BE_v2_q_curves/";
-        String baseBoundary = ENTSOE_CONFORMITY_1
-                + "/MicroGrid/BaseCase/CGMES_v2.4.15_MicroGridTestConfiguration_BD_v2/";
-        return new TestGridModelResources(
-                "MicroGrid-BaseCase-BE-Q-Curves",
-                null,
-                new ResourceSet(base,
-                        "MicroGridTestConfiguration_BC_BE_EQ_V2.xml",
-                        "MicroGridTestConfiguration_BC_BE_SSH_V2.xml",
-                        "MicroGridTestConfiguration_BC_BE_SV_V2.xml",
-                        "MicroGridTestConfiguration_BC_BE_TP_V2.xml"),
-                new ResourceSet(baseBoundary, "MicroGridTestConfiguration_EQ_BD.xml",
-                        "MicroGridTestConfiguration_TP_BD.xml"));
+            + "/MicroGrid/BaseCase/BC_BE_v2_q_curves/";
+        String baseBoundary = ENTSOE_CONFORMITY_1
+            + "/MicroGrid/BaseCase/CGMES_v2.4.15_MicroGridTestConfiguration_BD_v2/";
+        return new TestGridModelResources(
+            "MicroGrid-BaseCase-BE-Q-Curves",
+            null,
+            new ResourceSet(base,
+                "MicroGridTestConfiguration_BC_BE_EQ_V2.xml",
+                "MicroGridTestConfiguration_BC_BE_SSH_V2.xml",
+                "MicroGridTestConfiguration_BC_BE_SV_V2.xml",
+                "MicroGridTestConfiguration_BC_BE_TP_V2.xml"),
+            new ResourceSet(baseBoundary, "MicroGridTestConfiguration_EQ_BD.xml",
+                "MicroGridTestConfiguration_TP_BD.xml"));
     }
 
     public TestGridModelResources microGridBaseCaseBEReactiveCapabilityCurveOnePoint() {
         String base = ENTSOE_CONFORMITY_1
-                + "/MicroGrid/BaseCase/CGMES_v2.4.15_MicroGridTestConfiguration_BC_BE_v2/";
-        String baseModified = ENTSOE_CONFORMITY_1_MODIFIED
-                + "/MicroGrid/BaseCase/BC_BE_v2_q_curve_1_point/";
-        String baseBoundary = ENTSOE_CONFORMITY_1
-                + "/MicroGrid/BaseCase/CGMES_v2.4.15_MicroGridTestConfiguration_BD_v2/";
-        return new TestGridModelResources(
-                "MicroGrid-BaseCase-BE-Q-Curves-1-point",
-                null,
-                new ResourceSet(baseModified,
-                        "MicroGridTestConfiguration_BC_BE_EQ_V2.xml"),
-                new ResourceSet(base,
-                        "MicroGridTestConfiguration_BC_BE_SSH_V2.xml",
-                        "MicroGridTestConfiguration_BC_BE_SV_V2.xml",
-                        "MicroGridTestConfiguration_BC_BE_TP_V2.xml"),
-                new ResourceSet(baseBoundary, "MicroGridTestConfiguration_EQ_BD.xml",
-                        "MicroGridTestConfiguration_TP_BD.xml"));
+            + "/MicroGrid/BaseCase/CGMES_v2.4.15_MicroGridTestConfiguration_BC_BE_v2/";
+        String baseModified = ENTSOE_CONFORMITY_1_MODIFIED
+            + "/MicroGrid/BaseCase/BC_BE_v2_q_curve_1_point/";
+        String baseBoundary = ENTSOE_CONFORMITY_1
+            + "/MicroGrid/BaseCase/CGMES_v2.4.15_MicroGridTestConfiguration_BD_v2/";
+        return new TestGridModelResources(
+            "MicroGrid-BaseCase-BE-Q-Curves-1-point",
+            null,
+            new ResourceSet(baseModified,
+                "MicroGridTestConfiguration_BC_BE_EQ_V2.xml"),
+            new ResourceSet(base,
+                "MicroGridTestConfiguration_BC_BE_SSH_V2.xml",
+                "MicroGridTestConfiguration_BC_BE_SV_V2.xml",
+                "MicroGridTestConfiguration_BC_BE_TP_V2.xml"),
+            new ResourceSet(baseBoundary, "MicroGridTestConfiguration_EQ_BD.xml",
+                "MicroGridTestConfiguration_TP_BD.xml"));
     }
 
     public final TestGridModelResources microGridBaseCaseBEPtcCurrentLimiter() {
         String base = ENTSOE_CONFORMITY_1
-                + "/MicroGrid/BaseCase/CGMES_v2.4.15_MicroGridTestConfiguration_BC_BE_v2/";
-        String baseModified = ENTSOE_CONFORMITY_1_MODIFIED
-                + "/MicroGrid/BaseCase/BC_BE_v2_ptc_current_limiter/";
-        String baseBoundary = ENTSOE_CONFORMITY_1
-                + "/MicroGrid/BaseCase/CGMES_v2.4.15_MicroGridTestConfiguration_BD_v2/";
-        return new TestGridModelResources(
-                "MicroGrid-BaseCase-BE-Ptc-Current-Limiter",
-                null,
-                new ResourceSet(baseModified,
-                        "MicroGridTestConfiguration_BC_BE_EQ_V2.xml"),
-                new ResourceSet(base,
-                        "MicroGridTestConfiguration_BC_BE_SSH_V2.xml",
-                        "MicroGridTestConfiguration_BC_BE_SV_V2.xml",
-                        "MicroGridTestConfiguration_BC_BE_TP_V2.xml"),
-                new ResourceSet(baseBoundary, "MicroGridTestConfiguration_EQ_BD.xml",
-                        "MicroGridTestConfiguration_TP_BD.xml"));
+            + "/MicroGrid/BaseCase/CGMES_v2.4.15_MicroGridTestConfiguration_BC_BE_v2/";
+        String baseModified = ENTSOE_CONFORMITY_1_MODIFIED
+            + "/MicroGrid/BaseCase/BC_BE_v2_ptc_current_limiter/";
+        String baseBoundary = ENTSOE_CONFORMITY_1
+            + "/MicroGrid/BaseCase/CGMES_v2.4.15_MicroGridTestConfiguration_BD_v2/";
+        return new TestGridModelResources(
+            "MicroGrid-BaseCase-BE-Ptc-Current-Limiter",
+            null,
+            new ResourceSet(baseModified,
+                "MicroGridTestConfiguration_BC_BE_EQ_V2.xml"),
+            new ResourceSet(base,
+                "MicroGridTestConfiguration_BC_BE_SSH_V2.xml",
+                "MicroGridTestConfiguration_BC_BE_SV_V2.xml",
+                "MicroGridTestConfiguration_BC_BE_TP_V2.xml"),
+            new ResourceSet(baseBoundary, "MicroGridTestConfiguration_EQ_BD.xml",
+                "MicroGridTestConfiguration_TP_BD.xml"));
     }
 
     public final TestGridModelResources microGridBaseCaseBEInvalidRegulatingControl() {
         String base = ENTSOE_CONFORMITY_1
-                + "/MicroGrid/BaseCase/CGMES_v2.4.15_MicroGridTestConfiguration_BC_BE_v2/";
-        String baseModified = ENTSOE_CONFORMITY_1_MODIFIED
-                + "/MicroGrid/BaseCase/BC_BE_v2_invalid_regulating_control/";
-        String baseBoundary = ENTSOE_CONFORMITY_1
-                + "/MicroGrid/BaseCase/CGMES_v2.4.15_MicroGridTestConfiguration_BD_v2/";
-        return new TestGridModelResources(
-                "MicroGrid-BaseCase-BE-Invalid-Regulation-Control",
-                null,
-                new ResourceSet(baseModified,
-                        "MicroGridTestConfiguration_BC_BE_EQ_V2.xml",
-                        "MicroGridTestConfiguration_BC_BE_SSH_V2.xml"),
-                new ResourceSet(base,
-                        "MicroGridTestConfiguration_BC_BE_SV_V2.xml",
-                        "MicroGridTestConfiguration_BC_BE_TP_V2.xml"),
-                new ResourceSet(baseBoundary, "MicroGridTestConfiguration_EQ_BD.xml",
-                        "MicroGridTestConfiguration_TP_BD.xml"));
+            + "/MicroGrid/BaseCase/CGMES_v2.4.15_MicroGridTestConfiguration_BC_BE_v2/";
+        String baseModified = ENTSOE_CONFORMITY_1_MODIFIED
+            + "/MicroGrid/BaseCase/BC_BE_v2_invalid_regulating_control/";
+        String baseBoundary = ENTSOE_CONFORMITY_1
+            + "/MicroGrid/BaseCase/CGMES_v2.4.15_MicroGridTestConfiguration_BD_v2/";
+        return new TestGridModelResources(
+            "MicroGrid-BaseCase-BE-Invalid-Regulation-Control",
+            null,
+            new ResourceSet(baseModified,
+                "MicroGridTestConfiguration_BC_BE_EQ_V2.xml",
+                "MicroGridTestConfiguration_BC_BE_SSH_V2.xml"),
+            new ResourceSet(base,
+                "MicroGridTestConfiguration_BC_BE_SV_V2.xml",
+                "MicroGridTestConfiguration_BC_BE_TP_V2.xml"),
+            new ResourceSet(baseBoundary, "MicroGridTestConfiguration_EQ_BD.xml",
+                "MicroGridTestConfiguration_TP_BD.xml"));
     }
 
     public final TestGridModelResources microGridBaseCaseBEMissingRegulatingControl() {
         String base = ENTSOE_CONFORMITY_1
-                + "/MicroGrid/BaseCase/CGMES_v2.4.15_MicroGridTestConfiguration_BC_BE_v2/";
-        String baseModified = ENTSOE_CONFORMITY_1_MODIFIED
-                + "/MicroGrid/BaseCase/BC_BE_v2_missing_regulating_control/";
-        String baseBoundary = ENTSOE_CONFORMITY_1
-                + "/MicroGrid/BaseCase/CGMES_v2.4.15_MicroGridTestConfiguration_BD_v2/";
-        return new TestGridModelResources(
-                "MicroGrid-BaseCase-BE-Missing-Regulation-Control",
-                null,
-                new ResourceSet(baseModified,
-                        "MicroGridTestConfiguration_BC_BE_EQ_V2.xml"),
-                new ResourceSet(base,
-                        "MicroGridTestConfiguration_BC_BE_SSH_V2.xml",
-                        "MicroGridTestConfiguration_BC_BE_SV_V2.xml",
-                        "MicroGridTestConfiguration_BC_BE_TP_V2.xml"),
-                new ResourceSet(baseBoundary, "MicroGridTestConfiguration_EQ_BD.xml",
-                        "MicroGridTestConfiguration_TP_BD.xml"));
+            + "/MicroGrid/BaseCase/CGMES_v2.4.15_MicroGridTestConfiguration_BC_BE_v2/";
+        String baseModified = ENTSOE_CONFORMITY_1_MODIFIED
+            + "/MicroGrid/BaseCase/BC_BE_v2_missing_regulating_control/";
+        String baseBoundary = ENTSOE_CONFORMITY_1
+            + "/MicroGrid/BaseCase/CGMES_v2.4.15_MicroGridTestConfiguration_BD_v2/";
+        return new TestGridModelResources(
+            "MicroGrid-BaseCase-BE-Missing-Regulation-Control",
+            null,
+            new ResourceSet(baseModified,
+                "MicroGridTestConfiguration_BC_BE_EQ_V2.xml"),
+            new ResourceSet(base,
+                "MicroGridTestConfiguration_BC_BE_SSH_V2.xml",
+                "MicroGridTestConfiguration_BC_BE_SV_V2.xml",
+                "MicroGridTestConfiguration_BC_BE_TP_V2.xml"),
+            new ResourceSet(baseBoundary, "MicroGridTestConfiguration_EQ_BD.xml",
+                "MicroGridTestConfiguration_TP_BD.xml"));
     }
 
     public final TestGridModelResources microGridBaseCaseBEWithSvInjection() {
         String base = ENTSOE_CONFORMITY_1
-                + "/MicroGrid/BaseCase/CGMES_v2.4.15_MicroGridTestConfiguration_BC_BE_v2/";
-        String baseModified = ENTSOE_CONFORMITY_1_MODIFIED
-                + "/MicroGrid/BaseCase/BC_BE_v2_with_sv_injection/";
-        String baseBoundary = ENTSOE_CONFORMITY_1
-                + "/MicroGrid/BaseCase/CGMES_v2.4.15_MicroGridTestConfiguration_BD_v2/";
-        return new TestGridModelResources(
-                "MicroGrid-BaseCase-BE-With-Sv-Injection",
-                null,
-                new ResourceSet(baseModified,
-                        "MicroGridTestConfiguration_BC_BE_SV_V2.xml",
-                        "MicroGridTestConfiguration_BC_BE_EQ_V2.xml",
-                        "MicroGridTestConfiguration_BC_BE_TP_V2.xml"),
-                new ResourceSet(base,
-                        "MicroGridTestConfiguration_BC_BE_SSH_V2.xml"),
-                new ResourceSet(baseBoundary, "MicroGridTestConfiguration_EQ_BD.xml",
-                        "MicroGridTestConfiguration_TP_BD.xml"));
+            + "/MicroGrid/BaseCase/CGMES_v2.4.15_MicroGridTestConfiguration_BC_BE_v2/";
+        String baseModified = ENTSOE_CONFORMITY_1_MODIFIED
+            + "/MicroGrid/BaseCase/BC_BE_v2_with_sv_injection/";
+        String baseBoundary = ENTSOE_CONFORMITY_1
+            + "/MicroGrid/BaseCase/CGMES_v2.4.15_MicroGridTestConfiguration_BD_v2/";
+        return new TestGridModelResources(
+            "MicroGrid-BaseCase-BE-With-Sv-Injection",
+            null,
+            new ResourceSet(baseModified,
+                "MicroGridTestConfiguration_BC_BE_SV_V2.xml",
+                "MicroGridTestConfiguration_BC_BE_EQ_V2.xml",
+                "MicroGridTestConfiguration_BC_BE_TP_V2.xml"),
+            new ResourceSet(base,
+                "MicroGridTestConfiguration_BC_BE_SSH_V2.xml"),
+            new ResourceSet(baseBoundary, "MicroGridTestConfiguration_EQ_BD.xml",
+                "MicroGridTestConfiguration_TP_BD.xml"));
     }
 
     public final TestGridModelResources microGridBaseCaseBEInvalidSvInjection() {
         String base = ENTSOE_CONFORMITY_1
-                + "/MicroGrid/BaseCase/CGMES_v2.4.15_MicroGridTestConfiguration_BC_BE_v2/";
-        String baseModified = ENTSOE_CONFORMITY_1_MODIFIED
-                + "/MicroGrid/BaseCase/BC_BE_v2_invalid_sv_injection/";
-        String baseBoundary = ENTSOE_CONFORMITY_1
-                + "/MicroGrid/BaseCase/CGMES_v2.4.15_MicroGridTestConfiguration_BD_v2/";
-        return new TestGridModelResources(
-                "MicroGrid-BaseCase-BE-Invalid-Sv-Injection",
-                null,
-                new ResourceSet(baseModified,
-                        "MicroGridTestConfiguration_BC_BE_SV_V2.xml"),
-                new ResourceSet(base,
-                        "MicroGridTestConfiguration_BC_BE_EQ_V2.xml",
-                        "MicroGridTestConfiguration_BC_BE_SSH_V2.xml",
-                        "MicroGridTestConfiguration_BC_BE_TP_V2.xml"),
-                new ResourceSet(baseBoundary, "MicroGridTestConfiguration_EQ_BD.xml",
-                        "MicroGridTestConfiguration_TP_BD.xml"));
+            + "/MicroGrid/BaseCase/CGMES_v2.4.15_MicroGridTestConfiguration_BC_BE_v2/";
+        String baseModified = ENTSOE_CONFORMITY_1_MODIFIED
+            + "/MicroGrid/BaseCase/BC_BE_v2_invalid_sv_injection/";
+        String baseBoundary = ENTSOE_CONFORMITY_1
+            + "/MicroGrid/BaseCase/CGMES_v2.4.15_MicroGridTestConfiguration_BD_v2/";
+        return new TestGridModelResources(
+            "MicroGrid-BaseCase-BE-Invalid-Sv-Injection",
+            null,
+            new ResourceSet(baseModified,
+                "MicroGridTestConfiguration_BC_BE_SV_V2.xml"),
+            new ResourceSet(base,
+                "MicroGridTestConfiguration_BC_BE_EQ_V2.xml",
+                "MicroGridTestConfiguration_BC_BE_SSH_V2.xml",
+                "MicroGridTestConfiguration_BC_BE_TP_V2.xml"),
+            new ResourceSet(baseBoundary, "MicroGridTestConfiguration_EQ_BD.xml",
+                "MicroGridTestConfiguration_TP_BD.xml"));
     }
 
     public final TestGridModelResources miniBusBranchRtcRemoteRegulation() {
         String base = ENTSOE_CONFORMITY_1_MODIFIED
-                + "/MiniGrid/BusBranch/BaseCase_v3_rtc_with_remote_regulation/";
-        String baseOriginal = ENTSOE_CONFORMITY_1
-                + "/MiniGrid/BusBranch/CGMES_v2.4.15_MiniGridTestConfiguration_BaseCase_v3/";
-        return new TestGridModelResources(
-                "MiniGrid-NodeBreaker-LimistForEquipment",
-                null,
-                new ResourceSet(base,
-                        "MiniGridTestConfiguration_BC_EQ_v3.0.0.xml",
-                        "MiniGridTestConfiguration_BC_SSH_v3.0.0.xml",
-                        "MiniGridTestConfiguration_BC_TP_v3.0.0.xml"),
-                new ResourceSet(baseOriginal,
-                        "MiniGridTestConfiguration_BC_DL_v3.0.0.xml",
-                        "MiniGridTestConfiguration_BC_SV_v3.0.0.xml"));
+            + "/MiniGrid/BusBranch/BaseCase_v3_rtc_with_remote_regulation/";
+        String baseOriginal = ENTSOE_CONFORMITY_1
+            + "/MiniGrid/BusBranch/CGMES_v2.4.15_MiniGridTestConfiguration_BaseCase_v3/";
+        return new TestGridModelResources(
+            "MiniGrid-NodeBreaker-LimistForEquipment",
+            null,
+            new ResourceSet(base,
+                "MiniGridTestConfiguration_BC_EQ_v3.0.0.xml",
+                "MiniGridTestConfiguration_BC_SSH_v3.0.0.xml",
+                "MiniGridTestConfiguration_BC_TP_v3.0.0.xml"),
+            new ResourceSet(baseOriginal,
+                "MiniGridTestConfiguration_BC_DL_v3.0.0.xml",
+                "MiniGridTestConfiguration_BC_SV_v3.0.0.xml"));
     }
 
     public final TestGridModelResources miniNodeBreakerLimitsforEquipment() {
         String base = ENTSOE_CONFORMITY_1_MODIFIED
-                + "/MiniGrid/NodeBreaker/BaseCase_Complete_v3_limits/";
-        String baseOriginal = ENTSOE_CONFORMITY_1
-                + "/MiniGrid/NodeBreaker/CGMES_v2.4.15_MiniGridTestConfiguration_BaseCase_Complete_v3/";
-        String baseBoundary = ENTSOE_CONFORMITY_1
-                + "/MiniGrid/NodeBreaker/CGMES_v2.4.15_MiniGridTestConfiguration_Boundary_v3/";
-        return new TestGridModelResources(
-                "MiniGrid-NodeBreaker-LimistForEquipment",
-                null,
-                new ResourceSet(base,
-                        "MiniGridTestConfiguration_BC_EQ_v3.0.0.xml"),
-                new ResourceSet(baseOriginal,
-                        "MiniGridTestConfiguration_BC_DL_v3.0.0.xml",
-                        "MiniGridTestConfiguration_BC_SSH_v3.0.0.xml",
-                        "MiniGridTestConfiguration_BC_SV_v3.0.0.xml",
-                        "MiniGridTestConfiguration_BC_TP_v3.0.0.xml"),
-                new ResourceSet(baseBoundary, "MiniGridTestConfiguration_EQ_BD_v3.0.0.xml",
-                        "MiniGridTestConfiguration_TP_BD_v3.0.0.xml"));
-    }
-
-<<<<<<< HEAD
+            + "/MiniGrid/NodeBreaker/BaseCase_Complete_v3_limits/";
+        String baseOriginal = ENTSOE_CONFORMITY_1
+            + "/MiniGrid/NodeBreaker/CGMES_v2.4.15_MiniGridTestConfiguration_BaseCase_Complete_v3/";
+        String baseBoundary = ENTSOE_CONFORMITY_1
+            + "/MiniGrid/NodeBreaker/CGMES_v2.4.15_MiniGridTestConfiguration_Boundary_v3/";
+        return new TestGridModelResources(
+            "MiniGrid-NodeBreaker-LimistForEquipment",
+            null,
+            new ResourceSet(base,
+                "MiniGridTestConfiguration_BC_EQ_v3.0.0.xml"),
+            new ResourceSet(baseOriginal,
+                "MiniGridTestConfiguration_BC_DL_v3.0.0.xml",
+                "MiniGridTestConfiguration_BC_SSH_v3.0.0.xml",
+                "MiniGridTestConfiguration_BC_SV_v3.0.0.xml",
+                "MiniGridTestConfiguration_BC_TP_v3.0.0.xml"),
+            new ResourceSet(baseBoundary, "MiniGridTestConfiguration_EQ_BD_v3.0.0.xml",
+                "MiniGridTestConfiguration_TP_BD_v3.0.0.xml"));
+    }
+
+    public final TestGridModelResources miniNodeBreakerInvalidT2w() {
+        String base = ENTSOE_CONFORMITY_1_MODIFIED
+            + "/MiniGrid/NodeBreaker/BaseCase_Complete_v3_invalid_t2w/";
+        String baseOriginal = ENTSOE_CONFORMITY_1
+            + "/MiniGrid/NodeBreaker/CGMES_v2.4.15_MiniGridTestConfiguration_BaseCase_Complete_v3/";
+        String baseBoundary = ENTSOE_CONFORMITY_1
+            + "/MiniGrid/NodeBreaker/CGMES_v2.4.15_MiniGridTestConfiguration_Boundary_v3/";
+        return new TestGridModelResources(
+            "MiniGrid-NodeBreaker-LimistForEquipment",
+            null,
+            new ResourceSet(base,
+                "MiniGridTestConfiguration_BC_EQ_v3.0.0.xml"),
+            new ResourceSet(baseOriginal,
+                "MiniGridTestConfiguration_BC_DL_v3.0.0.xml",
+                "MiniGridTestConfiguration_BC_SSH_v3.0.0.xml",
+                "MiniGridTestConfiguration_BC_SV_v3.0.0.xml",
+                "MiniGridTestConfiguration_BC_TP_v3.0.0.xml"),
+            new ResourceSet(baseBoundary, "MiniGridTestConfiguration_EQ_BD_v3.0.0.xml",
+                "MiniGridTestConfiguration_TP_BD_v3.0.0.xml"));
+    }
+
     public final TestGridModelResources miniNodeBreakerSvInjection() {
         String base = ENTSOE_CONFORMITY_1_MODIFIED
-                + "/MiniGrid/NodeBreaker/BaseCase_Complete_v3_sv_injection/";
-=======
-    public final TestGridModelResources miniNodeBreakerInvalidT2w() {
-        String base = ENTSOE_CONFORMITY_1_MODIFIED
-                + "/MiniGrid/NodeBreaker/BaseCase_Complete_v3_invalid_t2w/";
->>>>>>> 876b8944
-        String baseOriginal = ENTSOE_CONFORMITY_1
-                + "/MiniGrid/NodeBreaker/CGMES_v2.4.15_MiniGridTestConfiguration_BaseCase_Complete_v3/";
-        String baseBoundary = ENTSOE_CONFORMITY_1
-                + "/MiniGrid/NodeBreaker/CGMES_v2.4.15_MiniGridTestConfiguration_Boundary_v3/";
-        return new TestGridModelResources(
-<<<<<<< HEAD
-                "MiniGrid-NodeBreaker-Sv-Injection",
-                null,
-                new ResourceSet(base,
-                        "MiniGridTestConfiguration_BC_SV_v3.0.0.xml"),
-                new ResourceSet(baseOriginal,
-                        "MiniGridTestConfiguration_BC_EQ_v3.0.0.xml",
-                        "MiniGridTestConfiguration_BC_DL_v3.0.0.xml",
-                        "MiniGridTestConfiguration_BC_SSH_v3.0.0.xml",
-=======
-                "MiniGrid-NodeBreaker-LimistForEquipment",
-                null,
-                new ResourceSet(base,
-                        "MiniGridTestConfiguration_BC_EQ_v3.0.0.xml"),
-                new ResourceSet(baseOriginal,
-                        "MiniGridTestConfiguration_BC_DL_v3.0.0.xml",
-                        "MiniGridTestConfiguration_BC_SSH_v3.0.0.xml",
-                        "MiniGridTestConfiguration_BC_SV_v3.0.0.xml",
->>>>>>> 876b8944
-                        "MiniGridTestConfiguration_BC_TP_v3.0.0.xml"),
-                new ResourceSet(baseBoundary, "MiniGridTestConfiguration_EQ_BD_v3.0.0.xml",
-                        "MiniGridTestConfiguration_TP_BD_v3.0.0.xml"));
+            + "/MiniGrid/NodeBreaker/BaseCase_Complete_v3_sv_injection/";
+        String baseOriginal = ENTSOE_CONFORMITY_1
+            + "/MiniGrid/NodeBreaker/CGMES_v2.4.15_MiniGridTestConfiguration_BaseCase_Complete_v3/";
+        String baseBoundary = ENTSOE_CONFORMITY_1
+            + "/MiniGrid/NodeBreaker/CGMES_v2.4.15_MiniGridTestConfiguration_Boundary_v3/";
+        return new TestGridModelResources(
+            "MiniGrid-NodeBreaker-Sv-Injection",
+            null,
+            new ResourceSet(base,
+                "MiniGridTestConfiguration_BC_SV_v3.0.0.xml"),
+            new ResourceSet(baseOriginal,
+                "MiniGridTestConfiguration_BC_EQ_v3.0.0.xml",
+                "MiniGridTestConfiguration_BC_DL_v3.0.0.xml",
+                "MiniGridTestConfiguration_BC_SSH_v3.0.0.xml",
+                "MiniGridTestConfiguration_BC_TP_v3.0.0.xml"),
+            new ResourceSet(baseBoundary, "MiniGridTestConfiguration_EQ_BD_v3.0.0.xml",
+                "MiniGridTestConfiguration_TP_BD_v3.0.0.xml"));
     }
 
     private static final String ENTSOE_CONFORMITY_1 = "/conformity/cas-1.1.3-data-4.0.3";
