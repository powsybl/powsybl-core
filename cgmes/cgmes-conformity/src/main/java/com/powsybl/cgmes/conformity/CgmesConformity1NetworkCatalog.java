/**
 * Copyright (c) 2017-2018, RTE (http://www.rte-france.com)
 * This Source Code Form is subject to the terms of the Mozilla Public
 * License, v. 2.0. If a copy of the MPL was not distributed with this
 * file, You can obtain one at http://mozilla.org/MPL/2.0/.
 * SPDX-License-Identifier: MPL-2.0
 */

package com.powsybl.cgmes.conformity;

import com.powsybl.iidm.network.*;
import org.slf4j.Logger;
import org.slf4j.LoggerFactory;

import java.util.ArrayList;
import java.util.List;

/**
 * @author Luma Zamarreño {@literal <zamarrenolm at aia.es>}
 */
public final class CgmesConformity1NetworkCatalog {

    private static final String CL_0 = "CL-0";
    private static final String CL_1 = "CL-1";
    private static final String CL_2 = "CL-2";
    private static final String VOLTAGE_LEVEL_ID_1 = "469df5f7-058f-4451-a998-57a48e8a56fe";
    private static final String VOLTAGE_LEVEL_ID_2 = "d0486169-2205-40b2-895e-b672ecb9e5fc";
    private static final String BUS_ID_1 = "f70f6bad-eb8d-4b8f-8431-4ab93581514e";
    private static final String BUS_ID_2 = "99b219f3-4593-428b-a4da-124a54630178";
    private static final String DANGLING_LINE_ID_1 = "17086487-56ba-4979-b8de-064025a6b4da";
    private static final String SHUNT_ID_1 = "002b0a40-3957-46db-b84a-30420083558f";
    private static final String TWT_ID_1 = "b94318f6-6d24-4f56-96b9-df2531ad6543";
    private static final String TWT_ID_2 = "a708c3bc-465d-4fe7-b6ef-6fa6408a62b0";

    private CgmesConformity1NetworkCatalog() {
    }

    private static Network microBE(String modelId) {
        Network network = Network.create(modelId, "no-format");

        Substation sBrussels = network.newSubstation()
                .setId("37e14a0f-5e34-4647-a062-8bfd9305fa9d")
                .setName("PP_Brussels")
                .setCountry(Country.BE)
                .setGeographicalTags("ELIA-Brussels") // _c1d5bfc88f8011e08e4d00247eb1f55e
                .add();
        sBrussels.setProperty("CGMES.subRegionId", "c1d5bfc88f8011e08e4d00247eb1f55e");
        Substation sAnvers = network.newSubstation()
                .setId("87f7002b-056f-4a6a-a872-1744eea757e3")
                .setName("Anvers")
                .setCountry(Country.BE)
                .setGeographicalTags("ELIA-Anvers") // _c1d5c0378f8011e08e4d00247eb1f55e
                .add();
        sAnvers.setProperty("CGMES.subRegionId", "c1d5c0378f8011e08e4d00247eb1f55e");
        VoltageLevel vlBrussels21 = sBrussels.newVoltageLevel()
                .setId("929ba893-c9dc-44d7-b1fd-30834bd3ab85")
                .setName("21.0")
                .setNominalV(21.0)
                .setLowVoltageLimit(18.9)
                .setHighVoltageLimit(23.1)
                .setTopologyKind(TopologyKind.BUS_BREAKER)
                .add();
        VoltageLevel vlBrussels110 = sBrussels.newVoltageLevel()
                .setId("8bbd7e74-ae20-4dce-8780-c20f8e18c2e0")
                .setName("110.0")
                .setNominalV(110.0)
                .setLowVoltageLimit(99.0)
                .setHighVoltageLimit(121.0)
                .setTopologyKind(TopologyKind.BUS_BREAKER)
                .add();
        VoltageLevel vlBrussels10 = sBrussels.newVoltageLevel()
                .setId("4ba71b59-ee2f-450b-9f7d-cc2f1cc5e386")
                .setName("10.5")
                .setNominalV(10.5)
                .setLowVoltageLimit(9.45)
                .setHighVoltageLimit(11.55)
                .setTopologyKind(TopologyKind.BUS_BREAKER)
                .add();
        VoltageLevel vlBrussels380 = sBrussels.newVoltageLevel()
                .setId(VOLTAGE_LEVEL_ID_1)
                .setName("380.0")
                .setNominalV(380.0)
                .setLowVoltageLimit(342.0)
                .setHighVoltageLimit(418.0)
                .setTopologyKind(TopologyKind.BUS_BREAKER)
                .add();
        VoltageLevel vlBrussels225 = sBrussels.newVoltageLevel()
                .setId("b10b171b-3bc5-4849-bb1f-61ed9ea1ec7c")
                .setName("225.0")
                .setNominalV(225.0)
                .setLowVoltageLimit(202.5)
                .setHighVoltageLimit(247.5)
                .setTopologyKind(TopologyKind.BUS_BREAKER)
                .add();
        VoltageLevel vlAnvers220 = sAnvers.newVoltageLevel()
                .setId(VOLTAGE_LEVEL_ID_2)
                .setName("220.0")
                .setNominalV(225.0)
                .setLowVoltageLimit(202.5)
                .setHighVoltageLimit(247.5)
                .setTopologyKind(TopologyKind.BUS_BREAKER)
                .add();
        Bus busAnvers220 = vlAnvers220.getBusBreakerView().newBus()
                .setId(BUS_ID_1)
                .setName("BE-Busbar_2")
                .add();
        busAnvers220.setV(224.871595);
        busAnvers220.setAngle(-7.624900);
        Load loadAnvers220 = vlAnvers220.newLoad()
                .setId("b1480a00-b427-4001-a26c-51954d2bb7e9")
                .setName("L-1230804819")
                .setConnectableBus(busAnvers220.getId())
                .setBus(busAnvers220.getId())
                .setP0(1.0)
                .setQ0(0.0)
                .add();
        loadAnvers220.getTerminal().setP(1.0);
        loadAnvers220.getTerminal().setQ(0.0);
        DanglingLine be7 = vlAnvers220.newDanglingLine()
                .setId("a16b4a6c-70b1-4abf-9a9d-bd0fa47f9fe4")
                .setName("BE-Line_7")
                .setConnectableBus(busAnvers220.getId())
                .setBus(busAnvers220.getId())
                .setP0(-26.805006)
                .setQ0(1.489867)
                .setR(4.6)
                .setX(69.0)
                .setG(5.75e-5)
                .setB(2.1677e-5)
                .setPairingKey("TN_Border_ST24")
                .add();
        be7.newCurrentLimits().setPermanentLimit(1180)
                .beginTemporaryLimit()
                    .setName(CL_0)
                    .setValue(1312.0)
                    .setAcceptableDuration(20)
                .endTemporaryLimit()
                .beginTemporaryLimit()
                    .setName(CL_1)
                    .setValue(1443.0)
                    .setAcceptableDuration(10)
                .endTemporaryLimit()
                .add();

        vlAnvers220.newDanglingLine()
                .setId(DANGLING_LINE_ID_1)
                .setName("BE-Line_1")
                .setConnectableBus(busAnvers220.getId())
                .setBus(busAnvers220.getId())
                .setP0(-27.365225)
                .setQ0(0.425626)
                .setR(2.2)
                .setX(68.2)
                .setG(3.08e-5)
                .setB(8.2938E-5)
                .setPairingKey("TN_Border_ST23")
                .add();

        Bus busBrussels225 = vlBrussels225.getBusBreakerView().newBus()
                .setId(BUS_ID_2)
                .setName("BE_TR_BUS4")
                .add();
        busBrussels225.setV(224.315268);
        busBrussels225.setAngle(-8.770120);
        Load loadBrussels225 = vlBrussels225.newLoad()
                .setId("1c6beed6-1acf-42e7-ba55-0cc9f04bddd8")
                .setName("BE-Load_2")
                .setConnectableBus(BUS_ID_2)
                .setBus(BUS_ID_2)
                .setP0(200.0)
                .setQ0(50.0)
                .add();
        loadBrussels225.getTerminal().setP(200.0);
        loadBrussels225.getTerminal().setQ(50.0);
        Bus busBrussels110 = vlBrussels110.getBusBreakerView().newBus()
                .setId("5c74cb26-ce2f-40c6-951d-89091eb781b6")
                .setName("BE-Busbar_6")
                .add();
        busBrussels110.setV(115.5);
        busBrussels110.setAngle(-9.391330);
        Load loadBrussels110 = vlBrussels110.newLoad()
                .setId("cb459405-cc14-4215-a45c-416789205904")
                .setName("BE-Load_1")
                .setConnectableBus(busBrussels110.getId())
                .setBus(busBrussels110.getId())
                .setP0(200.0)
                .setQ0(90.0)
                .add();
        loadBrussels110.getTerminal().setP(200.0);
        loadBrussels110.getTerminal().setQ(90.0);
        Bus busBrussels380 = vlBrussels380.getBusBreakerView().newBus()
                .setId("e44141af-f1dc-44d3-bfa4-b674e5c953d7")
                .setName("BE_TR_BUS2")
                .add();
        busBrussels380.setV(412.989001);
        busBrussels380.setAngle(-6.780710);
        ShuntCompensator shBrussels380 = vlBrussels380.newShuntCompensator()
                .setId(SHUNT_ID_1)
                .setName("BE_S2")
                .setConnectableBus(busBrussels380.getId())
                .setBus(busBrussels380.getId())
                .setSectionCount(1)
                .newLinearModel()
                    .setBPerSection(3.46e-4)
                    .setGPerSection(7.0e-6)
                    .setMaximumSectionCount(1)
                    .add()
                .setTargetV(380.0)
                .setTargetDeadband(0.5)
                .setVoltageRegulatorOn(false)
                .add();
        shBrussels380.getTerminal().setQ(-59.058144);
        DanglingLine be3 = vlBrussels380.newDanglingLine()
                .setId("78736387-5f60-4832-b3fe-d50daf81b0a6")
                .setName("BE-Line_3")
                .setConnectableBus(busBrussels380.getId())
                .setBus(busBrussels380.getId())
                .setP0(-46.816625)
                .setQ0(79.193778)
                .setR(1.05)
                .setX(12.0)
                .setG(6e-5)
                .setB(1.49854e-4)
                .setPairingKey("TN_Border_AL11")
                .add();
        be3.newCurrentLimits().setPermanentLimit(1371)
                .beginTemporaryLimit()
                    .setName(CL_0)
                    .setValue(1443.0)
                    .setAcceptableDuration(20)
                .endTemporaryLimit()
                .beginTemporaryLimit()
                    .setName(CL_1)
                    .setValue(1515.0)
                    .setAcceptableDuration(10)
                .endTemporaryLimit()
                .add();

        DanglingLine be5 = vlBrussels380.newDanglingLine()
                .setId("b18cd1aa-7808-49b9-a7cf-605eaf07b006")
                .setName("BE-Line_5")
                .setConnectableBus(busBrussels380.getId())
                .setBus(busBrussels380.getId())
                .setP0(-90.037005)
                .setQ0(148.603743)
                .setR(0.42)
                .setX(6.3)
                .setG(4.2e-5)
                .setB(6.59734E-5)
                .setPairingKey("TN_Border_GY11")
                .add();
        be5.newCurrentLimits().setPermanentLimit(1804)
                .beginTemporaryLimit()
                    .setName(CL_0)
                    .setValue(1876.0)
                    .setAcceptableDuration(20)
                .endTemporaryLimit()
                .beginTemporaryLimit()
                    .setName(CL_1)
                    .setValue(1948.0)
                    .setAcceptableDuration(10)
                .endTemporaryLimit()
                .add();

        DanglingLine be4 = vlBrussels380.newDanglingLine()
                .setId("ed0c5d75-4a54-43c8-b782-b20d7431630b")
                .setName("BE-Line_4")
                .setConnectableBus(busBrussels380.getId())
                .setBus(busBrussels380.getId())
                .setP0(-43.687227)
                .setQ0(84.876604)
                .setR(0.24)
                .setX(2.0)
                .setG(4e-5)
                .setB(2.51956e-5)
                .setPairingKey("TN_Border_MA11")
                .add();
        be4.newCurrentLimits().setPermanentLimit(1226)
                .beginTemporaryLimit()
                    .setName(CL_0)
                    .setValue(1299.0)
                    .setAcceptableDuration(20)
                .endTemporaryLimit()
                .beginTemporaryLimit()
                    .setName(CL_1)
                    .setValue(1371.0)
                    .setAcceptableDuration(10)
                .endTemporaryLimit()
                .add();

        ShuntCompensator shBrussels110 = vlBrussels110.newShuntCompensator()
                .setId("d771118f-36e9-4115-a128-cc3d9ce3e3da")
                .setName("BE_S1")
                .setConnectableBus(busBrussels110.getId())
                .setBus(busBrussels110.getId())
                .setSectionCount(1)
                .newLinearModel()
                    .setBPerSection(0.024793)
                    .setGPerSection(0.0)
                    .setMaximumSectionCount(1)
                    .add()
                .add();
        shBrussels110.getTerminal().setQ(-330.75);
        shBrussels110.setTargetV(110.0);
        shBrussels110.setTargetDeadband(0.5);
        shBrussels110.setVoltageRegulatorOn(false);
        Bus busBrussels21 = vlBrussels21.getBusBreakerView().newBus()
                .setId("f96d552a-618d-4d0c-a39a-2dea3c411dee")
                .setName("BE-Busbar_5")
                .add();
        busBrussels21.setV(21.987000);
        busBrussels21.setAngle(-6.650800);
        addGenBrussels21(vlBrussels21, busBrussels21);
        Bus busBrussels10 = vlBrussels10.getBusBreakerView().newBus()
                .setId("a81d08ed-f51d-4538-8d1e-fb2d0dbd128e")
                .setName("BE-Busbar_4")
                .add();
        busBrussels10.setV(10.820805);
        busBrussels10.setAngle(-7.057180);
        // TODO Consider lines that are touching boundaries
        // expected.newLine()
        // .setId(DANGLING_LINE_ID_1)
        // .add();
        Line lineBE2 = network.newLine()
                .setId("b58bf21a-096a-4dae-9a01-3f03b60c24c7")
                .setName("BE-Line_2")
                .setR(1.935)
                .setX(34.2)
                .setB1(2.120575e-5)
                .setG1(3.375e-5)
                .setB2(2.120575e-5)
                .setG2(3.375e-5)
                .setConnectableBus1(busBrussels225.getId())
                .setBus1(busBrussels225.getId())
                .setVoltageLevel1(vlBrussels225.getId())
                .setConnectableBus2(busAnvers220.getId())
                .setBus2(busAnvers220.getId())
                .setVoltageLevel2(vlAnvers220.getId())
                .add();
        lineBE2.newCurrentLimits1().setPermanentLimit(1443.0)
                .beginTemporaryLimit()
                    .setName(CL_0)
                    .setValue(1574.0)
                    .setAcceptableDuration(20)
                .endTemporaryLimit()
                .beginTemporaryLimit()
                    .setName(CL_1)
                    .setValue(1705.0)
                    .setAcceptableDuration(10)
                .endTemporaryLimit()
                .add();
        lineBE2.newCurrentLimits2().setPermanentLimit(1443.0)
                .beginTemporaryLimit()
                    .setName(CL_0)
                    .setValue(1574.0)
                    .setAcceptableDuration(20)
                .endTemporaryLimit()
                .beginTemporaryLimit()
                    .setName(CL_1)
                    .setValue(1705.0)
                    .setAcceptableDuration(10)
                .endTemporaryLimit()
                .add();
        // expected.newLine()
        // .setId("78736387-5f60-4832-b3fe-d50daf81b0a6")
        // .add();
        // expected.newLine()
        // .setId("ed0c5d75-4a54-43c8-b782-b20d7431630b")
        // .add();
        // expected.newLine()
        // .setId("b18cd1aa-7808-49b9-a7cf-605eaf07b006")
        // .add();
        Line lineBE6 = network.newLine()
                .setId("ffbabc27-1ccd-4fdc-b037-e341706c8d29")
                .setName("BE-Line_6")
                .setR(5.203)
                .setX(71.0)
                .setB1(1.000595e-5)
                .setG1(0.6e-4)
                .setB2(1.000595e-5)
                .setG2(0.6e-4)
                .setConnectableBus1(busBrussels225.getId())
                .setBus1(busBrussels225.getId())
                .setVoltageLevel1(vlBrussels225.getId())
                .setConnectableBus2(busAnvers220.getId())
                .setBus2(busAnvers220.getId())
                .setVoltageLevel2(vlAnvers220.getId())
                .add();
        lineBE6.newCurrentLimits1().setPermanentLimit(1180.0)
                .beginTemporaryLimit()
                    .setName(CL_0)
                    .setValue(1312.0)
                    .setAcceptableDuration(20)
                .endTemporaryLimit()
                .beginTemporaryLimit()
                    .setName(CL_1)
                    .setValue(1443.0)
                    .setAcceptableDuration(10)
                .endTemporaryLimit()
                .add();
        lineBE6.newCurrentLimits2().setPermanentLimit(1180.0)
                .beginTemporaryLimit()
                    .setName(CL_0)
                    .setValue(1312.0)
                    .setAcceptableDuration(20)
                .endTemporaryLimit()
                .beginTemporaryLimit()
                    .setName(CL_1)
                    .setValue(1443.0)
                    .setAcceptableDuration(10)
                .endTemporaryLimit()
                .add();
        addTransformerBrussels110Brussels10(sBrussels, busBrussels110, busBrussels10, vlBrussels110, vlBrussels10);
        addTransformerBrussels225Brussels110(sBrussels, busBrussels225, busBrussels110, vlBrussels225, vlBrussels110);
        TwoWindingsTransformer txBE21 = addTransformerBrussels380Brussels110(sBrussels, busBrussels380, busBrussels110, vlBrussels380, vlBrussels110);
        addGeneratorBrussels10(vlBrussels10, busBrussels10, txBE21);
        addTWTBrussels380Brussels225Brussels21(sBrussels,
            busBrussels380, busBrussels225, busBrussels21,
            vlBrussels380, vlBrussels225, vlBrussels21);
        return network;
    }
<<<<<<< HEAD

    private static void addGenBrussels21(VoltageLevel vlBrussels21, Bus busBrussels21) {
        double p = -118;
        double targetQ = 18.720301;
        double q = -92.612077;

        Generator genBrussels21 = vlBrussels21.newGenerator()
            .setId("550ebe0d-f2b2-48c1-991f-cebea43a21aa")
            .setName("BE-G2")
            .setConnectableBus(busBrussels21.getId())
            .setBus(busBrussels21.getId())
            .setMinP(50)
            .setMaxP(200)
            .setTargetP(-p)
            .setTargetQ(targetQ)
            .setTargetV(21.987)
            .setVoltageRegulatorOn(true)
            .setRatedS(300)
            .add();
        genBrussels21.newMinMaxReactiveLimits()
            .setMinQ(-200)
            .setMaxQ(200)
            .add();
        genBrussels21.getTerminal().setP(p);
        genBrussels21.getTerminal().setQ(q);
    }

    private static void addGeneratorBrussels10(VoltageLevel vlBrussels10, Bus busBrussels10, TwoWindingsTransformer txBE21) {
        double p = -90;
        double targetQ = 100.256;
        double q = 51.115627;
        Generator genBrussels10 = vlBrussels10.newGenerator()
            .setId("3a3b27be-b18b-4385-b557-6735d733baf0")
            .setName("BE-G1")
            .setConnectableBus(busBrussels10.getId())
            .setBus(busBrussels10.getId())
            .setMinP(50)
            .setMaxP(200)
            .setTargetP(-p)
            .setTargetQ(targetQ)
            .setTargetV(115.5)
            .setVoltageRegulatorOn(true)
            // This generator regulates one end point of a power transformer
            // (110 kV side of BE-TR2_1)
            .setRegulatingTerminal(txBE21.getTerminal(TwoSides.TWO))
            .setRatedS(300)
            .add();
        ReactiveCapabilityCurveAdder rcca = genBrussels10.newReactiveCapabilityCurve();
        rcca.beginPoint()
            .setP(-100.0)
            .setMinQ(-200.0)
            .setMaxQ(200.0)
            .endPoint();
        rcca.beginPoint()
            .setP(0.0)
            .setMinQ(-300.0)
            .setMaxQ(300.0)
            .endPoint();
        rcca.beginPoint()
            .setP(100.0)
            .setMinQ(-200.0)
            .setMaxQ(200.0)
            .endPoint();
        rcca.add();
        genBrussels10.getTerminal().setP(p);
        genBrussels10.getTerminal().setQ(q);
    }

    private static void addTransformerBrussels110Brussels10(Substation sBrussels,
                                                            Bus busBrussels110, Bus busBrussels10,
                                                            VoltageLevel vlBrussels110, VoltageLevel vlBrussels10) {
        double u1 = 110.34375;
        double u2 = 10.5;
        double rho = u2 / u1;
        double rho2 = rho * rho;
        double r1 = 0.104711;
        double x1 = 5.843419;
        double g1 = 1.73295e-5;
        double b1 = -8.30339e-5;
        double r2 = 0.0;
        double x2 = 0.0;
        double g2 = 0.0;
        double b2 = 0.0;
        double r = r1 * rho2 + r2;
        double x = x1 * rho2 + x2;
        double g = g1 / rho2 + g2;
        double b = b1 / rho2 + b2;
        TwoWindingsTransformer tx = sBrussels.newTwoWindingsTransformer()
            .setId("e482b89a-fa84-4ea9-8e70-a83d44790957")
            .setName("BE-TR2_3")
            .setR(r)
            .setX(x)
            .setG(g)
            .setB(b)
            .setConnectableBus1(busBrussels110.getId())
            .setBus1(busBrussels110.getId())
            .setConnectableBus2(busBrussels10.getId())
            .setBus2(busBrussels10.getId())
            .setVoltageLevel1(vlBrussels110.getId())
            .setVoltageLevel2(vlBrussels10.getId())
            .setRatedU1(u1)
            .setRatedU2(u2)
            .add();
        tx.newCurrentLimits1().setPermanentLimit(1308.1)
            .beginTemporaryLimit()
            .setName(CL_0)
            .setValue(1408.1)
            .setAcceptableDuration(20)
            .endTemporaryLimit()
            .beginTemporaryLimit()
            .setName(CL_1)
            .setValue(1508.1)
            .setAcceptableDuration(10)
            .endTemporaryLimit()
            .add();
        tx.newCurrentLimits2().setPermanentLimit(13746.4)
            .beginTemporaryLimit()
            .setName(CL_0)
            .setValue(14746.4)
            .setAcceptableDuration(20)
            .endTemporaryLimit()
            .beginTemporaryLimit()
            .setName(CL_1)
            .setValue(15746.4)
            .setAcceptableDuration(10)
            .endTemporaryLimit()
            .add();
        int low = 1;
        int high = 33;
        int neutral = 17;
        double voltageInc = 0.8;
        TwoSides side = TwoSides.TWO;
        RatioTapChangerAdder rtca = tx.newRatioTapChanger()
            .setLowTapPosition(low)
            .setTapPosition(14)
            .setTargetDeadband(0.5);
        for (int k = low; k <= high; k++) {
            int n = k - neutral;
            double du = voltageInc / 100;
            double rhok = side.equals(TwoSides.ONE) ? 1 / (1 + n * du) : (1 + n * du);
            double dz = 0;
            double dy = 0;
            if (side.equals(TwoSides.TWO)) {
                double rhok2 = rhok * rhok;
                dz = (rhok2 - 1) * 100;
                dy = (1 / rhok2 - 1) * 100;
            }
            rtca.beginStep()
                .setRho(rhok)
                .setR(dz)
                .setX(dz)
                .setG(dy)
                .setB(dy)
                .endStep();
        }
        rtca.setLoadTapChangingCapabilities(true)
            .setRegulating(true)
            .setTargetV(10.815)
            // TODO Set the right regulation terminal
            .setRegulationTerminal(tx.getTerminal(side));
        rtca.add();
    }

    private static void addTransformerBrussels225Brussels110(Substation sBrussels,
                                                             Bus busBrussels225, Bus busBrussels110,
                                                             VoltageLevel vlBrussels225, VoltageLevel vlBrussels110) {
        double u1 = 220.0;
        double u2 = 110.0;
        double rho = u2 / u1;
        double rho2 = rho * rho;
        double r1 = 0.8228;
        double x1 = 11.138883;
        double g1 = 0.0;
        double b1 = 0.0;
        double r2 = 0.0;
        double x2 = 0.0;
        double g2 = 0.0;
        double b2 = 0.0;
        double r = r1 * rho2 + r2;
        double x = x1 * rho2 + x2;
        double g = g1 / rho2 + g2;
        double b = b1 / rho2 + b2;
        TwoWindingsTransformer txBE22 = sBrussels.newTwoWindingsTransformer()
            .setId(TWT_ID_1)
            .setName("BE-TR2_2")
            .setR(r)
            .setX(x)
            .setG(g)
            .setB(b)
            .setConnectableBus1(busBrussels225.getId())
            .setBus1(busBrussels225.getId())
            .setConnectableBus2(busBrussels110.getId())
            .setBus2(busBrussels110.getId())
            .setVoltageLevel1(vlBrussels225.getId())
            .setVoltageLevel2(vlBrussels110.getId())
            .setRatedU1(u1)
            .setRatedU2(u2)
            .add();
        txBE22.newCurrentLimits2().setPermanentLimit(3411.6)
            .beginTemporaryLimit()
            .setName(CL_0)
            .setValue(3611.6)
            .setAcceptableDuration(20)
            .endTemporaryLimit()
            .beginTemporaryLimit()
            .setName(CL_1)
            .setValue(3811.6)
            .setAcceptableDuration(10)
            .endTemporaryLimit()
            .add();
        int low = 1;
        int high = 25;
        int neutral = 13;
        double voltageInc = 1.25;
        TwoSides side = TwoSides.ONE;
        RatioTapChangerAdder rtca = txBE22.newRatioTapChanger()
            .setLowTapPosition(low)
            .setTapPosition(10);
        for (int k = low; k <= high; k++) {
            int n = k - neutral;
            double du = voltageInc / 100;
            double rhok = side.equals(TwoSides.ONE) ? 1 / (1 + n * du) : (1 + n * du);
            rtca.beginStep()
                .setRho(rhok)
                .setR(0)
                .setX(0)
                .setG(0)
                .setB(0)
                .endStep();
        }
        rtca.setLoadTapChangingCapabilities(true)
            .setRegulating(false)
            .setTargetV(0.0)
            .setTargetDeadband(0.5)
            .setRegulationTerminal(txBE22.getTerminal2());
        rtca.add();

    }

    private static TwoWindingsTransformer addTransformerBrussels380Brussels110(Substation sBrussels,
                                                                               Bus busBrussels380, Bus busBrussels110,
                                                                               VoltageLevel vlBrussels380, VoltageLevel vlBrussels110) {
        double u1 = 400.0;
        double u2 = 110.0;
        double rho0 = u2 / u1;
        double rho02 = rho0 * rho0;
        double r1 = 2.707692;
        double x1 = 14.518904;
        double g1 = 0.0;
        double b1 = 0.0;
        double r2 = 0.0;
        double x2 = 0.0;
        double g2 = 0.0;
        double b2 = 0.0;
        double r = r1 * rho02 + r2;
        double x = x1 * rho02 + x2;
        double g = g1 / rho02 + g2;
        double b = b1 / rho02 + b2;
        TwoWindingsTransformer txBE21 = sBrussels.newTwoWindingsTransformer()
            .setId(TWT_ID_2)
            .setName("BE-TR2_1")
            .setR(r)
            .setX(x)
            .setG(g)
            .setB(b)
            .setConnectableBus1(busBrussels380.getId())
            .setBus1(busBrussels380.getId())
            .setConnectableBus2(busBrussels110.getId())
            .setBus2(busBrussels110.getId())
            .setVoltageLevel1(vlBrussels380.getId())
            .setVoltageLevel2(vlBrussels110.getId())
            .setRatedU1(u1)
            .setRatedU2(u2)
            .add();
        txBE21.newCurrentLimits2().setPermanentLimit(3411.6)
            .beginTemporaryLimit()
            .setName(CL_0)
            .setValue(3611.6)
            .setAcceptableDuration(20)
            .endTemporaryLimit()
            .beginTemporaryLimit()
            .setName(CL_1)
            .setValue(3811.6)
            .setAcceptableDuration(10)
            .endTemporaryLimit()
            .add();
        int low = 1;
        int high = 25;
        int neutral = 13;
        int position = 10;
        double xmin = 14.518904;
        double xmax = 14.518904;
        double voltageInc = 1.25;
        double windingConnectionAngle = 90;
        addPhaseTapChanger(txBE21,
            PhaseTapChangerType.ASYMMETRICAL,
            low, high, neutral, position,
            xmin, xmax,
            voltageInc, windingConnectionAngle,
            PhaseTapChanger.RegulationMode.ACTIVE_POWER_CONTROL,
            true, -65.0, 35.0);

        return txBE21;
    }

    private static void addTWTBrussels380Brussels225Brussels21(Substation sBrussels,
                                                               Bus busBrussels380, Bus busBrussels225, Bus busBrussels21,
                                                               VoltageLevel vlBrussels380, VoltageLevel vlBrussels225, VoltageLevel vlBrussels21) {
        double ratedU1 = 400.0;
        double ratedU2 = 220.0;
        double ratedU3 = 21.0;
        double ratedU0 = ratedU1;
        double r1 = 0.898462;
        double x1 = 17.204128;
        double g1 = 0.0;
        double b1 = 0.0000024375;
        double r2 = 0.323908;
        double x2 = 5.949086;
        double g2 = 0.0;
        double b2 = 0.0;
        double r3 = 0.013332;
        double x3 = 0.059978;
        double g3 = 0.0;
        double b3 = 0.0;
        ThreeWindingsTransformer txBETR3 = sBrussels.newThreeWindingsTransformer()
            .setId("84ed55f4-61f5-4d9d-8755-bba7b877a246")
            .setName("BE-TR3_1")
            .newLeg1()
            .setRatedU(ratedU1)
            .setR(r1)
            .setX(x1)
            .setG(g1)
            .setB(b1)
            .setConnectableBus(busBrussels380.getId())
            .setBus(busBrussels380.getId())
            .setVoltageLevel(vlBrussels380.getId())
            .add()
            .newLeg2()
            .setRatedU(ratedU2)
            .setR(r2 * (ratedU0 / ratedU2) * (ratedU0 / ratedU2))
            .setX(x2 * (ratedU0 / ratedU2) * (ratedU0 / ratedU2))
            .setG(g2)
            .setB(b2)
            .setConnectableBus(busBrussels225.getId())
            .setBus(busBrussels225.getId())
            .setVoltageLevel(vlBrussels225.getId())
            .add()
            .newLeg3()
            .setRatedU(ratedU3)
            .setR(r3 * (ratedU0 / ratedU3) * (ratedU0 / ratedU3))
            .setX(x3 * (ratedU0 / ratedU3) * (ratedU0 / ratedU3))
            .setG(g3)
            .setB(b3)
            .setConnectableBus(busBrussels21.getId())
            .setBus(busBrussels21.getId())
            .setVoltageLevel(vlBrussels21.getId())
            .add()
            .add();
        txBETR3.getLeg1().newCurrentLimits()
            .setPermanentLimit(938.2)
            .beginTemporaryLimit()
            .setAcceptableDuration(20)
            .setName(CL_0)
            .setValue(968.2)
            .endTemporaryLimit()
            .beginTemporaryLimit()
            .setAcceptableDuration(10)
            .setName(CL_1)
            .setValue(998.2)
            .endTemporaryLimit()
            .add();
        txBETR3.getLeg2().newCurrentLimits()
            .setPermanentLimit(1705.8)
            .beginTemporaryLimit()
            .setAcceptableDuration(20)
            .setName(CL_0)
            .setValue(1805.8)
            .endTemporaryLimit()
            .beginTemporaryLimit()
            .setAcceptableDuration(10)
            .setName(CL_1)
            .setValue(1905.8)
            .endTemporaryLimit()
            .add();
        txBETR3.getLeg3().newCurrentLimits()
            .setPermanentLimit(17870.4)
            .beginTemporaryLimit()
            .setAcceptableDuration(20)
            .setName(CL_0)
            .setValue(18870.4)
            .endTemporaryLimit()
            .beginTemporaryLimit()
            .setAcceptableDuration(10)
            .setName(CL_1)
            .setValue(19870.4)
            .endTemporaryLimit()
            .add();

        int low = 1;
        int high = 33;
        int neutral = 17;
        int position = 17;
        double voltageInc = 0.625;
        RatioTapChangerAdder rtca = txBETR3.getLeg2().newRatioTapChanger()
            .setLowTapPosition(low)
            .setTapPosition(position);
        for (int k = low; k <= high; k++) {
            int n = k - neutral;
            double du = voltageInc / 100;
            double rhok = 1 / (1 + n * du);
            double dz = 0;
            double dy = 0;
            rtca.beginStep()
                .setRho(rhok)
                .setR(dz)
                .setX(dz)
                .setG(dy)
                .setB(dy)
                .endStep();
        }
=======

    private static void addGenBrussels21(VoltageLevel vlBrussels21, Bus busBrussels21) {
        double p = -118;
        double targetQ = 18.720301;
        double q = -92.612077;

        Generator genBrussels21 = vlBrussels21.newGenerator()
            .setId("550ebe0d-f2b2-48c1-991f-cebea43a21aa")
            .setName("BE-G2")
            .setConnectableBus(busBrussels21.getId())
            .setBus(busBrussels21.getId())
            .setMinP(50)
            .setMaxP(200)
            .setTargetP(-p)
            .setTargetQ(targetQ)
            .setTargetV(21.987)
            .setVoltageRegulatorOn(true)
            .setRatedS(300)
            .add();
        genBrussels21.newMinMaxReactiveLimits()
            .setMinQ(-200)
            .setMaxQ(200)
            .add();
        genBrussels21.getTerminal().setP(p);
        genBrussels21.getTerminal().setQ(q);
    }

    private static void addGeneratorBrussels10(VoltageLevel vlBrussels10, Bus busBrussels10, TwoWindingsTransformer txBE21) {
        double p = -90;
        double targetQ = 100.256;
        double q = 51.115627;
        Generator genBrussels10 = vlBrussels10.newGenerator()
            .setId("3a3b27be-b18b-4385-b557-6735d733baf0")
            .setName("BE-G1")
            .setConnectableBus(busBrussels10.getId())
            .setBus(busBrussels10.getId())
            .setMinP(50)
            .setMaxP(200)
            .setTargetP(-p)
            .setTargetQ(targetQ)
            .setTargetV(115.5)
            .setVoltageRegulatorOn(true)
            // This generator regulates one end point of a power transformer
            // (110 kV side of BE-TR2_1)
            .setRegulatingTerminal(txBE21.getTerminal(TwoSides.TWO))
            .setRatedS(300)
            .add();
        ReactiveCapabilityCurveAdder rcca = genBrussels10.newReactiveCapabilityCurve();
        rcca.beginPoint()
            .setP(-100.0)
            .setMinQ(-200.0)
            .setMaxQ(200.0)
            .endPoint();
        rcca.beginPoint()
            .setP(0.0)
            .setMinQ(-300.0)
            .setMaxQ(300.0)
            .endPoint();
        rcca.beginPoint()
            .setP(100.0)
            .setMinQ(-200.0)
            .setMaxQ(200.0)
            .endPoint();
        rcca.add();
        genBrussels10.getTerminal().setP(p);
        genBrussels10.getTerminal().setQ(q);
    }

    private static void addTapSteps(RatioTapChangerAdder rtca, TwoSides side, int low, int high, int neutral, double voltageInc) {
        for (int k = low; k <= high; k++) {
            int n = k - neutral;
            double du = voltageInc / 100;
            double rhok = side.equals(TwoSides.ONE) ? 1 / (1 + n * du) : (1 + n * du);
            double dz = 0;
            double dy = 0;
            if (side.equals(TwoSides.TWO)) {
                double rhok2 = rhok * rhok;
                dz = (rhok2 - 1) * 100;
                dy = (1 / rhok2 - 1) * 100;
            }
            rtca.beginStep()
                    .setRho(rhok)
                    .setR(dz)
                    .setX(dz)
                    .setG(dy)
                    .setB(dy)
                    .endStep();
        }
    }

    private static void addTransformerBrussels110Brussels10(Substation sBrussels,
                                                            Bus busBrussels110, Bus busBrussels10,
                                                            VoltageLevel vlBrussels110, VoltageLevel vlBrussels10) {
        double u1 = 110.34375;
        double u2 = 10.5;
        double rho = u2 / u1;
        double rho2 = rho * rho;
        double r1 = 0.104711;
        double x1 = 5.843419;
        double g1 = 1.73295e-5;
        double b1 = -8.30339e-5;
        double r2 = 0.0;
        double x2 = 0.0;
        double g2 = 0.0;
        double b2 = 0.0;
        double r = r1 * rho2 + r2;
        double x = x1 * rho2 + x2;
        double g = g1 / rho2 + g2;
        double b = b1 / rho2 + b2;
        TwoWindingsTransformer tx = sBrussels.newTwoWindingsTransformer()
            .setId("e482b89a-fa84-4ea9-8e70-a83d44790957")
            .setName("BE-TR2_3")
            .setR(r)
            .setX(x)
            .setG(g)
            .setB(b)
            .setConnectableBus1(busBrussels110.getId())
            .setBus1(busBrussels110.getId())
            .setConnectableBus2(busBrussels10.getId())
            .setBus2(busBrussels10.getId())
            .setVoltageLevel1(vlBrussels110.getId())
            .setVoltageLevel2(vlBrussels10.getId())
            .setRatedU1(u1)
            .setRatedU2(u2)
            .add();
        tx.newCurrentLimits1().setPermanentLimit(1308.1)
            .beginTemporaryLimit()
            .setName(CL_0)
            .setValue(1408.1)
            .setAcceptableDuration(20)
            .endTemporaryLimit()
            .beginTemporaryLimit()
            .setName(CL_1)
            .setValue(1508.1)
            .setAcceptableDuration(10)
            .endTemporaryLimit()
            .add();
        tx.newCurrentLimits2().setPermanentLimit(13746.4)
            .beginTemporaryLimit()
            .setName(CL_0)
            .setValue(14746.4)
            .setAcceptableDuration(20)
            .endTemporaryLimit()
            .beginTemporaryLimit()
            .setName(CL_1)
            .setValue(15746.4)
            .setAcceptableDuration(10)
            .endTemporaryLimit()
            .add();
        int low = 1;
        int high = 33;
        int neutral = 17;
        double voltageInc = 0.8;
        TwoSides side = TwoSides.TWO;
        RatioTapChangerAdder rtca = tx.newRatioTapChanger()
            .setLowTapPosition(low)
            .setTapPosition(14)
            .setTargetDeadband(0.5);
        addTapSteps(rtca, side, low, high, neutral, voltageInc);
        rtca.setLoadTapChangingCapabilities(true)
            .setRegulating(true)
            .setTargetV(10.815)
            // TODO Set the right regulation terminal
            .setRegulationTerminal(tx.getTerminal(side));
        rtca.add();
    }

    private static void addTransformerBrussels225Brussels110(Substation sBrussels,
                                                             Bus busBrussels225, Bus busBrussels110,
                                                             VoltageLevel vlBrussels225, VoltageLevel vlBrussels110) {
        double u1 = 220.0;
        double u2 = 110.0;
        double rho = u2 / u1;
        double rho2 = rho * rho;
        double r1 = 0.8228;
        double x1 = 11.138883;
        double g1 = 0.0;
        double b1 = 0.0;
        double r2 = 0.0;
        double x2 = 0.0;
        double g2 = 0.0;
        double b2 = 0.0;
        double r = r1 * rho2 + r2;
        double x = x1 * rho2 + x2;
        double g = g1 / rho2 + g2;
        double b = b1 / rho2 + b2;
        TwoWindingsTransformer txBE22 = sBrussels.newTwoWindingsTransformer()
            .setId(TWT_ID_1)
            .setName("BE-TR2_2")
            .setR(r)
            .setX(x)
            .setG(g)
            .setB(b)
            .setConnectableBus1(busBrussels225.getId())
            .setBus1(busBrussels225.getId())
            .setConnectableBus2(busBrussels110.getId())
            .setBus2(busBrussels110.getId())
            .setVoltageLevel1(vlBrussels225.getId())
            .setVoltageLevel2(vlBrussels110.getId())
            .setRatedU1(u1)
            .setRatedU2(u2)
            .add();
        txBE22.newCurrentLimits2().setPermanentLimit(3411.6)
            .beginTemporaryLimit()
            .setName(CL_0)
            .setValue(3611.6)
            .setAcceptableDuration(20)
            .endTemporaryLimit()
            .beginTemporaryLimit()
            .setName(CL_1)
            .setValue(3811.6)
            .setAcceptableDuration(10)
            .endTemporaryLimit()
            .add();
        int low = 1;
        int high = 25;
        int neutral = 13;
        double voltageInc = 1.25;
        TwoSides side = TwoSides.ONE;
        RatioTapChangerAdder rtca = txBE22.newRatioTapChanger()
            .setLowTapPosition(low)
            .setTapPosition(10);
        addTapSteps(rtca, side, low, high, neutral, voltageInc);
        rtca.setLoadTapChangingCapabilities(true)
            .setRegulating(false)
            .setTargetV(0.0)
            .setTargetDeadband(0.5)
            .setRegulationTerminal(txBE22.getTerminal2());
        rtca.add();

    }

    private static TwoWindingsTransformer addTransformerBrussels380Brussels110(Substation sBrussels,
                                                                               Bus busBrussels380, Bus busBrussels110,
                                                                               VoltageLevel vlBrussels380, VoltageLevel vlBrussels110) {
        double u1 = 400.0;
        double u2 = 110.0;
        double rho0 = u2 / u1;
        double rho02 = rho0 * rho0;
        double r1 = 2.707692;
        double x1 = 14.518904;
        double g1 = 0.0;
        double b1 = 0.0;
        double r2 = 0.0;
        double x2 = 0.0;
        double g2 = 0.0;
        double b2 = 0.0;
        double r = r1 * rho02 + r2;
        double x = x1 * rho02 + x2;
        double g = g1 / rho02 + g2;
        double b = b1 / rho02 + b2;
        TwoWindingsTransformer txBE21 = sBrussels.newTwoWindingsTransformer()
            .setId(TWT_ID_2)
            .setName("BE-TR2_1")
            .setR(r)
            .setX(x)
            .setG(g)
            .setB(b)
            .setConnectableBus1(busBrussels380.getId())
            .setBus1(busBrussels380.getId())
            .setConnectableBus2(busBrussels110.getId())
            .setBus2(busBrussels110.getId())
            .setVoltageLevel1(vlBrussels380.getId())
            .setVoltageLevel2(vlBrussels110.getId())
            .setRatedU1(u1)
            .setRatedU2(u2)
            .add();
        txBE21.newCurrentLimits2().setPermanentLimit(3411.6)
            .beginTemporaryLimit()
            .setName(CL_0)
            .setValue(3611.6)
            .setAcceptableDuration(20)
            .endTemporaryLimit()
            .beginTemporaryLimit()
            .setName(CL_1)
            .setValue(3811.6)
            .setAcceptableDuration(10)
            .endTemporaryLimit()
            .add();
        int low = 1;
        int high = 25;
        int neutral = 13;
        int position = 10;
        double xmin = 14.518904;
        double xmax = 14.518904;
        double voltageInc = 1.25;
        double windingConnectionAngle = 90;
        addPhaseTapChanger(txBE21,
            PhaseTapChangerType.ASYMMETRICAL,
            low, high, neutral, position,
            xmin, xmax,
            voltageInc, windingConnectionAngle,
            PhaseTapChanger.RegulationMode.ACTIVE_POWER_CONTROL,
            true, -65.0, 35.0);

        return txBE21;
    }

    private static void addTWTBrussels380Brussels225Brussels21(Substation sBrussels,
                                                               Bus busBrussels380, Bus busBrussels225, Bus busBrussels21,
                                                               VoltageLevel vlBrussels380, VoltageLevel vlBrussels225, VoltageLevel vlBrussels21) {
        double ratedU1 = 400.0;
        double ratedU2 = 220.0;
        double ratedU3 = 21.0;
        double ratedU0 = ratedU1;
        double r1 = 0.898462;
        double x1 = 17.204128;
        double g1 = 0.0;
        double b1 = 0.0000024375;
        double r2 = 0.323908;
        double x2 = 5.949086;
        double g2 = 0.0;
        double b2 = 0.0;
        double r3 = 0.013332;
        double x3 = 0.059978;
        double g3 = 0.0;
        double b3 = 0.0;
        ThreeWindingsTransformer txBETR3 = sBrussels.newThreeWindingsTransformer()
            .setId("84ed55f4-61f5-4d9d-8755-bba7b877a246")
            .setName("BE-TR3_1")
            .newLeg1()
            .setRatedU(ratedU1)
            .setR(r1)
            .setX(x1)
            .setG(g1)
            .setB(b1)
            .setConnectableBus(busBrussels380.getId())
            .setBus(busBrussels380.getId())
            .setVoltageLevel(vlBrussels380.getId())
            .add()
            .newLeg2()
            .setRatedU(ratedU2)
            .setR(r2 * (ratedU0 / ratedU2) * (ratedU0 / ratedU2))
            .setX(x2 * (ratedU0 / ratedU2) * (ratedU0 / ratedU2))
            .setG(g2)
            .setB(b2)
            .setConnectableBus(busBrussels225.getId())
            .setBus(busBrussels225.getId())
            .setVoltageLevel(vlBrussels225.getId())
            .add()
            .newLeg3()
            .setRatedU(ratedU3)
            .setR(r3 * (ratedU0 / ratedU3) * (ratedU0 / ratedU3))
            .setX(x3 * (ratedU0 / ratedU3) * (ratedU0 / ratedU3))
            .setG(g3)
            .setB(b3)
            .setConnectableBus(busBrussels21.getId())
            .setBus(busBrussels21.getId())
            .setVoltageLevel(vlBrussels21.getId())
            .add()
            .add();
        txBETR3.getLeg1().newCurrentLimits()
            .setPermanentLimit(938.2)
            .beginTemporaryLimit()
            .setAcceptableDuration(20)
            .setName(CL_0)
            .setValue(968.2)
            .endTemporaryLimit()
            .beginTemporaryLimit()
            .setAcceptableDuration(10)
            .setName(CL_1)
            .setValue(998.2)
            .endTemporaryLimit()
            .add();
        txBETR3.getLeg2().newCurrentLimits()
            .setPermanentLimit(1705.8)
            .beginTemporaryLimit()
            .setAcceptableDuration(20)
            .setName(CL_0)
            .setValue(1805.8)
            .endTemporaryLimit()
            .beginTemporaryLimit()
            .setAcceptableDuration(10)
            .setName(CL_1)
            .setValue(1905.8)
            .endTemporaryLimit()
            .add();
        txBETR3.getLeg3().newCurrentLimits()
            .setPermanentLimit(17870.4)
            .beginTemporaryLimit()
            .setAcceptableDuration(20)
            .setName(CL_0)
            .setValue(18870.4)
            .endTemporaryLimit()
            .beginTemporaryLimit()
            .setAcceptableDuration(10)
            .setName(CL_1)
            .setValue(19870.4)
            .endTemporaryLimit()
            .add();

        int low = 1;
        int high = 33;
        int neutral = 17;
        int position = 17;
        double voltageInc = 0.625;
        RatioTapChangerAdder rtca = txBETR3.getLeg2().newRatioTapChanger()
            .setLowTapPosition(low)
            .setTapPosition(position);
        addTapSteps(rtca, TwoSides.ONE, low, high, neutral, voltageInc);
>>>>>>> 1c699008
        rtca.setLoadTapChangingCapabilities(true)
            .setRegulating(false)
            .setTargetV(0.0)
            .setTargetDeadband(0.5);
        rtca.add();
    }

    public static Network microBaseCaseBE() {
        String modelId = "urn:uuid:d400c631-75a0-4c30-8aed-832b0d282e73";
        Network network = microBE(modelId);
        DanglingLine be1 = network.getDanglingLine(DANGLING_LINE_ID_1);
        be1.newCurrentLimits().setPermanentLimit(1443)
                .beginTemporaryLimit()
                    .setName("CL-4")
                    .setValue(1500.0)
                    .setAcceptableDuration(30)
                .endTemporaryLimit()
                .beginTemporaryLimit()
                    .setName("CL-3")
                    .setValue(1550.0)
                    .setAcceptableDuration(25)
                .endTemporaryLimit()
                .beginTemporaryLimit()
                    .setName(CL_0)
                    .setValue(1574.0)
                    .setAcceptableDuration(20)
                .endTemporaryLimit()
                .beginTemporaryLimit()
                    .setName(CL_1)
                    .setValue(1705.0)
                    .setAcceptableDuration(10)
                .endTemporaryLimit()
                .add();
        TwoWindingsTransformer txBE21 = network.getTwoWindingsTransformer(TWT_ID_2);
        txBE21.newCurrentLimits1().setPermanentLimit(938.2)
                .beginTemporaryLimit()
                    .setName(CL_0)
                    .setValue(958.2)
                    .setAcceptableDuration(20)
                .endTemporaryLimit()
                .beginTemporaryLimit()
                    .setName(CL_1)
                    .setValue(998.2)
                    .setAcceptableDuration(10)
                .endTemporaryLimit()
                .add();
        TwoWindingsTransformer txBE22 = network.getTwoWindingsTransformer(TWT_ID_1);
        txBE22.newCurrentLimits1().setPermanentLimit(1705.8)
                .beginTemporaryLimit()
                    .setName(CL_0)
                    .setValue(1805.8)
                    .setAcceptableDuration(20)
                .endTemporaryLimit()
                .beginTemporaryLimit()
                    .setName(CL_1)
                    .setValue(1905.8)
                    .setAcceptableDuration(10)
                .endTemporaryLimit()
                .add();
        return network;
    }

    public static Network microType4BE() {
        String modelId = "urn:uuid:96adadbe-902b-4cd6-9fc8-01a56ecbee79";
        Network network = microBE(modelId);
        // Add voltage level in Anvers
        VoltageLevel vlAnvers225 = network.getSubstation("87f7002b-056f-4a6a-a872-1744eea757e3")
                .newVoltageLevel()
                .setId("69ef0dbd-da79-4eef-a02f-690cb8a28361")
                .setName("225.0")
                .setNominalV(225.0)
                .setLowVoltageLimit(202.5)
                .setHighVoltageLimit(247.5)
                .setTopologyKind(TopologyKind.BUS_BREAKER)
                .add();
        Bus busAnvers225 = vlAnvers225.getBusBreakerView().newBus()
                .setId("23b65c6b-2351-4673-89e9-1895c7291543")
                .setName("Series Compensator")
                .add()
                .setV(223.435281)
                .setAngle(-17.412200);

        // Bus Brussels 21
        network.getVoltageLevel("929ba893-c9dc-44d7-b1fd-30834bd3ab85")
                .getBusBreakerView()
                .getBus("f96d552a-618d-4d0c-a39a-2dea3c411dee")
                .setV(21.987000)
                .setAngle(-20.588300);
        // Bus Brussels 110
        network.getVoltageLevel("8bbd7e74-ae20-4dce-8780-c20f8e18c2e0")
                .getBusBreakerView()
                .getBus("5c74cb26-ce2f-40c6-951d-89091eb781b6")
                .setV(115.5)
                .setAngle(-22.029800);
        // Bus Brussels 10
        network.getVoltageLevel("4ba71b59-ee2f-450b-9f7d-cc2f1cc5e386")
                .getBusBreakerView()
                .getBus("a81d08ed-f51d-4538-8d1e-fb2d0dbd128e")
                .setV(10.816961)
                .setAngle(-19.642100);

        // Bus Brussels 380
        Bus busBrussels380 = network
                .getVoltageLevel(VOLTAGE_LEVEL_ID_1)
                .getBusBreakerView()
                .getBus("e44141af-f1dc-44d3-bfa4-b674e5c953d7")
                .setV(414.114413)
                .setAngle(-21.526500);

        // Bus Brussels 225
        network.getVoltageLevel("b10b171b-3bc5-4849-bb1f-61ed9ea1ec7c")
                .getBusBreakerView()
                .getBus(BUS_ID_2)
                .setV(224.156562)
                .setAngle(-21.796200);

        // Bus Anvers 220
        Bus busAnvers220 = network
                .getVoltageLevel(VOLTAGE_LEVEL_ID_2)
                .getBusBreakerView()
                .getBus(BUS_ID_1)
                .setV(223.435281)
                .setAngle(-17.412200);

        VoltageLevel vlAnvers220 = network.getVoltageLevel(VOLTAGE_LEVEL_ID_2);
        vlAnvers220.newStaticVarCompensator()
                .setId("3c69652c-ff14-4550-9a87-b6fdaccbb5f4")
                .setName("SVC-1230797516")
                .setBus(BUS_ID_1)
                .setConnectableBus(BUS_ID_1)
                .setBmax(1 / 5062.5)
                .setBmin(1 / (-5062.5))
                .setRegulationMode(StaticVarCompensator.RegulationMode.VOLTAGE)
                .setVoltageSetpoint(229.5)
                .add();

        double p = -118.0;
        double targetQ = 18.720301;
        double q = -85.603401;
        Generator genBrussels21 = network
                .getGenerator("550ebe0d-f2b2-48c1-991f-cebea43a21aa")
                .setTargetP(-p)
                .setTargetQ(targetQ);
        genBrussels21.getTerminal().setP(p).setQ(q);

        p = -90.0;
        targetQ = 100.256;
        q = 84.484905;
        Generator genBrussels10 = network
                .getGenerator("3a3b27be-b18b-4385-b557-6735d733baf0")
                .setTargetP(-p)
                .setTargetQ(targetQ);
        genBrussels10.getTerminal().setP(p).setQ(q);

        // Line _df16b3dd (scAnvers) comes from a SeriesCompensator in CGMES model
        network.newLine()
                .setId("df16b3dd-c905-4a6f-84ee-f067be86f5da")
                .setName("SER-RLC-1230822986")
                .setR(0)
                .setX(-31.830989)
                .setB1(0)
                .setG1(0)
                .setB2(0)
                .setG2(0)
                .setConnectableBus1(busAnvers220.getId())
                .setBus1(busAnvers220.getId())
                .setVoltageLevel1(vlAnvers220.getId())
                .setConnectableBus2(busAnvers225.getId())
                .setBus2(busAnvers225.getId())
                .setVoltageLevel2(vlAnvers225.getId())
                .add();

        network.getTwoWindingsTransformer("e482b89a-fa84-4ea9-8e70-a83d44790957")
                .getRatioTapChanger().setTapPosition(14);

        TwoWindingsTransformer txBE22 = network.getTwoWindingsTransformer(TWT_ID_1);
        txBE22.getRatioTapChanger().remove();
        addPhaseTapChangerOnTxBE22(txBE22);
        txBE22.newCurrentLimits1().setPermanentLimit(1705.8)
                .beginTemporaryLimit()
                    .setName(CL_2)
                    .setValue(1805.8)
                    .setAcceptableDuration(20)
                .endTemporaryLimit()
                .beginTemporaryLimit()
                    .setName(CL_1)
                    .setValue(1905.8)
                    .setAcceptableDuration(10)
                .endTemporaryLimit()
                .add();
        txBE22.newCurrentLimits2().setPermanentLimit(3411.6)
                .beginTemporaryLimit()
                    .setName(CL_2)
                    .setValue(3611.6)
                    .setAcceptableDuration(20)
                .endTemporaryLimit()
                .beginTemporaryLimit()
                    .setName(CL_1)
                    .setValue(3811.6)
                    .setAcceptableDuration(10)
                .endTemporaryLimit()
                .add();

        TwoWindingsTransformer txBE21 = network.getTwoWindingsTransformer(TWT_ID_2);
        txBE21.getPhaseTapChanger().remove();
        addPhaseTapChangerOnTxBE21(txBE21);
        txBE21.newCurrentLimits1().setPermanentLimit(938.2)
                .beginTemporaryLimit()
                    .setName(CL_2)
                    .setValue(958.2)
                    .setAcceptableDuration(20)
                .endTemporaryLimit()
                .beginTemporaryLimit()
                    .setName(CL_1)
                    .setValue(998.2)
                    .setAcceptableDuration(10)
                .endTemporaryLimit()
                .add();
        txBE21.newCurrentLimits2().setPermanentLimit(3411.6)
                .beginTemporaryLimit()
                    .setName(CL_2)
                    .setValue(3611.6)
                    .setAcceptableDuration(20)
                .endTemporaryLimit()
                .beginTemporaryLimit()
                    .setName(CL_1)
                    .setValue(3811.6)
                    .setAcceptableDuration(10)
                .endTemporaryLimit()
                .add();

        network.getDanglingLine("a16b4a6c-70b1-4abf-9a9d-bd0fa47f9fe4")
                .setP0(-86.814383)
                .setQ0(4.958972);
        network.getDanglingLine(DANGLING_LINE_ID_1)
                .setP0(-89.462903)
                .setQ0(1.519011)
                .newCurrentLimits()
                    .setPermanentLimit(1443)
                    .beginTemporaryLimit()
                        .setName(CL_0)
                        .setValue(1574.0)
                        .setAcceptableDuration(20)
                    .endTemporaryLimit()
                    .beginTemporaryLimit()
                        .setName(CL_1)
                        .setValue(1705.0)
                        .setAcceptableDuration(10)
                    .endTemporaryLimit()
                .add();
        network.getDanglingLine("78736387-5f60-4832-b3fe-d50daf81b0a6")
                .setP0(-16.452662)
                .setQ0(64.018020);
        network.getDanglingLine("b18cd1aa-7808-49b9-a7cf-605eaf07b006")
                .setP0(-31.579291)
                .setQ0(120.813763);
        network.getDanglingLine("ed0c5d75-4a54-43c8-b782-b20d7431630b")
                .setP0(-11.518776)
                .setQ0(67.377544);

        network.getShuntCompensator(SHUNT_ID_1).remove();
        network.getVoltageLevel(VOLTAGE_LEVEL_ID_1)
                .newShuntCompensator()
                    .setId(SHUNT_ID_1)
                    .setName("BE_S2")
                    .setConnectableBus(busBrussels380.getId())
                    .setBus(busBrussels380.getId())
                    .setSectionCount(1)
                    .newNonLinearModel()
                        .beginSection()
                            .setB(3.46e-4)
                            .setG(7.0e-6)
                        .endSection()
                        .beginSection()
                            .setB(5.19E-4)
                            .setG(9.0E-6)
                        .endSection()
                        .beginSection()
                            .setB(6.58E-4)
                            .setG(9.999999999999999E-6)
                        .endSection()
                        .beginSection()
                            .setB(7.27E-4)
                            .setG(1.06E-5)
                        .endSection()
                        .beginSection()
                            .setB(7.620000000000001E-4)
                            .setG(1.09E-5)
                        .endSection()
                    .add()
                .setTargetV(380.0)
                .setTargetDeadband(0.5)
                .setVoltageRegulatorOn(false)
                .add();
        return network;
    }

    private static void addPhaseTapChangerOnTxBE22(TwoWindingsTransformer txBE22) {
        int low = 1;
        int high = 25;
        int neutral = 13;
        int position = 10;
        double xmin = 10.396291;
        double xmax = 11.881475;
        double voltageInc = 1.25;
        double windingConnectionAngle = 5;
        addPhaseTapChanger(txBE22,
            PhaseTapChangerType.ASYMMETRICAL,
            low, high, neutral, position,
            xmin, xmax,
            voltageInc, windingConnectionAngle,
            PhaseTapChanger.RegulationMode.ACTIVE_POWER_CONTROL, false,
            0.0, 0.5);
    }

    private static void addPhaseTapChangerOnTxBE21(TwoWindingsTransformer txBE21) {
        int low = 1;
        int high = 25;
        int neutral = 13;
        int position = 10;
        double xmin = 12.099087;
        double xmax = 16.938722;
        double voltageInc = 1.25;
        // winding connection angle property is only defined for Asymmetrical
        double windingConnectionAngle = Double.NaN;
        addPhaseTapChanger(txBE21,
            PhaseTapChangerType.SYMMETRICAL,
            low, high, neutral, position,
            xmin, xmax,
            voltageInc, windingConnectionAngle,
            PhaseTapChanger.RegulationMode.ACTIVE_POWER_CONTROL, true,
            -65.0, 35.0);
    }

    enum PhaseTapChangerType {
        ASYMMETRICAL, SYMMETRICAL
    }

    private static void addPhaseTapChanger(
            TwoWindingsTransformer tx,
            PhaseTapChangerType type,
            int low, int high, int neutral, int position,
            double xmin, double xmax,
            double voltageInc,
            double windingConnectionAngle,
            PhaseTapChanger.RegulationMode mode, boolean regulating,
            double regulationValue, double targetDeadband) {
        LOG.debug("EXPECTED tx {}", tx.getId());
        double ratio0 = tx.getRatedU2() / tx.getRatedU1();
        double ratio02 = ratio0 * ratio0;

        PhaseTapChangerAdder ptca = tx.newPhaseTapChanger()
                .setLowTapPosition(low)
                .setTapPosition(position);
        // Intermediate calculations made using double precision
        double du0 = 0;
        double du = voltageInc / 100;
        double theta = Math.toRadians(
                type == PhaseTapChangerType.ASYMMETRICAL
                        ? windingConnectionAngle
                        : 90);
        LOG.debug("EXPECTED du0,du,theta {} {} {}", du0, du, theta);

        List<Double> angles = new ArrayList<>();
        List<Double> ratios = new ArrayList<>();
        for (int k = low; k <= high; k++) {
            int n = k - neutral;
            double angle;
            double ratio;
            if (type == PhaseTapChangerType.ASYMMETRICAL) {
                double dx = (n * du - du0) * Math.cos(theta);
                double dy = (n * du - du0) * Math.sin(theta);
                angle = Math.atan2(dy, 1 + dx);
                ratio = Math.hypot(dy, 1 + dx);
                LOG.debug("EXPECTED    n,dx,dy,angle,ratio  {} {} {} {} {}", n, dx, dy, angle, ratio);
            } else if (type == PhaseTapChangerType.SYMMETRICAL) {
                double dy = (n * du / 2 - du0) * Math.sin(theta);
                angle = 2 * Math.atan(dy);
                ratio = 1.0;
                LOG.debug("EXPECTED    n,dy,angle,ratio  {} {} {} {}", n, dy, angle, ratio);
            } else {
                angle = Double.NaN;
                ratio = Double.NaN;
            }
            angles.add(angle);
            ratios.add(ratio);
        }
        // Use ratio, not rho to calculate step x
        double angleMax = angles.stream()
                .mapToDouble(Double::doubleValue)
                .max()
                .orElse(Double.NaN);
        LOG.debug("EXPECTED    angleMax {}", angleMax);
        LOG.debug("EXPECTED    xStepMin, xStepMax {}, {}", xmin, xmax);
        LOG.debug("EXPECTED    u2,u1,ratio0square {}, {}, {}", tx.getRatedU2(), tx.getRatedU1(), ratio02);
        for (int k = 0; k < angles.size(); k++) {
            double angle = angles.get(k);
            double ratio = ratios.get(k);

            // x for current k
            double xn;
            if (type == PhaseTapChangerType.ASYMMETRICAL) {
                double numer = Math.sin(theta) - Math.tan(angleMax) * Math.cos(theta);
                double denom = Math.sin(theta) - Math.tan(angle) * Math.cos(theta);
                xn = xmin + (xmax - xmin)
                        * Math.pow(Math.tan(angle) / Math.tan(angleMax) * numer / denom, 2);
            } else if (type == PhaseTapChangerType.SYMMETRICAL) {
                xn = xmin + (xmax - xmin)
                        * Math.pow(Math.sin(angle / 2) / Math.sin(angleMax / 2), 2);
            } else {
                xn = Double.NaN;
            }
            xn = xn * ratio02;
            double dx = (xn - tx.getX()) / tx.getX() * 100;

            double alpha = -angle;
            double rho = 1 / ratio;

            ptca.beginStep()
                    .setRho(rho)
                    .setAlpha(Math.toDegrees(alpha))
                    .setR(0)
                    .setX(dx)
                    .setG(0)
                    .setB(0)
                    .endStep();
            if (LOG.isDebugEnabled()) {
                int n = (low + k) - neutral;
                LOG.debug("EXPECTED    n,rho,alpha,x,dx   {} {} {} {} {}",
                        n, rho, Math.toDegrees(alpha), xn, dx);
            }
        }
        ptca.setRegulating(regulating)
                .setRegulationMode(mode)
                .setRegulationValue(regulationValue)
                .setTargetDeadband(targetDeadband)
                .setRegulationTerminal(tx.getTerminal2())
                .add();
    }

    private static final Logger LOG = LoggerFactory.getLogger(CgmesConformity1NetworkCatalog.class);
}<|MERGE_RESOLUTION|>--- conflicted
+++ resolved
@@ -419,7 +419,6 @@
             vlBrussels380, vlBrussels225, vlBrussels21);
         return network;
     }
-<<<<<<< HEAD
 
     private static void addGenBrussels21(VoltageLevel vlBrussels21, Bus busBrussels21) {
         double p = -118;
@@ -486,6 +485,28 @@
         rcca.add();
         genBrussels10.getTerminal().setP(p);
         genBrussels10.getTerminal().setQ(q);
+    }
+
+    private static void addTapSteps(RatioTapChangerAdder rtca, TwoSides side, int low, int high, int neutral, double voltageInc) {
+        for (int k = low; k <= high; k++) {
+            int n = k - neutral;
+            double du = voltageInc / 100;
+            double rhok = side.equals(TwoSides.ONE) ? 1 / (1 + n * du) : (1 + n * du);
+            double dz = 0;
+            double dy = 0;
+            if (side.equals(TwoSides.TWO)) {
+                double rhok2 = rhok * rhok;
+                dz = (rhok2 - 1) * 100;
+                dy = (1 / rhok2 - 1) * 100;
+            }
+            rtca.beginStep()
+                    .setRho(rhok)
+                    .setR(dz)
+                    .setX(dz)
+                    .setG(dy)
+                    .setB(dy)
+                    .endStep();
+        }
     }
 
     private static void addTransformerBrussels110Brussels10(Substation sBrussels,
@@ -556,25 +577,7 @@
             .setLowTapPosition(low)
             .setTapPosition(14)
             .setTargetDeadband(0.5);
-        for (int k = low; k <= high; k++) {
-            int n = k - neutral;
-            double du = voltageInc / 100;
-            double rhok = side.equals(TwoSides.ONE) ? 1 / (1 + n * du) : (1 + n * du);
-            double dz = 0;
-            double dy = 0;
-            if (side.equals(TwoSides.TWO)) {
-                double rhok2 = rhok * rhok;
-                dz = (rhok2 - 1) * 100;
-                dy = (1 / rhok2 - 1) * 100;
-            }
-            rtca.beginStep()
-                .setRho(rhok)
-                .setR(dz)
-                .setX(dz)
-                .setG(dy)
-                .setB(dy)
-                .endStep();
-        }
+        addTapSteps(rtca, side, low, high, neutral, voltageInc);
         rtca.setLoadTapChangingCapabilities(true)
             .setRegulating(true)
             .setTargetV(10.815)
@@ -638,18 +641,7 @@
         RatioTapChangerAdder rtca = txBE22.newRatioTapChanger()
             .setLowTapPosition(low)
             .setTapPosition(10);
-        for (int k = low; k <= high; k++) {
-            int n = k - neutral;
-            double du = voltageInc / 100;
-            double rhok = side.equals(TwoSides.ONE) ? 1 / (1 + n * du) : (1 + n * du);
-            rtca.beginStep()
-                .setRho(rhok)
-                .setR(0)
-                .setX(0)
-                .setG(0)
-                .setB(0)
-                .endStep();
-        }
+        addTapSteps(rtca, side, low, high, neutral, voltageInc);
         rtca.setLoadTapChangingCapabilities(true)
             .setRegulating(false)
             .setTargetV(0.0)
@@ -826,422 +818,7 @@
         RatioTapChangerAdder rtca = txBETR3.getLeg2().newRatioTapChanger()
             .setLowTapPosition(low)
             .setTapPosition(position);
-        for (int k = low; k <= high; k++) {
-            int n = k - neutral;
-            double du = voltageInc / 100;
-            double rhok = 1 / (1 + n * du);
-            double dz = 0;
-            double dy = 0;
-            rtca.beginStep()
-                .setRho(rhok)
-                .setR(dz)
-                .setX(dz)
-                .setG(dy)
-                .setB(dy)
-                .endStep();
-        }
-=======
-
-    private static void addGenBrussels21(VoltageLevel vlBrussels21, Bus busBrussels21) {
-        double p = -118;
-        double targetQ = 18.720301;
-        double q = -92.612077;
-
-        Generator genBrussels21 = vlBrussels21.newGenerator()
-            .setId("550ebe0d-f2b2-48c1-991f-cebea43a21aa")
-            .setName("BE-G2")
-            .setConnectableBus(busBrussels21.getId())
-            .setBus(busBrussels21.getId())
-            .setMinP(50)
-            .setMaxP(200)
-            .setTargetP(-p)
-            .setTargetQ(targetQ)
-            .setTargetV(21.987)
-            .setVoltageRegulatorOn(true)
-            .setRatedS(300)
-            .add();
-        genBrussels21.newMinMaxReactiveLimits()
-            .setMinQ(-200)
-            .setMaxQ(200)
-            .add();
-        genBrussels21.getTerminal().setP(p);
-        genBrussels21.getTerminal().setQ(q);
-    }
-
-    private static void addGeneratorBrussels10(VoltageLevel vlBrussels10, Bus busBrussels10, TwoWindingsTransformer txBE21) {
-        double p = -90;
-        double targetQ = 100.256;
-        double q = 51.115627;
-        Generator genBrussels10 = vlBrussels10.newGenerator()
-            .setId("3a3b27be-b18b-4385-b557-6735d733baf0")
-            .setName("BE-G1")
-            .setConnectableBus(busBrussels10.getId())
-            .setBus(busBrussels10.getId())
-            .setMinP(50)
-            .setMaxP(200)
-            .setTargetP(-p)
-            .setTargetQ(targetQ)
-            .setTargetV(115.5)
-            .setVoltageRegulatorOn(true)
-            // This generator regulates one end point of a power transformer
-            // (110 kV side of BE-TR2_1)
-            .setRegulatingTerminal(txBE21.getTerminal(TwoSides.TWO))
-            .setRatedS(300)
-            .add();
-        ReactiveCapabilityCurveAdder rcca = genBrussels10.newReactiveCapabilityCurve();
-        rcca.beginPoint()
-            .setP(-100.0)
-            .setMinQ(-200.0)
-            .setMaxQ(200.0)
-            .endPoint();
-        rcca.beginPoint()
-            .setP(0.0)
-            .setMinQ(-300.0)
-            .setMaxQ(300.0)
-            .endPoint();
-        rcca.beginPoint()
-            .setP(100.0)
-            .setMinQ(-200.0)
-            .setMaxQ(200.0)
-            .endPoint();
-        rcca.add();
-        genBrussels10.getTerminal().setP(p);
-        genBrussels10.getTerminal().setQ(q);
-    }
-
-    private static void addTapSteps(RatioTapChangerAdder rtca, TwoSides side, int low, int high, int neutral, double voltageInc) {
-        for (int k = low; k <= high; k++) {
-            int n = k - neutral;
-            double du = voltageInc / 100;
-            double rhok = side.equals(TwoSides.ONE) ? 1 / (1 + n * du) : (1 + n * du);
-            double dz = 0;
-            double dy = 0;
-            if (side.equals(TwoSides.TWO)) {
-                double rhok2 = rhok * rhok;
-                dz = (rhok2 - 1) * 100;
-                dy = (1 / rhok2 - 1) * 100;
-            }
-            rtca.beginStep()
-                    .setRho(rhok)
-                    .setR(dz)
-                    .setX(dz)
-                    .setG(dy)
-                    .setB(dy)
-                    .endStep();
-        }
-    }
-
-    private static void addTransformerBrussels110Brussels10(Substation sBrussels,
-                                                            Bus busBrussels110, Bus busBrussels10,
-                                                            VoltageLevel vlBrussels110, VoltageLevel vlBrussels10) {
-        double u1 = 110.34375;
-        double u2 = 10.5;
-        double rho = u2 / u1;
-        double rho2 = rho * rho;
-        double r1 = 0.104711;
-        double x1 = 5.843419;
-        double g1 = 1.73295e-5;
-        double b1 = -8.30339e-5;
-        double r2 = 0.0;
-        double x2 = 0.0;
-        double g2 = 0.0;
-        double b2 = 0.0;
-        double r = r1 * rho2 + r2;
-        double x = x1 * rho2 + x2;
-        double g = g1 / rho2 + g2;
-        double b = b1 / rho2 + b2;
-        TwoWindingsTransformer tx = sBrussels.newTwoWindingsTransformer()
-            .setId("e482b89a-fa84-4ea9-8e70-a83d44790957")
-            .setName("BE-TR2_3")
-            .setR(r)
-            .setX(x)
-            .setG(g)
-            .setB(b)
-            .setConnectableBus1(busBrussels110.getId())
-            .setBus1(busBrussels110.getId())
-            .setConnectableBus2(busBrussels10.getId())
-            .setBus2(busBrussels10.getId())
-            .setVoltageLevel1(vlBrussels110.getId())
-            .setVoltageLevel2(vlBrussels10.getId())
-            .setRatedU1(u1)
-            .setRatedU2(u2)
-            .add();
-        tx.newCurrentLimits1().setPermanentLimit(1308.1)
-            .beginTemporaryLimit()
-            .setName(CL_0)
-            .setValue(1408.1)
-            .setAcceptableDuration(20)
-            .endTemporaryLimit()
-            .beginTemporaryLimit()
-            .setName(CL_1)
-            .setValue(1508.1)
-            .setAcceptableDuration(10)
-            .endTemporaryLimit()
-            .add();
-        tx.newCurrentLimits2().setPermanentLimit(13746.4)
-            .beginTemporaryLimit()
-            .setName(CL_0)
-            .setValue(14746.4)
-            .setAcceptableDuration(20)
-            .endTemporaryLimit()
-            .beginTemporaryLimit()
-            .setName(CL_1)
-            .setValue(15746.4)
-            .setAcceptableDuration(10)
-            .endTemporaryLimit()
-            .add();
-        int low = 1;
-        int high = 33;
-        int neutral = 17;
-        double voltageInc = 0.8;
-        TwoSides side = TwoSides.TWO;
-        RatioTapChangerAdder rtca = tx.newRatioTapChanger()
-            .setLowTapPosition(low)
-            .setTapPosition(14)
-            .setTargetDeadband(0.5);
-        addTapSteps(rtca, side, low, high, neutral, voltageInc);
-        rtca.setLoadTapChangingCapabilities(true)
-            .setRegulating(true)
-            .setTargetV(10.815)
-            // TODO Set the right regulation terminal
-            .setRegulationTerminal(tx.getTerminal(side));
-        rtca.add();
-    }
-
-    private static void addTransformerBrussels225Brussels110(Substation sBrussels,
-                                                             Bus busBrussels225, Bus busBrussels110,
-                                                             VoltageLevel vlBrussels225, VoltageLevel vlBrussels110) {
-        double u1 = 220.0;
-        double u2 = 110.0;
-        double rho = u2 / u1;
-        double rho2 = rho * rho;
-        double r1 = 0.8228;
-        double x1 = 11.138883;
-        double g1 = 0.0;
-        double b1 = 0.0;
-        double r2 = 0.0;
-        double x2 = 0.0;
-        double g2 = 0.0;
-        double b2 = 0.0;
-        double r = r1 * rho2 + r2;
-        double x = x1 * rho2 + x2;
-        double g = g1 / rho2 + g2;
-        double b = b1 / rho2 + b2;
-        TwoWindingsTransformer txBE22 = sBrussels.newTwoWindingsTransformer()
-            .setId(TWT_ID_1)
-            .setName("BE-TR2_2")
-            .setR(r)
-            .setX(x)
-            .setG(g)
-            .setB(b)
-            .setConnectableBus1(busBrussels225.getId())
-            .setBus1(busBrussels225.getId())
-            .setConnectableBus2(busBrussels110.getId())
-            .setBus2(busBrussels110.getId())
-            .setVoltageLevel1(vlBrussels225.getId())
-            .setVoltageLevel2(vlBrussels110.getId())
-            .setRatedU1(u1)
-            .setRatedU2(u2)
-            .add();
-        txBE22.newCurrentLimits2().setPermanentLimit(3411.6)
-            .beginTemporaryLimit()
-            .setName(CL_0)
-            .setValue(3611.6)
-            .setAcceptableDuration(20)
-            .endTemporaryLimit()
-            .beginTemporaryLimit()
-            .setName(CL_1)
-            .setValue(3811.6)
-            .setAcceptableDuration(10)
-            .endTemporaryLimit()
-            .add();
-        int low = 1;
-        int high = 25;
-        int neutral = 13;
-        double voltageInc = 1.25;
-        TwoSides side = TwoSides.ONE;
-        RatioTapChangerAdder rtca = txBE22.newRatioTapChanger()
-            .setLowTapPosition(low)
-            .setTapPosition(10);
-        addTapSteps(rtca, side, low, high, neutral, voltageInc);
-        rtca.setLoadTapChangingCapabilities(true)
-            .setRegulating(false)
-            .setTargetV(0.0)
-            .setTargetDeadband(0.5)
-            .setRegulationTerminal(txBE22.getTerminal2());
-        rtca.add();
-
-    }
-
-    private static TwoWindingsTransformer addTransformerBrussels380Brussels110(Substation sBrussels,
-                                                                               Bus busBrussels380, Bus busBrussels110,
-                                                                               VoltageLevel vlBrussels380, VoltageLevel vlBrussels110) {
-        double u1 = 400.0;
-        double u2 = 110.0;
-        double rho0 = u2 / u1;
-        double rho02 = rho0 * rho0;
-        double r1 = 2.707692;
-        double x1 = 14.518904;
-        double g1 = 0.0;
-        double b1 = 0.0;
-        double r2 = 0.0;
-        double x2 = 0.0;
-        double g2 = 0.0;
-        double b2 = 0.0;
-        double r = r1 * rho02 + r2;
-        double x = x1 * rho02 + x2;
-        double g = g1 / rho02 + g2;
-        double b = b1 / rho02 + b2;
-        TwoWindingsTransformer txBE21 = sBrussels.newTwoWindingsTransformer()
-            .setId(TWT_ID_2)
-            .setName("BE-TR2_1")
-            .setR(r)
-            .setX(x)
-            .setG(g)
-            .setB(b)
-            .setConnectableBus1(busBrussels380.getId())
-            .setBus1(busBrussels380.getId())
-            .setConnectableBus2(busBrussels110.getId())
-            .setBus2(busBrussels110.getId())
-            .setVoltageLevel1(vlBrussels380.getId())
-            .setVoltageLevel2(vlBrussels110.getId())
-            .setRatedU1(u1)
-            .setRatedU2(u2)
-            .add();
-        txBE21.newCurrentLimits2().setPermanentLimit(3411.6)
-            .beginTemporaryLimit()
-            .setName(CL_0)
-            .setValue(3611.6)
-            .setAcceptableDuration(20)
-            .endTemporaryLimit()
-            .beginTemporaryLimit()
-            .setName(CL_1)
-            .setValue(3811.6)
-            .setAcceptableDuration(10)
-            .endTemporaryLimit()
-            .add();
-        int low = 1;
-        int high = 25;
-        int neutral = 13;
-        int position = 10;
-        double xmin = 14.518904;
-        double xmax = 14.518904;
-        double voltageInc = 1.25;
-        double windingConnectionAngle = 90;
-        addPhaseTapChanger(txBE21,
-            PhaseTapChangerType.ASYMMETRICAL,
-            low, high, neutral, position,
-            xmin, xmax,
-            voltageInc, windingConnectionAngle,
-            PhaseTapChanger.RegulationMode.ACTIVE_POWER_CONTROL,
-            true, -65.0, 35.0);
-
-        return txBE21;
-    }
-
-    private static void addTWTBrussels380Brussels225Brussels21(Substation sBrussels,
-                                                               Bus busBrussels380, Bus busBrussels225, Bus busBrussels21,
-                                                               VoltageLevel vlBrussels380, VoltageLevel vlBrussels225, VoltageLevel vlBrussels21) {
-        double ratedU1 = 400.0;
-        double ratedU2 = 220.0;
-        double ratedU3 = 21.0;
-        double ratedU0 = ratedU1;
-        double r1 = 0.898462;
-        double x1 = 17.204128;
-        double g1 = 0.0;
-        double b1 = 0.0000024375;
-        double r2 = 0.323908;
-        double x2 = 5.949086;
-        double g2 = 0.0;
-        double b2 = 0.0;
-        double r3 = 0.013332;
-        double x3 = 0.059978;
-        double g3 = 0.0;
-        double b3 = 0.0;
-        ThreeWindingsTransformer txBETR3 = sBrussels.newThreeWindingsTransformer()
-            .setId("84ed55f4-61f5-4d9d-8755-bba7b877a246")
-            .setName("BE-TR3_1")
-            .newLeg1()
-            .setRatedU(ratedU1)
-            .setR(r1)
-            .setX(x1)
-            .setG(g1)
-            .setB(b1)
-            .setConnectableBus(busBrussels380.getId())
-            .setBus(busBrussels380.getId())
-            .setVoltageLevel(vlBrussels380.getId())
-            .add()
-            .newLeg2()
-            .setRatedU(ratedU2)
-            .setR(r2 * (ratedU0 / ratedU2) * (ratedU0 / ratedU2))
-            .setX(x2 * (ratedU0 / ratedU2) * (ratedU0 / ratedU2))
-            .setG(g2)
-            .setB(b2)
-            .setConnectableBus(busBrussels225.getId())
-            .setBus(busBrussels225.getId())
-            .setVoltageLevel(vlBrussels225.getId())
-            .add()
-            .newLeg3()
-            .setRatedU(ratedU3)
-            .setR(r3 * (ratedU0 / ratedU3) * (ratedU0 / ratedU3))
-            .setX(x3 * (ratedU0 / ratedU3) * (ratedU0 / ratedU3))
-            .setG(g3)
-            .setB(b3)
-            .setConnectableBus(busBrussels21.getId())
-            .setBus(busBrussels21.getId())
-            .setVoltageLevel(vlBrussels21.getId())
-            .add()
-            .add();
-        txBETR3.getLeg1().newCurrentLimits()
-            .setPermanentLimit(938.2)
-            .beginTemporaryLimit()
-            .setAcceptableDuration(20)
-            .setName(CL_0)
-            .setValue(968.2)
-            .endTemporaryLimit()
-            .beginTemporaryLimit()
-            .setAcceptableDuration(10)
-            .setName(CL_1)
-            .setValue(998.2)
-            .endTemporaryLimit()
-            .add();
-        txBETR3.getLeg2().newCurrentLimits()
-            .setPermanentLimit(1705.8)
-            .beginTemporaryLimit()
-            .setAcceptableDuration(20)
-            .setName(CL_0)
-            .setValue(1805.8)
-            .endTemporaryLimit()
-            .beginTemporaryLimit()
-            .setAcceptableDuration(10)
-            .setName(CL_1)
-            .setValue(1905.8)
-            .endTemporaryLimit()
-            .add();
-        txBETR3.getLeg3().newCurrentLimits()
-            .setPermanentLimit(17870.4)
-            .beginTemporaryLimit()
-            .setAcceptableDuration(20)
-            .setName(CL_0)
-            .setValue(18870.4)
-            .endTemporaryLimit()
-            .beginTemporaryLimit()
-            .setAcceptableDuration(10)
-            .setName(CL_1)
-            .setValue(19870.4)
-            .endTemporaryLimit()
-            .add();
-
-        int low = 1;
-        int high = 33;
-        int neutral = 17;
-        int position = 17;
-        double voltageInc = 0.625;
-        RatioTapChangerAdder rtca = txBETR3.getLeg2().newRatioTapChanger()
-            .setLowTapPosition(low)
-            .setTapPosition(position);
         addTapSteps(rtca, TwoSides.ONE, low, high, neutral, voltageInc);
->>>>>>> 1c699008
         rtca.setLoadTapChangingCapabilities(true)
             .setRegulating(false)
             .setTargetV(0.0)
