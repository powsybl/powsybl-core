/**
 * Copyright (c) 2023, RTE (http://www.rte-france.com/)
 * This Source Code Form is subject to the terms of the Mozilla Public
 * License, v. 2.0. If a copy of the MPL was not distributed with this
 * file, You can obtain one at http://mozilla.org/MPL/2.0/.
 * SPDX-License-Identifier: MPL-2.0
 */
package com.powsybl.cgmes.conformity;

import com.powsybl.cgmes.model.GridModelReferenceResources;
import com.powsybl.commons.datasource.ResourceSet;

import static com.powsybl.cgmes.conformity.CgmesCatalogsConstants.*;

/**
 * @author Luma Zamarreño {@literal <zamarrenolm at aia.es>}
 */
public final class CgmesConformity3Catalog {

    private CgmesConformity3Catalog() {
    }

    public static ResourceSet microGridBaseCaseBoundaries() {
        return new ResourceSet(MICRO_GRID_3_BD_BASE, "20171002T0930Z_ENTSO-E_EQ_BD_2.xml");
    }

    public static GridModelReferenceResources microGridBaseCaseBE() {
        return new GridModelReferenceResources(
                "MicroGrid-3-BaseCase-BE",
                null,
                new ResourceSet(MICRO_GRID_3_BE_BASE,
                        "20210325T1530Z_1D_BE_DL_001.xml",
                        "20210325T1530Z_1D_BE_EQ_001.xml",
                        "20210325T1530Z_1D_BE_GL_001.xml",
                        "20210325T1530Z_1D_BE_SSH_001.xml",
                        "20210325T1530Z_1D_BE_SV_001.xml",
                        "20210325T1530Z_1D_BE_TP_001.xml",
                        "20210420T1730Z_1D_BE_DY_001.xml"
                ),
                microGridBaseCaseBoundaries());
    }

    public static GridModelReferenceResources microGridBaseCaseNL() {
        return new GridModelReferenceResources(
                "MicroGrid-3-BaseCase-NL",
                null,
                new ResourceSet(MICRO_GRID_3_NL_BASE,
                        "20210325T1530Z_1D_NL_DL_001.xml",
                        "20210325T1530Z_1D_NL_EQ_001.xml",
                        "20210325T1530Z_1D_NL_GL_001.xml",
                        "20210325T1530Z_1D_NL_SSH_001.xml",
                        "20210325T1530Z_1D_NL_SV_001.xml",
                        "20210325T1530Z_1D_NL_TP_001.xml",
                        "20210420T1730Z_1D_NL_DY_001.xml"
                ),
                microGridBaseCaseBoundaries());
    }

    public static GridModelReferenceResources microGridBaseCaseAssembled() {
        return new GridModelReferenceResources(
                "MicroGrid-3-BaseCase-Assembled",
                null,
                new ResourceSet(MICRO_GRID_3_MERGED_BASE,
                        "20210325T1530Z_1D_BE_EQ_001.xml",
                        "20210325T1530Z_1D_BE_SSH_001.xml",
                        "20210325T1530Z_1D_NL_EQ_001.xml",
                        "20210325T1530Z_1D_NL_SSH_001.xml",
                        "20210325T1530Z_1D_ASSEMBLED_TP_001.xml",
                        "20210325T1530Z_1D_ASSEMBLED_SV_001.xml",
                        "20171002T0930Z_ENTSO-E_EQ_BD_2.xml" // We include the boundary explicitly
<<<<<<< HEAD
                ));
=======
        ));
>>>>>>> dfbcba5c
    }
}<|MERGE_RESOLUTION|>--- conflicted
+++ resolved
@@ -68,10 +68,6 @@
                         "20210325T1530Z_1D_ASSEMBLED_TP_001.xml",
                         "20210325T1530Z_1D_ASSEMBLED_SV_001.xml",
                         "20171002T0930Z_ENTSO-E_EQ_BD_2.xml" // We include the boundary explicitly
-<<<<<<< HEAD
-                ));
-=======
         ));
->>>>>>> dfbcba5c
     }
 }