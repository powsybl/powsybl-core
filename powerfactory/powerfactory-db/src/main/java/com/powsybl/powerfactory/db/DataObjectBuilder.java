/**
 * Copyright (c) 2022, RTE (http://www.rte-france.com)
 * This Source Code Form is subject to the terms of the Mozilla Public
 * License, v. 2.0. If a copy of the MPL was not distributed with this
 * file, You can obtain one at http://mozilla.org/MPL/2.0/.
 */
package com.powsybl.powerfactory.db;

import com.powsybl.powerfactory.model.*;

import java.util.HashMap;
import java.util.Map;

/**
 * @author Geoffroy Jamgotchian <geoffroy.jamgotchian at rte-france.com>
 */
public class DataObjectBuilder {

    private final DataObjectIndex index = new DataObjectIndex();

    private final Map<String, DataClass> classesByName = new HashMap<>();

    public DataObjectIndex getIndex() {
        return index;
    }

<<<<<<< HEAD
    public boolean createClass(String name) {
        if (classesByName.containsKey(name)) {
            return false;
=======
    public void createClass(String name) {
        if (classesByName.containsKey(name)) {
            return;
>>>>>>> 3804db78
        }
        DataClass dataClass = new DataClass(name);
        classesByName.put(dataClass.getName(), dataClass);
        return true;
    }

    public void createAttribute(String className, String attributeName, int type, String description) {
        DataClass dataClass = getClassByName(className);
        if (dataClass.getAttributeByName(attributeName) != null) {
            return;
        }
        dataClass.addAttribute(new DataAttribute(attributeName, DataAttributeType.values()[type], description));
    }

    private DataClass getClassByName(String className) {
        DataClass dataClass = classesByName.get(className);
        if (dataClass == null) {
            throw new PowerFactoryException("Class '" + className + "' not found");
        }
        return dataClass;
    }

    public void createObject(long id, String className) {
        DataClass dataClass = getClassByName(className);
        new DataObject(id, dataClass, index);
    }

    public void setObjectParent(long id, long parentId) {
        DataObject object = getObjectById(id);
        DataObject parentObject = getObjectById(parentId);
        object.setParent(parentObject);
    }

    private DataObject getObjectById(long id) {
        return index.getDataObjectById(id)
                .orElseThrow(() -> new PowerFactoryException("Object '" + id + "' not found"));
    }

    public void setIntAttributeValue(long objectId, String attributeName, int value) {
        DataObject object = getObjectById(objectId);
        object.setIntAttributeValue(attributeName, value);
    }

    public void setDoubleAttributeValue(long objectId, String attributeName, double value) {
        DataObject object = getObjectById(objectId);
        object.setDoubleAttributeValue(attributeName, value);
    }

    public void setStringAttributeValue(long objectId, String attributeName, String value) {
        DataObject object = getObjectById(objectId);
        object.setStringAttributeValue(attributeName, value);
    }
}<|MERGE_RESOLUTION|>--- conflicted
+++ resolved
@@ -24,19 +24,12 @@
         return index;
     }
 
-<<<<<<< HEAD
-    public boolean createClass(String name) {
-        if (classesByName.containsKey(name)) {
-            return false;
-=======
     public void createClass(String name) {
         if (classesByName.containsKey(name)) {
             return;
->>>>>>> 3804db78
         }
         DataClass dataClass = new DataClass(name);
         classesByName.put(dataClass.getName(), dataClass);
-        return true;
     }
 
     public void createAttribute(String className, String attributeName, int type, String description) {
