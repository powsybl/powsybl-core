/**
 * Copyright (c) 2021, RTE (http://www.rte-france.com)
 * This Source Code Form is subject to the terms of the Mozilla Public
 * License, v. 2.0. If a copy of the MPL was not distributed with this
 * file, You can obtain one at http://mozilla.org/MPL/2.0/.
 */
package com.powsybl.powerfactory.converter;

import com.powsybl.commons.datasource.FileDataSource;
import com.powsybl.commons.datasource.ResourceDataSource;
import com.powsybl.commons.datasource.ResourceSet;
import com.powsybl.commons.test.AbstractSerDeTest;
import com.powsybl.iidm.network.*;
import com.powsybl.iidm.network.util.BranchData;
import com.powsybl.iidm.network.util.TwtData;
import com.powsybl.iidm.serde.NetworkSerDe;
import com.powsybl.powerfactory.model.PowerFactoryDataLoader;
import com.powsybl.powerfactory.model.StudyCase;
import org.junit.jupiter.api.Test;

import java.io.IOException;
import java.io.InputStream;
import java.io.UncheckedIOException;
import java.nio.file.Files;
import java.nio.file.Path;
import java.time.ZonedDateTime;
import java.util.Objects;
import java.util.Optional;

import static com.powsybl.commons.test.ComparisonUtils.compareXml;
import static org.junit.jupiter.api.Assertions.*;

/**
 * @author Geoffroy Jamgotchian {@literal <geoffroy.jamgotchian at rte-france.com>}
 * @author Luma Zamarreño {@literal <zamarrenolm at aia.es>}
 * @author José Antonio Marqués {@literal <marquesja at aia.es>}
 */
class PowerFactoryImporterTest extends AbstractSerDeTest {

    @Test
    void testBase() {
        PowerFactoryImporter importer = new PowerFactoryImporter();
        assertEquals("POWER-FACTORY", importer.getFormat());
        assertTrue(importer.getParameters().isEmpty());
        assertEquals("PowerFactory to IIDM converter", importer.getComment());
    }

    @Test
    void testExistsAndCopy() throws IOException {
        InputStream is = Objects.requireNonNull(getClass().getResourceAsStream("/ieee14.dgs"));
        Path dgsFile = fileSystem.getPath("/work/ieee14.dgs");
        Files.copy(is, dgsFile);

        Optional<StudyCase> studyCase = PowerFactoryDataLoader.load(dgsFile, StudyCase.class);
        assertTrue(studyCase.isPresent());

        PowerFactoryImporter importer = new PowerFactoryImporter();
        assertTrue(importer.exists(new FileDataSource(fileSystem.getPath("/work"), "ieee14")));
        assertFalse(importer.exists(new FileDataSource(fileSystem.getPath("/work"), "error")));

        importer.copy(new FileDataSource(fileSystem.getPath("/work"), "ieee14"),
                new FileDataSource(fileSystem.getPath("/work"), "ieee14-copy"));
        assertTrue(Files.exists(fileSystem.getPath("/work/ieee14-copy.dgs")));
    }

    private Network importAndCompareXml(String id) {
        return importAndCompareXml(id, ".dgs");
    }

    private Network importJsonAndCompareXml(String id) {
        return importAndCompareXml(id, ".json");
    }

    private Network importAndCompareXml(String id, String fileExtension) {
        Network network = new PowerFactoryImporter()
                .importData(new ResourceDataSource(id, new ResourceSet("/", id + fileExtension)),
                        NetworkFactory.findDefault(),
                        null);

        Path file = fileSystem.getPath("/work/" + id + ".xiidm");
<<<<<<< HEAD
        network.setCaseDate(DateTime.parse("2021-01-01T10:00:00.000+02:00"));
        NetworkSerDe.write(network, file);
=======
        network.setCaseDate(ZonedDateTime.parse("2021-01-01T10:00:00.000+02:00"));
        NetworkXml.write(network, file);
>>>>>>> 71316acc
        try (InputStream is = Files.newInputStream(file)) {
            compareXml(getClass().getResourceAsStream("/" + id + ".xiidm"), is);
        } catch (IOException e) {
            throw new UncheckedIOException(e);
        }

        return network;
    }

    @Test
    void ieee14Test() {
        assertTrue(importAndCompareXiidm("ieee14"));
    }

    @Test
    void twoBusesLineWithBTest() {
        assertTrue(importAndCompareXiidm("TwoBusesLineWithB"));
    }

    @Test
    void twoBusesLineWithGandBTest() {
        assertTrue(importAndCompareXiidm("TwoBusesLineWithGandB"));
    }

    @Test
    void twoBusesLineWithTandBTest() {
        assertTrue(importAndCompareXiidm("TwoBusesLineWithTandB"));
    }

    @Test
    void twoBusesLineWithCTest() {
        assertTrue(importAndCompareXiidm("TwoBusesLineWithC"));
    }

    @Test
    void twoBusesLineWithNumberOfParallelLines() {
        assertTrue(importAndCompareXiidm("TwoBusesLineWithNumberOfParallelLines"));
    }

    @Test
    void twoBusesGeneratorTest() {
        assertTrue(importAndCompareXiidm("TwoBusesGenerator"));
    }

    @Test
    void twoBusesGeneratorWithoutIvmodeTest() {
        assertTrue(importAndCompareXiidm("TwoBusesGeneratorWithoutIvmode"));
    }

    @Test
    void twoBusesGeneratorAvmodeTest() {
        assertTrue(importAndCompareXiidm("TwoBusesGeneratorAvmode"));
    }

    @Test
    void twoBusesGeneratorWithoutActiveLimitsTest() {
        assertTrue(importAndCompareXiidm("TwoBusesGeneratorWithoutActiveLimits"));
    }

    @Test
    void twoBusesGeneratorIqtypeTest() {
        assertTrue(importAndCompareXiidm("TwoBusesGeneratorIqtype"));
    }

    @Test
    void twoBusesGeneratorWithoutIqtypeTest() {
        assertTrue(importAndCompareXiidm("TwoBusesGeneratorWithoutIqtype"));
    }

    @Test
    void twoBusesGeneratorElmReactiveLimits() {
        assertTrue(importAndCompareXiidm("TwoBusesGeneratorElmReactiveLimits"));
    }

    @Test
    void twoBusesGeneratorTypReactiveLimits() {
        assertTrue(importAndCompareXiidm("TwoBusesGeneratorTypReactiveLimits"));
    }

    @Test
    void twoBusesGeneratorTypMvarReactiveLimits() {
        assertTrue(importAndCompareXiidm("TwoBusesGeneratorTypMvarReactiveLimits"));
    }

    @Test
    void switches() {
        assertTrue(importAndCompareXiidm("Switches"));
    }

    @Test
    void switchesNegativeVoltage() {
        assertTrue(importAndCompareXiidm("Switches-negative-voltage"));
    }

    @Test
    void switchesMissingVoltage() {
        assertTrue(importAndCompareXiidm("Switches-missing-voltage"));
    }

    @Test
    void switchesMissingAngle() {
        assertTrue(importAndCompareXiidm("Switches-missing-angle"));
    }

    @Test
    void switchesWithoutBus() {
        assertTrue(importAndCompareXiidm("Switches-without-bus"));
    }

    @Test
    void transformerPhaseGBComplete() {
        assertTrue(importJsonAndCompareXiidm("Transformer-Phase-GB-complete"));
    }

    @Test
    void threeMibPhaseWinding1Complete() {
        assertTrue(importJsonAndCompareXiidm("ThreeMIB_T3W_phase_winding1_complete"));
    }

    @Test
    void commonImpedance() {
        assertTrue(importAndCompareXiidm("CommonImpedance"));
    }

    @Test
    void commonImpedanceOnlyImpedance12() {
        assertTrue(importAndCompareXiidm("CommonImpedanceOnlyImpedance12"));
    }

    @Test
    void commonImpedanceWithDifferentNominal() {
        assertTrue(importAndCompareXiidm("CommonImpedanceWithDifferentNominal"));
    }

    @Test
    void twoBusesGeneratorAndShuntRL() {
        assertTrue(importAndCompareXiidm("TwoBusesGeneratorAndShuntRL"));
    }

    @Test
    void twoBusesGeneratorAndShuntRLrxrea() {
        assertTrue(importAndCompareXiidm("TwoBusesGeneratorAndShuntRLrxrea"));
    }

    @Test
    void twoBusesGeneratorAndShuntC() {
        assertTrue(importAndCompareXiidm("TwoBusesGeneratorAndShuntC"));
    }

    @Test
    void tower() {
        assertTrue(importAndCompareXiidm("Tower"));
    }

    @Test
    void voltageLevelsAndSubstations() {
        assertTrue(importAndCompareXiidm("VoltageLevelsAndSubstations"));
    }

    @Test
    void hvdc() {
        assertTrue(importAndCompareXiidm("Hvdc"));
    }

    @Test
    void capabilityCurve() {
        assertTrue(importAndCompareXiidm("CapabilityCurve"));
    }

    @Test
    void transformersWithPhaseAngleClock() {
        assertTrue(importAndCompareXiidm("TransformersWithPhaseAngleClock"));
    }

    @Test
    void threeWindingsTransformerWinding1Ratio() {
        assertTrue(importAndCompareXiidm("ThreeWindingsTransformerWinding1Ratio"));
    }

    @Test
    void slackBustp() {
        assertTrue(importAndCompareXiidm("Slack_bustp"));
    }

    @Test
    void slackIpctrl() {
        assertTrue(importAndCompareXiidm("Slack_ip_ctrl"));
    }

    private boolean importAndCompareXiidm(String powerfactoryCase) {
        importAndCompareXml(powerfactoryCase);
        return true;
    }

    private boolean importJsonAndCompareXiidm(String powerfactoryCase) {
        importJsonAndCompareXml(powerfactoryCase);
        return true;
    }

    @Test
    void transformerVhVl() {
        assertTrue(transformerBalance("Transformer-VhVl", 0.00009));
    }

    @Test
    void transformerVhVlNonNeutral() {
        assertTrue(transformerBalance("Transformer-VhVl-Non-Neutral", 0.0001));
    }

    @Test
    void transformerVhVlGB() {
        assertTrue(transformerBalance("Transformer-VhVl-GB", 0.09));
    }

    @Test
    void transformerVhVlGBNonNeutral() {
        assertTrue(transformerBalance("Transformer-VhVl-GB-Non-Neutral", 0.09));
    }

    @Test
    void transformerVhVlGBNonNeutralProportion() {
        assertTrue(transformerBalance("Transformer-VhVl-GB-Non-Neutral-proportion", 0.000025));
    }

    @Test
    void transformerVlVh() {
        assertTrue(transformerBalance("Transformer-VlVh", 0.0009));
    }

    @Test
    void transformerVlVhNonNeutral() {
        assertTrue(transformerBalance("Transformer-VlVh-Non-Neutral", 0.0003));
    }

    @Test
    void transformerVlVhGB() {
        assertTrue(transformerBalance("Transformer-VlVh-GB", 0.09));
    }

    @Test
    void transformerVlVhGBNonNeutral() {
        assertTrue(transformerBalance("Transformer-VlVh-GB-Non-Neutral", 0.09));
    }

    @Test
    void transformerVlVhGBNonNeutralProportion() {
        assertTrue(transformerBalance("Transformer-VlVh-GB-Non-Neutral-proportion", 0.0003));
    }

    private boolean transformerBalance(String powerfactoryCase, double tol) {
        Network network = importAndCompareXml(powerfactoryCase);
        transformerNetworkBalance(network, tol);
        return true;
    }

    /**
     * Three buses solved case:
     * Bus 1: SlackBus where a generator and the line "lne_1_2_1" are connected
     * Bus 2: TransportBus where the line "lne_1_2_1" and the transformer "trf_2_3_1" are connected
     * Bus 3: LoadBus where the transformer "trf_2_3_1" and the load "lod_3_1" are connected
     */
    private static void transformerNetworkBalance(Network network, double tol) {

        Load load = network.getLoad("lod_3_1");
        assertNotNull(load);
        Line line = network.getLine("lne_1_2_1");
        assertNotNull(line);
        TwoWindingsTransformer t2wt = network.getTwoWindingsTransformer("trf_2_3_1");
        assertNotNull(t2wt);

        BranchData lineData = new BranchData(line, 0.0, false);
        BranchData t2wtData = new BranchData(t2wt, 0.0, false, true);
        assertEquals(0.0, lineData.getComputedP2() + t2wtData.getComputedP1(), tol);
        assertEquals(0.0, lineData.getComputedQ2() + t2wtData.getComputedQ1(), tol);
        assertEquals(0.0, t2wtData.getComputedP2() + load.getP0(), tol);
        assertEquals(0.0, t2wtData.getComputedQ2() + load.getQ0(), tol);
    }

    @Test
    void transformerPhase() {
        assertTrue(phaseShifterBalance("Transformer-Phase", 0.001));
    }

    @Test
    void transformerPhaseWithmTaps() {
        assertTrue(phaseShifterBalance("Transformer-Phase-with-mTaps", 0.001));
    }

    @Test
    void transformerPhaseNeutral() {
        assertTrue(phaseShifterBalance("Transformer-Phase-Neutral", 0.0009));
    }

    @Test
    void transformerPhaseNeutralWithmTaps() {
        assertTrue(phaseShifterBalance("Transformer-Phase-Neutral-with-mTaps", 0.0009));
    }

    @Test
    void transformerPhaseGB() {
        assertTrue(phaseShifterBalance("Transformer-Phase-GB", 0.9));
    }

    @Test
    void transformerPhaseGBWithmTaps() {
        assertTrue(phaseShifterBalance("Transformer-Phase-GB-with-mTaps", 0.9));
    }

    @Test
    void transformerPhaseGBNeutral() {
        assertTrue(phaseShifterBalance("Transformer-Phase-GB-Neutral", 0.9));
    }

    @Test
    void transformerPhaseGBNeutralWithmTaps() {
        assertTrue(phaseShifterBalance("Transformer-Phase-GB-Neutral-with-mTaps", 0.9));
    }

    private boolean phaseShifterBalance(String powerfactoryCase, double tol) {
        Network network = importAndCompareXml(powerfactoryCase);
        phaseNetworkBalance(network, tol);
        return true;
    }

    /**
     * Three buses solved case:
     * Bus 1: SlackBus where a generator, the line "lne_1_2_1" and the line "lne_1_3_1" are connected
     * Bus 2: TransportBus where the line "lne_1_2_1" and the transformer "trf_2_3_1" are connected
     * Bus 3: LoadBus where the transformer "trf_2_3_1", the line "lne_1_3_1" and the load "lod_3_1" are connected
     */
    private static void phaseNetworkBalance(Network network, double tol) {

        Load load = network.getLoad("lod_3_1");
        assertNotNull(load);
        Line line12 = network.getLine("lne_1_2_1");
        assertNotNull(line12);
        Line line13 = network.getLine("lne_1_3_1");
        assertNotNull(line13);
        TwoWindingsTransformer t2wt = network.getTwoWindingsTransformer("trf_2_3_1");
        assertNotNull(t2wt);

        BranchData line12Data = new BranchData(line12, 0.0, false);
        BranchData line13Data = new BranchData(line13, 0.0, false);
        BranchData t2wtData = new BranchData(t2wt, 0.0, false, true);
        assertEquals(0.0, line12Data.getComputedP2() + t2wtData.getComputedP1(), tol);
        assertEquals(0.0, line12Data.getComputedQ2() + t2wtData.getComputedQ1(), tol);
        assertEquals(0.0, line13Data.getComputedP2() + t2wtData.getComputedP2() + load.getP0(), tol);
        assertEquals(0.0, line13Data.getComputedQ2() + t2wtData.getComputedQ2() + load.getQ0(), tol);
    }

    @Test
    void threeMibT3wPhaseTest() {
        Network network = importAndCompareXml("ThreeMIB_T3W_phase_solved");
        threeMibT3wPhaseTestNetworkBalance(network, 435.876560, 0.09);
        assertTrue(true);
    }

    /**
     * Only the balance at the three buses of the three windings transformer is done:
     * Bus 4 (500 kV): Load "lod_4_1", line "lne_4_1_1", twoWindingsTransformer "trf_4_1_1" and threeWindingsTransformer "trf_4_2_7_1" are connected
     * Bus 2 (18 kV) : Generator "sym_1_2_1" and  threeWindingsTransformer "trf_4_2_7_1" are connected
     * Bus 7 (16 kV) : Load "lod_7_1" and threeWindingsTransformer "trf_4_2_7_1" are connected
     */
    private static void threeMibT3wPhaseTestNetworkBalance(Network network, double targetQ, double tol) {

        Load load4 = network.getLoad("lod_4_1");
        assertNotNull(load4);
        Load load7 = network.getLoad("lod_7_1");
        assertNotNull(load7);
        Generator generator2 = network.getGenerator("sym_2_1");
        assertNotNull(generator2);

        Line line45 = network.getLine("lne_4_5_1");
        assertNotNull(line45);
        TwoWindingsTransformer t2wt41 = network.getTwoWindingsTransformer("trf_4_1_1");
        assertNotNull(t2wt41);
        ThreeWindingsTransformer t3wt427 = network.getThreeWindingsTransformer("tr3_4_2_7_1");
        assertNotNull(t2wt41);

        BranchData line45Data = new BranchData(line45, 0.0, false);
        BranchData t2wtData41 = new BranchData(t2wt41, 0.0, false, true);
        TwtData t3wtData427 = new TwtData(t3wt427, 0.0, false, true);

        // The case does not have the reactive of the generator. We set it manually
        generator2.setTargetQ(targetQ);

        assertEquals(0.0, t3wtData427.getComputedP(ThreeSides.ONE) + line45Data.getComputedP1() + t2wtData41.getComputedP1() + load4.getP0(), tol);
        assertEquals(0.0, t3wtData427.getComputedQ(ThreeSides.ONE) + line45Data.getComputedQ1() + t2wtData41.getComputedQ1() + load4.getQ0(), tol);
        assertEquals(0.0, t3wtData427.getComputedP(ThreeSides.TWO) - generator2.getTargetP(), tol);
        assertEquals(0.0, t3wtData427.getComputedQ(ThreeSides.TWO) - generator2.getTargetQ(), tol);
        assertEquals(0.0, t3wtData427.getComputedP(ThreeSides.THREE) + load7.getP0(), tol);
        assertEquals(0.0, t3wtData427.getComputedQ(ThreeSides.THREE) + load7.getQ0(), tol);
    }

    @Test
    void threeMibPhaseWinding1() {
        assertTrue(threeWindingPhaseImportCompareXmlAndNetworkBalance("ThreeMIB_T3W_phase_winding1", 514.75293551, 0.09));
    }

    @Test
    void threeMibPhaseWinding1Ratio() {
        assertTrue(threeWindingPhaseImportCompareXmlAndNetworkBalance("ThreeMIB_T3W_phase_winding1_ratio", 591.898015, 0.09));
    }

    @Test
    void threeMibPhaseWinding2() {
        assertTrue(threeWindingPhaseImportCompareXmlAndNetworkBalance("ThreeMIB_T3W_phase_winding2", 658.367984, 0.09));
    }

    @Test
    void threeMibPhaseWinding3() {
        assertTrue(threeWindingPhaseImportCompareXmlAndNetworkBalance("ThreeMIB_T3W_phase_winding3", 596.52371, 0.09));
    }

    @Test
    void threeMibPhaseWinding12() {
        assertTrue(threeWindingPhaseImportCompareXmlAndNetworkBalance("ThreeMIB_T3W_phase_winding12", 575.835158, 0.09));
    }

    private boolean threeWindingPhaseImportCompareXmlAndNetworkBalance(String caseFile, double targetQ, double tol) {
        Network network = importAndCompareXml(caseFile);
        threeMibPhaseWindingTestNetworkBalance(network, targetQ, tol);
        return true;
    }

    /**
     * Only the balance at the three buses of the three windings transformer is done:
     * Bus 4 (500 kV): Load "lod_4_1", line "lne_4_1_1", twoWindingsTransformer "trf_4_1_1" and threeWindingsTransformer "trf_4_2_7_1" are connected
     * Bus 2 (18 kV) : Generator "sym_1_2_1", twoWindingsTransformer "trf_6_2_1" and  threeWindingsTransformer "trf_4_2_7_1" are connected
     * Bus 7 (16 kV) : Load "lod_7_1", twoWindingsTransformer "trf_5_7_1" and threeWindingsTransformer "trf_4_2_7_1" are connected
     */
    private static void threeMibPhaseWindingTestNetworkBalance(Network network, double targetQ, double tol) {

        Load load4 = network.getLoad("lod_4_1");
        assertNotNull(load4);
        Load load7 = network.getLoad("lod_7_1");
        assertNotNull(load7);
        Generator generator2 = network.getGenerator("sym_2_1");
        assertNotNull(generator2);

        Line line45 = network.getLine("lne_4_5_1");
        assertNotNull(line45);
        TwoWindingsTransformer t2wt41 = network.getTwoWindingsTransformer("trf_4_1_1");
        assertNotNull(t2wt41);
        TwoWindingsTransformer t2wt62 = network.getTwoWindingsTransformer("trf_6_2_1");
        assertNotNull(t2wt62);
        TwoWindingsTransformer t2wt57 = network.getTwoWindingsTransformer("trf_5_7_1");
        assertNotNull(t2wt57);
        ThreeWindingsTransformer t3wt427 = network.getThreeWindingsTransformer("tr3_4_2_7_1");
        assertNotNull(t2wt41);

        BranchData line45Data = new BranchData(line45, 0.0, false);
        BranchData t2wtData41 = new BranchData(t2wt41, 0.0, false, true);
        BranchData t2wtData62 = new BranchData(t2wt62, 0.0, false, true);
        BranchData t2wtData57 = new BranchData(t2wt57, 0.0, false, true);
        TwtData t3wtData427 = new TwtData(t3wt427, 0.0, false, true);

        // The case does not have the reactive of the generator. We set it manually
        generator2.setTargetQ(targetQ);

        assertEquals(0.0, t3wtData427.getComputedP(ThreeSides.ONE) + line45Data.getComputedP1() + t2wtData41.getComputedP1() + load4.getP0(), tol);
        assertEquals(0.0, t3wtData427.getComputedQ(ThreeSides.ONE) + line45Data.getComputedQ1() + t2wtData41.getComputedQ1() + load4.getQ0(), tol);
        assertEquals(0.0, t3wtData427.getComputedP(ThreeSides.TWO) + t2wtData62.getComputedP2() - generator2.getTargetP(), tol);
        assertEquals(0.0, t3wtData427.getComputedQ(ThreeSides.TWO) + t2wtData62.getComputedQ2() - generator2.getTargetQ(), tol);
        assertEquals(0.0, t3wtData427.getComputedP(ThreeSides.THREE) + t2wtData57.getComputedP2() + load7.getP0(), tol);
        assertEquals(0.0, t3wtData427.getComputedQ(ThreeSides.THREE) + t2wtData57.getComputedQ2() + load7.getQ0(), tol);
    }

}<|MERGE_RESOLUTION|>--- conflicted
+++ resolved
@@ -78,13 +78,8 @@
                         null);
 
         Path file = fileSystem.getPath("/work/" + id + ".xiidm");
-<<<<<<< HEAD
-        network.setCaseDate(DateTime.parse("2021-01-01T10:00:00.000+02:00"));
+        network.setCaseDate(ZonedDateTime.parse("2021-01-01T10:00:00.000+02:00"));
         NetworkSerDe.write(network, file);
-=======
-        network.setCaseDate(ZonedDateTime.parse("2021-01-01T10:00:00.000+02:00"));
-        NetworkXml.write(network, file);
->>>>>>> 71316acc
         try (InputStream is = Files.newInputStream(file)) {
             compareXml(getClass().getResourceAsStream("/" + id + ".xiidm"), is);
         } catch (IOException e) {
