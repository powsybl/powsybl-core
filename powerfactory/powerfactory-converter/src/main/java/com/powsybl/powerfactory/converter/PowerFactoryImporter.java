--- conflicted
+++ resolved
@@ -143,11 +143,7 @@
             .collect(Collectors.toList());
 
         HvdcConverter hvdcConverter = new HvdcConverter(importContext, network);
-<<<<<<< HEAD
-        hvdcConverter.createConfigurations(elmTerms, elmVscs);
-=======
         hvdcConverter.computeConfigurations(elmTerms, elmVscs);
->>>>>>> d04d86e0
 
         // process terminals
         for (DataObject elmTerm : elmTerms) {
