--- conflicted
+++ resolved
@@ -97,23 +97,12 @@
     }
 
     private void exportNetworkAsAmpl(Path workingDir) {
-<<<<<<< HEAD
-        DataSource networkExportDataSource = new FileDataSource(workingDir, this.model.getNetworkDataPrefix());
-        Properties prop = null;
-        String version = parameters.getAmplExportVersionId();
-        if (version != null) {
-            prop = new Properties();
-            prop.put(AmplExporter.EXPORT_VERSION, version);
-        }
-        new AmplExporter().export(network, prop, networkExportDataSource);
-=======
         DataSource networkExportDataSource = new DirectoryDataSource(workingDir, this.model.getNetworkDataPrefix());
         if (parameters.getAmplExportConfig() != null) {
             new AmplExporter().export(network, parameters.getAmplExportConfig(), networkExportDataSource);
         } else {
             new AmplExporter().export(network, new Properties(), networkExportDataSource);
         }
->>>>>>> 1eb405ea
     }
 
     /**
