/**
 * Copyright (c) 2018, RTE (http://www.rte-france.com)
 * This Source Code Form is subject to the terms of the Mozilla Public
 * License, v. 2.0. If a copy of the MPL was not distributed with this
 * file, You can obtain one at http://mozilla.org/MPL/2.0/.
 */
package com.powsybl.security.interceptors;

import com.powsybl.iidm.network.Network;

import java.util.Objects;

/**
<<<<<<< HEAD
 *
 * TODO: I think having state ID here is broken, as security analysis contract does not guarantee that
 *       the corresponding state will be filled with N results
 *
 * @author Mathieu Bague <mathieu.bague@rte-france.com>
=======
 * @author Mathieu Bague <mathieu.bague at rte-france.com>
>>>>>>> 51300449
 */
public class RunningContext {

    private final Network network;

    private final String initialStateId;

    public RunningContext(Network network, String initialStateId) {
        this.network = Objects.requireNonNull(network);
        this.initialStateId = initialStateId;
    }

    /**
     * Get the network on which computation is carried out.
     * @return the network on which computation is carried out
     */
    public Network getNetwork() {
        return network;
    }

    /**
     * Get the state ID corresponding to the N situation computation.
     * TODO: I think thisis broken, as security analysis contract does not guarantee that
     *       the corresponding state will be filled with N results
     * @return the state ID corresponding to the N situation computation
     */
    public String getInitialStateId() {
        return initialStateId;
    }
}<|MERGE_RESOLUTION|>--- conflicted
+++ resolved
@@ -11,15 +11,11 @@
 import java.util.Objects;
 
 /**
-<<<<<<< HEAD
  *
  * TODO: I think having state ID here is broken, as security analysis contract does not guarantee that
  *       the corresponding state will be filled with N results
  *
- * @author Mathieu Bague <mathieu.bague@rte-france.com>
-=======
  * @author Mathieu Bague <mathieu.bague at rte-france.com>
->>>>>>> 51300449
  */
 public class RunningContext {
 
