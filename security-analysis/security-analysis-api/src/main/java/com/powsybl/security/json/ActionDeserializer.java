/**
 * Copyright (c) 2022, RTE (http://www.rte-france.com)
 * This Source Code Form is subject to the terms of the Mozilla Public
 * License, v. 2.0. If a copy of the MPL was not distributed with this
 * file, You can obtain one at http://mozilla.org/MPL/2.0/.
 */
package com.powsybl.security.json;

import com.fasterxml.jackson.core.JsonParser;
import com.fasterxml.jackson.core.type.TypeReference;
import com.fasterxml.jackson.databind.DeserializationContext;
import com.fasterxml.jackson.databind.JsonMappingException;
import com.fasterxml.jackson.databind.deser.std.StdDeserializer;
import com.powsybl.commons.json.JsonUtil;
import com.powsybl.security.action.Action;
import com.powsybl.security.action.LineConnectionAction;
import com.powsybl.security.action.MultipleActionsAction;
import com.powsybl.security.action.SwitchAction;
import com.powsybl.security.action.GenerationRedispatchAction;

import java.io.IOException;
import java.util.ArrayList;
import java.util.List;

/**
 * @author Etienne Lesot <etienne.lesot@rte-france.com>
 */
public class ActionDeserializer extends StdDeserializer<Action> {

    public ActionDeserializer() {
        super(Action.class);
    }

    private static class ParsingContext {
        String type;
        String id;
        String switchId;
<<<<<<< HEAD
        String generatorId;
        Boolean open;
        Boolean increasing;
        Double value;
=======
        String lineId;
        Boolean open;
        Boolean openSide1;
        Boolean openSide2;
>>>>>>> e0b6021d
        List<Action> actions;
    }

    @Override
    public Action deserialize(JsonParser parser, DeserializationContext deserializationContext) throws IOException {
        ParsingContext context = new ParsingContext();
        JsonUtil.parseObject(parser, fieldName -> {
            switch (fieldName) {
                case "type":
                    context.type = parser.nextTextValue();
                    return true;
                case "id":
                    context.id =  parser.nextTextValue();
                    return true;
                case "switchId":
                    context.switchId =  parser.nextTextValue();
                    return true;
<<<<<<< HEAD
                case "generatorId":
                    context.generatorId = parser.nextTextValue();
=======
                case "lineId":
                    context.lineId =  parser.nextTextValue();
>>>>>>> e0b6021d
                    return true;
                case "open":
                    parser.nextToken();
                    context.open =  parser.getBooleanValue();
                    return true;
<<<<<<< HEAD
                case "increasing":
                    parser.nextToken();
                    context.increasing =  parser.getBooleanValue();
                    return true;
                case "value":
                    parser.nextToken();
                    context.value =  parser.getValueAsDouble();
=======
                case "openSide1":
                    parser.nextToken();
                    context.openSide1 =  parser.getBooleanValue();
                    return true;
                case "openSide2":
                    parser.nextToken();
                    context.openSide2 =  parser.getBooleanValue();
>>>>>>> e0b6021d
                    return true;
                case "actions":
                    parser.nextToken();
                    context.actions = parser.readValueAs(new TypeReference<ArrayList<Action>>() {
                    });
                    return true;
                default:
                    return false;
            }
        });
        if (context.type == null) {
            throw JsonMappingException.from(parser, "action type can not be null");
        }
        switch (context.type) {
            case SwitchAction.NAME:
                if (context.open == null) {
                    throw JsonMappingException.from(parser, "for switch action, open field can't be null");
                }
                return new SwitchAction(context.id, context.switchId, context.open);
<<<<<<< HEAD
            case GenerationRedispatchAction.NAME:
                if (context.increasing == null) {
                    throw JsonMappingException.from(parser, "for generation redispatch action, increasing field can't be null");
                }
                return new GenerationRedispatchAction(context.id, context.generatorId, context.increasing, context.value);
=======
            case LineConnectionAction.NAME:
                if (context.openSide1 == null && context.openSide2 == null) {
                    throw JsonMappingException.from(parser, "for line action openSide1 and openSide2 fields can't be null");
                }
                return new LineConnectionAction(context.id, context.lineId, context.openSide1, context.openSide2);
>>>>>>> e0b6021d
            case MultipleActionsAction.NAME:
                return new MultipleActionsAction(context.id, context.actions);
            default:
                throw JsonMappingException.from(parser, "Unknown action type: " + context.type);
        }
    }
}<|MERGE_RESOLUTION|>--- conflicted
+++ resolved
@@ -35,17 +35,13 @@
         String type;
         String id;
         String switchId;
-<<<<<<< HEAD
+        String lineId;
         String generatorId;
-        Boolean open;
-        Boolean increasing;
-        Double value;
-=======
-        String lineId;
         Boolean open;
         Boolean openSide1;
         Boolean openSide2;
->>>>>>> e0b6021d
+        Boolean increasing;
+        Double value;
         List<Action> actions;
     }
 
@@ -63,19 +59,24 @@
                 case "switchId":
                     context.switchId =  parser.nextTextValue();
                     return true;
-<<<<<<< HEAD
+                case "lineId":
+                    context.lineId =  parser.nextTextValue();
+                    return true;
                 case "generatorId":
                     context.generatorId = parser.nextTextValue();
-=======
-                case "lineId":
-                    context.lineId =  parser.nextTextValue();
->>>>>>> e0b6021d
                     return true;
                 case "open":
                     parser.nextToken();
                     context.open =  parser.getBooleanValue();
                     return true;
-<<<<<<< HEAD
+                case "openSide1":
+                    parser.nextToken();
+                    context.openSide1 =  parser.getBooleanValue();
+                    return true;
+                case "openSide2":
+                    parser.nextToken();
+                    context.openSide2 =  parser.getBooleanValue();
+                    return true;
                 case "increasing":
                     parser.nextToken();
                     context.increasing =  parser.getBooleanValue();
@@ -83,15 +84,6 @@
                 case "value":
                     parser.nextToken();
                     context.value =  parser.getValueAsDouble();
-=======
-                case "openSide1":
-                    parser.nextToken();
-                    context.openSide1 =  parser.getBooleanValue();
-                    return true;
-                case "openSide2":
-                    parser.nextToken();
-                    context.openSide2 =  parser.getBooleanValue();
->>>>>>> e0b6021d
                     return true;
                 case "actions":
                     parser.nextToken();
@@ -111,19 +103,16 @@
                     throw JsonMappingException.from(parser, "for switch action, open field can't be null");
                 }
                 return new SwitchAction(context.id, context.switchId, context.open);
-<<<<<<< HEAD
+            case LineConnectionAction.NAME:
+                if (context.openSide1 == null && context.openSide2 == null) {
+                    throw JsonMappingException.from(parser, "for line action openSide1 and openSide2 fields can't be null");
+                }
+                return new LineConnectionAction(context.id, context.lineId, context.openSide1, context.openSide2);
             case GenerationRedispatchAction.NAME:
                 if (context.increasing == null) {
                     throw JsonMappingException.from(parser, "for generation redispatch action, increasing field can't be null");
                 }
                 return new GenerationRedispatchAction(context.id, context.generatorId, context.increasing, context.value);
-=======
-            case LineConnectionAction.NAME:
-                if (context.openSide1 == null && context.openSide2 == null) {
-                    throw JsonMappingException.from(parser, "for line action openSide1 and openSide2 fields can't be null");
-                }
-                return new LineConnectionAction(context.id, context.lineId, context.openSide1, context.openSide2);
->>>>>>> e0b6021d
             case MultipleActionsAction.NAME:
                 return new MultipleActionsAction(context.id, context.actions);
             default:
