/**
 * Copyright (c) 2019, RTE (http://www.rte-france.com)
 * This Source Code Form is subject to the terms of the Mozilla Public
 * License, v. 2.0. If a copy of the MPL was not distributed with this
 * file, You can obtain one at http://mozilla.org/MPL/2.0/.
 */
package com.powsybl.security.distributed;

import java.nio.file.Path;

/**
 * Utility class to programmatically generate an {@literal itools security-analysis} command with its various options.
 * Currently supported options are :
 *  - the {@link Path} to case file
 *  - an optional {@link Path} to contingencies file
 *  - an optional {@link Path} to parameters file
 *  - an optional {@link Path} to output file
 *  - an optional format for the output file
 *  - a list of requested result extensions
 *  - a list of violation types of interest
 *  - an optional task count
 *
<<<<<<< HEAD
 * @author Sylvain Leclerc <sylvain.leclerc at rte-france.com>
 * @author Laurent Issertial <laurent.issertial at rte-france.com>
=======
 * @author Sylvain Leclerc {@literal <sylvain.leclerc at rte-france.com>}
>>>>>>> c82fcdda
 */
public class SecurityAnalysisCommandOptions extends AbstractSecurityAnalysisCommandOptions<SecurityAnalysisCommandOptions> {

    private static final String ITOOLS_COMMAND_NAME = "security-analysis";

    public SecurityAnalysisCommandOptions() {
        super(ITOOLS_COMMAND_NAME);
    }

    @Override
    protected String getCommandName() {
        return ITOOLS_COMMAND_NAME;
    }

    @Override
    protected SecurityAnalysisCommandOptions self() {
        return this;
    }
}<|MERGE_RESOLUTION|>--- conflicted
+++ resolved
@@ -20,12 +20,8 @@
  *  - a list of violation types of interest
  *  - an optional task count
  *
-<<<<<<< HEAD
- * @author Sylvain Leclerc <sylvain.leclerc at rte-france.com>
- * @author Laurent Issertial <laurent.issertial at rte-france.com>
-=======
  * @author Sylvain Leclerc {@literal <sylvain.leclerc at rte-france.com>}
->>>>>>> c82fcdda
+ * @author Laurent Issertial {@literal <laurent.issertial at rte-france.com>}
  */
 public class SecurityAnalysisCommandOptions extends AbstractSecurityAnalysisCommandOptions<SecurityAnalysisCommandOptions> {
 
