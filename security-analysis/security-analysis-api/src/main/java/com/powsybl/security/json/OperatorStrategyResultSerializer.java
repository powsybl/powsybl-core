/**
 * Copyright (c) 2022, RTE (http://www.rte-france.com)
 * This Source Code Form is subject to the terms of the Mozilla Public
 * License, v. 2.0. If a copy of the MPL was not distributed with this
 * file, You can obtain one at http://mozilla.org/MPL/2.0/.
 * SPDX-License-Identifier: MPL-2.0
 */
package com.powsybl.security.json;

import com.fasterxml.jackson.core.JsonGenerator;
import com.fasterxml.jackson.databind.SerializerProvider;
import com.fasterxml.jackson.databind.ser.std.StdSerializer;
import com.powsybl.security.results.OperatorStrategyResult;

import java.io.IOException;

/**
 * @author Etienne Lesot {@literal <etienne.lesot@rte-france.com>}
 */
public class OperatorStrategyResultSerializer extends StdSerializer<OperatorStrategyResult> {

    public OperatorStrategyResultSerializer() {
        super(OperatorStrategyResult.class);
    }

    @Override
    public void serialize(OperatorStrategyResult result, JsonGenerator jsonGenerator, SerializerProvider serializerProvider) throws IOException {
        jsonGenerator.writeStartObject();
        serializerProvider.defaultSerializeField("operatorStrategy", result.getOperatorStrategy(), jsonGenerator);
<<<<<<< HEAD
        serializerProvider.defaultSerializeField("conditionalActionsResults", result.getConditionalActionsResult(), jsonGenerator);
=======
        serializerProvider.defaultSerializeField("conditionalActionsResults", result.getConditionalActionsResults(), jsonGenerator);
>>>>>>> 8ceec61a
        jsonGenerator.writeEndObject();
    }
}<|MERGE_RESOLUTION|>--- conflicted
+++ resolved
@@ -27,11 +27,7 @@
     public void serialize(OperatorStrategyResult result, JsonGenerator jsonGenerator, SerializerProvider serializerProvider) throws IOException {
         jsonGenerator.writeStartObject();
         serializerProvider.defaultSerializeField("operatorStrategy", result.getOperatorStrategy(), jsonGenerator);
-<<<<<<< HEAD
-        serializerProvider.defaultSerializeField("conditionalActionsResults", result.getConditionalActionsResult(), jsonGenerator);
-=======
         serializerProvider.defaultSerializeField("conditionalActionsResults", result.getConditionalActionsResults(), jsonGenerator);
->>>>>>> 8ceec61a
         jsonGenerator.writeEndObject();
     }
 }