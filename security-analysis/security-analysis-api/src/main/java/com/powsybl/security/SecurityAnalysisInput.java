/**
 * Copyright (c) 2018, RTE (http://www.rte-france.com)
 * This Source Code Form is subject to the terms of the Mozilla Public
 * License, v. 2.0. If a copy of the MPL was not distributed with this
 * file, You can obtain one at http://mozilla.org/MPL/2.0/.
 */
package com.powsybl.security;

import com.powsybl.iidm.network.Network;
import com.powsybl.security.execution.NetworkVariant;
import com.powsybl.security.preprocessor.SecurityAnalysisPreprocessor;

import java.util.Objects;

/**
 *
 * Input data/configuration for a {@link SecurityAnalysis} computation.
 * It is designed to be mutable, as it may be customized by {@link SecurityAnalysisPreprocessor}s.
 * However, all fields must always be non {@literal null}.
 *
<<<<<<< HEAD
 * @author Sylvain Leclerc <sylvain.leclerc at rte-france.com>
 * @author Laurent Issertial <laurent.issertial at rte-france.com>
=======
 * @author Sylvain Leclerc {@literal <sylvain.leclerc at rte-france.com>}
>>>>>>> c82fcdda
 */
public class SecurityAnalysisInput extends AbstractSecurityAnalysisInput<SecurityAnalysisInput> {

    private SecurityAnalysisParameters parameters;

    public SecurityAnalysisInput(Network network, String variantId) {
        this(new NetworkVariant(network, variantId));
    }

    public SecurityAnalysisInput(NetworkVariant networkVariant) {
        super(networkVariant);
        this.parameters = new SecurityAnalysisParameters();
    }

    /**
     * Get specified {@link SecurityAnalysisParameters}.
     */
    public SecurityAnalysisParameters getParameters() {
        return parameters;
    }

    public SecurityAnalysisInput setParameters(SecurityAnalysisParameters parameters) {
        Objects.requireNonNull(parameters);
        this.parameters = parameters;
        return self();
    }

    @Override
    protected SecurityAnalysisInput self() {
        return this;
    }
}<|MERGE_RESOLUTION|>--- conflicted
+++ resolved
@@ -18,12 +18,8 @@
  * It is designed to be mutable, as it may be customized by {@link SecurityAnalysisPreprocessor}s.
  * However, all fields must always be non {@literal null}.
  *
-<<<<<<< HEAD
- * @author Sylvain Leclerc <sylvain.leclerc at rte-france.com>
- * @author Laurent Issertial <laurent.issertial at rte-france.com>
-=======
  * @author Sylvain Leclerc {@literal <sylvain.leclerc at rte-france.com>}
->>>>>>> c82fcdda
+ * @author Laurent Issertial {@literal <laurent.issertial at rte-france.com>}
  */
 public class SecurityAnalysisInput extends AbstractSecurityAnalysisInput<SecurityAnalysisInput> {
 
