/**
 * Copyright (c) 2022, RTE (http://www.rte-france.com)
 * This Source Code Form is subject to the terms of the Mozilla Public
 * License, v. 2.0. If a copy of the MPL was not distributed with this
 * file, You can obtain one at http://mozilla.org/MPL/2.0/.
 */
package com.powsybl.security.json;

import com.fasterxml.jackson.core.JsonGenerator;
import com.fasterxml.jackson.databind.JsonMappingException;
import com.fasterxml.jackson.databind.SerializerProvider;
import com.fasterxml.jackson.databind.ser.std.StdSerializer;
import com.powsybl.security.action.Action;
import com.powsybl.security.action.LineConnectionAction;
import com.powsybl.security.action.MultipleActionsAction;
import com.powsybl.security.action.SwitchAction;
import com.powsybl.security.action.TapPositionAction;

import java.io.IOException;

/**
 * @author Etienne Lesot <etienne.lesot@rte-france.com>
 */
public class ActionSerializer extends StdSerializer<Action> {

    public ActionSerializer() {
        super(Action.class);
    }

    @Override
    public void serialize(Action action, JsonGenerator jsonGenerator, SerializerProvider serializerProvider) throws IOException {
        jsonGenerator.writeStartObject();
        jsonGenerator.writeStringField("type", action.getType());
        switch (action.getType()) {
            case SwitchAction.NAME:
                jsonGenerator.writeStringField("id", action.getId());
                jsonGenerator.writeStringField("switchId", ((SwitchAction) action).getSwitchId());
                jsonGenerator.writeBooleanField("open", ((SwitchAction) action).isOpen());
                break;
<<<<<<< HEAD
            case TapPositionAction.NAME:
                jsonGenerator.writeStringField("id", action.getId());
                jsonGenerator.writeStringField("transformerId", ((TapPositionAction) action).getTransformerId());
                jsonGenerator.writeNumberField("newTapPosition", ((TapPositionAction) action).getNewTapPosition());
=======
            case LineConnectionAction.NAME:
                jsonGenerator.writeStringField("id", action.getId());
                jsonGenerator.writeStringField("lineId", ((LineConnectionAction) action).getLineId());
                jsonGenerator.writeBooleanField("openSide1", ((LineConnectionAction) action).isOpenSide1());
                jsonGenerator.writeBooleanField("openSide2", ((LineConnectionAction) action).isOpenSide2());
>>>>>>> f6e62554
                break;
            case MultipleActionsAction.NAME:

                jsonGenerator.writeStringField("id", action.getId());
                jsonGenerator.writeObjectField("actions", ((MultipleActionsAction) action).getActions());
                break;
            default:
                throw JsonMappingException.from(jsonGenerator, "Unknown action type: " + action.getType());
        }
        jsonGenerator.writeEndObject();
    }
}<|MERGE_RESOLUTION|>--- conflicted
+++ resolved
@@ -37,21 +37,17 @@
                 jsonGenerator.writeStringField("switchId", ((SwitchAction) action).getSwitchId());
                 jsonGenerator.writeBooleanField("open", ((SwitchAction) action).isOpen());
                 break;
-<<<<<<< HEAD
-            case TapPositionAction.NAME:
-                jsonGenerator.writeStringField("id", action.getId());
-                jsonGenerator.writeStringField("transformerId", ((TapPositionAction) action).getTransformerId());
-                jsonGenerator.writeNumberField("newTapPosition", ((TapPositionAction) action).getNewTapPosition());
-=======
             case LineConnectionAction.NAME:
                 jsonGenerator.writeStringField("id", action.getId());
                 jsonGenerator.writeStringField("lineId", ((LineConnectionAction) action).getLineId());
                 jsonGenerator.writeBooleanField("openSide1", ((LineConnectionAction) action).isOpenSide1());
                 jsonGenerator.writeBooleanField("openSide2", ((LineConnectionAction) action).isOpenSide2());
->>>>>>> f6e62554
                 break;
+            case TapPositionAction.NAME:
+                jsonGenerator.writeStringField("id", action.getId());
+                jsonGenerator.writeStringField("transformerId", ((TapPositionAction) action).getTransformerId());
+                jsonGenerator.writeNumberField("newTapPosition", ((TapPositionAction) action).getNewTapPosition());
             case MultipleActionsAction.NAME:
-
                 jsonGenerator.writeStringField("id", action.getId());
                 jsonGenerator.writeObjectField("actions", ((MultipleActionsAction) action).getActions());
                 break;
