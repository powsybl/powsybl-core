--- conflicted
+++ resolved
@@ -10,15 +10,7 @@
 import com.fasterxml.jackson.databind.JsonMappingException;
 import com.fasterxml.jackson.databind.SerializerProvider;
 import com.fasterxml.jackson.databind.ser.std.StdSerializer;
-<<<<<<< HEAD
-import com.powsybl.security.action.Action;
-import com.powsybl.security.action.LineConnectionAction;
-import com.powsybl.security.action.MultipleActionsAction;
-import com.powsybl.security.action.SwitchAction;
-import com.powsybl.security.action.GeneratorAction;
-=======
 import com.powsybl.security.action.*;
->>>>>>> 688de514
 
 import java.io.IOException;
 import java.io.UncheckedIOException;
@@ -48,13 +40,6 @@
                 jsonGenerator.writeBooleanField("openSide1", ((LineConnectionAction) action).isOpenSide1());
                 jsonGenerator.writeBooleanField("openSide2", ((LineConnectionAction) action).isOpenSide2());
                 break;
-<<<<<<< HEAD
-            case GeneratorAction.NAME:
-                jsonGenerator.writeStringField("id", action.getId());
-                jsonGenerator.writeStringField("generatorId", ((GeneratorAction) action).getGeneratorId());
-                jsonGenerator.writeBooleanField("delta", ((GeneratorAction) action).isRelativeVariation());
-                jsonGenerator.writeNumberField("value", ((GeneratorAction) action).getValue());
-=======
             case PhaseTapChangerTapPositionAction.NAME:
                 var tapPositionAction = (PhaseTapChangerTapPositionAction) action;
                 jsonGenerator.writeStringField("id", action.getId());
@@ -68,7 +53,31 @@
                         throw new UncheckedIOException(e);
                     }
                 });
->>>>>>> 688de514
+                break;
+            case GeneratorAction.NAME:
+                jsonGenerator.writeStringField("id", action.getId());
+                jsonGenerator.writeStringField("generatorId", ((GeneratorAction) action).getGeneratorId());
+                if (((GeneratorAction) action).isActivePowerRelativeValue().isPresent()) {
+                    jsonGenerator.writeBooleanField("activePowerRelativeValue", ((GeneratorAction) action).isActivePowerRelativeValue().get());
+                }
+                if (((GeneratorAction) action).getActivePowerValue().isPresent()) {
+                    jsonGenerator.writeNumberField("activePowerValue", ((GeneratorAction) action).getActivePowerValue().get());
+                }
+                if (((GeneratorAction) action).getMinP().isPresent()) {
+                    jsonGenerator.writeNumberField("minP", ((GeneratorAction) action).getMinP().get());
+                }
+                if (((GeneratorAction) action).getMaxP().isPresent()) {
+                    jsonGenerator.writeNumberField("maxP", ((GeneratorAction) action).getMaxP().get());
+                }
+                if (((GeneratorAction) action).isVoltageRegulatorOn().isPresent()) {
+                    jsonGenerator.writeBooleanField("voltageRegulatorOn", ((GeneratorAction) action).isVoltageRegulatorOn().get());
+                }
+                if (((GeneratorAction) action).getNewTargetV().isPresent()) {
+                    jsonGenerator.writeNumberField("newTargetV", ((GeneratorAction) action).getNewTargetV().get());
+                }
+                if (((GeneratorAction) action).getNewTargetQ().isPresent()) {
+                    jsonGenerator.writeNumberField("newTargetQ", ((GeneratorAction) action).getNewTargetQ().get());
+                }
                 break;
             case MultipleActionsAction.NAME:
                 jsonGenerator.writeStringField("id", action.getId());
