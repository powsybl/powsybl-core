--- conflicted
+++ resolved
@@ -22,12 +22,8 @@
  * security analysis inputs are built from the so-called execution inputs using a specified strategy,
  * including possible user defined transformation or preprocessing.
  *
-<<<<<<< HEAD
- * @author Sylvain Leclerc <sylvain.leclerc at rte-france.com>
- * @author Laurent Issertial <laurent.issertial at rte-france.com>
-=======
  * @author Sylvain Leclerc {@literal <sylvain.leclerc at rte-france.com>}
->>>>>>> c82fcdda
+ * @author Laurent Issertial {@literal <laurent.issertial at rte-france.com>}
  */
 public class SecurityAnalysisExecutionImpl implements SecurityAnalysisExecution {
 
