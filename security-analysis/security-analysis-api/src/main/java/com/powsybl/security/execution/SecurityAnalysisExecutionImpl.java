--- conflicted
+++ resolved
@@ -60,7 +60,6 @@
         SecurityAnalysis.Runner runner = SecurityAnalysis.find(staticProviderName);
         return runner.runAsync(input.getNetworkVariant().getNetwork(),
                 input.getNetworkVariant().getVariantId(),
-<<<<<<< HEAD
                 input.getContingenciesProvider(),
                 input.getParameters(),
                 computationManager,
@@ -70,11 +69,7 @@
                 data.getOperatorStrategies(),
                 data.getActions(),
                 data.getMonitors(),
-                Reporter.NO_OP);
-=======
-                input.getContingenciesProvider(), input.getParameters(), computationManager, input.getFilter(), input.getLimitViolationDetector(),
-                new ArrayList<>(input.getInterceptors()), data.getOperatorStrategies(), data.getActions(), data.getMonitors(),
-                data.getLimitReductions(), ReportNode.NO_OP);
->>>>>>> af581094
+                data.getLimitReductions(),
+                ReportNode.NO_OP);
     }
 }