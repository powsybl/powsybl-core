--- conflicted
+++ resolved
@@ -55,23 +55,6 @@
 
     @Override
     public CompletableFuture<SecurityAnalysisReport> execute(ComputationManager computationManager, SecurityAnalysisExecutionInput data) {
-<<<<<<< HEAD
-        SecurityAnalysisInput input = inputBuildStrategy.buildFrom(data);
-        SecurityAnalysis.Runner runner = SecurityAnalysis.find(staticProviderName);
-        return runner.runAsync(input.getNetworkVariant().getNetwork(),
-                input.getNetworkVariant().getVariantId(),
-                input.getContingenciesProvider(),
-                input.getParameters(),
-                computationManager,
-                input.getFilter(),
-                input.getLimitViolationDetector(),
-                new ArrayList<>(input.getInterceptors()),
-                data.getOperatorStrategies(),
-                data.getActions(),
-                data.getMonitors(),
-                data.getLimitReductions(),
-                ReportNode.NO_OP);
-=======
         SecurityAnalysisInput input = buildInput(data);
         SecurityAnalysisRunParameters runParameters = new SecurityAnalysisRunParameters()
                 .setSecurityAnalysisParameters(input.getParameters())
@@ -87,6 +70,5 @@
                 input.getNetworkVariant().getVariantId(),
                 input.getContingenciesProvider(),
                 runParameters);
->>>>>>> 7400eeaf
     }
 }