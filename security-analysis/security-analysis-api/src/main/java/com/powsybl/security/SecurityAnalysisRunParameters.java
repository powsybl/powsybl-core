--- conflicted
+++ resolved
@@ -7,14 +7,6 @@
  */
 package com.powsybl.security;
 
-<<<<<<< HEAD
-=======
-import com.powsybl.action.Action;
-import com.powsybl.commons.report.ReportNode;
-import com.powsybl.computation.ComputationManager;
-import com.powsybl.computation.local.LocalComputationManager;
-import com.powsybl.security.interceptors.SecurityAnalysisInterceptor;
->>>>>>> 7ffa2176
 import com.powsybl.security.limitreduction.LimitReduction;
 
 import java.util.ArrayList;
@@ -28,17 +20,8 @@
  */
 public class SecurityAnalysisRunParameters extends AbstractSecurityAnalysisRunParameters<SecurityAnalysisRunParameters> {
 
-<<<<<<< HEAD
-=======
-    private static final Supplier<LimitViolationFilter> DEFAULT_FILTER_SUPPLIER = LimitViolationFilter::load;
->>>>>>> 7ffa2176
     private static final Supplier<SecurityAnalysisParameters> DEFAULT_SA_PARAMETERS_SUPPLIER = SecurityAnalysisParameters::load;
 
-<<<<<<< HEAD
-=======
-    private LimitViolationFilter filter;
-    private ComputationManager computationManager;
->>>>>>> 7ffa2176
     private SecurityAnalysisParameters securityAnalysisParameters;
     private List<LimitReduction> limitReductions = new ArrayList<>();
 
@@ -54,31 +37,6 @@
     }
 
     /**
-<<<<<<< HEAD
-=======
-     * {@link LimitViolationFilter} getter<br>
-     * If null, sets the field to its default value with {@link #DEFAULT_FILTER_SUPPLIER} before returning it.
-     */
-    public LimitViolationFilter getFilter() {
-        if (filter == null) {
-            setFilter(DEFAULT_FILTER_SUPPLIER.get());
-        }
-        return filter;
-    }
-
-    /**
-     * {@link ComputationManager} getter<br>
-     * If null, sets the field to its default value with {@link #DEFAULT_COMPUTATION_MANAGER_SUPPLIER} before returning it.
-     */
-    public ComputationManager getComputationManager() {
-        if (computationManager == null) {
-            setComputationManager(DEFAULT_COMPUTATION_MANAGER_SUPPLIER.get());
-        }
-        return computationManager;
-    }
-
-    /**
->>>>>>> 7ffa2176
      * {@link SecurityAnalysisParameters} getter<br>
      * If null, sets the field to its default value with {@link #DEFAULT_SA_PARAMETERS_SUPPLIER} before returning it.
      */
@@ -93,28 +51,6 @@
         return limitReductions;
     }
 
-<<<<<<< HEAD
-=======
-    public ReportNode getReportNode() {
-        return reportNode;
-    }
-
-    public SecurityAnalysisRunParameters setFilter(LimitViolationFilter filter) {
-        Objects.requireNonNull(filter, "LimitViolationFilter should not be null");
-        this.filter = filter;
-        return this;
-    }
-
-    /**
-     * Sets the computationManager handling command execution.
-     */
-    public SecurityAnalysisRunParameters setComputationManager(ComputationManager computationManager) {
-        Objects.requireNonNull(computationManager, "ComputationManager should not be null");
-        this.computationManager = computationManager;
-        return this;
-    }
-
->>>>>>> 7ffa2176
     /**
      * Sets the security analysis parameters, see {@link SecurityAnalysisParameters}.
      */
