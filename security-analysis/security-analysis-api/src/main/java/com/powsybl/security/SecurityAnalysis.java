--- conflicted
+++ resolved
@@ -63,12 +63,8 @@
                                                                   List<OperatorStrategy> operatorStrategies,
                                                                   List<Action> actions,
                                                                   List<StateMonitor> monitors,
-<<<<<<< HEAD
                                                                   List<LimitReductionDefinition> limitReductionDefinitions,
-                                                                  Reporter reporter) {
-=======
                                                                   ReportNode reportNode) {
->>>>>>> 0e6605b2
             Objects.requireNonNull(network, "Network should not be null");
             Objects.requireNonNull(workingStateId, "WorkingVariantId should not be null");
             Objects.requireNonNull(detector, "LimitViolation detector should not be null");
@@ -77,21 +73,12 @@
             Objects.requireNonNull(contingenciesProvider, "Contingencies provider should not be null");
             Objects.requireNonNull(parameters, "Security analysis parameters should not be null");
             Objects.requireNonNull(interceptors, "Interceptor list should not be null");
-<<<<<<< HEAD
-            Objects.requireNonNull(reporter, "Reporter should not be null");
-            return provider.run(network, workingStateId, detector, filter, computationManager, parameters, contingenciesProvider, interceptors, operatorStrategies, actions, monitors, limitReductionDefinitions, reporter);
+            Objects.requireNonNull(reportNode, "ReportNode should not be null");
+            return provider.run(network, workingStateId, detector, filter, computationManager, parameters, contingenciesProvider, interceptors, operatorStrategies, actions, monitors, limitReductionDefinitions, reportNode);
         }
 
         public CompletableFuture<SecurityAnalysisReport> runAsync(Network network, ContingenciesProvider contingenciesProvider, SecurityAnalysisParameters parameters, ComputationManager computationManager, LimitViolationFilter filter) {
-            return runAsync(network, network.getVariantManager().getWorkingVariantId(), contingenciesProvider, parameters, computationManager, filter, new DefaultLimitViolationDetector(), Collections.emptyList(), Collections.emptyList(), Collections.emptyList(), Collections.emptyList(), Collections.emptyList(), Reporter.NO_OP);
-=======
-            Objects.requireNonNull(reportNode, "ReportNode should not be null");
-            return provider.run(network, workingStateId, detector, filter, computationManager, parameters, contingenciesProvider, interceptors, operatorStrategies, actions, monitors, reportNode);
-        }
-
-        public CompletableFuture<SecurityAnalysisReport> runAsync(Network network, ContingenciesProvider contingenciesProvider, SecurityAnalysisParameters parameters, ComputationManager computationManager, LimitViolationFilter filter) {
-            return runAsync(network, network.getVariantManager().getWorkingVariantId(), contingenciesProvider, parameters, computationManager, filter, new DefaultLimitViolationDetector(), Collections.emptyList(), Collections.emptyList(), Collections.emptyList(), Collections.emptyList(), ReportNode.NO_OP);
->>>>>>> 0e6605b2
+            return runAsync(network, network.getVariantManager().getWorkingVariantId(), contingenciesProvider, parameters, computationManager, filter, new DefaultLimitViolationDetector(), Collections.emptyList(), Collections.emptyList(), Collections.emptyList(), Collections.emptyList(), Collections.emptyList(), ReportNode.NO_OP);
         }
 
         public CompletableFuture<SecurityAnalysisReport> runAsync(Network network, ContingenciesProvider contingenciesProvider, SecurityAnalysisParameters parameters, ComputationManager computationManager) {
@@ -117,10 +104,9 @@
                                           List<OperatorStrategy> operatorStrategies,
                                           List<Action> actions,
                                           List<StateMonitor> monitors,
-<<<<<<< HEAD
                                           List<LimitReductionDefinition> limitReductions,
-                                          Reporter reporter) {
-            return runAsync(network, workingStateId, contingenciesProvider, parameters, computationManager, filter, detector, interceptors, operatorStrategies, actions, monitors, limitReductions, reporter).join();
+                                          ReportNode reportNode) {
+            return runAsync(network, workingStateId, contingenciesProvider, parameters, computationManager, filter, detector, interceptors, operatorStrategies, actions, monitors, limitReductions, reportNode).join();
         }
 
         public SecurityAnalysisReport run(Network network,
@@ -134,12 +120,8 @@
                                           List<OperatorStrategy> operatorStrategies,
                                           List<Action> actions,
                                           List<StateMonitor> monitors,
-                                          Reporter reporter) {
-            return runAsync(network, workingStateId, contingenciesProvider, parameters, computationManager, filter, detector, interceptors, operatorStrategies, actions, monitors, Collections.emptyList(), reporter).join();
-=======
                                           ReportNode reportNode) {
-            return runAsync(network, workingStateId, contingenciesProvider, parameters, computationManager, filter, detector, interceptors, operatorStrategies, actions, monitors, reportNode).join();
->>>>>>> 0e6605b2
+            return runAsync(network, workingStateId, contingenciesProvider, parameters, computationManager, filter, detector, interceptors, operatorStrategies, actions, monitors, Collections.emptyList(), reportNode).join();
         }
 
         public SecurityAnalysisReport run(Network network,
@@ -152,11 +134,7 @@
                                           List<SecurityAnalysisInterceptor> interceptors,
                                           List<OperatorStrategy> operatorStrategies,
                                           List<Action> actions) {
-<<<<<<< HEAD
-            return runAsync(network, workingStateId, contingenciesProvider, parameters, computationManager, filter, detector, interceptors, operatorStrategies, actions, Collections.emptyList(), Collections.emptyList(), Reporter.NO_OP).join();
-=======
-            return runAsync(network, workingStateId, contingenciesProvider, parameters, computationManager, filter, detector, interceptors, operatorStrategies, actions, Collections.emptyList(), ReportNode.NO_OP).join();
->>>>>>> 0e6605b2
+            return runAsync(network, workingStateId, contingenciesProvider, parameters, computationManager, filter, detector, interceptors, operatorStrategies, actions, Collections.emptyList(), Collections.emptyList(), ReportNode.NO_OP).join();
         }
 
         public SecurityAnalysisReport run(Network network, ContingenciesProvider contingenciesProvider, SecurityAnalysisParameters parameters, ComputationManager computationManager, LimitViolationFilter filter) {
@@ -219,13 +197,8 @@
                                                                      List<SecurityAnalysisInterceptor> interceptors,
                                                                      List<OperatorStrategy> operatorStrategies,
                                                                      List<Action> actions,
-<<<<<<< HEAD
-                                                                     Reporter reporter) {
-        return find().runAsync(network, workingStateId, contingenciesProvider, parameters, computationManager, filter, detector, interceptors, operatorStrategies, actions, Collections.emptyList(), Collections.emptyList(), reporter);
-=======
                                                                      ReportNode reportNode) {
-        return find().runAsync(network, workingStateId, contingenciesProvider, parameters, computationManager, filter, detector, interceptors, operatorStrategies, actions, Collections.emptyList(), reportNode);
->>>>>>> 0e6605b2
+        return find().runAsync(network, workingStateId, contingenciesProvider, parameters, computationManager, filter, detector, interceptors, operatorStrategies, actions, Collections.emptyList(), Collections.emptyList(), reportNode);
     }
 
     public static CompletableFuture<SecurityAnalysisReport> runAsync(Network network, ContingenciesProvider contingenciesProvider,
