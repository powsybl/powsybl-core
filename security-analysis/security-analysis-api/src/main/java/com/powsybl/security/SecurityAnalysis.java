/**
 * Copyright (c) 2021, RTE (http://www.rte-france.com)
 * This Source Code Form is subject to the terms of the Mozilla Public
 * License, v. 2.0. If a copy of the MPL was not distributed with this
 * file, You can obtain one at http://mozilla.org/MPL/2.0/.
 * SPDX-License-Identifier: MPL-2.0
 */
package com.powsybl.security;

import com.powsybl.commons.PowsyblException;
import com.powsybl.commons.Versionable;
import com.powsybl.commons.config.PlatformConfig;
import com.powsybl.commons.config.PlatformConfigNamedProvider;
import com.powsybl.contingency.ContingenciesProvider;
import com.powsybl.contingency.Contingency;
import com.powsybl.iidm.network.Network;
<<<<<<< HEAD
import com.powsybl.action.Action;
import com.powsybl.security.interceptors.SecurityAnalysisInterceptor;
import com.powsybl.security.limitreduction.LimitReduction;
import com.powsybl.security.monitor.StateMonitor;
import com.powsybl.security.strategy.OperatorStrategy;
=======
>>>>>>> ad21d75d

import java.util.List;
import java.util.Objects;
import java.util.concurrent.CompletableFuture;

/**
 * Security analysis main API. It is a utility class (so with only static methods) used as an entry point for running
 * a security analysis allowing to choose either a specific implementation or just to rely on the default one.
 *
 * @author Thomas Adam {@literal <tadam at silicom.fr>}
 */
public final class SecurityAnalysis {

    private SecurityAnalysis() {
        throw new IllegalStateException("Utility class should not been instantiated");
    }

    /**
     * A security analysis runner is responsible for providing convenient methods on top of {@link SecurityAnalysisProvider}:
     * several variants of synchronous and asynchronous run with default parameters.
     */
    public static final class Runner implements Versionable {

        private final SecurityAnalysisProvider provider;

        public Runner(SecurityAnalysisProvider provider) {
            this.provider = Objects.requireNonNull(provider);
        }

        public CompletableFuture<SecurityAnalysisReport> runAsync(Network network,
                                                                  String workingStateId,
                                                                  ContingenciesProvider contingenciesProvider,
<<<<<<< HEAD
                                                                  SecurityAnalysisParameters parameters,
                                                                  ComputationManager computationManager,
                                                                  LimitViolationFilter filter,
                                                                  List<SecurityAnalysisInterceptor> interceptors,
                                                                  List<OperatorStrategy> operatorStrategies,
                                                                  List<Action> actions,
                                                                  List<StateMonitor> monitors,
                                                                  List<LimitReduction> limitReductions,
                                                                  ReportNode reportNode) {
            Objects.requireNonNull(network, "Network should not be null");
            Objects.requireNonNull(workingStateId, "WorkingVariantId should not be null");
            Objects.requireNonNull(filter, "LimitViolation filter should not be null");
            Objects.requireNonNull(computationManager, "ComputationManager should not be null");
            Objects.requireNonNull(contingenciesProvider, "Contingencies provider should not be null");
            Objects.requireNonNull(parameters, "Security analysis parameters should not be null");
            Objects.requireNonNull(interceptors, "Interceptor list should not be null");
            Objects.requireNonNull(reportNode, "ReportNode should not be null");
            return provider.run(network, workingStateId, filter, computationManager, parameters, contingenciesProvider, interceptors, operatorStrategies, actions, monitors, limitReductions, reportNode);
        }

        public CompletableFuture<SecurityAnalysisReport> runAsync(Network network, ContingenciesProvider contingenciesProvider, SecurityAnalysisParameters parameters, ComputationManager computationManager, LimitViolationFilter filter) {
            return runAsync(network, network.getVariantManager().getWorkingVariantId(), contingenciesProvider, parameters, computationManager, filter, Collections.emptyList(), Collections.emptyList(), Collections.emptyList(), Collections.emptyList(), Collections.emptyList(), ReportNode.NO_OP);
        }

        public CompletableFuture<SecurityAnalysisReport> runAsync(Network network, ContingenciesProvider contingenciesProvider, SecurityAnalysisParameters parameters, ComputationManager computationManager) {
            return runAsync(network, contingenciesProvider, parameters, computationManager, LimitViolationFilter.load());
        }

        public CompletableFuture<SecurityAnalysisReport> runAsync(Network network, List<Contingency> contingencies, SecurityAnalysisParameters parameters) {
            return runAsync(network, n -> contingencies, parameters, LocalComputationManager.getDefault());
=======
                                                                  SecurityAnalysisRunParameters runParameters) {
            Objects.requireNonNull(network, "Network should not be null");
            Objects.requireNonNull(workingStateId, "WorkingVariantId should not be null");
            Objects.requireNonNull(contingenciesProvider, "Contingencies provider should not be null");
            Objects.requireNonNull(runParameters, "SecurityAnalysisRunParameters should not be null");
            return provider.run(network, workingStateId, contingenciesProvider, runParameters);
        }

        public CompletableFuture<SecurityAnalysisReport> runAsync(Network network, List<Contingency> contingencies, SecurityAnalysisRunParameters runParameters) {
            return runAsync(network, network.getVariantManager().getWorkingVariantId(), n -> contingencies, runParameters);
>>>>>>> ad21d75d
        }

        public CompletableFuture<SecurityAnalysisReport> runAsync(Network network, List<Contingency> contingencies) {
            return runAsync(network, contingencies, SecurityAnalysisRunParameters.getDefault());
        }

        public SecurityAnalysisReport run(Network network,
                                          String workingStateId,
                                          ContingenciesProvider contingenciesProvider,
<<<<<<< HEAD
                                          SecurityAnalysisParameters parameters,
                                          ComputationManager computationManager,
                                          LimitViolationFilter filter,
                                          List<SecurityAnalysisInterceptor> interceptors,
                                          List<OperatorStrategy> operatorStrategies,
                                          List<Action> actions,
                                          List<StateMonitor> monitors,
                                          List<LimitReduction> limitReductions,
                                          ReportNode reportNode) {
            return runAsync(network, workingStateId, contingenciesProvider, parameters, computationManager, filter, interceptors, operatorStrategies, actions, monitors, limitReductions, reportNode).join();
        }

        public SecurityAnalysisReport run(Network network,
                                          String workingStateId,
                                          ContingenciesProvider contingenciesProvider,
                                          SecurityAnalysisParameters parameters,
                                          ComputationManager computationManager,
                                          LimitViolationFilter filter,
                                          List<SecurityAnalysisInterceptor> interceptors,
                                          List<OperatorStrategy> operatorStrategies,
                                          List<Action> actions,
                                          List<StateMonitor> monitors,
                                          ReportNode reportNode) {
            return runAsync(network, workingStateId, contingenciesProvider, parameters, computationManager, filter, interceptors, operatorStrategies, actions, monitors, Collections.emptyList(), reportNode).join();
        }

        public SecurityAnalysisReport run(Network network,
                                          String workingStateId,
                                          ContingenciesProvider contingenciesProvider,
                                          SecurityAnalysisParameters parameters,
                                          ComputationManager computationManager,
                                          LimitViolationFilter filter,
                                          List<SecurityAnalysisInterceptor> interceptors,
                                          List<OperatorStrategy> operatorStrategies,
                                          List<Action> actions) {
            return runAsync(network, workingStateId, contingenciesProvider, parameters, computationManager, filter, interceptors, operatorStrategies, actions, Collections.emptyList(), Collections.emptyList(), ReportNode.NO_OP).join();
        }

        public SecurityAnalysisReport run(Network network, ContingenciesProvider contingenciesProvider, SecurityAnalysisParameters parameters, ComputationManager computationManager, LimitViolationFilter filter) {
            return run(network, network.getVariantManager().getWorkingVariantId(), contingenciesProvider, parameters, computationManager, filter, Collections.emptyList(), Collections.emptyList(), Collections.emptyList());
        }

        public SecurityAnalysisReport run(Network network, ContingenciesProvider contingenciesProvider, SecurityAnalysisParameters parameters, ComputationManager computationManager) {
            return run(network, contingenciesProvider, parameters, computationManager, LimitViolationFilter.load());
        }

        public SecurityAnalysisReport run(Network network, List<Contingency> contingencies, SecurityAnalysisParameters parameters) {
            return run(network, n -> contingencies, parameters, LocalComputationManager.getDefault());
=======
                                          SecurityAnalysisRunParameters runParameters) {
            return runAsync(network, workingStateId, contingenciesProvider, runParameters).join();
        }

        public SecurityAnalysisReport run(Network network, List<Contingency> contingencies, SecurityAnalysisRunParameters runParameters) {
            return run(network, network.getVariantManager().getWorkingVariantId(), n -> contingencies, runParameters);
>>>>>>> ad21d75d
        }

        public SecurityAnalysisReport run(Network network, List<Contingency> contingencies) {
            return run(network, contingencies, SecurityAnalysisRunParameters.getDefault());
        }

        @Override
        public String getName() {
            return provider.getName();
        }

        @Override
        public String getVersion() {
            return provider.getVersion();
        }
    }

    /**
     * Get a runner for security analysis implementation named {@code name}. In the case of a null {@code name}, default
     * implementation is used.
     *
     * @param name name of the security analysis implementation, null if we want to use default one
     * @return a runner for security analysis implementation named {@code name}
     */
    public static Runner find(String name) {
        return new Runner(PlatformConfigNamedProvider.Finder
            .find(name, "security-analysis", SecurityAnalysisProvider.class,
                PlatformConfig.defaultConfig()));
    }

    /**
     * Get a runner for default security analysis implementation.
     *
     * @return a runner for default security analysis implementation
     * @throws PowsyblException in case we cannot find a default implementation
     */
    public static Runner find() {
        return find(null);
    }

<<<<<<< HEAD
    public static CompletableFuture<SecurityAnalysisReport> runAsync(Network network,
                                                                     String workingStateId,
                                                                     ContingenciesProvider contingenciesProvider,
                                                                     SecurityAnalysisParameters parameters,
                                                                     ComputationManager computationManager,
                                                                     LimitViolationFilter filter,
                                                                     List<SecurityAnalysisInterceptor> interceptors,
                                                                     List<OperatorStrategy> operatorStrategies,
                                                                     List<Action> actions,
                                                                     ReportNode reportNode) {
        return find().runAsync(network, workingStateId, contingenciesProvider, parameters, computationManager, filter, interceptors, operatorStrategies, actions, Collections.emptyList(), Collections.emptyList(), reportNode);
    }

    public static CompletableFuture<SecurityAnalysisReport> runAsync(Network network, ContingenciesProvider contingenciesProvider,
                                                                     SecurityAnalysisParameters parameters, ComputationManager computationManager,
                                                                     LimitViolationFilter filter) {
        return find().runAsync(network, contingenciesProvider, parameters, computationManager, filter);
    }

    public static CompletableFuture<SecurityAnalysisReport> runAsync(Network network, ContingenciesProvider contingenciesProvider,
                                                                     SecurityAnalysisParameters parameters, ComputationManager computationManager) {
        return find().runAsync(network, contingenciesProvider, parameters, computationManager);
=======
    public static CompletableFuture<SecurityAnalysisReport> runAsync(Network network, String workingStateId,
                                      ContingenciesProvider contingenciesProvider,
                                      SecurityAnalysisRunParameters runParameters) {
        return find().runAsync(network, workingStateId, contingenciesProvider, runParameters);
>>>>>>> ad21d75d
    }

    public static CompletableFuture<SecurityAnalysisReport> runAsync(Network network, List<Contingency> contingencies,
                                                                     SecurityAnalysisRunParameters runParameters) {
        return find().runAsync(network, contingencies, runParameters);
    }

    public static CompletableFuture<SecurityAnalysisReport> runAsync(Network network, List<Contingency> contingencies) {
        return find().runAsync(network, contingencies);
    }

    public static SecurityAnalysisReport run(Network network, String workingStateId,
                                             ContingenciesProvider contingenciesProvider,
<<<<<<< HEAD
                                             SecurityAnalysisParameters parameters,
                                             ComputationManager computationManager,
                                             LimitViolationFilter filter,
                                             List<SecurityAnalysisInterceptor> interceptors,
                                             List<OperatorStrategy> operatorStrategies,
                                             List<Action> actions) {
        return find().run(network, workingStateId, contingenciesProvider, parameters, computationManager, filter, interceptors, operatorStrategies, actions);
    }

    public static SecurityAnalysisReport run(Network network,
                                             String workingStateId,
                                             ContingenciesProvider contingenciesProvider,
                                             SecurityAnalysisParameters parameters,
                                             ComputationManager computationManager,
                                             LimitViolationFilter filter,
                                             List<SecurityAnalysisInterceptor> interceptors,
                                             List<OperatorStrategy> operatorStrategies,
                                             List<Action> actions,
                                             List<StateMonitor> monitors,
                                             ReportNode reportNode) {
        return find().run(network, workingStateId, contingenciesProvider, parameters, computationManager, filter, interceptors, operatorStrategies, actions, monitors, reportNode);
    }

    public static SecurityAnalysisReport run(Network network, ContingenciesProvider contingenciesProvider, SecurityAnalysisParameters parameters, ComputationManager computationManager, LimitViolationFilter filter) {
        return find().run(network, contingenciesProvider, parameters, computationManager, filter);
    }

    public static SecurityAnalysisReport run(Network network, ContingenciesProvider contingenciesProvider, SecurityAnalysisParameters parameters, ComputationManager computationManager) {
        return find().run(network, contingenciesProvider, parameters, computationManager);
=======
                                             SecurityAnalysisRunParameters runParameters) {
        return find().run(network, workingStateId, contingenciesProvider, runParameters);
>>>>>>> ad21d75d
    }

    public static SecurityAnalysisReport run(Network network, List<Contingency> contingencies, SecurityAnalysisRunParameters runParameters) {
        return find().run(network, contingencies, runParameters);
    }

    public static SecurityAnalysisReport run(Network network, List<Contingency> contingencies) {
        return find().run(network, contingencies);
    }
}<|MERGE_RESOLUTION|>--- conflicted
+++ resolved
@@ -14,14 +14,6 @@
 import com.powsybl.contingency.ContingenciesProvider;
 import com.powsybl.contingency.Contingency;
 import com.powsybl.iidm.network.Network;
-<<<<<<< HEAD
-import com.powsybl.action.Action;
-import com.powsybl.security.interceptors.SecurityAnalysisInterceptor;
-import com.powsybl.security.limitreduction.LimitReduction;
-import com.powsybl.security.monitor.StateMonitor;
-import com.powsybl.security.strategy.OperatorStrategy;
-=======
->>>>>>> ad21d75d
 
 import java.util.List;
 import java.util.Objects;
@@ -54,38 +46,6 @@
         public CompletableFuture<SecurityAnalysisReport> runAsync(Network network,
                                                                   String workingStateId,
                                                                   ContingenciesProvider contingenciesProvider,
-<<<<<<< HEAD
-                                                                  SecurityAnalysisParameters parameters,
-                                                                  ComputationManager computationManager,
-                                                                  LimitViolationFilter filter,
-                                                                  List<SecurityAnalysisInterceptor> interceptors,
-                                                                  List<OperatorStrategy> operatorStrategies,
-                                                                  List<Action> actions,
-                                                                  List<StateMonitor> monitors,
-                                                                  List<LimitReduction> limitReductions,
-                                                                  ReportNode reportNode) {
-            Objects.requireNonNull(network, "Network should not be null");
-            Objects.requireNonNull(workingStateId, "WorkingVariantId should not be null");
-            Objects.requireNonNull(filter, "LimitViolation filter should not be null");
-            Objects.requireNonNull(computationManager, "ComputationManager should not be null");
-            Objects.requireNonNull(contingenciesProvider, "Contingencies provider should not be null");
-            Objects.requireNonNull(parameters, "Security analysis parameters should not be null");
-            Objects.requireNonNull(interceptors, "Interceptor list should not be null");
-            Objects.requireNonNull(reportNode, "ReportNode should not be null");
-            return provider.run(network, workingStateId, filter, computationManager, parameters, contingenciesProvider, interceptors, operatorStrategies, actions, monitors, limitReductions, reportNode);
-        }
-
-        public CompletableFuture<SecurityAnalysisReport> runAsync(Network network, ContingenciesProvider contingenciesProvider, SecurityAnalysisParameters parameters, ComputationManager computationManager, LimitViolationFilter filter) {
-            return runAsync(network, network.getVariantManager().getWorkingVariantId(), contingenciesProvider, parameters, computationManager, filter, Collections.emptyList(), Collections.emptyList(), Collections.emptyList(), Collections.emptyList(), Collections.emptyList(), ReportNode.NO_OP);
-        }
-
-        public CompletableFuture<SecurityAnalysisReport> runAsync(Network network, ContingenciesProvider contingenciesProvider, SecurityAnalysisParameters parameters, ComputationManager computationManager) {
-            return runAsync(network, contingenciesProvider, parameters, computationManager, LimitViolationFilter.load());
-        }
-
-        public CompletableFuture<SecurityAnalysisReport> runAsync(Network network, List<Contingency> contingencies, SecurityAnalysisParameters parameters) {
-            return runAsync(network, n -> contingencies, parameters, LocalComputationManager.getDefault());
-=======
                                                                   SecurityAnalysisRunParameters runParameters) {
             Objects.requireNonNull(network, "Network should not be null");
             Objects.requireNonNull(workingStateId, "WorkingVariantId should not be null");
@@ -96,7 +56,6 @@
 
         public CompletableFuture<SecurityAnalysisReport> runAsync(Network network, List<Contingency> contingencies, SecurityAnalysisRunParameters runParameters) {
             return runAsync(network, network.getVariantManager().getWorkingVariantId(), n -> contingencies, runParameters);
->>>>>>> ad21d75d
         }
 
         public CompletableFuture<SecurityAnalysisReport> runAsync(Network network, List<Contingency> contingencies) {
@@ -106,63 +65,12 @@
         public SecurityAnalysisReport run(Network network,
                                           String workingStateId,
                                           ContingenciesProvider contingenciesProvider,
-<<<<<<< HEAD
-                                          SecurityAnalysisParameters parameters,
-                                          ComputationManager computationManager,
-                                          LimitViolationFilter filter,
-                                          List<SecurityAnalysisInterceptor> interceptors,
-                                          List<OperatorStrategy> operatorStrategies,
-                                          List<Action> actions,
-                                          List<StateMonitor> monitors,
-                                          List<LimitReduction> limitReductions,
-                                          ReportNode reportNode) {
-            return runAsync(network, workingStateId, contingenciesProvider, parameters, computationManager, filter, interceptors, operatorStrategies, actions, monitors, limitReductions, reportNode).join();
-        }
-
-        public SecurityAnalysisReport run(Network network,
-                                          String workingStateId,
-                                          ContingenciesProvider contingenciesProvider,
-                                          SecurityAnalysisParameters parameters,
-                                          ComputationManager computationManager,
-                                          LimitViolationFilter filter,
-                                          List<SecurityAnalysisInterceptor> interceptors,
-                                          List<OperatorStrategy> operatorStrategies,
-                                          List<Action> actions,
-                                          List<StateMonitor> monitors,
-                                          ReportNode reportNode) {
-            return runAsync(network, workingStateId, contingenciesProvider, parameters, computationManager, filter, interceptors, operatorStrategies, actions, monitors, Collections.emptyList(), reportNode).join();
-        }
-
-        public SecurityAnalysisReport run(Network network,
-                                          String workingStateId,
-                                          ContingenciesProvider contingenciesProvider,
-                                          SecurityAnalysisParameters parameters,
-                                          ComputationManager computationManager,
-                                          LimitViolationFilter filter,
-                                          List<SecurityAnalysisInterceptor> interceptors,
-                                          List<OperatorStrategy> operatorStrategies,
-                                          List<Action> actions) {
-            return runAsync(network, workingStateId, contingenciesProvider, parameters, computationManager, filter, interceptors, operatorStrategies, actions, Collections.emptyList(), Collections.emptyList(), ReportNode.NO_OP).join();
-        }
-
-        public SecurityAnalysisReport run(Network network, ContingenciesProvider contingenciesProvider, SecurityAnalysisParameters parameters, ComputationManager computationManager, LimitViolationFilter filter) {
-            return run(network, network.getVariantManager().getWorkingVariantId(), contingenciesProvider, parameters, computationManager, filter, Collections.emptyList(), Collections.emptyList(), Collections.emptyList());
-        }
-
-        public SecurityAnalysisReport run(Network network, ContingenciesProvider contingenciesProvider, SecurityAnalysisParameters parameters, ComputationManager computationManager) {
-            return run(network, contingenciesProvider, parameters, computationManager, LimitViolationFilter.load());
-        }
-
-        public SecurityAnalysisReport run(Network network, List<Contingency> contingencies, SecurityAnalysisParameters parameters) {
-            return run(network, n -> contingencies, parameters, LocalComputationManager.getDefault());
-=======
                                           SecurityAnalysisRunParameters runParameters) {
             return runAsync(network, workingStateId, contingenciesProvider, runParameters).join();
         }
 
         public SecurityAnalysisReport run(Network network, List<Contingency> contingencies, SecurityAnalysisRunParameters runParameters) {
             return run(network, network.getVariantManager().getWorkingVariantId(), n -> contingencies, runParameters);
->>>>>>> ad21d75d
         }
 
         public SecurityAnalysisReport run(Network network, List<Contingency> contingencies) {
@@ -203,35 +111,10 @@
         return find(null);
     }
 
-<<<<<<< HEAD
-    public static CompletableFuture<SecurityAnalysisReport> runAsync(Network network,
-                                                                     String workingStateId,
-                                                                     ContingenciesProvider contingenciesProvider,
-                                                                     SecurityAnalysisParameters parameters,
-                                                                     ComputationManager computationManager,
-                                                                     LimitViolationFilter filter,
-                                                                     List<SecurityAnalysisInterceptor> interceptors,
-                                                                     List<OperatorStrategy> operatorStrategies,
-                                                                     List<Action> actions,
-                                                                     ReportNode reportNode) {
-        return find().runAsync(network, workingStateId, contingenciesProvider, parameters, computationManager, filter, interceptors, operatorStrategies, actions, Collections.emptyList(), Collections.emptyList(), reportNode);
-    }
-
-    public static CompletableFuture<SecurityAnalysisReport> runAsync(Network network, ContingenciesProvider contingenciesProvider,
-                                                                     SecurityAnalysisParameters parameters, ComputationManager computationManager,
-                                                                     LimitViolationFilter filter) {
-        return find().runAsync(network, contingenciesProvider, parameters, computationManager, filter);
-    }
-
-    public static CompletableFuture<SecurityAnalysisReport> runAsync(Network network, ContingenciesProvider contingenciesProvider,
-                                                                     SecurityAnalysisParameters parameters, ComputationManager computationManager) {
-        return find().runAsync(network, contingenciesProvider, parameters, computationManager);
-=======
     public static CompletableFuture<SecurityAnalysisReport> runAsync(Network network, String workingStateId,
                                       ContingenciesProvider contingenciesProvider,
                                       SecurityAnalysisRunParameters runParameters) {
         return find().runAsync(network, workingStateId, contingenciesProvider, runParameters);
->>>>>>> ad21d75d
     }
 
     public static CompletableFuture<SecurityAnalysisReport> runAsync(Network network, List<Contingency> contingencies,
@@ -245,40 +128,8 @@
 
     public static SecurityAnalysisReport run(Network network, String workingStateId,
                                              ContingenciesProvider contingenciesProvider,
-<<<<<<< HEAD
-                                             SecurityAnalysisParameters parameters,
-                                             ComputationManager computationManager,
-                                             LimitViolationFilter filter,
-                                             List<SecurityAnalysisInterceptor> interceptors,
-                                             List<OperatorStrategy> operatorStrategies,
-                                             List<Action> actions) {
-        return find().run(network, workingStateId, contingenciesProvider, parameters, computationManager, filter, interceptors, operatorStrategies, actions);
-    }
-
-    public static SecurityAnalysisReport run(Network network,
-                                             String workingStateId,
-                                             ContingenciesProvider contingenciesProvider,
-                                             SecurityAnalysisParameters parameters,
-                                             ComputationManager computationManager,
-                                             LimitViolationFilter filter,
-                                             List<SecurityAnalysisInterceptor> interceptors,
-                                             List<OperatorStrategy> operatorStrategies,
-                                             List<Action> actions,
-                                             List<StateMonitor> monitors,
-                                             ReportNode reportNode) {
-        return find().run(network, workingStateId, contingenciesProvider, parameters, computationManager, filter, interceptors, operatorStrategies, actions, monitors, reportNode);
-    }
-
-    public static SecurityAnalysisReport run(Network network, ContingenciesProvider contingenciesProvider, SecurityAnalysisParameters parameters, ComputationManager computationManager, LimitViolationFilter filter) {
-        return find().run(network, contingenciesProvider, parameters, computationManager, filter);
-    }
-
-    public static SecurityAnalysisReport run(Network network, ContingenciesProvider contingenciesProvider, SecurityAnalysisParameters parameters, ComputationManager computationManager) {
-        return find().run(network, contingenciesProvider, parameters, computationManager);
-=======
                                              SecurityAnalysisRunParameters runParameters) {
         return find().run(network, workingStateId, contingenciesProvider, runParameters);
->>>>>>> ad21d75d
     }
 
     public static SecurityAnalysisReport run(Network network, List<Contingency> contingencies, SecurityAnalysisRunParameters runParameters) {
