--- conflicted
+++ resolved
@@ -81,6 +81,7 @@
      * @param contingenciesProvider provides list of contingencies
      * @param interceptors
      * @param monitors stateMonitor that defines the branch bus and threeWindingsTransformer about which informations will be written after security analysis
+     * @param limitReductionDefinitions list of the limit reductions to apply
      * @param reportNode the reportNode used for functional logs
      * @return a {@link CompletableFuture} on {@link SecurityAnalysisResult} that gathers security factor values
      */
@@ -95,12 +96,8 @@
                                                   List<OperatorStrategy> operatorStrategies,
                                                   List<Action> actions,
                                                   List<StateMonitor> monitors,
-<<<<<<< HEAD
                                                   List<LimitReductionDefinition> limitReductionDefinitions,
-                                                  Reporter reporter);
-=======
                                                   ReportNode reportNode);
->>>>>>> 0e6605b2
 
     /**
      * The serializer for implementation-specific parameters, or {@link Optional#empty()} if the implementation
