/**
 * Copyright (c) 2020, RTE (http://www.rte-france.com)
 * This Source Code Form is subject to the terms of the Mozilla Public
 * License, v. 2.0. If a copy of the MPL was not distributed with this
 * file, You can obtain one at http://mozilla.org/MPL/2.0/.
 * SPDX-License-Identifier: MPL-2.0
 */
package com.powsybl.security;

import com.google.common.collect.Lists;
import com.powsybl.commons.Versionable;
import com.powsybl.commons.config.PlatformConfig;
import com.powsybl.commons.config.PlatformConfigNamedProvider;
import com.powsybl.commons.extensions.Extension;
import com.powsybl.commons.extensions.ExtensionJsonSerializer;
import com.powsybl.contingency.ContingenciesProvider;
import com.powsybl.iidm.network.Network;
import com.powsybl.security.interceptors.SecurityAnalysisInterceptor;

import java.util.*;
import java.util.concurrent.CompletableFuture;

/**
 * A {@link SecurityAnalysisProvider} is a power system computation which computes, for a {@link com.powsybl.iidm.network.Network Network},
 * the {@link LimitViolation LimitViolations} on N-situation
 * and the ones caused by a specified list of {@link com.powsybl.contingency.Contingency Contingencies}.
 *
 * <p>Computation results are provided asynchronously as a {@link SecurityAnalysisResult}.
 *
 * <p>Implementations of that interface may typically rely on an external tool.
 *
 * <p>{@link SecurityAnalysisInterceptor Interceptors} might be used to execute client user-specific code
 * on events such as the availability of N-situation results, for example to further customize the results content
 * through {@link com.powsybl.commons.extensions.Extension Extensions}.
 *
 * @author Thomas Adam {@literal <tadam at silicom.fr>}
 */
public interface SecurityAnalysisProvider extends Versionable, PlatformConfigNamedProvider {

    static List<SecurityAnalysisProvider> findAll() {
        return Lists.newArrayList(ServiceLoader.load(SecurityAnalysisProvider.class, SecurityAnalysisProvider.class.getClassLoader()));
    }

    /**
     * Run an asynchronous single security analysis job.
     * <p>
     * if there are exceptions thrown. But the original exception would be wrapped in {@link com.powsybl.computation.ComputationException}, and those .out/.err log file's contents
     * are be collected in the {@link com.powsybl.computation.ComputationException} too.
     *
     * <pre> {@code
     * try {
     *       SecurityAnalysisResult result = securityAnalysis.run(network, variantId, contingenciesProvider, runParameters).join();
     *   } catch (CompletionException e) {
     *       if (e.getCause() instanceof ComputationException) {
     *           ComputationException computationException = (ComputationException) e.getCause();
     *           System.out.println("Consume exception...");
     *           computationException.getOutLogs().forEach((name, content) -> {
     *               System.out.println("-----" + name + "----");
     *               System.out.println(content);
     *           });
     *           computationException.getErrLogs().forEach((name, content) -> {
     *               System.out.println("-----" + name + "----");
     *               System.out.println(content);
     *           });
     *       }
     *       throw e;
     *   }
     * }</pre>
     *
<<<<<<< HEAD
     * @param network               IIDM network on which the security analysis will be performed
     * @param workingVariantId      network variant ID on which the analysis will be performed
     * @param filter
     * @param computationManager
     * @param parameters            specific security analysis parameters
     * @param contingenciesProvider provides list of contingencies
     * @param interceptors
     * @param monitors              stateMonitor that defines the branch bus and threeWindingsTransformer about which informations will be written after security analysis
     * @param limitReductions       list of the limit reductions to apply
     * @param reportNode            the reportNode used for functional logs
=======
     * @param network IIDM network on which the security analysis will be performed
     * @param workingVariantId network variant ID on which the analysis will be performed
     * @param contingenciesProvider provides list of contingencies
     * @param runParameters runner parameters
>>>>>>> ad21d75d
     * @return a {@link CompletableFuture} on {@link SecurityAnalysisResult} that gathers security factor values
     */
    CompletableFuture<SecurityAnalysisReport> run(Network network,
                                                  String workingVariantId,
<<<<<<< HEAD
                                                  LimitViolationFilter filter,
                                                  ComputationManager computationManager,
                                                  SecurityAnalysisParameters parameters,
=======
>>>>>>> ad21d75d
                                                  ContingenciesProvider contingenciesProvider,
                                                  SecurityAnalysisRunParameters runParameters);

    /**
     * The serializer for implementation-specific parameters, or {@link Optional#empty()} if the implementation
     * does not have any specific parameters, or does not support JSON serialization.
     *
     * <p>Note that the actual serializer type should be {@code ExtensionJsonSerializer<SecurityAnalysisParameters, MyParametersExtension>}
     * where {@code MyParametersExtension} is the specific parameters class.
     *
     * @return The serializer for implementation-specific parameters.
     */
    default Optional<ExtensionJsonSerializer> getSpecificParametersSerializer() {
        return Optional.empty();
    }

    /**
     * Reads implementation-specific parameters from platform config, or return {@link Optional#empty()}
     * if the implementation does not have any specific parameters, or does not support loading from config.
     *
     * @return The specific parameters read from platform config.
     */
    default Optional<Extension<SecurityAnalysisParameters>> loadSpecificParameters(PlatformConfig config) {
        return Optional.empty();
    }

    /**
     * Reads implementation-specific parameters from a Map, or return {@link Optional#empty()}
     * if the implementation does not have any specific parameters, or does not support loading from config.
     *
     * @return The specific parameters read from Map.
     */
    default Optional<Extension<SecurityAnalysisParameters>> loadSpecificParameters(Map<String, String> properties) {
        return Optional.empty();
    }

    /**
     * Updates implementation-specific parameters from a Map.
     */
    default void updateSpecificParameters(Extension<SecurityAnalysisParameters> extension, Map<String, String> properties) {
    }

    /**
     *
     * @return The name of the loadflow used for the security analysis.
     */
    default Optional<String> getLoadFlowProviderName() {
        return Optional.empty();
    }

    /**
     * get the list of the specific parameters names.
     *
     * @return the list of the specific parameters names.
     */
    default List<String> getSpecificParametersNames() {
        return Collections.emptyList();
    }
}<|MERGE_RESOLUTION|>--- conflicted
+++ resolved
@@ -67,33 +67,14 @@
      *   }
      * }</pre>
      *
-<<<<<<< HEAD
-     * @param network               IIDM network on which the security analysis will be performed
-     * @param workingVariantId      network variant ID on which the analysis will be performed
-     * @param filter
-     * @param computationManager
-     * @param parameters            specific security analysis parameters
-     * @param contingenciesProvider provides list of contingencies
-     * @param interceptors
-     * @param monitors              stateMonitor that defines the branch bus and threeWindingsTransformer about which informations will be written after security analysis
-     * @param limitReductions       list of the limit reductions to apply
-     * @param reportNode            the reportNode used for functional logs
-=======
      * @param network IIDM network on which the security analysis will be performed
      * @param workingVariantId network variant ID on which the analysis will be performed
      * @param contingenciesProvider provides list of contingencies
      * @param runParameters runner parameters
->>>>>>> ad21d75d
      * @return a {@link CompletableFuture} on {@link SecurityAnalysisResult} that gathers security factor values
      */
     CompletableFuture<SecurityAnalysisReport> run(Network network,
                                                   String workingVariantId,
-<<<<<<< HEAD
-                                                  LimitViolationFilter filter,
-                                                  ComputationManager computationManager,
-                                                  SecurityAnalysisParameters parameters,
-=======
->>>>>>> ad21d75d
                                                   ContingenciesProvider contingenciesProvider,
                                                   SecurityAnalysisRunParameters runParameters);
 
