/**
 * Copyright (c) 2019, RTE (http://www.rte-france.com)
 * This Source Code Form is subject to the terms of the Mozilla Public
 * License, v. 2.0. If a copy of the MPL was not distributed with this
 * file, You can obtain one at http://mozilla.org/MPL/2.0/.
 * SPDX-License-Identifier: MPL-2.0
 */
package com.powsybl.security.execution;

import com.google.auto.service.AutoService;
import com.powsybl.computation.ComputationManager;
import com.powsybl.computation.Partition;
import com.powsybl.contingency.ContingenciesProvider;
import com.powsybl.contingency.Contingency;
import com.powsybl.iidm.network.Network;
import com.powsybl.security.*;
import com.powsybl.security.distributed.DistributedSecurityAnalysisExecution;
import com.powsybl.security.distributed.ExternalSecurityAnalysisConfig;
import com.powsybl.security.distributed.ForwardedSecurityAnalysisExecution;
import org.junit.jupiter.api.BeforeEach;
import org.junit.jupiter.api.BeforeAll;
import org.junit.jupiter.api.Test;
import org.mockito.Mockito;

import java.util.Collections;
import java.util.concurrent.CompletableFuture;
import java.util.concurrent.atomic.AtomicReference;

import static org.junit.jupiter.api.Assertions.*;
import static org.mockito.Mockito.mock;
import static org.mockito.Mockito.when;

/**
 * @author Sylvain Leclerc {@literal <sylvain.leclerc at rte-france.com>}
 */
class SecurityAnalysisExecutionBuilderTest {

    private static AtomicReference<ContingenciesProvider> actualProvider;
    private SecurityAnalysisExecutionBuilder builder;
    private SecurityAnalysisExecutionInput input;

    @BeforeAll
    static void setUpClass() {
        actualProvider = new AtomicReference<>();
    }

    @BeforeEach
    void setUp() {

        Contingency contingency = new Contingency("cont");
        ContingenciesProvider provider = network -> Collections.nCopies(10, contingency);

        NetworkVariant networkVariant = mock(NetworkVariant.class);
        Network network = mock(Network.class);
        input = mock(SecurityAnalysisExecutionInput.class);
        when(input.getNetworkVariant()).thenReturn(networkVariant);
        when(networkVariant.getNetwork()).thenReturn(network);
        when(networkVariant.getVariantId()).thenReturn("mock");

        builder = new SecurityAnalysisExecutionBuilder(ExternalSecurityAnalysisConfig::new,
            "ExecutionBuilderTestProvider",
            execInput -> new SecurityAnalysisInput(networkVariant)
                    .setContingencies(provider));
    }

    @Test
    void checkLocal() {
        SecurityAnalysisExecution execution = builder.build();
        assertInstanceOf(SecurityAnalysisExecutionImpl.class, execution);

        execution.execute(Mockito.mock(ComputationManager.class), input);

        assertNotNull(actualProvider.get());
        assertEquals(10, actualProvider.get().getContingencies(null).size());
    }

    @Test
    void checkForwarded() {
        builder.forward(true);
        assertInstanceOf(ForwardedSecurityAnalysisExecution.class, builder.build());
    }

    @Test
    void checkDistributedForwarded() {
        builder.forward(true)
                .distributed(12);
        assertInstanceOf(ForwardedSecurityAnalysisExecution.class, builder.build());
    }

    @Test
    void checkDistributed() {
        builder.distributed(12);
        assertInstanceOf(DistributedSecurityAnalysisExecution.class, builder.build());
    }

    @Test
    void checkSubtaskHasOnly5Contingencies() {
        SecurityAnalysisExecution execution = builder.subTask(new Partition(1, 2)).build();
        assertInstanceOf(SecurityAnalysisExecutionImpl.class, execution);

        execution.execute(Mockito.mock(ComputationManager.class), input);

        assertNotNull(actualProvider.get());
        assertEquals(5, actualProvider.get().getContingencies(null).size());
    }

    @AutoService(SecurityAnalysisProvider.class)
    public static class SecurityAnalysisProviderMock implements SecurityAnalysisProvider {

        @Override
<<<<<<< HEAD
        public CompletableFuture<SecurityAnalysisReport> run(Network network, String workingVariantId, LimitViolationFilter filter, ComputationManager computationManager, SecurityAnalysisParameters parameters, ContingenciesProvider contingenciesProvider, List<SecurityAnalysisInterceptor> interceptors, List<OperatorStrategy> operatorStrategies, List<Action> actions, List<StateMonitor> monitors, List<LimitReduction> limitReductions, ReportNode reportNode) {
=======
        public CompletableFuture<SecurityAnalysisReport> run(Network network, String workingVariantId, ContingenciesProvider contingenciesProvider, SecurityAnalysisRunParameters runParameters) {
>>>>>>> ad21d75d
            actualProvider.set(contingenciesProvider);
            return null;
        }

        @Override
        public String getName() {
            return "ExecutionBuilderTestProvider";
        }

        @Override
        public String getVersion() {
            return "1.0";
        }
    }
}<|MERGE_RESOLUTION|>--- conflicted
+++ resolved
@@ -108,11 +108,7 @@
     public static class SecurityAnalysisProviderMock implements SecurityAnalysisProvider {
 
         @Override
-<<<<<<< HEAD
-        public CompletableFuture<SecurityAnalysisReport> run(Network network, String workingVariantId, LimitViolationFilter filter, ComputationManager computationManager, SecurityAnalysisParameters parameters, ContingenciesProvider contingenciesProvider, List<SecurityAnalysisInterceptor> interceptors, List<OperatorStrategy> operatorStrategies, List<Action> actions, List<StateMonitor> monitors, List<LimitReduction> limitReductions, ReportNode reportNode) {
-=======
         public CompletableFuture<SecurityAnalysisReport> run(Network network, String workingVariantId, ContingenciesProvider contingenciesProvider, SecurityAnalysisRunParameters runParameters) {
->>>>>>> ad21d75d
             actualProvider.set(contingenciesProvider);
             return null;
         }
