/**
 * Copyright (c) 2022, RTE (http://www.rte-france.com)
 * This Source Code Form is subject to the terms of the Mozilla Public
 * License, v. 2.0. If a copy of the MPL was not distributed with this
 * file, You can obtain one at http://mozilla.org/MPL/2.0/.
 */
package com.powsybl.security.json;

import com.powsybl.commons.AbstractConverterTest;
<<<<<<< HEAD
import com.powsybl.security.action.Action;
import com.powsybl.security.action.ActionList;
import com.powsybl.security.action.MultipleActionsAction;
import com.powsybl.security.action.SwitchAction;
import com.powsybl.security.action.GenerationRedispatchAction;
=======
import com.powsybl.security.action.*;
>>>>>>> e0b6021d
import com.powsybl.security.condition.TrueCondition;
import com.powsybl.security.strategy.OperatorStrategy;
import com.powsybl.security.strategy.OperatorStrategyList;
import org.junit.Test;

import java.io.IOException;
import java.util.ArrayList;
import java.util.Arrays;
import java.util.Collections;
import java.util.List;

/**
 * @author Etienne Lesot <etienne.lesot@rte-france.com>
 */
public class JsonActionAndOperatorStrategyTest extends AbstractConverterTest {
    @Test
    public void actionRoundTrip() throws IOException {
        List<Action> actions = new ArrayList<>();
        actions.add(new SwitchAction("id1", "switchId1", true));
<<<<<<< HEAD
        actions.add(new GenerationRedispatchAction("id2", "generatorId1", true, 100.0));
        actions.add(new MultipleActionsAction("id3", Collections.singletonList(new SwitchAction("id4", "switchId2", true))));
=======
        actions.add(new MultipleActionsAction("id2", Collections.singletonList(new SwitchAction("id3", "switchId2", true))));
        actions.add(new LineConnectionAction("id3", "lineId3", true, true));
        actions.add(new LineConnectionAction("id4", "lineId4", false));
>>>>>>> e0b6021d
        ActionList actionList = new ActionList(actions);
        roundTripTest(actionList, ActionList::writeJsonFile, ActionList::readJsonFile, "/ActionFileTest.json");
    }

    @Test
    public void operatorStrategyRoundTrip() throws IOException {
        List<OperatorStrategy> operatorStrategies = new ArrayList<>();
        operatorStrategies.add(new OperatorStrategy("id1", "contingencyId1", new TrueCondition(), Arrays.asList("actionId1", "actionId2", "actionId3")));
        operatorStrategies.add(new OperatorStrategy("id1", "contingencyId1", new TrueCondition(), Arrays.asList("actionId1", "actionId2", "actionId3")));
        OperatorStrategyList operatorStrategyList = new OperatorStrategyList(operatorStrategies);
        roundTripTest(operatorStrategyList, OperatorStrategyList::writeFile, OperatorStrategyList::readFile, "/OperatorStrategyFileTest.json");
    }
}<|MERGE_RESOLUTION|>--- conflicted
+++ resolved
@@ -7,15 +7,8 @@
 package com.powsybl.security.json;
 
 import com.powsybl.commons.AbstractConverterTest;
-<<<<<<< HEAD
-import com.powsybl.security.action.Action;
-import com.powsybl.security.action.ActionList;
-import com.powsybl.security.action.MultipleActionsAction;
-import com.powsybl.security.action.SwitchAction;
+import com.powsybl.security.action.*;
 import com.powsybl.security.action.GenerationRedispatchAction;
-=======
-import com.powsybl.security.action.*;
->>>>>>> e0b6021d
 import com.powsybl.security.condition.TrueCondition;
 import com.powsybl.security.strategy.OperatorStrategy;
 import com.powsybl.security.strategy.OperatorStrategyList;
@@ -35,14 +28,10 @@
     public void actionRoundTrip() throws IOException {
         List<Action> actions = new ArrayList<>();
         actions.add(new SwitchAction("id1", "switchId1", true));
-<<<<<<< HEAD
-        actions.add(new GenerationRedispatchAction("id2", "generatorId1", true, 100.0));
-        actions.add(new MultipleActionsAction("id3", Collections.singletonList(new SwitchAction("id4", "switchId2", true))));
-=======
         actions.add(new MultipleActionsAction("id2", Collections.singletonList(new SwitchAction("id3", "switchId2", true))));
         actions.add(new LineConnectionAction("id3", "lineId3", true, true));
         actions.add(new LineConnectionAction("id4", "lineId4", false));
->>>>>>> e0b6021d
+        actions.add(new GenerationRedispatchAction("id6", "generatorId1", true, 100.0));
         ActionList actionList = new ActionList(actions);
         roundTripTest(actionList, ActionList::writeJsonFile, ActionList::readJsonFile, "/ActionFileTest.json");
     }
