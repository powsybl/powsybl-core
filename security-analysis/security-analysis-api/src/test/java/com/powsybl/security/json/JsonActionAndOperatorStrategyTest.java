/**
 * Copyright (c) 2022, RTE (http://www.rte-france.com)
 * This Source Code Form is subject to the terms of the Mozilla Public
 * License, v. 2.0. If a copy of the MPL was not distributed with this
 * file, You can obtain one at http://mozilla.org/MPL/2.0/.
 */
package com.powsybl.security.json;

import com.powsybl.commons.AbstractConverterTest;
import com.powsybl.iidm.network.ThreeWindingsTransformer;
import com.powsybl.security.action.*;
import com.powsybl.security.action.GeneratorAction;
import com.powsybl.security.condition.TrueCondition;
import com.powsybl.security.strategy.OperatorStrategy;
import com.powsybl.security.strategy.OperatorStrategyList;
import org.junit.Test;

import java.io.IOException;
import java.io.InputStream;
import java.io.UncheckedIOException;
import java.util.*;

import static org.junit.Assert.*;
import static org.junit.Assert.assertEquals;

/**
 * @author Etienne Lesot <etienne.lesot@rte-france.com>
 */
public class JsonActionAndOperatorStrategyTest extends AbstractConverterTest {
    @Test
    public void actionRoundTrip() throws IOException {
        List<Action> actions = new ArrayList<>();
        actions.add(new SwitchAction("id1", "switchId1", true));
        actions.add(new MultipleActionsAction("id2", Collections.singletonList(new SwitchAction("id3", "switchId2", true))));
        actions.add(new LineConnectionAction("id3", "lineId3", true, true));
        actions.add(new LineConnectionAction("id4", "lineId4", false));
<<<<<<< HEAD
        actions.add(new GeneratorAction("id6", "generatorId1", true, 100.0));
=======
        actions.add(new PhaseTapChangerTapPositionAction("id5", "transformerId1", true, 5, ThreeWindingsTransformer.Side.TWO));
        actions.add(new PhaseTapChangerTapPositionAction("id6", "transformerId2", false, 12));
        actions.add(new PhaseTapChangerTapPositionAction("id7", "transformerId3", true, -5, ThreeWindingsTransformer.Side.ONE));
        actions.add(new PhaseTapChangerTapPositionAction("id7", "transformerId3", false, 2, ThreeWindingsTransformer.Side.THREE));
>>>>>>> 688de514
        ActionList actionList = new ActionList(actions);
        roundTripTest(actionList, ActionList::writeJsonFile, ActionList::readJsonFile, "/ActionFileTest.json");
    }

    @Test
    public void operatorStrategyRoundTrip() throws IOException {
        List<OperatorStrategy> operatorStrategies = new ArrayList<>();
        operatorStrategies.add(new OperatorStrategy("id1", "contingencyId1", new TrueCondition(), Arrays.asList("actionId1", "actionId2", "actionId3")));
        operatorStrategies.add(new OperatorStrategy("id1", "contingencyId1", new TrueCondition(), Arrays.asList("actionId1", "actionId2", "actionId3")));
        OperatorStrategyList operatorStrategyList = new OperatorStrategyList(operatorStrategies);
        roundTripTest(operatorStrategyList, OperatorStrategyList::writeFile, OperatorStrategyList::readFile, "/OperatorStrategyFileTest.json");
    }

    @Test
    public void wrongActions() {
        final InputStream inputStream = getClass().getResourceAsStream("/WrongActionFileTest.json");
        assertEquals("com.fasterxml.jackson.databind.JsonMappingException: for phase tap changer tap position action relative value field can't be null\n" +
                " at [Source: (BufferedInputStream); line: 8, column: 3] (through reference chain: java.util.ArrayList[0])", assertThrows(UncheckedIOException.class, () ->
                ActionList.readJsonInputStream(inputStream)).getMessage());

        final InputStream inputStream2 = getClass().getResourceAsStream("/WrongActionFileTest2.json");
        assertEquals("com.fasterxml.jackson.databind.JsonMappingException: for phase tap changer tap position action value field can't equal zero\n" +
                " at [Source: (BufferedInputStream); line: 8, column: 3] (through reference chain: java.util.ArrayList[0])", assertThrows(UncheckedIOException.class, () ->
                ActionList.readJsonInputStream(inputStream2)).getMessage());
    }
}<|MERGE_RESOLUTION|>--- conflicted
+++ resolved
@@ -34,14 +34,11 @@
         actions.add(new MultipleActionsAction("id2", Collections.singletonList(new SwitchAction("id3", "switchId2", true))));
         actions.add(new LineConnectionAction("id3", "lineId3", true, true));
         actions.add(new LineConnectionAction("id4", "lineId4", false));
-<<<<<<< HEAD
-        actions.add(new GeneratorAction("id6", "generatorId1", true, 100.0));
-=======
         actions.add(new PhaseTapChangerTapPositionAction("id5", "transformerId1", true, 5, ThreeWindingsTransformer.Side.TWO));
         actions.add(new PhaseTapChangerTapPositionAction("id6", "transformerId2", false, 12));
         actions.add(new PhaseTapChangerTapPositionAction("id7", "transformerId3", true, -5, ThreeWindingsTransformer.Side.ONE));
-        actions.add(new PhaseTapChangerTapPositionAction("id7", "transformerId3", false, 2, ThreeWindingsTransformer.Side.THREE));
->>>>>>> 688de514
+        actions.add(new PhaseTapChangerTapPositionAction("id8", "transformerId3", false, 2, ThreeWindingsTransformer.Side.THREE));
+        actions.add(new GeneratorAction("id9", "generatorId1").setActivePowerRelativeValue(true).setActivePowerValue(100));
         ActionList actionList = new ActionList(actions);
         roundTripTest(actionList, ActionList::writeJsonFile, ActionList::readJsonFile, "/ActionFileTest.json");
     }
