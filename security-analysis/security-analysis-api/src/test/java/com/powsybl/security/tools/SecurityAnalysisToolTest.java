--- conflicted
+++ resolved
@@ -266,11 +266,7 @@
     public static class SecurityAnalysisProviderMock implements SecurityAnalysisProvider {
 
         @Override
-<<<<<<< HEAD
-        public CompletableFuture<SecurityAnalysisReport> run(Network network, String workingVariantId, LimitViolationFilter filter, ComputationManager computationManager, SecurityAnalysisParameters parameters, ContingenciesProvider contingenciesProvider, List<SecurityAnalysisInterceptor> interceptors, List<OperatorStrategy> operatorStrategies, List<Action> actions, List<StateMonitor> monitors, List<LimitReduction> limitReductions, ReportNode reportNode) {
-=======
         public CompletableFuture<SecurityAnalysisReport> run(Network network, String workingVariantId, ContingenciesProvider contingenciesProvider, SecurityAnalysisRunParameters runParameters) {
->>>>>>> ad21d75d
             CompletableFuture<SecurityAnalysisReport> cfSar = mock(CompletableFuture.class);
             SecurityAnalysisReport report = mock(SecurityAnalysisReport.class);
             when(report.getResult()).thenReturn(mock(SecurityAnalysisResult.class));
@@ -296,11 +292,7 @@
     public static class SecurityAnalysisExceptionProviderMock implements SecurityAnalysisProvider {
 
         @Override
-<<<<<<< HEAD
-        public CompletableFuture<SecurityAnalysisReport> run(Network network, String workingVariantId, LimitViolationFilter filter, ComputationManager computationManager, SecurityAnalysisParameters parameters, ContingenciesProvider contingenciesProvider, List<SecurityAnalysisInterceptor> interceptors, List<OperatorStrategy> operatorStrategies, List<Action> actions, List<StateMonitor> monitors, List<LimitReduction> limitReductions, ReportNode reportNode) {
-=======
         public CompletableFuture<SecurityAnalysisReport> run(Network network, String workingVariantId, ContingenciesProvider contingenciesProvider, SecurityAnalysisRunParameters runParameters) {
->>>>>>> ad21d75d
             ComputationExceptionBuilder ceb = new ComputationExceptionBuilder(new RuntimeException("test"));
             ceb.addOutLog("out", "outLog")
                     .addErrLog("err", "errLog");
