--- conflicted
+++ resolved
@@ -32,13 +32,11 @@
 import com.powsybl.security.preprocessor.SecurityAnalysisPreprocessorFactory;
 import com.powsybl.security.results.PreContingencyResult;
 import com.powsybl.security.strategy.OperatorStrategy;
-import com.powsybl.tools.Command;
 import com.powsybl.tools.test.AbstractToolTest;
 import com.powsybl.tools.Tool;
 import com.powsybl.tools.ToolOptions;
 import com.powsybl.tools.ToolRunningContext;
 import org.apache.commons.cli.CommandLine;
-import org.apache.commons.cli.Options;
 import org.junit.jupiter.api.BeforeEach;
 import org.junit.jupiter.api.Test;
 
@@ -80,21 +78,19 @@
 
     @Override
     public void assertCommand() {
-        Command command = tool.getCommand();
-        Options options = command.getOptions();
-        assertCommand(command, "security-analysis", 14, 1);
-        assertOption(options, "case-file", true, true);
-        assertOption(options, "parameters-file", false, true);
-        assertOption(options, "limit-types", false, true);
-        assertOption(options, "output-file", false, true);
-        assertOption(options, "output-format", false, true);
-        assertOption(options, "contingencies-file", false, true);
-        assertOption(options, "with-extensions", false, true);
-        assertOption(options, "task-count", false, true);
-        assertOption(options, "task", false, true);
-        assertOption(options, "external", false, false);
-        assertOption(options, "log-file", false, true);
-        assertOption(options, "monitoring-file", false, true);
+        assertCommand(tool.getCommand(), "security-analysis", 14, 1);
+        assertOption(tool.getCommand().getOptions(), "case-file", true, true);
+        assertOption(tool.getCommand().getOptions(), "parameters-file", false, true);
+        assertOption(tool.getCommand().getOptions(), "limit-types", false, true);
+        assertOption(tool.getCommand().getOptions(), "output-file", false, true);
+        assertOption(tool.getCommand().getOptions(), "output-format", false, true);
+        assertOption(tool.getCommand().getOptions(), "contingencies-file", false, true);
+        assertOption(tool.getCommand().getOptions(), "with-extensions", false, true);
+        assertOption(tool.getCommand().getOptions(), "task-count", false, true);
+        assertOption(tool.getCommand().getOptions(), "task", false, true);
+        assertOption(tool.getCommand().getOptions(), "external", false, false);
+        assertOption(tool.getCommand().getOptions(), "log-file", false, true);
+        assertOption(tool.getCommand().getOptions(), "monitoring-file", false, true);
     }
 
     @Test
@@ -185,25 +181,16 @@
     }
 
     @Test
-<<<<<<< HEAD
-    void readNetwork() throws IOException {
-        ToolRunningContext context = new ToolRunningContext(mock(PrintStream.class), mock(PrintStream.class), fileSystem,
-                mock(ComputationManager.class), mock(ComputationManager.class));
-        CommandLine cli = mockCommandLine(ImmutableMap.of("case-file", "network.xml"), Collections.emptySet());
-        Network network = SecurityAnalysisTool.readNetwork(cli, context, new ImportersLoaderList(new NetworkImporterMock()));
-        assertNotNull(network);
-=======
     void readNetwork() {
         try {
             ToolRunningContext context = new ToolRunningContext(mock(PrintStream.class), mock(PrintStream.class), fileSystem,
                     mock(ComputationManager.class), mock(ComputationManager.class));
-
             CommandLine cli = mockCommandLine(ImmutableMap.of("case-file", "network.xml"), Collections.emptySet());
-            SecurityAnalysisTool.readNetwork(cli, context, new ImportersLoaderList(new NetworkImporterMock()));
+            Network network = SecurityAnalysisTool.readNetwork(cli, context, new ImportersLoaderList(new NetworkImporterMock()));
+            assertNotNull(network);
         } catch (Exception e) {
             fail(e);
         }
->>>>>>> d7361353
     }
 
     @Test
