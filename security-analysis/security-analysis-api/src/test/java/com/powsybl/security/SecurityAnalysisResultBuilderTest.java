package com.powsybl.security;

import com.powsybl.contingency.Contingency;
import com.powsybl.contingency.ContingencyContext;
import com.powsybl.iidm.network.Network;
import com.powsybl.iidm.network.VoltageLevel;
import com.powsybl.iidm.network.test.EurostagTutorialExample1Factory;
import com.powsybl.loadflow.LoadFlowResult;
import com.powsybl.security.condition.TrueCondition;
import com.powsybl.security.interceptors.*;
import com.powsybl.security.results.*;
import com.powsybl.security.strategy.ConditionalActions;
import com.powsybl.security.strategy.OperatorStrategy;
import org.junit.jupiter.api.Test;

import java.util.Collections;
import java.util.List;
import java.util.Objects;
import java.util.Set;

import static org.junit.jupiter.api.Assertions.*;
import static org.junit.jupiter.api.Assertions.assertEquals;

/**
 * @author Sylvain Leclerc {@literal <sylvain.leclerc at rte-france.com>}
 */
class SecurityAnalysisResultBuilderTest {

    private final Network network = EurostagTutorialExample1Factory.createWithCurrentLimits();

    @Test
    void failedResult() {

        SecurityAnalysisResultBuilder builder = new SecurityAnalysisResultBuilder(new LimitViolationFilter(),
                new RunningContext(network, network.getVariantManager().getWorkingVariantId()));

        SecurityAnalysisResult res = builder.preContingency().setStatus(LoadFlowResult.ComponentResult.Status.FAILED).endPreContingency().build();

        assertSame(LoadFlowResult.ComponentResult.Status.FAILED, res.getPreContingencyResult().getStatus());
        assertTrue(res.getPreContingencyLimitViolationsResult().getLimitViolations().isEmpty());
        assertTrue(res.getPostContingencyResults().isEmpty());
    }

    @Test
    void completeResultWithCustomContext() {
        SecurityAnalysisInterceptor securityAnalysisInterceptorMock = new MockInterceptor();
        CustomContext preResultContext = new CustomContext(network, "pre");
        CustomContext baseContext = new CustomContext(network, "all");
        CustomContext preVioContext = new CustomContext(network, "pre-vio");

        SecurityAnalysisResultBuilder builder = new SecurityAnalysisResultBuilder(new LimitViolationFilter(),
                baseContext, Collections.singleton(securityAnalysisInterceptorMock));

        VoltageLevel vl = network.getVoltageLevel("VLHV1");
        vl.getBusView().getBusStream().forEach(b -> b.setV(410));

        SecurityAnalysisResultBuilder.PreContingencyResultBuilder preContingencyResultBuilder = builder.preContingency(preResultContext);
        preContingencyResultBuilder
                .setStatus(LoadFlowResult.ComponentResult.Status.CONVERGED)
                .addViolations(Security.checkLimits(network), preVioContext)
                .endPreContingency();
        assertEquals(Security.checkLimits(network).size(), preVioContext.getCalledCount());
        assertEquals(1, preResultContext.getCalledCount());

        vl.getBusView().getBusStream().forEach(b -> b.setV(380));

        CustomContext postResultContext = new CustomContext(network, "post");
        CustomContext postViolationContext = new CustomContext(network, "post-vio");
        builder.contingency(new Contingency("contingency1"), postResultContext)
                .setStatus(PostContingencyComputationStatus.CONVERGED)
                .addViolations(Security.checkLimits(network), postViolationContext)
                .setConnectivityResult(new ConnectivityResult(1, 1, 0.0, 0.0, Collections.emptySet()))
                .endContingency();
        assertEquals(Security.checkLimits(network).size(), postViolationContext.getCalledCount());
        assertEquals(1, postResultContext.getCalledCount());

        SecurityAnalysisResult result = builder.build();
        assertEquals(4, result.getPreContingencyLimitViolationsResult().getLimitViolations().size());
        assertEquals(1, baseContext.getCalledCount());
    }

    @Test
    void completeResult() {
        SecurityAnalysisResultBuilder builder = new SecurityAnalysisResultBuilder(new LimitViolationFilter(),
                new RunningContext(network, network.getVariantManager().getWorkingVariantId()));

        VoltageLevel vl = network.getVoltageLevel("VLHV1");
        vl.getBusView().getBusStream().forEach(b -> b.setV(410));

        builder.preContingency()
                .addViolations(Security.checkLimits(network))
                .endPreContingency();

        vl.getBusView().getBusStream().forEach(b -> b.setV(380));

        builder.contingency(new Contingency("contingency1"))
                .setStatus(PostContingencyComputationStatus.CONVERGED)
                .addBranchResult(new BranchResult("branchId", 0, 0, 0, 0, 0, 0, 0))
                .addBusResult(new BusResult("voltageLevelId", "busId", 400, 3.14))
                .addThreeWindingsTransformerResult(new ThreeWindingsTransformerResult("threeWindingsTransformerId",
                0, 0, 0, 0, 0, 0, 0, 0, 0))
                .addViolations(Security.checkLimits(network))
                .setConnectivityResult(new ConnectivityResult(1, 2, 10.0, 20.0, Set.of("branchId")))
                .endContingency();

        vl.getBusView().getBusStream().forEach(b -> b.setV(520));
        builder.contingency(new Contingency("contingency2"))
                .setStatus(PostContingencyComputationStatus.CONVERGED)
                .addViolations(Security.checkLimits(network))
                .setConnectivityResult(new ConnectivityResult(2, 4, 10.0, 15.0, Set.of("branchId", "branchId2")))
                .endContingency();

        SecurityAnalysisResult res = builder.build();

        assertSame(LoadFlowResult.ComponentResult.Status.CONVERGED, res.getPreContingencyResult().getStatus());
        assertEquals(4, res.getPreContingencyLimitViolationsResult().getLimitViolations().size());
        assertEquals(2, res.getPostContingencyResults().size());

        PostContingencyResult res1 = res.getPostContingencyResults().get(0);
        assertEquals("contingency1", res1.getContingency().getId());
        assertEquals(new BranchResult("branchId", 0, 0, 0, 0, 0, 0, 0), res1.getNetworkResult().getBranchResult("branchId"));
        assertEquals(new BusResult("voltageLevelId", "busId", 400, 3.14), res1.getNetworkResult().getBusResult("busId"));
        assertEquals(new ThreeWindingsTransformerResult("threeWindingsTransformerId",
            0, 0, 0, 0, 0, 0, 0, 0, 0), res1.getNetworkResult().getThreeWindingsTransformerResult("threeWindingsTransformerId"));
        assertEquals(1, res1.getConnectivityResult().getCreatedSynchronousComponentCount());
        assertEquals(2, res1.getConnectivityResult().getCreatedConnectedComponentCount());
        assertEquals(10.0, res1.getConnectivityResult().getDisconnectedLoadActivePower(), 1e-3);
        assertEquals(20.0, res1.getConnectivityResult().getDisconnectedGenerationActivePower(), 1e-3);
        assertEquals(Set.of("branchId"), res1.getConnectivityResult().getDisconnectedElements());
        assertEquals(2, res.getPostContingencyResults().size());

        List<LimitViolation> violations1 = res1.getLimitViolationsResult().getLimitViolations();
        assertEquals(4, violations1.stream().filter(l -> l.getLimitType() == LimitViolationType.CURRENT).count());
        assertEquals(1, violations1.stream().filter(l -> l.getLimitType() == LimitViolationType.LOW_VOLTAGE).count());
        assertEquals(0, violations1.stream().filter(l -> l.getLimitType() == LimitViolationType.HIGH_VOLTAGE).count());

        PostContingencyResult res2 = res.getPostContingencyResults().get(1);
        assertEquals("contingency2", res2.getContingency().getId());
        assertEquals(2, res2.getConnectivityResult().getCreatedSynchronousComponentCount());
        assertEquals(4, res2.getConnectivityResult().getCreatedConnectedComponentCount());
        assertEquals(10.0, res2.getConnectivityResult().getDisconnectedLoadActivePower(), 1e-3);
        assertEquals(15.0, res2.getConnectivityResult().getDisconnectedGenerationActivePower(), 1e-3);
        assertEquals(Set.of("branchId", "branchId2"), res2.getConnectivityResult().getDisconnectedElements());
        assertEquals(2, res.getPostContingencyResults().size());

        List<LimitViolation> violations2 = res2.getLimitViolationsResult().getLimitViolations();
        assertEquals(3, violations2.stream().filter(l -> l.getLimitType() == LimitViolationType.CURRENT).count());
        assertEquals(0, violations2.stream().filter(l -> l.getLimitType() == LimitViolationType.LOW_VOLTAGE).count());
        assertEquals(1, violations2.stream().filter(l -> l.getLimitType() == LimitViolationType.HIGH_VOLTAGE).count());
    }

    static class MockContext extends DefaultSecurityAnalysisResultContext {

        private int calledCount = 0;

        MockContext(Network network) {
            super(network);
        }

        final void foo() {
            calledCount++;
        }

        int getCalledCount() {
            return calledCount;
        }
    }

    static class CustomContext extends MockContext {

        private final String name;

        CustomContext(Network network, String name) {
            super(network);
            this.name = Objects.requireNonNull(name);
        }

        String getName() {
            return name;
        }
    }

    public static class MockInterceptor extends DefaultSecurityAnalysisInterceptor {

        @Override
        public void onPreContingencyResult(PreContingencyResult preContingencyResult, SecurityAnalysisResultContext context) {
            if (context instanceof CustomContext) {
                CustomContext customContext = (CustomContext) context;
                customContext.foo();
                assertEquals("pre", customContext.getName());
            }
        }

        @Override
        public void onPostContingencyResult(PostContingencyResult postContingencyResult, SecurityAnalysisResultContext context) {
            if (context instanceof CustomContext) {
                CustomContext customContext = (CustomContext) context;
                customContext.foo();
                assertEquals("post", customContext.getName());
            }
        }

        @Override
        public void onLimitViolation(LimitViolation limitViolation, SecurityAnalysisResultContext context) {
            if (context instanceof CustomContext) {
                CustomContext customContext = (CustomContext) context;
                assertEquals("pre-vio", customContext.getName());
                customContext.foo();
            }
        }

        @Override
        public void onLimitViolation(Contingency contingency, LimitViolation limitViolation, SecurityAnalysisResultContext context) {
            if (context instanceof CustomContext) {
                CustomContext customContext = (CustomContext) context;
                assertEquals("post-vio", customContext.getName());
                customContext.foo();
            }
        }

        @Override
        public void onSecurityAnalysisResult(SecurityAnalysisResult result, SecurityAnalysisResultContext context) {
            if (context instanceof CustomContext) {
                CustomContext customContext = (CustomContext) context;
                customContext.foo();
                assertEquals("all", customContext.getName());
            }
        }
    }

    @Test
    void operatorStrategyResultCreation() {
        //Build result with 1 operator strategy
        OperatorStrategy operatorStrategy = new OperatorStrategy("strat1", ContingencyContext.specificContingency("cont1"), new TrueCondition(),
                List.of("action1", "action2"));

        SecurityAnalysisResultBuilder builder = new SecurityAnalysisResultBuilder(new LimitViolationFilter(),
                new RunningContext(network, network.getVariantManager().getWorkingVariantId()));

        LimitViolation violation = LimitViolations.highVoltage().subject("VLHV1").value(425).limit(420).build();
        BusResult busResult = new BusResult("VLHV2", "VLHV2_0", 426.2, 0.12);
        builder.operatorStrategy(operatorStrategy)
<<<<<<< HEAD
                .addConditionalActionsResult("default")
=======
                .newConditionalActionsResult("default")
>>>>>>> 8ceec61a
                .addViolation(violation)
                .addBusResult(busResult)
                .setStatus(PostContingencyComputationStatus.CONVERGED)
                .endConditionalActions()
                .endOperatorStrategy();

        SecurityAnalysisResult result = builder.build();

        //Check content
        assertEquals(1, result.getOperatorStrategyResults().size());

        OperatorStrategyResult strategyResult = result.getOperatorStrategyResults().get(0);
        assertSame(operatorStrategy, strategyResult.getOperatorStrategy());

        LimitViolationsResult violationsResult = strategyResult.getLimitViolationsResult();
        assertSame(PostContingencyComputationStatus.CONVERGED, strategyResult.getStatus());
        assertEquals(1, violationsResult.getLimitViolations().size());
        assertSame(violation, violationsResult.getLimitViolations().get(0));
        NetworkResult networkResult = strategyResult.getNetworkResult();
        assertEquals(1, networkResult.getBusResults().size());
        assertEquals(busResult, networkResult.getBusResults().get(0));
        assertTrue(networkResult.getBranchResults().isEmpty());
        assertTrue(networkResult.getThreeWindingsTransformerResults().isEmpty());
    }

    @Test
    void operatorStrategyResultMultipleConditionalResults() {
        OperatorStrategy operatorStrategy = new OperatorStrategy("strat1", ContingencyContext.specificContingency("cont1"),
                List.of(new ConditionalActions("CRA1", new TrueCondition(), List.of("action1")), new ConditionalActions("CRA2", new TrueCondition(), List.of("action2"))));

        SecurityAnalysisResultBuilder builder = new SecurityAnalysisResultBuilder(new LimitViolationFilter(),
                new RunningContext(network, network.getVariantManager().getWorkingVariantId()));

        LimitViolation violation = LimitViolations.highVoltage().subject("VLHV1").value(425).limit(420).build();
        BusResult busResult = new BusResult("VLHV2", "VLHV2_0", 426.2, 0.12);

        LimitViolation violation2 = LimitViolations.highVoltage().subject("VLHV1").value(432).limit(444).build();
        BusResult busResult2 = new BusResult("VLHV2", "VLHV2_0", 34.2, 0.36);

        builder.operatorStrategy(operatorStrategy)
<<<<<<< HEAD
                .addConditionalActionsResult("CRA1")
=======
                .newConditionalActionsResult("CRA1")
>>>>>>> 8ceec61a
                .addViolation(violation)
                .addBusResult(busResult)
                .setStatus(PostContingencyComputationStatus.CONVERGED)
                .endConditionalActions()
<<<<<<< HEAD
                .addConditionalActionsResult("CRA2")
=======
                .newConditionalActionsResult("CRA2")
>>>>>>> 8ceec61a
                .addViolation(violation2)
                .addBusResult(busResult2)
                .setStatus(PostContingencyComputationStatus.FAILED)
                .endConditionalActions()
                .endOperatorStrategy();

        SecurityAnalysisResult result = builder.build();

        assertEquals(1, result.getOperatorStrategyResults().size());
<<<<<<< HEAD
        assertEquals(2, result.getOperatorStrategyResults().get(0).getConditionalActionsResult().size());

        OperatorStrategyResult strategyResult = result.getOperatorStrategyResults().get(0);
        OperatorStrategyResult.ConditionalActionsResult firstActionsRes = strategyResult.getConditionalActionsResult().get(0);
        OperatorStrategyResult.ConditionalActionsResult lastActionsRes = strategyResult.getConditionalActionsResult().get(1);
=======
        assertEquals(2, result.getOperatorStrategyResults().get(0).getConditionalActionsResults().size());

        OperatorStrategyResult strategyResult = result.getOperatorStrategyResults().get(0);
        OperatorStrategyResult.ConditionalActionsResult firstActionsRes = strategyResult.getConditionalActionsResults().get(0);
        OperatorStrategyResult.ConditionalActionsResult lastActionsRes = strategyResult.getConditionalActionsResults().get(1);
>>>>>>> 8ceec61a

        // First conditional actions converged
        assertSame(PostContingencyComputationStatus.CONVERGED, firstActionsRes.getStatus());
        assertEquals("CRA1", firstActionsRes.getConditionalActionsId());

        // Last conditional actions fail
        assertSame(PostContingencyComputationStatus.FAILED, lastActionsRes.getStatus());
        assertEquals("CRA2", lastActionsRes.getConditionalActionsId());

        // Result available at strategy level are the last
        assertSame(PostContingencyComputationStatus.FAILED, strategyResult.getStatus());
    }
}<|MERGE_RESOLUTION|>--- conflicted
+++ resolved
@@ -240,11 +240,7 @@
         LimitViolation violation = LimitViolations.highVoltage().subject("VLHV1").value(425).limit(420).build();
         BusResult busResult = new BusResult("VLHV2", "VLHV2_0", 426.2, 0.12);
         builder.operatorStrategy(operatorStrategy)
-<<<<<<< HEAD
-                .addConditionalActionsResult("default")
-=======
                 .newConditionalActionsResult("default")
->>>>>>> 8ceec61a
                 .addViolation(violation)
                 .addBusResult(busResult)
                 .setStatus(PostContingencyComputationStatus.CONVERGED)
@@ -285,20 +281,12 @@
         BusResult busResult2 = new BusResult("VLHV2", "VLHV2_0", 34.2, 0.36);
 
         builder.operatorStrategy(operatorStrategy)
-<<<<<<< HEAD
-                .addConditionalActionsResult("CRA1")
-=======
                 .newConditionalActionsResult("CRA1")
->>>>>>> 8ceec61a
                 .addViolation(violation)
                 .addBusResult(busResult)
                 .setStatus(PostContingencyComputationStatus.CONVERGED)
                 .endConditionalActions()
-<<<<<<< HEAD
-                .addConditionalActionsResult("CRA2")
-=======
                 .newConditionalActionsResult("CRA2")
->>>>>>> 8ceec61a
                 .addViolation(violation2)
                 .addBusResult(busResult2)
                 .setStatus(PostContingencyComputationStatus.FAILED)
@@ -308,19 +296,11 @@
         SecurityAnalysisResult result = builder.build();
 
         assertEquals(1, result.getOperatorStrategyResults().size());
-<<<<<<< HEAD
-        assertEquals(2, result.getOperatorStrategyResults().get(0).getConditionalActionsResult().size());
-
-        OperatorStrategyResult strategyResult = result.getOperatorStrategyResults().get(0);
-        OperatorStrategyResult.ConditionalActionsResult firstActionsRes = strategyResult.getConditionalActionsResult().get(0);
-        OperatorStrategyResult.ConditionalActionsResult lastActionsRes = strategyResult.getConditionalActionsResult().get(1);
-=======
         assertEquals(2, result.getOperatorStrategyResults().get(0).getConditionalActionsResults().size());
 
         OperatorStrategyResult strategyResult = result.getOperatorStrategyResults().get(0);
         OperatorStrategyResult.ConditionalActionsResult firstActionsRes = strategyResult.getConditionalActionsResults().get(0);
         OperatorStrategyResult.ConditionalActionsResult lastActionsRes = strategyResult.getConditionalActionsResults().get(1);
->>>>>>> 8ceec61a
 
         // First conditional actions converged
         assertSame(PostContingencyComputationStatus.CONVERGED, firstActionsRes.getStatus());
