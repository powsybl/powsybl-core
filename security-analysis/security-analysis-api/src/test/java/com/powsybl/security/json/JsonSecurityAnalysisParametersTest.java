package com.powsybl.security.json;

import com.fasterxml.jackson.core.JsonGenerator;
import com.fasterxml.jackson.core.JsonParser;
import com.fasterxml.jackson.databind.DeserializationContext;
import com.fasterxml.jackson.databind.SerializerProvider;
import com.google.auto.service.AutoService;
import com.powsybl.commons.AbstractConverterTest;
import com.powsybl.commons.extensions.AbstractExtension;
import com.powsybl.security.SecurityAnalysisParameters;
import org.junit.Assert;
import org.junit.Test;

import java.io.IOException;

import static org.junit.Assert.assertEquals;
import static org.junit.Assert.assertNotNull;
import static org.junit.Assert.assertTrue;

/**
 * @author Sylvain Leclerc <sylvain.leclerc at rte-france.com>
 */
public class JsonSecurityAnalysisParametersTest extends AbstractConverterTest {

    @Test
    public void roundTrip() throws IOException {
        SecurityAnalysisParameters parameters = new SecurityAnalysisParameters();
        roundTripTest(parameters, JsonSecurityAnalysisParameters::write, JsonSecurityAnalysisParameters::read, "/SecurityAnalysisParameters.json");
    }

    @Test
    public void writeExtension() throws IOException {
        SecurityAnalysisParameters parameters = new SecurityAnalysisParameters();
        parameters.addExtension(DummyExtension.class, new DummyExtension());
        writeTest(parameters, JsonSecurityAnalysisParameters::write, AbstractConverterTest::compareTxt, "/SecurityAnalysisParametersWithExtension.json");
    }

    @Test
    public void updateLoadFlowParameters() {
        SecurityAnalysisParameters parameters = new SecurityAnalysisParameters();
<<<<<<< HEAD
        parameters.getLoadFlowParameters().setSplitShuntAdmittanceXfmr2(true);
        JsonSecurityAnalysisParameters.update(parameters, getClass().getResourceAsStream("/SecurityAnalysisParametersIncomplete.json"));

        assertTrue(parameters.getLoadFlowParameters().isSplitShuntAdmittanceXfmr2());
=======
        parameters.getLoadFlowParameters().setT2wtSplitShuntAdmittance(true);
        JsonSecurityAnalysisParameters.update(parameters, getClass().getResourceAsStream("/SecurityAnalysisParametersIncomplete.json"));

        assertTrue(parameters.getLoadFlowParameters().isT2wtSplitShuntAdmittance());
>>>>>>> 0ff33c9d
    }

    @Test
    public void readExtension() throws IOException {
        SecurityAnalysisParameters parameters = JsonSecurityAnalysisParameters.read(getClass().getResourceAsStream("/SecurityAnalysisParametersWithExtension.json"));
        assertEquals(1, parameters.getExtensions().size());
        assertNotNull(parameters.getExtension(DummyExtension.class));
        assertNotNull(parameters.getExtensionByName("dummy-extension"));
    }

    @Test
    public void readError() throws IOException {
        try {
            JsonSecurityAnalysisParameters.read(getClass().getResourceAsStream("/SecurityAnalysisParametersWithExtension.json"));
            Assert.fail();
        } catch (AssertionError ignored) {
        }
    }

    static class DummyExtension extends AbstractExtension<SecurityAnalysisParameters> {

        DummyExtension() {
            super();
        }

        @Override
        public String getName() {
            return "dummy-extension";
        }
    }

    @AutoService(JsonSecurityAnalysisParameters.ExtensionSerializer.class)
    public static class DummySerializer implements JsonSecurityAnalysisParameters.ExtensionSerializer<DummyExtension> {

        @Override
        public void serialize(DummyExtension extension, JsonGenerator jsonGenerator, SerializerProvider serializerProvider) throws IOException {
            jsonGenerator.writeStartObject();
            jsonGenerator.writeEndObject();
        }

        @Override
        public DummyExtension deserialize(JsonParser jsonParser, DeserializationContext deserializationContext) throws IOException {
            return new DummyExtension();
        }

        @Override
        public String getExtensionName() {
            return "dummy-extension";
        }

        @Override
        public String getCategoryName() {
            return "security-analysis-parameters";
        }

        @Override
        public Class<? super DummyExtension> getExtensionClass() {
            return DummyExtension.class;
        }
    }

}<|MERGE_RESOLUTION|>--- conflicted
+++ resolved
@@ -38,17 +38,10 @@
     @Test
     public void updateLoadFlowParameters() {
         SecurityAnalysisParameters parameters = new SecurityAnalysisParameters();
-<<<<<<< HEAD
-        parameters.getLoadFlowParameters().setSplitShuntAdmittanceXfmr2(true);
-        JsonSecurityAnalysisParameters.update(parameters, getClass().getResourceAsStream("/SecurityAnalysisParametersIncomplete.json"));
-
-        assertTrue(parameters.getLoadFlowParameters().isSplitShuntAdmittanceXfmr2());
-=======
         parameters.getLoadFlowParameters().setT2wtSplitShuntAdmittance(true);
         JsonSecurityAnalysisParameters.update(parameters, getClass().getResourceAsStream("/SecurityAnalysisParametersIncomplete.json"));
 
         assertTrue(parameters.getLoadFlowParameters().isT2wtSplitShuntAdmittance());
->>>>>>> 0ff33c9d
     }
 
     @Test
