{
  "version" : "1.0",
  "actions" : [ {
    "type" : "SWITCH",
    "id" : "id1",
    "switchId" : "switchId1",
    "open" : true
  }, {
    "type" : "MULTIPLE_ACTIONS",
    "id" : "id2",
    "actions" : [ {
      "type" : "SWITCH",
      "id" : "id3",
      "switchId" : "switchId2",
      "open" : true
    } ]
  }, {
<<<<<<< HEAD
    "type" : "TAP_POSITION",
    "id" : "id4",
    "transformerId" : "transformerId1",
    "newTapPosition" : 5
=======
    "type" : "LINE_CONNECTION",
    "id" : "id3",
    "lineId" : "lineId3",
    "openSide1" : true,
    "openSide2" : true
  }, {
    "type" : "LINE_CONNECTION",
    "id" : "id4",
    "lineId" : "lineId4",
    "openSide1" : false,
    "openSide2" : false
>>>>>>> f6e62554
  } ]
}<|MERGE_RESOLUTION|>--- conflicted
+++ resolved
@@ -15,12 +15,6 @@
       "open" : true
     } ]
   }, {
-<<<<<<< HEAD
-    "type" : "TAP_POSITION",
-    "id" : "id4",
-    "transformerId" : "transformerId1",
-    "newTapPosition" : 5
-=======
     "type" : "LINE_CONNECTION",
     "id" : "id3",
     "lineId" : "lineId3",
@@ -32,6 +26,10 @@
     "lineId" : "lineId4",
     "openSide1" : false,
     "openSide2" : false
->>>>>>> f6e62554
+  }, {
+    "type" : "TAP_POSITION",
+    "id" : "id4",
+    "transformerId" : "transformerId1",
+    "newTapPosition" : 5
   } ]
 }