--- conflicted
+++ resolved
@@ -13,13 +13,6 @@
 import com.powsybl.iidm.network.Network;
 import com.powsybl.iidm.network.VariantManager;
 import com.powsybl.security.*;
-<<<<<<< HEAD
-import com.powsybl.action.Action;
-import com.powsybl.security.interceptors.SecurityAnalysisInterceptor;
-import com.powsybl.security.monitor.StateMonitor;
-import com.powsybl.security.strategy.OperatorStrategy;
-=======
->>>>>>> ad21d75d
 import org.junit.jupiter.api.BeforeEach;
 import org.junit.jupiter.api.Test;
 import org.mockito.Mockito;
@@ -38,12 +31,6 @@
     private static final String DEFAULT_PROVIDER_NAME = "DefaultSecurityAnalysis";
 
     private Network network;
-<<<<<<< HEAD
-    private LimitViolationFilter filter;
-    private ComputationManager computationManager;
-    private SecurityAnalysisParameters parameters;
-=======
->>>>>>> ad21d75d
     private ContingenciesProvider contingenciesProvider;
     private SecurityAnalysisRunParameters runParameters;
 
@@ -53,12 +40,6 @@
         VariantManager variantManager = Mockito.mock(VariantManager.class);
         Mockito.when(network.getVariantManager()).thenReturn(variantManager);
         Mockito.when(variantManager.getWorkingVariantId()).thenReturn("v");
-<<<<<<< HEAD
-        filter = Mockito.mock(LimitViolationFilter.class);
-        computationManager = new LocalComputationManagerFactory().create();
-        parameters = SecurityAnalysisParameters.load();
-=======
->>>>>>> ad21d75d
         contingenciesProvider = new EmptyContingencyListProvider();
         runParameters = SecurityAnalysisRunParameters.getDefault()
                 .setFilter(Mockito.mock(LimitViolationFilter.class))
@@ -74,11 +55,7 @@
 
     @Test
     void testAsyncDefaultProvider() throws InterruptedException, ExecutionException {
-<<<<<<< HEAD
-        CompletableFuture<SecurityAnalysisReport> report = SecurityAnalysis.runAsync(network, "v", contingenciesProvider, parameters, computationManager, filter, interceptors, operatorStrategies, actions, ReportNode.NO_OP);
-=======
         CompletableFuture<SecurityAnalysisReport> report = SecurityAnalysis.runAsync(network, "v", contingenciesProvider, runParameters);
->>>>>>> ad21d75d
         assertNotNull(report.get());
     }
 
@@ -96,29 +73,7 @@
 
     @Test
     void testSyncDefaultProvider() {
-<<<<<<< HEAD
-        SecurityAnalysisReport report = SecurityAnalysis.run(network, "v", contingenciesProvider, parameters, computationManager, filter, interceptors, operatorStrategies, actions);
-        assertNotNull(report);
-    }
-
-    @Test
-    void testSyncDefaultProviderMonitor() {
-        SecurityAnalysisReport report = SecurityAnalysis.run(network, "v", contingenciesProvider, parameters, computationManager, filter, interceptors, operatorStrategies, actions, monitors, ReportNode.NO_OP);
-        assertNotNull(report);
-    }
-
-    @Test
-    void testSyncDefaultProviderWithFilter() {
-        SecurityAnalysisReport report = SecurityAnalysis.run(network, contingenciesProvider, parameters, computationManager, filter);
-        assertNotNull(report);
-    }
-
-    @Test
-    void testSyncDefaultProviderWithComputationManager() {
-        SecurityAnalysisReport report = SecurityAnalysis.run(network, contingenciesProvider, parameters, computationManager);
-=======
         SecurityAnalysisReport report = SecurityAnalysis.run(network, "v", contingenciesProvider, runParameters);
->>>>>>> ad21d75d
         assertNotNull(report);
     }
 
