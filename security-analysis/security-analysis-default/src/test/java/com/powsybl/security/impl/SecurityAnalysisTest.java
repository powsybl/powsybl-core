/**
 * Copyright (c) 2017-2018, RTE (http://www.rte-france.com)
 * This Source Code Form is subject to the terms of the Mozilla Public
 * License, v. 2.0. If a copy of the MPL was not distributed with this
 * file, You can obtain one at http://mozilla.org/MPL/2.0/.
 */
package com.powsybl.security.impl;

import com.google.common.jimfs.Configuration;
import com.google.common.jimfs.Jimfs;
import com.powsybl.commons.config.InMemoryPlatformConfig;
import com.powsybl.commons.config.PlatformConfig;
import com.powsybl.computation.ComputationManager;
import com.powsybl.computation.ComputationResourcesStatus;
import com.powsybl.contingency.*;
import com.powsybl.iidm.network.Bus;
import com.powsybl.iidm.network.Network;
import com.powsybl.iidm.network.VariantManagerConstants;
import com.powsybl.iidm.network.test.EurostagTutorialExample1Factory;
import com.powsybl.iidm.modification.NetworkModification;
import com.powsybl.security.*;
import com.powsybl.security.detectors.DefaultLimitViolationDetector;
import com.powsybl.security.extensions.ActivePowerExtension;
import com.powsybl.security.extensions.CurrentExtension;
import com.powsybl.security.impl.interceptors.SecurityAnalysisInterceptorMock;
import com.powsybl.security.interceptors.SecurityAnalysisInterceptor;
import com.powsybl.security.monitor.StateMonitor;
import com.powsybl.security.results.BranchResult;
import com.powsybl.security.results.BusResults;
import com.powsybl.security.results.PostContingencyResult;
import org.assertj.core.api.Assertions;
import org.junit.After;
import org.junit.Assert;
import org.junit.Before;
import org.junit.Test;
import org.mockito.Mockito;

import java.io.IOException;
import java.nio.file.FileSystem;
import java.util.ArrayList;
import java.util.Collections;
import java.util.List;
import java.util.Set;
import java.util.concurrent.Executor;
import java.util.stream.Collectors;

import static org.junit.Assert.*;

/**
 *
 * @author Massimo Ferraro <massimo.ferraro@techrain.eu>
 * @author Teofil Calin BANC <teofil-calin.banc at rte-france.com>
 */
public class SecurityAnalysisTest {

    private FileSystem fileSystem;

    private PlatformConfig platformConfig;

    @Before
    public void setUp() {
        fileSystem = Jimfs.newFileSystem(Configuration.unix());
        platformConfig = new InMemoryPlatformConfig(fileSystem);
    }

    @After
    public void tearDown() throws IOException {
        fileSystem.close();
    }

    @Test
    public void run() {
        Network network = EurostagTutorialExample1Factory.create();
        ((Bus) network.getIdentifiable("NHV1")).setV(380.0);
        ((Bus) network.getIdentifiable("NHV2")).setV(380.0);
        network.getLine("NHV1_NHV2_1").getTerminal1().setP(560.0).setQ(550.0);
        network.getLine("NHV1_NHV2_1").getTerminal2().setP(560.0).setQ(550.0);
        network.getLine("NHV1_NHV2_1").newCurrentLimits1().setPermanentLimit(1500.0).add();
        network.getLine("NHV1_NHV2_1").newCurrentLimits2()
                .setPermanentLimit(1200.0)
                .beginTemporaryLimit()
                .setName("10'")
                .setAcceptableDuration(10 * 60)
                .setValue(1300.0)
                .endTemporaryLimit()
                .add();

        ComputationManager computationManager = createMockComputationManager();

        Contingency contingency = Contingency.builder("NHV1_NHV2_2_contingency")
                                             .addBranch("NHV1_NHV2_2")
                                             .build();
<<<<<<< HEAD
        Contingency contingencyMock = Mockito.spy(contingency);
        Mockito.when(contingencyMock.toTask()).thenReturn((network1, computationManager1) -> {
            network1.getLine("NHV1_NHV2_2").getTerminal1().disconnect();
            network1.getLine("NHV1_NHV2_2").getTerminal2().disconnect();
            network1.getLine("NHV1_NHV2_1").getTerminal2().setP(600.0);
=======
        contingency = Mockito.spy(contingency);
        Mockito.when(contingency.toModification()).thenReturn(new NetworkModification() {
            @Override
            public void apply(Network network, ComputationManager computationManager) {
                apply(network);
            }

            @Override
            public void apply(Network network) {
                network.getLine("NHV1_NHV2_2").getTerminal1().disconnect();
                network.getLine("NHV1_NHV2_2").getTerminal2().disconnect();
                network.getLine("NHV1_NHV2_1").getTerminal2().setP(600.0);
            }
>>>>>>> 3761f61d
        });
        ContingenciesProvider contingenciesProvider = n -> Collections.singletonList(contingencyMock);

        LimitViolationFilter filter = new LimitViolationFilter();
        LimitViolationDetector detector = new DefaultLimitViolationDetector();
        SecurityAnalysisInterceptorMock interceptorMock = new SecurityAnalysisInterceptorMock();
        List<SecurityAnalysisInterceptor> interceptors = new ArrayList<>();
        interceptors.add(interceptorMock);

        SecurityAnalysisReport report = SecurityAnalysis.run(network,
                VariantManagerConstants.INITIAL_VARIANT_ID,
                contingenciesProvider, SecurityAnalysisParameters.load(platformConfig), computationManager, filter, detector,
                interceptors);

        SecurityAnalysisResult result = report.getResult();

        assertTrue(result.getPreContingencyLimitViolationsResult().isComputationOk());
        assertEquals(0, result.getPreContingencyLimitViolationsResult().getLimitViolations().size());
        PostContingencyResult postcontingencyResult = result.getPostContingencyResults().get(0);
        assertTrue(postcontingencyResult.getLimitViolationsResult().isComputationOk());
        assertEquals(1, postcontingencyResult.getLimitViolationsResult().getLimitViolations().size());
        LimitViolation violation = postcontingencyResult.getLimitViolationsResult().getLimitViolations().get(0);
        assertEquals(LimitViolationType.CURRENT, violation.getLimitType());
        assertEquals("NHV1_NHV2_1", violation.getSubjectId());

        ActivePowerExtension extension1 = violation.getExtension(ActivePowerExtension.class);
        assertNotNull(extension1);
        assertEquals(560.0, extension1.getPreContingencyValue(), 0.0);
        assertEquals(600.0, extension1.getPostContingencyValue(), 0.0);

        CurrentExtension extension2 = violation.getExtension(CurrentExtension.class);
        assertNotNull(extension2);
        assertEquals(1192.5631358010583, extension2.getPreContingencyValue(), 0.0);

        Assert.assertEquals(1, interceptorMock.getOnPostContingencyResultCount());
        Assert.assertEquals(1, interceptorMock.getOnPreContingencyResultCount());
        Assert.assertEquals(1, interceptorMock.getOnSecurityAnalysisResultCount());
    }

    @Test
    public void runWithoutContingency() {
        Network network = EurostagTutorialExample1Factory.create();
        ComputationManager computationManager = createMockComputationManager();

        ContingenciesProvider contingenciesProvider = Mockito.mock(ContingenciesProvider.class);
        Mockito.when(contingenciesProvider.getContingencies(network)).thenReturn(Collections.emptyList());

        List<SecurityAnalysisInterceptor> interceptors = new ArrayList<>();
        SecurityAnalysisInterceptorMock interceptorMock = new SecurityAnalysisInterceptorMock();
        interceptors.add(interceptorMock);

        SecurityAnalysisReport report = SecurityAnalysis.run(network,
                VariantManagerConstants.INITIAL_VARIANT_ID,
                contingenciesProvider, SecurityAnalysisParameters.load(platformConfig), computationManager, new LimitViolationFilter(), new DefaultLimitViolationDetector(),
                interceptors);
        SecurityAnalysisResult result = report.getResult();

        assertTrue(result.getPreContingencyLimitViolationsResult().isComputationOk());
        assertEquals(0, result.getPreContingencyLimitViolationsResult().getLimitViolations().size());
        assertEquals(0, result.getPostContingencyResults().size());

        Assert.assertEquals(0, interceptorMock.getOnPostContingencyResultCount());
        Assert.assertEquals(1, interceptorMock.getOnPreContingencyResultCount());
        Assert.assertEquals(1, interceptorMock.getOnSecurityAnalysisResultCount());
    }

    private static ComputationManager createMockComputationManager() {
        ComputationManager computationManager = Mockito.mock(ComputationManager.class);
        Executor executor = Runnable::run;
        Mockito.when(computationManager.getExecutor()).thenReturn(executor);
        ComputationResourcesStatus computationResourcesStatus = Mockito.mock(ComputationResourcesStatus.class);
        Mockito.when(computationResourcesStatus.getAvailableCores()).thenReturn(4);
        Mockito.when(computationManager.getResourcesStatus()).thenReturn(computationResourcesStatus);
        return computationManager;
    }

    @Test
    public void testStateMonitors() {
        Network network = EurostagTutorialExample1Factory.create();
        ((Bus) network.getIdentifiable("NHV1")).setV(380.0);
        ((Bus) network.getIdentifiable("NHV1")).setAngle(0.0);
        ((Bus) network.getIdentifiable("NHV2")).setV(380.0);
        ((Bus) network.getIdentifiable("NHV2")).setAngle(0.0);
        network.getLine("NHV1_NHV2_1").getTerminal1().setP(560.0).setQ(550.0);
        network.getLine("NHV1_NHV2_1").getTerminal2().setP(560.0).setQ(550.0);
        network.getLine("NHV1_NHV2_1").newCurrentLimits1().setPermanentLimit(1500.0).add();
        network.getLine("NHV1_NHV2_1").newCurrentLimits2()
            .setPermanentLimit(1200.0)
            .beginTemporaryLimit()
            .setName("10'")
            .setAcceptableDuration(10 * 60)
            .setValue(1300.0)
            .endTemporaryLimit()
            .add();
        network.getLine("NHV1_NHV2_2").getTerminal1().setP(600.0).setQ(500.0);
        network.getLine("NHV1_NHV2_2").getTerminal2().setP(600.0).setQ(500.0);
        network.getLine("NHV1_NHV2_2").newCurrentLimits1().setPermanentLimit(1500.0).add();
        network.getLine("NHV1_NHV2_2").newCurrentLimits2()
            .setPermanentLimit(1200.0)
            .beginTemporaryLimit()
            .setName("10'")
            .setAcceptableDuration(10 * 60)
            .setValue(1300.0)
            .endTemporaryLimit()
            .add();
        ComputationManager computationManager = createMockComputationManager();
        // Testing all contingencies at once
        ContingenciesProvider contingenciesProvider = n -> n.getBranchStream()
            .map(b -> new Contingency(b.getId(), new BranchContingency(b.getId())))
            .collect(Collectors.toList());

        SecurityAnalysisParameters saParameters = new SecurityAnalysisParameters();

        LimitViolationFilter filter = new LimitViolationFilter();
        LimitViolationDetector detector = new DefaultLimitViolationDetector();

        List<StateMonitor> monitors = new ArrayList<>();
        monitors.add(new StateMonitor(new ContingencyContext("NHV1_NHV2_1", ContingencyContextType.SPECIFIC),
            Collections.singleton("NHV1_NHV2_2"), Collections.singleton("VLHV2"), Collections.emptySet()));
        // this monitor will be filtered because the id of the branch of the state Monitor and the id of the branch of the contingency are the same
        monitors.add(new StateMonitor(new ContingencyContext("NHV1_NHV2_2", ContingencyContextType.SPECIFIC),
            Collections.singleton("NHV1_NHV2_2"), Collections.emptySet(), Collections.emptySet()));
        monitors.add(new StateMonitor(new ContingencyContext(null, ContingencyContextType.NONE),
                Set.of("NHV1_NHV2_1", "NOT_EXISTING_BRANCH"), Set.of("VLHV1", "NOT_EXISTING_VOLTAGE_LEVEL"), Collections.singleton("NOT_EXISTING_T3W"))); // ignore IDs of non existing equipment

        DefaultSecurityAnalysis defaultSecurityAnalysis = new DefaultSecurityAnalysis(network, detector, filter, computationManager, monitors);
        SecurityAnalysisReport report = defaultSecurityAnalysis.run(network.getVariantManager().getWorkingVariantId(), saParameters, contingenciesProvider).join();
        SecurityAnalysisResult result = report.getResult();
        Assertions.assertThat(result.getPreContingencyResult().getPreContingencyBusResults()).containsExactly(new BusResults("VLHV1", "VLHV1_0", 380.0, 0.0));
        Assertions.assertThat(result.getPreContingencyResult().getPreContingencyBusResult("VLHV1_0")).isEqualToComparingOnlyGivenFields(new BusResults("VLHV1", "VLHV1_0", 380.0, 0.0));
        Assertions.assertThat(result.getPreContingencyResult().getPreContingencyBranchResults()).containsExactly(new BranchResult("NHV1_NHV2_1",  560.0, 550.0,  1192.5631358010583, 560.0,  550.0, 1192.5631358010583, 0.0));
        Assertions.assertThat(result.getPreContingencyResult().getPreContingencyBranchResult("NHV1_NHV2_1")).isEqualToComparingOnlyGivenFields(new BranchResult("NHV1_NHV2_1",  560.0, 550.0,  1192.5631358010583, 560.0,  550.0, 1192.5631358010583, 0.0));
        Assertions.assertThat(result.getPostContingencyResults().get(0).getBranchResults()).containsExactly(new BranchResult("NHV1_NHV2_2",  600.0, 500.0,  1186.6446717954987, 600.0,  500.0, 1186.6446717954987, 0.0));
        Assertions.assertThat(result.getPostContingencyResults().get(0).getBusResults()).containsExactly(new BusResults("VLHV2", "VLHV2_0", 380.0, 0.0));
    }
}<|MERGE_RESOLUTION|>--- conflicted
+++ resolved
@@ -90,14 +90,7 @@
         Contingency contingency = Contingency.builder("NHV1_NHV2_2_contingency")
                                              .addBranch("NHV1_NHV2_2")
                                              .build();
-<<<<<<< HEAD
         Contingency contingencyMock = Mockito.spy(contingency);
-        Mockito.when(contingencyMock.toTask()).thenReturn((network1, computationManager1) -> {
-            network1.getLine("NHV1_NHV2_2").getTerminal1().disconnect();
-            network1.getLine("NHV1_NHV2_2").getTerminal2().disconnect();
-            network1.getLine("NHV1_NHV2_1").getTerminal2().setP(600.0);
-=======
-        contingency = Mockito.spy(contingency);
         Mockito.when(contingency.toModification()).thenReturn(new NetworkModification() {
             @Override
             public void apply(Network network, ComputationManager computationManager) {
@@ -110,7 +103,6 @@
                 network.getLine("NHV1_NHV2_2").getTerminal2().disconnect();
                 network.getLine("NHV1_NHV2_1").getTerminal2().setP(600.0);
             }
->>>>>>> 3761f61d
         });
         ContingenciesProvider contingenciesProvider = n -> Collections.singletonList(contingencyMock);
 
