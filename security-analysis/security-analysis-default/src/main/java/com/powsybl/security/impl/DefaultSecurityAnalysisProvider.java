--- conflicted
+++ resolved
@@ -41,14 +41,9 @@
                                                          List<SecurityAnalysisInterceptor> interceptors,
                                                          List<OperatorStrategy> operatorStrategies,
                                                          List<Action> actions, List<StateMonitor> monitors,
-<<<<<<< HEAD
                                                          List<LimitReductionDefinition> limitReductionDefinitions,
-                                                         Reporter reporter) {
-        DefaultSecurityAnalysis securityAnalysis = new DefaultSecurityAnalysis(network, detector, filter, computationManager, monitors, reporter);
-=======
                                                          ReportNode reportNode) {
         DefaultSecurityAnalysis securityAnalysis = new DefaultSecurityAnalysis(network, detector, filter, computationManager, monitors, reportNode);
->>>>>>> 0e6605b2
         interceptors.forEach(securityAnalysis::addInterceptor);
         return securityAnalysis.run(workingVariantId, parameters, contingenciesProvider);
     }
