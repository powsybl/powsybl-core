--- conflicted
+++ resolved
@@ -109,7 +109,6 @@
 
     public static List<LimitViolation> checkLimits(Network network, CurrentLimitType currentLimitType, float limitReduction) {
         Objects.requireNonNull(currentLimitType);
-
         return checkLimits(network, EnumSet.of(currentLimitType), limitReduction);
     }
 
@@ -191,17 +190,10 @@
                                      .writeCell(violation.getSubjectId())
                                      .writeCell(violation.getLimitType().name())
                                      .writeCell(getViolationName(violation))
-<<<<<<< HEAD
                                      .writeCell(violation.getValue(), createNumberCellStyle(), Security.NUNBER_STRING_FORMAT)
                                      .writeCell(getViolationLimit(violation), createNumberCellStyle(), Security.NUNBER_STRING_FORMAT)
                                      .writeCell(getAbsValueLimit(violation), createNumberCellStyle(), Security.NUNBER_STRING_FORMAT)
                                      .writeCell(getViolationValue(violation), createNumberCellStyle(), Security.NUNBER_STRING_FORMAT);
-=======
-                                     .writeCell(violation.getValue(), createNumberCellStyle(), getNumberStringFormat())
-                                     .writeCell(getViolationLimit(violation), createNumberCellStyle(), getNumberStringFormat())
-                                     .writeCell(getAbsValueLimit(violation), createNumberCellStyle(), getNumberStringFormat())
-                                     .writeCell(getViolationValue(violation), createNumberCellStyle(), getNumberStringFormat());
->>>>>>> a6728230
                         } catch (IOException e) {
                             throw new UncheckedIOException(e);
                         }
@@ -256,15 +248,9 @@
                                     .writeCell(violation.getSubjectId())
                                     .writeCell(violation.getLimitType().name())
                                     .writeCell(getViolationName(violation))
-<<<<<<< HEAD
                                     .writeCell(violation.getValue(), createNumberCellStyle(), Security.NUNBER_STRING_FORMAT)
                                     .writeCell(getViolationLimit(violation), createNumberCellStyle(), Security.NUNBER_STRING_FORMAT)
                                     .writeCell(getViolationValue(violation), createNumberCellStyle(), Security.NUNBER_STRING_FORMAT);
-=======
-                                    .writeCell(violation.getValue(), createNumberCellStyle(), getNumberStringFormat())
-                                    .writeCell(getViolationLimit(violation), createNumberCellStyle(), getNumberStringFormat())
-                                    .writeCell(getViolationValueFloat(violation), createNumberCellStyle(), getNumberStringFormat());
->>>>>>> a6728230
                         } catch (IOException e) {
                             throw new UncheckedIOException(e);
                         }
@@ -280,29 +266,14 @@
 
     private static float getViolationLimit(LimitViolation violation) {
         return Float.valueOf(Float.toString(violation.getLimit()) + (violation.getLimitReduction() != 1f ? " * " + violation.getLimitReduction() : ""));
-<<<<<<< HEAD
     }
 
     private static float getViolationValue(LimitViolation violation) {
         return Math.abs(violation.getValue()) / violation.getLimit() * 100f;
-=======
->>>>>>> a6728230
     }
 
     public static CellStyle createNumberCellStyle() {
         return new CellStyle(HorizontalAlign.right);
-    }
-
-    private static float getViolationValueFloat(LimitViolation violation) {
-        return Math.abs(violation.getValue()) / violation.getLimit() * 100f;
-    }
-
-    public static CellStyle createNumberCellStyle() {
-        return new CellStyle(HorizontalAlign.right);
-    }
-
-    public static String getNumberStringFormat() {
-        return "%.4f";
     }
 
     /**
@@ -422,15 +393,9 @@
                                                             .writeCell(violation.getSubjectId())
                                                             .writeCell(violation.getLimitType().name())
                                                             .writeCell(getViolationName(violation))
-<<<<<<< HEAD
                                                             .writeCell(violation.getValue(), createNumberCellStyle(), Security.NUNBER_STRING_FORMAT)
                                                             .writeCell(getViolationLimit(violation), createNumberCellStyle(), Security.NUNBER_STRING_FORMAT)
                                                             .writeCell(getViolationValue(violation), createNumberCellStyle(), Security.NUNBER_STRING_FORMAT);
-=======
-                                                            .writeCell(violation.getValue(), createNumberCellStyle(), getNumberStringFormat())
-                                                            .writeCell(getViolationLimit(violation), createNumberCellStyle(), getNumberStringFormat())
-                                                            .writeCell(getViolationValueFloat(violation), createNumberCellStyle(), getNumberStringFormat());
->>>>>>> a6728230
                                                 } catch (IOException e) {
                                                     throw new UncheckedIOException(e);
                                                 }
