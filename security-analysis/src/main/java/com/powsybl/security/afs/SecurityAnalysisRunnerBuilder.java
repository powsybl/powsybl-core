/**
 * Copyright (c) 2018, RTE (http://www.rte-france.com)
 * This Source Code Form is subject to the terms of the Mozilla Public
 * License, v. 2.0. If a copy of the MPL was not distributed with this
 * file, You can obtain one at http://mozilla.org/MPL/2.0/.
 */
package com.powsybl.security.afs;

import com.powsybl.afs.*;
import com.powsybl.afs.ext.base.ProjectCase;
import com.powsybl.afs.storage.NodeGenericMetadata;
import com.powsybl.afs.storage.NodeInfo;
import com.powsybl.security.SecurityAnalysisParameters;

import java.util.Objects;

/**
 * @author Geoffroy Jamgotchian <geoffroy.jamgotchian at rte-france.com>
 */
public class SecurityAnalysisRunnerBuilder implements ProjectFileBuilder<SecurityAnalysisRunner> {

    private final ProjectFileBuildContext context;

    private final SecurityAnalysisParameters parameters;

    private String name;

    private ProjectFile aCase;

    private ProjectFile contingencyStore;

    public SecurityAnalysisRunnerBuilder(ProjectFileBuildContext context, SecurityAnalysisParameters parameters) {
        this.context = Objects.requireNonNull(context);
        this.parameters = Objects.requireNonNull(parameters);
    }

    public SecurityAnalysisRunnerBuilder withName(String name) {
        this.name = Objects.requireNonNull(name);
        return this;
    }

    public SecurityAnalysisRunnerBuilder withCase(ProjectFile aCase) {
        this.aCase = Objects.requireNonNull(aCase);
        return this;
    }

    public SecurityAnalysisRunnerBuilder withContingencyStore(ProjectFile contingencyStore) {
        this.contingencyStore = Objects.requireNonNull(contingencyStore);
        return this;
    }

    @Override
    public SecurityAnalysisRunner build() {
        if (name == null) {
            throw new AfsException("Name is not set");
        }
        if (aCase == null) {
            throw new AfsException("Case is not set");
        } else {
            if (!(aCase instanceof ProjectCase)) {
                throw new AfsException("Case does not implement " + ProjectCase.class.getName());
            }
        }

        ProjectFolder folder = new ProjectFolder(new ProjectFileCreationContext(context.getFolderInfo(),
                                                                                context.getStorage(),
                                                                                context.getFileSystem()));

        if (folder.getChild(name).isPresent()) {
            throw new AfsException("Folder '" + folder.getPath() + "' already contains a '" + name + "' node");
        }

        // check links belong to the same project
        if (!folder.getProject().getId().equals(aCase.getProject().getId())) {
            throw new AfsException("Case and folder do not belong to the same project");
        }
<<<<<<< HEAD
        if (contingencyStore != null) {
            if (!folder.getProject().getId().equals(contingencyStore.getProject().getId())) {
                throw new AfsException("Contingency store and folder do not belong to the same project");
=======
        Optional<ProjectFile> contingencyStore;
        if (contingencyStorePath != null) {
            contingencyStore = project.getRootFolder().getChild(ProjectFile.class, contingencyStorePath);
            if (!contingencyStore.isPresent() || !(contingencyStore.get() instanceof ContingenciesProvider)) {
                throw new AfsException("Invalid contingency store path " + contingencyStorePath);
>>>>>>> 7e02363e
            }
        }

        // create project file
        NodeInfo info = context.getStorage().createNode(context.getFolderInfo().getId(), name, SecurityAnalysisRunner.PSEUDO_CLASS,
                                                        "", SecurityAnalysisRunner.VERSION, new NodeGenericMetadata());

        // create case link
        context.getStorage().addDependency(info.getId(), SecurityAnalysisRunner.CASE_DEPENDENCY_NAME, aCase.getId());

        // create contingency store link
        if (contingencyStore != null) {
            context.getStorage().addDependency(info.getId(), SecurityAnalysisRunner.CONTINGENCY_PROVIDER_DEPENDENCY_NAME, contingencyStore.getId());
        }

        // write parameters using default one
        SecurityAnalysisRunner.writeParameters(context.getStorage(), info, parameters);

        context.getStorage().flush();

        return new SecurityAnalysisRunner(new ProjectFileCreationContext(info, context.getStorage(), context.getFileSystem()));
    }
}<|MERGE_RESOLUTION|>--- conflicted
+++ resolved
@@ -74,18 +74,8 @@
         if (!folder.getProject().getId().equals(aCase.getProject().getId())) {
             throw new AfsException("Case and folder do not belong to the same project");
         }
-<<<<<<< HEAD
-        if (contingencyStore != null) {
-            if (!folder.getProject().getId().equals(contingencyStore.getProject().getId())) {
-                throw new AfsException("Contingency store and folder do not belong to the same project");
-=======
-        Optional<ProjectFile> contingencyStore;
-        if (contingencyStorePath != null) {
-            contingencyStore = project.getRootFolder().getChild(ProjectFile.class, contingencyStorePath);
-            if (!contingencyStore.isPresent() || !(contingencyStore.get() instanceof ContingenciesProvider)) {
-                throw new AfsException("Invalid contingency store path " + contingencyStorePath);
->>>>>>> 7e02363e
-            }
+        if (contingencyStore != null && !folder.getProject().getId().equals(contingencyStore.getProject().getId())) {
+            throw new AfsException("Contingency store and folder do not belong to the same project");
         }
 
         // create project file
