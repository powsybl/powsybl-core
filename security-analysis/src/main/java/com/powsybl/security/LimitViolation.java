/**
 * Copyright (c) 2016, All partners of the iTesla project (http://www.itesla-project.eu/consortium)
 * Copyright (c) 2017, RTE (http://www.rte-france.com)
 * This Source Code Form is subject to the terms of the Mozilla Public
 * License, v. 2.0. If a copy of the MPL was not distributed with this
 * file, You can obtain one at http://mozilla.org/MPL/2.0/.
 */
package com.powsybl.security;

import com.powsybl.iidm.network.*;

import java.util.Objects;

/**
 * @author Geoffroy Jamgotchian <geoffroy.jamgotchian at rte-france.com>
 */
public class LimitViolation {

    public static final String UNEXPECTED_IDENTIFIABLE_TYPE = "Unexpected identifiable type: ";
    public static final String IDENTIFIABLE_NOT_FOUND = "Unable to find the identifiable: ";

    private final String subjectId;

    private final LimitViolationType limitType;

    private final float limit;

    private final String limitName;

    private final float limitReduction;

    private final float value;

    private float valueMW;

    private final Country country;

    private final float baseVoltage;

    private final Branch.Side side;

    private float valueBefore;

    private float valueBeforeMW;

    private int acceptableDuration;

    /**
     * @deprecated use LimitViolation(String, LimitViolationType, String, float, float, float, Branch.Side) instead.
     */
    @Deprecated
    public LimitViolation(String subjectId, LimitViolationType limitType, float limit, String limitName,
                          float limitReduction, float value, Country country, float baseVoltage) {
        this.subjectId = Objects.requireNonNull(subjectId);
        this.limitType = Objects.requireNonNull(limitType);
        this.limit = limit;
        this.limitName = limitName;
        this.limitReduction = limitReduction;
        this.value = value;
        this.valueMW = Float.NaN;
        this.country = country;
        this.baseVoltage = baseVoltage;
        this.side = null;
        this.valueBefore = Float.NaN;
        this.valueBeforeMW = Float.NaN;
        this.acceptableDuration = Integer.MAX_VALUE;
    }

    /**
     * @deprecated use LimitViolation(String, LimitViolationType, String, float, float, float, Branch.Side) instead.
     */
    @Deprecated
    public LimitViolation(String subjectId, LimitViolationType limitType, float limit, String limitName, float value) {
        this(subjectId, limitType, limit, limitName, 1, value, null, Float.NaN);
    }

    public LimitViolation(String subjectId, LimitViolationType limitType, String limitName, float limit, float limitReduction,
                          float value, Branch.Side side) {
        this.subjectId = Objects.requireNonNull(subjectId);
        this.limitType = Objects.requireNonNull(limitType);
        this.limit = limit;
        this.limitName = limitName;
        this.limitReduction = limitReduction;
        this.value = value;
        this.valueMW = Float.NaN;
        this.country = null;
        this.baseVoltage = Float.NaN;
        this.side = checkSide(limitType, side);
        this.valueBefore = Float.NaN;
        this.valueBeforeMW = Float.NaN;
        this.acceptableDuration = Integer.MAX_VALUE;
    }

    public static LimitViolation newLimitViolation(String subjectId, LimitViolationType limitType, String limitName, float limit, float limitReduction,
                                                   float value, Branch.Side side) {
        return new LimitViolation(subjectId, limitType, limitName, limit, limitReduction, value, side);
    }

    public LimitViolation(String subjectId, LimitViolationType limitType, float limit, float limitReduction, float value) {
        this(subjectId, limitType, null, limit, limitReduction, value, null);
    }

    public String getSubjectId() {
        return subjectId;
    }

    public LimitViolationType getLimitType() {
        return limitType;
    }

    public float getLimit() {
        return limit;
    }

    public String getLimitName() {
        return limitName;
    }

    public float getLimitReduction() {
        return limitReduction;
    }

    public float getValue() {
        return value;
    }

    public float getValueMW() {
        return valueMW;
    }

    public LimitViolation setValueMW(float valueMW) {
        this.valueMW = valueMW;
        return this;
    }

    public Branch.Side getSide() {
        return side;
    }

    public float getValueBefore() {
        return valueBefore;
    }

    public LimitViolation setValueBefore(float valueBefore) {
        this.valueBefore = valueBefore;
        return this;
    }

    public float getValueBeforeMW() {
        return valueBeforeMW;
    }

    public LimitViolation setValueBeforeMW(float valueBeforeMW) {
        this.valueBeforeMW = valueBeforeMW;
        return this;
    }

    public int getAcceptableDuration() {
        return acceptableDuration;
    }

    public LimitViolation setAcceptableDuration(int acceptableDuration) {
        this.acceptableDuration = acceptableDuration;
        return this;
    }

    /**
     * @deprecated Use LimitViolation.getCountry(LimitViolation, Network) instead.
     */
    @Deprecated
    public Country getCountry() {
        return country;
    }

    /**
     * @deprecated Use LimitViolation.getNominalVoltage(LimitViolation, Network) instead.
     */
    @Deprecated
    public float getBaseVoltage() {
        return baseVoltage;
    }

    private static Branch.Side checkSide(LimitViolationType limitType, Branch.Side side) {
        if (limitType == LimitViolationType.CURRENT) {
            return Objects.requireNonNull(side);
        } else {
            return null;
        }
    }

<<<<<<< HEAD
    public static Country getCountry(LimitViolation limitViolation, Network network, Branch.Side side) {
        Objects.requireNonNull(limitViolation);
=======
    private static VoltageLevel getVoltageLevel(LimitViolation limitViolation, Network network) {
>>>>>>> 3516dcbf
        Objects.requireNonNull(network);
        Objects.requireNonNull(limitViolation);

        Identifiable identifiable = network.getIdentifiable(limitViolation.getSubjectId());
        if (identifiable instanceof Branch) {
            Branch branch = (Branch) identifiable;
<<<<<<< HEAD
            country = branch.getTerminal(side).getVoltageLevel().getSubstation().getCountry();
=======
            return branch.getTerminal(limitViolation.getSide()).getVoltageLevel();
>>>>>>> 3516dcbf
        } else if (identifiable instanceof Injection) {
            Injection injection = (Injection) identifiable;
            return injection.getTerminal().getVoltageLevel();
        } else if (identifiable instanceof VoltageLevel) {
            return (VoltageLevel) identifiable;
        } else if (identifiable instanceof Bus) {
            Bus bus = (Bus) identifiable;
            return bus.getVoltageLevel();
        } else {
            throw new AssertionError(UNEXPECTED_IDENTIFIABLE_TYPE + identifiable.getClass());
        }
    }

    static Country getCountry(LimitViolation limitViolation, Network network) {
        VoltageLevel voltageLevel = getVoltageLevel(limitViolation, network);

        return voltageLevel.getSubstation().getCountry();
    }

<<<<<<< HEAD
    public static Country getCountry(LimitViolation limitViolation, Network network) {
        Objects.requireNonNull(limitViolation);

        return getCountry(limitViolation, network, limitViolation.getSide());
    }

    public static float getNominalVoltage(LimitViolation limitViolation, Network network, Branch.Side side) {
        Objects.requireNonNull(limitViolation);
        Objects.requireNonNull(network);
=======
    static String getVoltageLevelId(LimitViolation limitViolation, Network network) {
        VoltageLevel voltageLevel = getVoltageLevel(limitViolation, network);
>>>>>>> 3516dcbf

        return voltageLevel.getId();
    }

<<<<<<< HEAD
        Identifiable identifiable = network.getIdentifiable(limitViolation.getSubjectId());
        if (identifiable == null) {
            throw new AssertionError(IDENTIFIABLE_NOT_FOUND + limitViolation.getSubjectId());
        } else if (identifiable instanceof Branch) {
            Branch branch = (Branch) identifiable;
            nominalVoltage = branch.getTerminal(side).getVoltageLevel().getNominalV();
        } else if (identifiable instanceof Injection) {
            Injection injection = (Injection) identifiable;
            nominalVoltage = injection.getTerminal().getVoltageLevel().getNominalV();
        } else if (identifiable instanceof VoltageLevel) {
            VoltageLevel voltageLevel = (VoltageLevel) identifiable;
            nominalVoltage = voltageLevel.getNominalV();
        } else {
            throw new AssertionError(UNEXPECTED_IDENTIFIABLE_TYPE + identifiable.getClass());
        }
=======
    static float getNominalVoltage(LimitViolation limitViolation, Network network) {
        VoltageLevel voltageLevel = getVoltageLevel(limitViolation, network);
>>>>>>> 3516dcbf

        return voltageLevel.getNominalV();
    }

    public static float getNominalVoltage(LimitViolation limitViolation, Network network) {
        Objects.requireNonNull(limitViolation);

        return getNominalVoltage(limitViolation, network, limitViolation.getSide());
    }

    public static String getSubstationId(LimitViolation limitViolation, Network network, Branch.Side side) {
        Objects.requireNonNull(limitViolation);
        Objects.requireNonNull(network);

        String substationId = null;

        Identifiable identifiable = network.getIdentifiable(limitViolation.getSubjectId());
        if (identifiable == null) {
            throw new AssertionError(IDENTIFIABLE_NOT_FOUND + limitViolation.getSubjectId());
        } else if (identifiable instanceof Branch) {
            Branch branch = (Branch) identifiable;
            substationId = branch.getTerminal(side).getVoltageLevel().getId();
        } else if (identifiable instanceof Injection) {
            Injection injection = (Injection) identifiable;
            substationId = injection.getTerminal().getVoltageLevel().getId();
        } else if (identifiable instanceof VoltageLevel) {
            VoltageLevel voltageLevel = (VoltageLevel) identifiable;
            substationId = voltageLevel.getId();
        } else {
            throw new AssertionError(UNEXPECTED_IDENTIFIABLE_TYPE + identifiable.getClass());
        }

        return substationId;
    }

    public static String getSubstationId(LimitViolation limitViolation, Network network) {
        return getSubstationId(limitViolation, network, limitViolation.getSide());
    }
}<|MERGE_RESOLUTION|>--- conflicted
+++ resolved
@@ -15,10 +15,6 @@
  * @author Geoffroy Jamgotchian <geoffroy.jamgotchian at rte-france.com>
  */
 public class LimitViolation {
-
-    public static final String UNEXPECTED_IDENTIFIABLE_TYPE = "Unexpected identifiable type: ";
-    public static final String IDENTIFIABLE_NOT_FOUND = "Unable to find the identifiable: ";
-
     private final String subjectId;
 
     private final LimitViolationType limitType;
@@ -188,23 +184,14 @@
         }
     }
 
-<<<<<<< HEAD
-    public static Country getCountry(LimitViolation limitViolation, Network network, Branch.Side side) {
-        Objects.requireNonNull(limitViolation);
-=======
     private static VoltageLevel getVoltageLevel(LimitViolation limitViolation, Network network) {
->>>>>>> 3516dcbf
         Objects.requireNonNull(network);
         Objects.requireNonNull(limitViolation);
 
         Identifiable identifiable = network.getIdentifiable(limitViolation.getSubjectId());
         if (identifiable instanceof Branch) {
             Branch branch = (Branch) identifiable;
-<<<<<<< HEAD
-            country = branch.getTerminal(side).getVoltageLevel().getSubstation().getCountry();
-=======
             return branch.getTerminal(limitViolation.getSide()).getVoltageLevel();
->>>>>>> 3516dcbf
         } else if (identifiable instanceof Injection) {
             Injection injection = (Injection) identifiable;
             return injection.getTerminal().getVoltageLevel();
@@ -214,90 +201,25 @@
             Bus bus = (Bus) identifiable;
             return bus.getVoltageLevel();
         } else {
-            throw new AssertionError(UNEXPECTED_IDENTIFIABLE_TYPE + identifiable.getClass());
+            throw new AssertionError("Unexpected identifiable type: " + identifiable.getClass());
         }
     }
 
-    static Country getCountry(LimitViolation limitViolation, Network network) {
+    public static Country getCountry(LimitViolation limitViolation, Network network) {
         VoltageLevel voltageLevel = getVoltageLevel(limitViolation, network);
 
         return voltageLevel.getSubstation().getCountry();
     }
 
-<<<<<<< HEAD
-    public static Country getCountry(LimitViolation limitViolation, Network network) {
-        Objects.requireNonNull(limitViolation);
-
-        return getCountry(limitViolation, network, limitViolation.getSide());
-    }
-
-    public static float getNominalVoltage(LimitViolation limitViolation, Network network, Branch.Side side) {
-        Objects.requireNonNull(limitViolation);
-        Objects.requireNonNull(network);
-=======
     static String getVoltageLevelId(LimitViolation limitViolation, Network network) {
         VoltageLevel voltageLevel = getVoltageLevel(limitViolation, network);
->>>>>>> 3516dcbf
 
         return voltageLevel.getId();
     }
 
-<<<<<<< HEAD
-        Identifiable identifiable = network.getIdentifiable(limitViolation.getSubjectId());
-        if (identifiable == null) {
-            throw new AssertionError(IDENTIFIABLE_NOT_FOUND + limitViolation.getSubjectId());
-        } else if (identifiable instanceof Branch) {
-            Branch branch = (Branch) identifiable;
-            nominalVoltage = branch.getTerminal(side).getVoltageLevel().getNominalV();
-        } else if (identifiable instanceof Injection) {
-            Injection injection = (Injection) identifiable;
-            nominalVoltage = injection.getTerminal().getVoltageLevel().getNominalV();
-        } else if (identifiable instanceof VoltageLevel) {
-            VoltageLevel voltageLevel = (VoltageLevel) identifiable;
-            nominalVoltage = voltageLevel.getNominalV();
-        } else {
-            throw new AssertionError(UNEXPECTED_IDENTIFIABLE_TYPE + identifiable.getClass());
-        }
-=======
     static float getNominalVoltage(LimitViolation limitViolation, Network network) {
         VoltageLevel voltageLevel = getVoltageLevel(limitViolation, network);
->>>>>>> 3516dcbf
 
         return voltageLevel.getNominalV();
     }
-
-    public static float getNominalVoltage(LimitViolation limitViolation, Network network) {
-        Objects.requireNonNull(limitViolation);
-
-        return getNominalVoltage(limitViolation, network, limitViolation.getSide());
-    }
-
-    public static String getSubstationId(LimitViolation limitViolation, Network network, Branch.Side side) {
-        Objects.requireNonNull(limitViolation);
-        Objects.requireNonNull(network);
-
-        String substationId = null;
-
-        Identifiable identifiable = network.getIdentifiable(limitViolation.getSubjectId());
-        if (identifiable == null) {
-            throw new AssertionError(IDENTIFIABLE_NOT_FOUND + limitViolation.getSubjectId());
-        } else if (identifiable instanceof Branch) {
-            Branch branch = (Branch) identifiable;
-            substationId = branch.getTerminal(side).getVoltageLevel().getId();
-        } else if (identifiable instanceof Injection) {
-            Injection injection = (Injection) identifiable;
-            substationId = injection.getTerminal().getVoltageLevel().getId();
-        } else if (identifiable instanceof VoltageLevel) {
-            VoltageLevel voltageLevel = (VoltageLevel) identifiable;
-            substationId = voltageLevel.getId();
-        } else {
-            throw new AssertionError(UNEXPECTED_IDENTIFIABLE_TYPE + identifiable.getClass());
-        }
-
-        return substationId;
-    }
-
-    public static String getSubstationId(LimitViolation limitViolation, Network network) {
-        return getSubstationId(limitViolation, network, limitViolation.getSide());
-    }
 }