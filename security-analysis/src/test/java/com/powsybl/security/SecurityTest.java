/**
 * Copyright (c) 2016-2017, RTE (http://www.rte-france.com)
 * This Source Code Form is subject to the terms of the Mozilla Public
 * License, v. 2.0. If a copy of the MPL was not distributed with this
 * file, You can obtain one at http://mozilla.org/MPL/2.0/.
 */
package com.powsybl.security;

import com.powsybl.commons.io.table.AsciiTableFormatterFactory;
import com.powsybl.commons.io.table.CsvTableFormatterFactory;
import com.powsybl.commons.io.table.TableFormatterConfig;
import com.powsybl.contingency.Contingency;
<<<<<<< HEAD
import com.powsybl.iidm.network.*;
import com.powsybl.iidm.network.test.EurostagTutorialExample1Factory;
=======
import com.powsybl.iidm.network.Branch;
import com.powsybl.iidm.network.Network;
>>>>>>> 3516dcbf
import org.junit.Before;
import org.junit.Test;
import org.mockito.Mockito;

import java.io.StringWriter;
import java.util.Arrays;
import java.util.Collections;
import java.util.List;
import java.util.Locale;

import static org.hamcrest.CoreMatchers.either;
import static org.hamcrest.CoreMatchers.equalTo;
import static org.junit.Assert.assertEquals;
import static org.junit.Assert.assertThat;
import static org.junit.Assert.assertTrue;

/**
 * @author Geoffroy Jamgotchian <geoffroy.jamgotchian at rte-france.com>
 */
public class SecurityTest {

    TableFormatterConfig formatterConfig;

    private final CsvTableFormatterFactory formatterFactory = new CsvTableFormatterFactory();
    private final AsciiTableFormatterFactory formatterFactoryAscii = new AsciiTableFormatterFactory();

    private SecurityAnalysisResult result;
    private LimitViolation line1Violation;
    private LimitViolation line2Violation;
    private Network network;

    @Before
    public void setUp() {
        formatterConfig = new TableFormatterConfig(Locale.US, ',', "inv", true, true);
        // create pre-contingency results, just one violation on line1
<<<<<<< HEAD
        line1Violation = LimitViolation.newLimitViolation("line1", LimitViolationType.CURRENT, "20'",
                1000f, 1f, 1100f, Branch.Side.ONE)
                .setValueMW(110f)
                .setAcceptableDuration(1200);
=======
        line1Violation = new LimitViolation("NHV1_NHV2_1", LimitViolationType.CURRENT, "Permanent limit", 1000f, 0.95f, 1100, Branch.Side.ONE);
>>>>>>> 3516dcbf
        LimitViolationsResult preContingencyResult = new LimitViolationsResult(true, Collections.singletonList(line1Violation), Collections.singletonList("action1"));

        // create post-contingency results, still the line1 violation plus line2 violation
        Contingency contingency1 = Mockito.mock(Contingency.class);
        Mockito.when(contingency1.getId()).thenReturn("contingency1");
<<<<<<< HEAD
        line2Violation = LimitViolation.newLimitViolation("line2", LimitViolationType.CURRENT, "10'",
                900f, 1f, 950f, Branch.Side.TWO)
                .setValueMW(95f)
                .setValueBefore(800f)
                .setValueBeforeMW(80f)
                .setAcceptableDuration(600);
=======
        line2Violation = new LimitViolation("NHV1_NHV2_2", LimitViolationType.CURRENT, "Permanent limit", 900f, 0.95f, 950, Branch.Side.ONE);
>>>>>>> 3516dcbf
        PostContingencyResult postContingencyResult = new PostContingencyResult(contingency1, true, Arrays.asList(line1Violation, line2Violation), Collections.singletonList("action2"));
        result = new SecurityAnalysisResult(preContingencyResult, Collections.singletonList(postContingencyResult));

        network = TestingNetworkFactory.createFromEurostag();
    }

    @Test
    public void printPreContingencyViolations() throws Exception {
        StringWriter writer = new StringWriter();
        try {
            Security.printPreContingencyViolations(result, network, writer, formatterFactory, formatterConfig, null);
        } finally {
            writer.close();
        }
        assertEquals(String.join(System.lineSeparator(),
                                 "Pre-contingency violations",
                                 "Action,Equipment (1),End,Country,Base voltage,Violation type,Violation name,Value,Limit,abs(value-limit),Loading rate %",
                                 "action1,,,,,,,,,,",
                                 ",NHV1_NHV2_1,VLHV1,FR,380,CURRENT,Permanent limit,1100.0000,950.0000,150.0000,110.00"),
                     writer.toString().trim());

        // Test deprecated version
        writer = new StringWriter();
        try {
            Security.printPreContingencyViolations(result, writer, formatterFactory, formatterConfig, null);
        } finally {
            writer.close();
        }
        assertEquals(String.join(System.lineSeparator(),
                                 "Pre-contingency violations",
                                 "Action,Equipment,Violation type,Violation name,Value,Limit,Loading rate %",
                                 "action1,,,,,,",
                                 ",NHV1_NHV2_1,CURRENT,Permanent limit,1100.0000,950.0000,110.00"),
                     writer.toString().trim());
    }

    @Test
    public void printPostContingencyViolations() throws Exception {
        StringWriter writer = new StringWriter();
        try {
            Security.printPostContingencyViolations(result, network, writer, formatterFactory, formatterConfig, null, false);
        } finally {
            writer.close();
        }
        assertEquals(String.join(System.lineSeparator(),
                                 "Post-contingency limit violations",
                                 "Contingency,Status,Action,Equipment (2),End,Country,Base voltage,Violation type,Violation name,Value,Limit,abs(value-limit),Loading rate %",
                                 "contingency1,converge,,Equipment (2),,,,,,,,,",
                                 ",,action2,,,,,,,,,,",
                                 ",,,NHV1_NHV2_1,VLHV1,FR,380,CURRENT,Permanent limit,1100.0000,950.0000,150.0000,110.00",
                                 ",,,NHV1_NHV2_2,VLHV1,FR,380,CURRENT,Permanent limit,950.0000,855.0000,95.0000,105.56"),
                     writer.toString().trim());

        // Test deprecated version
        writer = new StringWriter();
        try {
            Security.printPostContingencyViolations(result, writer, formatterFactory, formatterConfig, null, false);
        } finally {
            writer.close();
        }
        assertEquals(String.join(System.lineSeparator(),
                                 "Post-contingency limit violations",
                                 "Contingency,Status,Action,Equipment,Violation type,Violation name,Value,Limit,Loading rate %",
                                 "contingency1,converge,,,,,,,",
                                 ",,action2,,,,,,",
                                 ",,,NHV1_NHV2_1,CURRENT,Permanent limit,1100.0000,950.0000,110.00",
                                 ",,,NHV1_NHV2_2,CURRENT,Permanent limit,950.0000,855.0000,105.56"),
                     writer.toString().trim());
    }

    @Test
    public void printPostContingencyViolationsWithPreContingencyViolationsFiltering() throws Exception {
        StringWriter writer = new StringWriter();
        try {
            Security.printPostContingencyViolations(result, network, writer, formatterFactory, formatterConfig, null, true);
        } finally {
            writer.close();
        }
        assertEquals(String.join(System.lineSeparator(),
                                 "Post-contingency limit violations",
                                 "Contingency,Status,Action,Equipment (1),End,Country,Base voltage,Violation type,Violation name,Value,Limit,abs(value-limit),Loading rate %",
                                 "contingency1,converge,,Equipment (1),,,,,,,,,",
                                 ",,action2,,,,,,,,,,",
                                 ",,,NHV1_NHV2_2,VLHV1,FR,380,CURRENT,Permanent limit,950.0000,855.0000,95.0000,105.56"),
                     writer.toString().trim());

        // Test deprecated version
        writer = new StringWriter();
        try {
            Security.printPostContingencyViolations(result, writer, formatterFactory, formatterConfig, null, true);
        } finally {
            writer.close();
        }
        assertEquals(String.join(System.lineSeparator(),
                                 "Post-contingency limit violations",
                                 "Contingency,Status,Action,Equipment,Violation type,Violation name,Value,Limit,Loading rate %",
                                 "contingency1,converge,,,,,,,",
                                 ",,action2,,,,,,",
                                 ",,,NHV1_NHV2_2,CURRENT,Permanent limit,950.0000,855.0000,105.56"),
                     writer.toString().trim());
    }

    @Test
    public void printLimitsViolations() throws Exception {
        assertEquals("+---------------+-------+---------+--------------+----------------+-----------------+-----------+----------+------------------+----------------+\n" +
                     "| Equipment (2) | End   | Country | Base voltage | Violation type | Violation name  | Value     | Limit    | abs(value-limit) | Loading rate % |\n" +
                     "+---------------+-------+---------+--------------+----------------+-----------------+-----------+----------+------------------+----------------+\n" +
                     "| NHV1_NHV2_1   | VLHV1 | FR      |          380 | CURRENT        | Permanent limit | 1100.0000 | 950.0000 |         150.0000 |         110.00 |\n" +
                     "| NHV1_NHV2_2   | VLHV1 | FR      |          380 | CURRENT        | Permanent limit |  950.0000 | 855.0000 |          95.0000 |         105.56 |\n" +
                     "+---------------+-------+---------+--------------+----------------+-----------------+-----------+----------+------------------+----------------+",
                     Security.printLimitsViolations(Arrays.asList(line1Violation, line2Violation), network, new LimitViolationFilter(), formatterConfig));

        // Test deprecated version
        assertEquals("+---------+--------------+---------------+----------------+-----------------+---------+----------+------------------+----------------+\n" +
                     "| Country | Base voltage | Equipment (2) | Violation type | Violation name  | Value   | Limit    | abs(value-limit) | Loading rate % |\n" +
                     "+---------+--------------+---------------+----------------+-----------------+---------+----------+------------------+----------------+\n" +
                     "|         |              | NHV1_NHV2_1   | CURRENT        | Permanent limit | 1100.00 | 950.0000 |         150.0000 |         110.00 |\n" +
                     "|         |              | NHV1_NHV2_2   | CURRENT        | Permanent limit | 950.000 | 855.0000 |          95.0000 |         105.56 |\n" +
                     "+---------+--------------+---------------+----------------+-----------------+---------+----------+------------------+----------------+",
            Security.printLimitsViolations(Arrays.asList(line1Violation, line2Violation), new LimitViolationFilter(), formatterConfig));
    }

<<<<<<< HEAD
    @Test
    public void checkAttributes() {
        assertEquals(Branch.Side.ONE, line1Violation.getSide());
        assertEquals(110f, line1Violation.getValueMW(), 0f);
        assertEquals(1200, line1Violation.getAcceptableDuration());
        assertTrue(Float.isNaN(line1Violation.getValueBefore()));
        assertTrue(Float.isNaN(line1Violation.getValueBeforeMW()));

        assertEquals(Branch.Side.TWO, line2Violation.getSide());
        assertEquals(95f, line2Violation.getValueMW(), 0f);
        assertEquals(600, line2Violation.getAcceptableDuration());
        assertEquals(800f, line2Violation.getValueBefore(), 0f);
        assertEquals(80f, line2Violation.getValueBeforeMW(), 0f);
    }

=======
>>>>>>> 3516dcbf
    @Test
    public void checkLimits() {
        List<LimitViolation> violations = Security.checkLimits(network);

        assertEquals(5, violations.size());
<<<<<<< HEAD
        violations.forEach(violation -> {
            assertTrue(Arrays.asList("VLHV1", "NHV1_NHV2_1", "NHV1_NHV2_2").contains(violation.getSubjectId()));
            if ("VLHV1".equals(violation.getSubjectId())) {
                assertEquals(LimitViolationType.LOW_VOLTAGE, violation.getLimitType());
            } else {
                assertEquals(LimitViolationType.CURRENT, violation.getLimitType());
            }
            assertEquals(Country.FR, LimitViolation.getCountry(violation, network));
            assertEquals(380f, LimitViolation.getNominalVoltage(violation, network), 0f);
            String substationId = LimitViolation.getSubstationId(violation, network);
            assertThat(substationId, either(equalTo("VLHV1")).or(equalTo("VLHV2")));
        });
=======
        assertViolations(violations);
>>>>>>> 3516dcbf

        violations = Security.checkLimits(network, 1);
        assertViolations(violations);
    }

    private static void assertViolations(List<LimitViolation> violations) {
        assertEquals(5, violations.size());
        violations.forEach(violation ->  {
            assertTrue(Arrays.asList("VLHV1", "NHV1_NHV2_1", "NHV1_NHV2_2").contains(violation.getSubjectId()));
            if ("VLHV1".equals(violation.getSubjectId())) {
                assertEquals(LimitViolationType.LOW_VOLTAGE, violation.getLimitType());
            } else {
                assertEquals(LimitViolationType.CURRENT, violation.getLimitType());
            }
        });
    }
}<|MERGE_RESOLUTION|>--- conflicted
+++ resolved
@@ -10,13 +10,8 @@
 import com.powsybl.commons.io.table.CsvTableFormatterFactory;
 import com.powsybl.commons.io.table.TableFormatterConfig;
 import com.powsybl.contingency.Contingency;
-<<<<<<< HEAD
-import com.powsybl.iidm.network.*;
-import com.powsybl.iidm.network.test.EurostagTutorialExample1Factory;
-=======
 import com.powsybl.iidm.network.Branch;
 import com.powsybl.iidm.network.Network;
->>>>>>> 3516dcbf
 import org.junit.Before;
 import org.junit.Test;
 import org.mockito.Mockito;
@@ -52,29 +47,19 @@
     public void setUp() {
         formatterConfig = new TableFormatterConfig(Locale.US, ',', "inv", true, true);
         // create pre-contingency results, just one violation on line1
-<<<<<<< HEAD
-        line1Violation = LimitViolation.newLimitViolation("line1", LimitViolationType.CURRENT, "20'",
-                1000f, 1f, 1100f, Branch.Side.ONE)
+        line1Violation = new LimitViolation("NHV1_NHV2_1", LimitViolationType.CURRENT, "Permanent limit", 1000f, 0.95f, 1100, Branch.Side.ONE);
                 .setValueMW(110f)
                 .setAcceptableDuration(1200);
-=======
-        line1Violation = new LimitViolation("NHV1_NHV2_1", LimitViolationType.CURRENT, "Permanent limit", 1000f, 0.95f, 1100, Branch.Side.ONE);
->>>>>>> 3516dcbf
         LimitViolationsResult preContingencyResult = new LimitViolationsResult(true, Collections.singletonList(line1Violation), Collections.singletonList("action1"));
 
         // create post-contingency results, still the line1 violation plus line2 violation
         Contingency contingency1 = Mockito.mock(Contingency.class);
         Mockito.when(contingency1.getId()).thenReturn("contingency1");
-<<<<<<< HEAD
-        line2Violation = LimitViolation.newLimitViolation("line2", LimitViolationType.CURRENT, "10'",
-                900f, 1f, 950f, Branch.Side.TWO)
+        line2Violation = new LimitViolation("NHV1_NHV2_2", LimitViolationType.CURRENT, "Permanent limit", 900f, 0.95f, 950, Branch.Side.ONE);
                 .setValueMW(95f)
                 .setValueBefore(800f)
                 .setValueBeforeMW(80f)
                 .setAcceptableDuration(600);
-=======
-        line2Violation = new LimitViolation("NHV1_NHV2_2", LimitViolationType.CURRENT, "Permanent limit", 900f, 0.95f, 950, Branch.Side.ONE);
->>>>>>> 3516dcbf
         PostContingencyResult postContingencyResult = new PostContingencyResult(contingency1, true, Arrays.asList(line1Violation, line2Violation), Collections.singletonList("action2"));
         result = new SecurityAnalysisResult(preContingencyResult, Collections.singletonList(postContingencyResult));
 
@@ -197,7 +182,6 @@
             Security.printLimitsViolations(Arrays.asList(line1Violation, line2Violation), new LimitViolationFilter(), formatterConfig));
     }
 
-<<<<<<< HEAD
     @Test
     public void checkAttributes() {
         assertEquals(Branch.Side.ONE, line1Violation.getSide());
@@ -213,29 +197,13 @@
         assertEquals(80f, line2Violation.getValueBeforeMW(), 0f);
     }
 
-=======
->>>>>>> 3516dcbf
-    @Test
+
+  @Test
     public void checkLimits() {
         List<LimitViolation> violations = Security.checkLimits(network);
 
         assertEquals(5, violations.size());
-<<<<<<< HEAD
-        violations.forEach(violation -> {
-            assertTrue(Arrays.asList("VLHV1", "NHV1_NHV2_1", "NHV1_NHV2_2").contains(violation.getSubjectId()));
-            if ("VLHV1".equals(violation.getSubjectId())) {
-                assertEquals(LimitViolationType.LOW_VOLTAGE, violation.getLimitType());
-            } else {
-                assertEquals(LimitViolationType.CURRENT, violation.getLimitType());
-            }
-            assertEquals(Country.FR, LimitViolation.getCountry(violation, network));
-            assertEquals(380f, LimitViolation.getNominalVoltage(violation, network), 0f);
-            String substationId = LimitViolation.getSubstationId(violation, network);
-            assertThat(substationId, either(equalTo("VLHV1")).or(equalTo("VLHV2")));
-        });
-=======
         assertViolations(violations);
->>>>>>> 3516dcbf
 
         violations = Security.checkLimits(network, 1);
         assertViolations(violations);
