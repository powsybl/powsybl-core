/**
 * Copyright (c) 2017-2018, RTE (http://www.rte-france.com)
 * This Source Code Form is subject to the terms of the Mozilla Public
 * License, v. 2.0. If a copy of the MPL was not distributed with this
 * file, You can obtain one at http://mozilla.org/MPL/2.0/.
 */

package com.powsybl.triplestore.impl.jena;

import java.io.InputStream;
import java.io.PrintStream;
import java.util.ArrayList;
import java.util.Arrays;
import java.util.HashSet;
import java.util.Iterator;
import java.util.List;
import java.util.Map;
import java.util.Set;
import java.util.UUID;
import java.util.stream.Collectors;
import java.util.stream.StreamSupport;

import org.apache.jena.query.Dataset;
import org.apache.jena.query.DatasetFactory;
import org.apache.jena.query.QueryExecution;
import org.apache.jena.query.QueryExecutionFactory;
import org.apache.jena.query.QuerySolution;
import org.apache.jena.query.ResultSet;
import org.apache.jena.rdf.model.Model;
import org.apache.jena.rdf.model.ModelFactory;
import org.apache.jena.rdf.model.Property;
import org.apache.jena.rdf.model.RDFNode;
import org.apache.jena.rdf.model.RDFWriter;
import org.apache.jena.rdf.model.ResIterator;
import org.apache.jena.rdf.model.Resource;
import org.apache.jena.rdf.model.Statement;
import org.apache.jena.rdf.model.StmtIterator;
import org.apache.jena.rdf.model.impl.Util;
import org.apache.jena.shared.PropertyNotFoundException;
<<<<<<< HEAD
import org.apache.jena.shared.uuid.JenaUUID;
import org.apache.jena.update.UpdateAction;
import org.apache.jena.update.UpdateFactory;
import org.apache.jena.update.UpdateRequest;
=======
>>>>>>> 44a04084
import org.apache.jena.vocabulary.RDF;
import org.slf4j.Logger;
import org.slf4j.LoggerFactory;

import com.powsybl.commons.datasource.DataSource;
import com.powsybl.triplestore.api.AbstractPowsyblTripleStore;
import com.powsybl.triplestore.api.PrefixNamespace;
import com.powsybl.triplestore.api.PropertyBag;
import com.powsybl.triplestore.api.PropertyBags;
import com.powsybl.triplestore.api.TripleStoreException;

/**
 * @author Luma Zamarreño <zamarrenolm at aia.es>
 */
public class TripleStoreJena extends AbstractPowsyblTripleStore {

    public TripleStoreJena() {
        // creates an in-memory Jena model that is able to contain multiple graphs
        dataset = DatasetFactory.createMem();

        // Create a model just to obtain a writer and configure it
        writer = ModelFactory.createDefaultModel().getWriter("RDF/XML-ABBREV");
        writer.setProperty("showXmlDeclaration", "true");
        writer.setProperty("tab", "8");
        writer.setProperty("relativeURIs", "same-document,relative");

        // We create a model that will be the union of all loaded graphs,
        // to be able to make queries over all data without the need for specifying a
        // graph
        // https://stackoverflow.com/questions/6981467/jena-arq-difference-between-model-graph-and-dataset
        union = ModelFactory.createDefaultModel();
    }

    @Override
    public void read(InputStream is, String baseName, String contextName) {
        Model m = ModelFactory.createDefaultModel();
        m.read(is, baseName, guessFormatFromName(contextName));
        dataset.addNamedModel(namedModelFromName(contextName), m);
        union = union.union(m);
    }

    private static String guessFormatFromName(String name) {
        if (name.endsWith(".ttl")) {
            return "TURTLE";
        } else if (name.endsWith(".xml")) {
            return "RDF/XML";
        }
        return "RDF/XML";
    }

    @Override
    public void write(DataSource ds) {
        Iterator<String> k = dataset.listNames();
        while (k.hasNext()) {
            String n = k.next();
            Model m = dataset.getNamedModel(n);
            writer.setProperty("prettyTypes", subjectsTypes(m));
            writer.write(m, outputStream(ds, n), n);
        }
    }

    @Override
    public void print(PrintStream out) {
        out.println("TripleStore based on Jena. Graph names and sizes with subjects types");
        Iterator<String> k = dataset.listNames();
        while (k.hasNext()) {
            String n = k.next();
            Model m = dataset.getNamedModel(n);
            out.println("    " + n + " : " + m.size());
            out.println("        " + Arrays.toString(subjectsTypes(m)).replace(",", ",\n        "));
        }
    }

    @Override
    public Set<String> contextNames() {
        Iterable<String> it = dataset::listNames;
        return StreamSupport.stream(it.spliterator(), false).collect(Collectors.toSet());
    }

    @Override
    public void clear(String contextName) {
        String mname = namedModelFromName(contextName);
        Model m = dataset.getNamedModel(mname);
        union.remove(m);
        dataset.removeNamedModel(mname);
        m.removeAll();
    }

    @Override
    public PropertyBags query(String query) {
        String query1 = adjustedQuery(query);
        PropertyBags results = new PropertyBags();
        // Because Jena in-memory does not support default graph
        // as the union of named graphs
        // We use the dataset for maintaining separate graphs,
        // but query in general against union
        // Only query against dataset if we found a GRAPH clause in the query text
        try (QueryExecution q = queryExecutionFromQueryText(query1)) {
            // If we want to analyze the algebra of the query,
            // set ARQ.symLogExec to true in the query context
            ResultSet r = q.execSelect();
            List<String> names = r.getResultVars();
            while (r.hasNext()) {
                QuerySolution s = r.next();
                PropertyBag result = new PropertyBag(names);
                names.forEach(name -> {
                    if (s.contains(name)) {
                        result.put(name, stringValue(s.get(name)));
                    }
                });
                if (!result.isEmpty()) {
                    results.add(result);
                }
            }
        }
        return results;
    }

    @Override
<<<<<<< HEAD
    public PropertyBags queryClone(String query) {
        String query1 = adjustedQuery(query);
        PropertyBags results = new PropertyBags();
        // Because Jena in-memory does not support default graph
        // as the union of named graphs
        // We use the dataset for maintaining separate graphs,
        // but query in general against union
        // Only query against dataset if we found a GRAPH clause in the query text
        try (QueryExecution q = queryExecutionFromQueryTextClone(query1)) {
            // If we want to analyze the algebra of the query,
            // set ARQ.symLogExec to true in the query context
            ResultSet r = q.execSelect();
            List<String> names = r.getResultVars();
            while (r.hasNext()) {
                QuerySolution s = r.next();
                PropertyBag result = new PropertyBag(names);
                names.forEach(name -> {
                    if (s.contains(name)) {
                        result.put(name, stringValue(s.get(name)));
                    }
                });
                if (!result.isEmpty()) {
                    results.add(result);
                }
            }
        }
        return results;
    }

    @Override
    public void update(String query) {
        // TODO elena
        // https://jena.apache.org/documentation/query/update.html
        String updateStatement = adjustedQuery(query);
        UpdateRequest request = UpdateFactory.create(updateStatement);
        UpdateAction.execute(request, dataset);
    }
    @Override
    public void updateClone(String query) {
        // TODO elena
        String updateStatement = adjustedQuery(query);
        UpdateRequest request = UpdateFactory.create(updateStatement);
        UpdateAction.execute(request, datasetClone);
    }

    @Override
    public void duplicate() {
        // TODO elena Clone by statements
        datasetClone = DatasetFactory.createMem();
        Iterator<String> names = dataset.listNames();
        while (names.hasNext()) {
            List<Statement> listStatements = new ArrayList<Statement>();
            String name = names.next();
            String context = namedModelFromName(name);
            Model modelClone = datasetClone.getNamedModel(context);
            if (dataset.containsNamedModel(context)) {
                Model m = dataset.getNamedModel(context);
                StmtIterator statements = m.listStatements();
                while (statements.hasNext()) {
                    Statement statement = statements.next();
                    listStatements.add(statement);
                }
                modelClone.add(listStatements);
            }
        }
        // checkClonedRepo(dataset, datasetClone);
    }

    @Override
    public void duplicateRepo() {
        // TODO elena clone by model
        datasetClone = DatasetFactory.createMem();

        Iterator<String> k = dataset.listNames();
        while (k.hasNext()) {
            String n = k.next();
            String context = namedModelFromName(n);
            if (dataset.containsNamedModel(context)) {
                Model m = dataset.getNamedModel(context);
                Model mClone = datasetClone.getNamedModel(context);
                mClone.add(m);
                unionClone = datasetClone.getNamedModel(context);
                unionClone = unionClone.union(mClone);
            }
        }
        // checkClonedRepo(dataset, datasetClone);
    }

    private void checkClonedRepo(Dataset dataset, Dataset datasetClone) {
        Iterator<String> names = datasetClone.listNames();
        while (names.hasNext()) {
            String name = names.next();
            String context = namedModelFromName(name);
            dataset.removeNamedModel(context);
            if (dataset.containsNamedModel(context)) {
                Model m = dataset.getNamedModel(name);
                LOG.info("***checkClonedRepo***\n dataset contains  " + name + " size : " + m.size());
            } else if (datasetClone.containsNamedModel(context)) {
                Model m = datasetClone.getNamedModel(name);
                LOG.info("***checkClonedRepo***\n datasetClone contains  " + name + " size : " + m.size() +
                    "\n But dataset does not --> they are independent");
            } else {
                LOG.info("Neither dataset nor datasetClone contains " + name);
            }
        }
    }

    @Override
    public void add(String graph, String objType, PropertyBags statements) {
        String name = null;
        Iterator<String> k = dataset.listNames();
        while (k.hasNext()) {
            String n = k.next();
            if (n.contains("EQ")) {
                name = n.replace("EQ", graph);
                break;
            }
=======
    public void add(String contextName, String objNs, String objType, PropertyBags statements) {
        Model m = getModel(contextName);
        for (PropertyBag statement : statements) {
            createStatements(m, objNs, objType, statement);
>>>>>>> 44a04084
        }
        dataset.addNamedModel(contextName, m);
        union = union.union(m);
    }

    @Override
    public String add(String contextName, String objNs, String objType, PropertyBag properties) {
        Model m = getModel(contextName);
        String id = createStatements(m, objNs, objType, properties);
        dataset.addNamedModel(contextName, m);
        union = union.union(m);
        return id;
    }

    private Model getModel(String context) {
        Model m = dataset.getNamedModel(context);
        if (m == null) {
            m = ModelFactory.createDefaultModel();
        }
        if (m.getNsPrefixMap().isEmpty()) {
            m.setNsPrefixes(union.getNsPrefixMap());
        }
        return m;
    }

    private String createStatements(Model m, String objNs, String objType, PropertyBag statement) {

        Resource resource = m.createResource(m.getNsPrefixURI("data") + "_" + UUID.randomUUID().toString());
        Property parentPredicate = RDF.type;
        Resource parentObject = m.createResource(objNs + objType);
        Statement parentSt = m.createStatement(resource, parentPredicate, parentObject);
        m.add(parentSt);

        List<String> names = statement.propertyNames();
        names.forEach(name -> {
            String property = statement.isClassProperty(name) ? name : objType + "." + name;
            Property predicate = m.createProperty(objNs + property);
            Statement st;
            if (statement.isResource(name)) {
                String namespace = m.getNsPrefixURI(statement.namespacePrefix(name));
                Resource object = m.createResource(namespace + statement.get(name));
                st = m.createStatement(resource, predicate, object);
            } else {
                String object = statement.get(name);
                st = m.createStatement(resource, predicate, object);
            }
            m.add(st);
        });
        return resource.getLocalName();
    }

    private QueryExecution queryExecutionFromQueryText(String query) {
        if (containsGraphClause(query)) {
            return QueryExecutionFactory.create(query, dataset);
        } else {
            return QueryExecutionFactory.create(query, union);
        }
    }

    private QueryExecution queryExecutionFromQueryTextClone(String query) {
        if (containsGraphClause(query)) {
            return QueryExecutionFactory.create(query, datasetClone);
        } else {
            return QueryExecutionFactory.create(query, unionClone);
        }
    }

    private static boolean containsGraphClause(String query) {
        return query.contains("GRAPH ");
    }

    private static String stringValue(RDFNode n) {
        if (n.isResource()) {
            return n.asResource().getURI();
        } else if (n.isLiteral()) {
            return n.asLiteral().getValue().toString();
        }
        return n.toString();
    }

    private static Resource[] subjectsTypes(Model model) {
        Set<Resource> types = new HashSet<>();
        ResIterator rs = model.listSubjects();
        while (rs.hasNext()) {
            Resource r = rs.nextResource();
            Statement s = type(r);
            if (s != null) {
                types.add(s.getObject().asResource());
            }
        }
        return types.toArray(new Resource[0]);
    }

    private static Statement type(Resource r) {
        Statement rslt;
        try {
            if (r instanceof Statement) {
                rslt = ((Statement) r).getStatementProperty(RDF.type);
                if (rslt == null || (!rslt.getObject().equals(RDF.Statement))) {
                    throw new TripleStoreException(String.format("Looking for RDF.type for statement %s", r));
                }
            } else {
                rslt = r.getRequiredProperty(RDF.type);
            }
        } catch (PropertyNotFoundException x) {
            if (r instanceof Statement) {
                throw new TripleStoreException(String.format("Missing RDF.type for statement %s", r), x);
            }
            rslt = null;
        }
        if (rslt == null || !validType(rslt.getObject())) {
            return null;
        }
        return rslt;
    }

    private static boolean validType(RDFNode n) {
        if (!(n instanceof Resource)) {
            return false;
        }
        if (n.isAnon()) {
            return false;
        }
        // Only allow resources with namespace and fragment ID
        String uri = ((Resource) n).getURI();
        int split = Util.splitNamespaceXML(uri);
        return !(split == 0 || split == uri.length());
    }

    private String namedModelFromName(String contextName) {
        if (contextName.startsWith(namespaceForContexts())) {
            return contextName;
        }
        return namespaceForContexts() + contextName;
    }

    @Override
    public void addNamespace(String prefix, String namespace) {
        union.setNsPrefix(prefix, namespace);
    }

    @Override
    public List<PrefixNamespace> getNamespaces() {
        List<PrefixNamespace> namespaces = new ArrayList<>();
        Map<String, String> namespacesMap = union.getNsPrefixMap();
        namespacesMap.keySet().forEach(
            prefix -> namespaces.add(new PrefixNamespace(prefix, namespacesMap.get(prefix))));
        return namespaces;
    }

    private final Dataset dataset;
    private Dataset datasetClone;
    private Model union;
    private Model unionClone;
    private RDFWriter writer;
<<<<<<< HEAD
    private static final Logger LOG = LoggerFactory.getLogger(TripleStoreJena.class);
=======

>>>>>>> 44a04084
}<|MERGE_RESOLUTION|>--- conflicted
+++ resolved
@@ -37,13 +37,9 @@
 import org.apache.jena.rdf.model.StmtIterator;
 import org.apache.jena.rdf.model.impl.Util;
 import org.apache.jena.shared.PropertyNotFoundException;
-<<<<<<< HEAD
-import org.apache.jena.shared.uuid.JenaUUID;
 import org.apache.jena.update.UpdateAction;
 import org.apache.jena.update.UpdateFactory;
 import org.apache.jena.update.UpdateRequest;
-=======
->>>>>>> 44a04084
 import org.apache.jena.vocabulary.RDF;
 import org.slf4j.Logger;
 import org.slf4j.LoggerFactory;
@@ -163,7 +159,6 @@
     }
 
     @Override
-<<<<<<< HEAD
     public PropertyBags queryClone(String query) {
         String query1 = adjustedQuery(query);
         PropertyBags results = new PropertyBags();
@@ -201,6 +196,7 @@
         UpdateRequest request = UpdateFactory.create(updateStatement);
         UpdateAction.execute(request, dataset);
     }
+
     @Override
     public void updateClone(String query) {
         // TODO elena
@@ -272,21 +268,10 @@
     }
 
     @Override
-    public void add(String graph, String objType, PropertyBags statements) {
-        String name = null;
-        Iterator<String> k = dataset.listNames();
-        while (k.hasNext()) {
-            String n = k.next();
-            if (n.contains("EQ")) {
-                name = n.replace("EQ", graph);
-                break;
-            }
-=======
     public void add(String contextName, String objNs, String objType, PropertyBags statements) {
         Model m = getModel(contextName);
         for (PropertyBag statement : statements) {
             createStatements(m, objNs, objType, statement);
->>>>>>> 44a04084
         }
         dataset.addNamedModel(contextName, m);
         union = union.union(m);
@@ -442,9 +427,6 @@
     private Model union;
     private Model unionClone;
     private RDFWriter writer;
-<<<<<<< HEAD
     private static final Logger LOG = LoggerFactory.getLogger(TripleStoreJena.class);
-=======
-
->>>>>>> 44a04084
+
 }