--- conflicted
+++ resolved
@@ -100,11 +100,7 @@
         }
     }
 
-<<<<<<< HEAD
-    public OptionalDouble getDouble(String property) {
-=======
     public OptionalDouble asOptionalDouble(String property) {
->>>>>>> 6da5bda0
         if (!containsKey(property)) {
             return OptionalDouble.empty();
         }
