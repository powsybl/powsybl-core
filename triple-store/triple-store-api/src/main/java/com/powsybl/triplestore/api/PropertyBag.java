/**
 * Copyright (c) 2017-2018, RTE (http://www.rte-france.com)
 * This Source Code Form is subject to the terms of the Mozilla Public
 * License, v. 2.0. If a copy of the MPL was not distributed with this
 * file, You can obtain one at http://mozilla.org/MPL/2.0/.
 */

package com.powsybl.triplestore.api;

import org.slf4j.Logger;
import org.slf4j.LoggerFactory;

import java.util.*;
import java.util.function.BiFunction;
import java.util.stream.Collectors;

/**
 * @author Luma Zamarreño <zamarrenolm at aia.es>
 */
public class PropertyBag extends HashMap<String, String> {

    public PropertyBag(List<String> propertyNames) {
        this(propertyNames, false);
    }

    public PropertyBag(List<String> propertyNames, boolean removeUnderscore) {
        super(propertyNames.size());
        this.propertyNames = propertyNames;
        this.removeInitialUnderscoreForIdentifiers = removeUnderscore;
    }

    public List<String> propertyNames() {
        return propertyNames;
    }

    public void putNonNull(String key, String value) {
        if (key != null && value != null) {
            put(key, value);
        }
    }

    public String getLocal(String property) {
        String value = get(property);
        if (value == null) {
            return null;
        }
        return value.replaceAll("^.*#", "");
    }

    public String getId(String property) {
        String value = get(property);
        if (value == null) {
            return null;
        }
        // rdf:ID is the mRID plus an underscore added at the beginning of the string
        // We may decide if we want to preserve or not the underscore
        if (removeInitialUnderscoreForIdentifiers) {
            return value.replaceAll("^.*#_?", "");
        } else {
            return value.replaceAll("^.*#", "");
        }
    }

    public String getId0(String property) {
        // Return the first part of the Id (before he first hyphen)
        String id = getId(property);
        if (id == null) {
            return null;
        }
        int h = id.indexOf('-');
        if (h < 0) {
            return id;
        }
        return id.substring(0, h);
    }

    public double asDouble(String property) {
        return asDouble(property, Double.NaN);
    }

    public double asDouble(String property, double defaultValue) {
        if (!containsKey(property)) {
            return defaultValue;
        }
        try {
            return Double.parseDouble(get(property));
        } catch (NumberFormatException x) {
            LOG.warn("Invalid value for property {} : {}", property, get(property));
            return Double.NaN;
        }
    }

    public boolean asBoolean(String property, boolean defaultValue) {
        if (!containsKey(property)) {
            return defaultValue;
        }
        return Boolean.parseBoolean(get(property));
    }

    public int asInt(String property) {
        return Integer.parseInt(get(property));
    }

    public int asInt(String property, int defaultValue) {
        if (!containsKey(property)) {
            return defaultValue;
        }
        return Integer.parseInt(get(property));
    }

    public String tabulateLocals() {
        return tabulate("", PropertyBag::getLocal);
    }

    public String tabulate() {
        return tabulate("", PropertyBag::get);
    }

    public String tabulateLocals(String title) {
        return tabulate(title, PropertyBag::getLocal);
    }

    public String tabulate(String title) {
        return tabulate(title, HashMap::get);
    }

    private String tabulate(String title, BiFunction<PropertyBag, String, String> getValue) {
        if (size() == 0) {
            return "";
        }
        String lineSeparator = System.lineSeparator();
        Optional<Integer> maxLenName = propertyNames.stream()
                .map(String::length)
                .max(Integer::compare);
        if (maxLenName.isPresent()) {
            int lenPad = maxLenName.get();
            String format = String.format("%%-%ds", lenPad);

            // Performance : avoid using concat() -> use a StringBuilder instead.
            return new StringBuilder(title).append(lineSeparator).append(propertyNames.stream()
                    .map(n -> new StringBuilder(INDENTATION).append(String.format(format, n)).append(" : ").append(getValue.apply(this, n)).toString())
                    .collect(Collectors.joining(lineSeparator))).toString();
        }
        return "";
    }

    private static String padr(String s, int size) {
        String format = String.format("%%-%ds", size);
        return String.format(format, s);
    }

    @Override
    public int hashCode() {
        return Objects.hash(super.hashCode(), propertyNames, removeInitialUnderscoreForIdentifiers);
    }

    @Override
    public final boolean equals(Object obj) {
        if (this == obj) {
            return true;
        }
        if (!(obj instanceof PropertyBag)) {
            return false;
        }
        PropertyBag p = (PropertyBag) obj;
        if (removeInitialUnderscoreForIdentifiers != p.removeInitialUnderscoreForIdentifiers) {
            return false;
        }
        return propertyNames.equals(p.propertyNames);
    }

    public boolean isResource(String name) {
        // TODO do not rely on property name, use metadata or answer based on value?
        return RESOURCE_NAMES.contains(name) || resourceNames.contains(name);
    }

    public String namespacePrefix(String name) {
        LOG.trace("namespacePrefix for property name {}", name);
        return NAMESPACE_PREFIX;
    }

    public void setResourceNames(List<String> resourceNames) {
        this.resourceNames.clear();
        this.resourceNames.addAll(Objects.requireNonNull(resourceNames));
    }

    public void setClassPropertyNames(List<String> classPropertyNames) {
        this.classPropertyNames.clear();
        this.classPropertyNames.addAll(Objects.requireNonNull(classPropertyNames));
    }

    public boolean isClassProperty(String name) {
        return classPropertyNames.contains(name);
    }

    public void setMultivaluedProperty(List<String> multiValuedPropertyNames) {
        this.multiValuedPropertyNames.clear();
        this.multiValuedPropertyNames.addAll(Objects.requireNonNull(multiValuedPropertyNames));
    }

    public boolean isMultivaluedProperty(String name) {
        return multiValuedPropertyNames.contains(name);
    }

    public PropertyBag copy() {
<<<<<<< HEAD
        List<String> propertyNamesCopy = new ArrayList<>(propertyNames.size());
        propertyNamesCopy.addAll(propertyNames);
        PropertyBag propertyBagCopy = new PropertyBag(propertyNamesCopy, removeInitialUnderscoreForIdentifiers);

        propertyBagCopy.setResourceNames(resourceNames);
        propertyBagCopy.setClassPropertyNames(classPropertyNames);
        propertyBagCopy.setMultivaluedProperty(multiValuedPropertyNames);

        this.entrySet().stream().forEach(c -> propertyBagCopy.put(c.getKey(), c.getValue()));

        return propertyBagCopy;
=======
        // Create just a shallow copy of this property bag
        PropertyBag pb1 = new PropertyBag(propertyNames, removeInitialUnderscoreForIdentifiers);
        pb1.setResourceNames(resourceNames);
        pb1.setClassPropertyNames(classPropertyNames);
        pb1.setMultivaluedProperty(multiValuedPropertyNames);
        pb1.putAll(this);
        return pb1;
>>>>>>> f9e5f6f0
    }

    private final List<String> propertyNames;
    private final boolean removeInitialUnderscoreForIdentifiers;
    private final List<String> resourceNames = new ArrayList<>();
    private final List<String> classPropertyNames = new ArrayList<>();
    private final List<String> multiValuedPropertyNames = new ArrayList<>();

    private static final String NAMESPACE_PREFIX = "data";
    private static final String INDENTATION = "    ";
    private static final List<String> RESOURCE_NAMES = Arrays.asList("TopologicalNode", "Terminal", "ShuntCompensator",
        "TapChanger", "ConductingEquipment", "Model.DependentOn", "TopologicalNodes",
        "AngleRefTopologicalNode");

    private static final Logger LOG = LoggerFactory.getLogger(PropertyBag.class);
}<|MERGE_RESOLUTION|>--- conflicted
+++ resolved
@@ -203,19 +203,6 @@
     }
 
     public PropertyBag copy() {
-<<<<<<< HEAD
-        List<String> propertyNamesCopy = new ArrayList<>(propertyNames.size());
-        propertyNamesCopy.addAll(propertyNames);
-        PropertyBag propertyBagCopy = new PropertyBag(propertyNamesCopy, removeInitialUnderscoreForIdentifiers);
-
-        propertyBagCopy.setResourceNames(resourceNames);
-        propertyBagCopy.setClassPropertyNames(classPropertyNames);
-        propertyBagCopy.setMultivaluedProperty(multiValuedPropertyNames);
-
-        this.entrySet().stream().forEach(c -> propertyBagCopy.put(c.getKey(), c.getValue()));
-
-        return propertyBagCopy;
-=======
         // Create just a shallow copy of this property bag
         PropertyBag pb1 = new PropertyBag(propertyNames, removeInitialUnderscoreForIdentifiers);
         pb1.setResourceNames(resourceNames);
@@ -223,7 +210,6 @@
         pb1.setMultivaluedProperty(multiValuedPropertyNames);
         pb1.putAll(this);
         return pb1;
->>>>>>> f9e5f6f0
     }
 
     private final List<String> propertyNames;
