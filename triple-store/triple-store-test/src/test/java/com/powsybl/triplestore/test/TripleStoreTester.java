/**
 * Copyright (c) 2017-2018, RTE (http://www.rte-france.com)
 * This Source Code Form is subject to the terms of the Mozilla Public
 * License, v. 2.0. If a copy of the MPL was not distributed with this
 * file, You can obtain one at http://mozilla.org/MPL/2.0/.
 */

package com.powsybl.triplestore.test;

import static org.junit.Assert.assertEquals;
import static org.junit.Assert.assertFalse;
import static org.junit.Assert.assertNotNull;
import static org.junit.Assert.assertTrue;

import java.io.IOException;
import java.io.InputStream;
import java.util.Arrays;
import java.util.HashMap;
import java.util.List;
import java.util.Map;
import java.util.Set;
import java.util.stream.Collectors;

import org.slf4j.Logger;
import org.slf4j.LoggerFactory;

import com.powsybl.triplestore.api.PropertyBags;
import com.powsybl.triplestore.api.TripleStore;
import com.powsybl.triplestore.api.TripleStoreException;
import com.powsybl.triplestore.api.TripleStoreFactory;

/**
 * @author Luma Zamarreño <zamarrenolm at aia.es>
 */
public class TripleStoreTester {

    public TripleStoreTester(List<String> implementations, String baseName, String... inputResourceNames) {
        this.implementations = implementations;
        this.baseName = baseName;
        this.inputResourceNames = inputResourceNames;
        this.tripleStores = new HashMap<>(implementations.size());
    }

    void load() {
        // Load the model for every triple store implementation
        for (String impl : implementations) {
            TripleStore ts = TripleStoreFactory.create(impl);
            assertNotNull(ts);
            for (String r : inputResourceNames) {
                try (InputStream is = resourceStream(r)) {
                    ts.read(is, baseName, r);
                } catch (IOException e) {
                    throw new TripleStoreException(String.format("Reading %s %s", baseName, r), e);
                }
            }
            ts.print(LOG::info);
            tripleStores.put(impl, ts);
        }
    }

    void loadWithClone() {
        // TODO elena
        for (String impl : implementations) {
            TripleStore ts = TripleStoreFactory.create(impl);
            assertNotNull(ts);
            for (String r : inputResourceNames) {
                try (InputStream is = resourceStream(r)) {
                    ts.read(base, r, is);
                    ts.duplicate();
                } catch (IOException e) {
                    throw new TripleStoreException(String.format("Reading %s %s", base, r), e);
                }
            }
            ts.print(LOG::info);
            tripleStores.put(impl, ts);
        }
    }

    void testQuery(String queryText, Expected expected) {
        for (String impl : implementations) {
            PropertyBags results = tripleStores.get(impl).query(queryText);
            logResults(impl, results, expected);
            assertTrue(!results.isEmpty());
            int size = expected.values().iterator().next().size();
            assertEquals(size, results.size());
            expected.keySet()
                .forEach(property -> assertEquals(expected.get(property), results.pluckLocals(property)));
<<<<<<< HEAD
        }
    }

    void testQueryClone(String queryText, Expected expected) {
        // TODO elena
        for (String impl : implementations) {
            PropertyBags results = tripleStores.get(impl).queryClone(queryText);
            logResults(impl, results, expected);
            assertTrue(!results.isEmpty());
            int size = expected.values().iterator().next().size();
            assertEquals(size, results.size());
            expected.keySet()
                .forEach(property -> assertEquals(expected.get(property), results.pluckLocals(property)));
        }

    }

    void testUpdate(String queryText) {
        // TODO elena
        for (String impl : implementations) {
            tripleStores.get(impl).update(queryText);
        }
    }

    void testUpdateClone(String queryText) {
        // TODO elena
        for (String impl : implementations) {
            tripleStores.get(impl).updateClone(queryText);
        }
    }

    void testPerformanceCloneByModel() {
        // TODO elena
        for (String impl : implementations) {
            start = System.currentTimeMillis();
            LOG.info("totalMemory, GB: " + Runtime.getRuntime().totalMemory() / 1e+9);
            tripleStores.get(impl).duplicateRepo();
            LOG.info("usedMemory, GB: " +
                (Runtime.getRuntime().totalMemory() - Runtime.getRuntime().freeMemory()) / 1e+9);
            end = System.currentTimeMillis();
            LOG.info(String.format("Clone repository by Repo for %s took: %d milliseconds", impl, end - start));
        }
    }

    void testPerformanceCloneByStatements() {
        // TODO elena
        for (String impl : implementations) {
            start = System.currentTimeMillis();
            LOG.info("totalMemory, GB: " + Runtime.getRuntime().totalMemory() / 1e+9);
            tripleStores.get(impl).duplicate();
            LOG.info("usedMemory, GB: " +
                (Runtime.getRuntime().totalMemory() - Runtime.getRuntime().freeMemory()) / 1e+9);
            end = System.currentTimeMillis();
            LOG.info(String.format("Clone repository by statementes for %s took: %d milliseconds", impl, end - start));
        }
    }

    void testPerformanceImportFiles() {
        // TODO elena
        // Load the model for every triple store implementation
        for (String impl : implementations) {
            start = System.currentTimeMillis();
            LOG.info("totalMemory, GB: " + Runtime.getRuntime().totalMemory() / 1e+9);
            TripleStore ts = TripleStoreFactory.create(impl);
            assertNotNull(ts);
            for (String r : inputResourceNames) {
                try (InputStream is = resourceStream(r)) {
                    ts.read(base, r, is);
                } catch (IOException e) {
                    throw new TripleStoreException(String.format("Reading %s %s", base, r), e);
                }
            }
            tripleStores.put(impl, ts);
            LOG.info("usedMemory, GB: " +
                (Runtime.getRuntime().totalMemory() - Runtime.getRuntime().freeMemory()) / 1e+9);
            end = System.currentTimeMillis();
            LOG.info(String.format("Load XML files for %s took: %d milliseconds", impl, end - start));
=======
>>>>>>> 44a04084
        }
    }

    public void testClear(String contextName, String namespace) {
        for (String impl : implementations) {
            TripleStore ts = tripleStores.get(impl);
            Set<String> before = ts.contextNames();
            ts.clear(contextName);
            Set<String> after = ts.contextNames();

            LOG.info("{} before", impl);
            before.forEach(c -> LOG.info("    {}", c));
            LOG.info("{} after", impl);
            after.forEach(c -> LOG.info("    {}", c));

            // Check names gathered from triple store against fully qualified contextName
            String qcontextName = namespace + contextName;
            assertTrue(before.contains(qcontextName));
            assertFalse(after.contains(qcontextName));
            Set<String> expected = before.stream().collect(Collectors.toSet());
            expected.remove(qcontextName);
            Set<String> actual = after;
            assertEquals(expected, actual);
        }
    }

    private InputStream resourceStream(String resource) {
        return ClassLoader.getSystemResourceAsStream(resource);
    }

    private void logResults(String impl, PropertyBags results, Expected expected) {
        LOG.info("{} query result size     : {}", impl, results.size());
        if (results.isEmpty()) {
            return;
        }
        LOG.info("{} query result names[0] : {}", impl, results.get(0).keySet());
        LOG.info("{} tabulated results", impl);
        LOG.info(results.tabulate());
        LOG.info("{} tabulated results as localValues", impl);
        LOG.info(results.tabulateLocals());
        expected.keySet().forEach(property -> {
            List<String> expectedValues = expected.get(property);
            List<String> actualValues = results.pluckLocals(property);
            LOG.info("{} expected values for property {} : {}", impl, property, String.join(",", expectedValues));
            LOG.info("{} actual values for property {}   : {}", impl, property, String.join(",", actualValues));
        });
    }

    static class Expected extends HashMap<String, List<String>> {
        Expected expect(String property, String... values) {
            put(property, Arrays.asList(values));
            return this;
        }
    }

    private final List<String> implementations;
    private final String baseName;
    private final String[] inputResourceNames;
    private final Map<String, TripleStore> tripleStores;
    private static long start;
    private static long end;

    private static final Logger LOG = LoggerFactory.getLogger(TripleStoreTester.class);
}<|MERGE_RESOLUTION|>--- conflicted
+++ resolved
@@ -65,10 +65,10 @@
             assertNotNull(ts);
             for (String r : inputResourceNames) {
                 try (InputStream is = resourceStream(r)) {
-                    ts.read(base, r, is);
+                    ts.read(is,baseName, r);
                     ts.duplicate();
                 } catch (IOException e) {
-                    throw new TripleStoreException(String.format("Reading %s %s", base, r), e);
+                    throw new TripleStoreException(String.format("Reading %s %s", baseName, r), e);
                 }
             }
             ts.print(LOG::info);
@@ -85,7 +85,6 @@
             assertEquals(size, results.size());
             expected.keySet()
                 .forEach(property -> assertEquals(expected.get(property), results.pluckLocals(property)));
-<<<<<<< HEAD
         }
     }
 
@@ -153,9 +152,9 @@
             assertNotNull(ts);
             for (String r : inputResourceNames) {
                 try (InputStream is = resourceStream(r)) {
-                    ts.read(base, r, is);
+                    ts.read(is,baseName, r);
                 } catch (IOException e) {
-                    throw new TripleStoreException(String.format("Reading %s %s", base, r), e);
+                    throw new TripleStoreException(String.format("Reading %s %s", baseName, r), e);
                 }
             }
             tripleStores.put(impl, ts);
@@ -163,8 +162,6 @@
                 (Runtime.getRuntime().totalMemory() - Runtime.getRuntime().freeMemory()) / 1e+9);
             end = System.currentTimeMillis();
             LOG.info(String.format("Load XML files for %s took: %d milliseconds", impl, end - start));
-=======
->>>>>>> 44a04084
         }
     }
 
