/**
 * Copyright (c) 2019, RTE (http://www.rte-france.com)
 * This Source Code Form is subject to the terms of the Mozilla Public
 * License, v. 2.0. If a copy of the MPL was not distributed with this
 * file, You can obtain one at http://mozilla.org/MPL/2.0/.
 */
package com.powsybl.dynamicsimulation.tool;

import com.google.auto.service.AutoService;
import com.powsybl.commons.PowsyblException;
import com.powsybl.commons.io.table.*;
import com.powsybl.dynamicsimulation.CurvesSupplier;
import com.powsybl.dynamicsimulation.DynamicEventModelsSupplier;
import com.powsybl.dynamicsimulation.DynamicSimulation;
import com.powsybl.dynamicsimulation.DynamicSimulationParameters;
import com.powsybl.dynamicsimulation.DynamicSimulationResult;
import com.powsybl.dynamicsimulation.DynamicModelsSupplier;
import com.powsybl.dynamicsimulation.groovy.CurveGroovyExtension;
import com.powsybl.dynamicsimulation.groovy.DynamicEventModelGroovyExtension;
import com.powsybl.dynamicsimulation.groovy.DynamicModelGroovyExtension;
import com.powsybl.dynamicsimulation.groovy.GroovyCurvesSupplier;
import com.powsybl.dynamicsimulation.groovy.GroovyExtension;
import com.powsybl.dynamicsimulation.groovy.GroovyDynamicEventModelsSupplier;
import com.powsybl.dynamicsimulation.groovy.GroovyDynamicModelsSupplier;
import com.powsybl.dynamicsimulation.json.DynamicSimulationResultSerializer;
import com.powsybl.dynamicsimulation.json.JsonDynamicSimulationParameters;
import com.powsybl.iidm.import_.ImportConfig;
import com.powsybl.iidm.import_.Importers;
import com.powsybl.iidm.network.Network;
import com.powsybl.iidm.network.VariantManagerConstants;
import com.powsybl.iidm.tools.ConversionToolUtils;
import com.powsybl.tools.Command;
import com.powsybl.tools.Tool;
import com.powsybl.tools.ToolRunningContext;
import org.apache.commons.cli.CommandLine;
import org.apache.commons.cli.Option;
import org.apache.commons.cli.Options;
import org.apache.commons.io.FilenameUtils;

import java.io.IOException;
import java.io.OutputStreamWriter;
import java.io.UncheckedIOException;
import java.io.Writer;
import java.nio.file.Path;
import java.util.Properties;

/**
 * @author Marcos de Miguel <demiguelm at aia.es>
 */
@AutoService(Tool.class)
public class DynamicSimulationTool implements Tool {

    private static final String CASE_FILE = "case-file";
<<<<<<< HEAD
    private static final String DYNAMIC_MODEL_FILE = "dynamic-model-file";
    private static final String DYNAMIC_EVENT_MODEL_FILE = "events-file";
=======
    private static final String DYNAMIC_MODEL_FILE = "dynamic-models-file";
>>>>>>> 2039d8a5
    private static final String CURVES_FILE = "curves-file";
    private static final String PARAMETERS_FILE = "parameters-file";
    private static final String OUTPUT_FILE = "output-file";

    @Override
    public Command getCommand() {
        return new Command() {

            @Override
            public String getName() {
                return "dynamic-simulation";
            }

            @Override
            public String getTheme() {
                return "Computation";
            }

            @Override
            public String getDescription() {
                return "Run dynamic simulation";
            }

            @Override
            public Options getOptions() {
                Options options = new Options();
                options.addOption(Option.builder().longOpt(CASE_FILE)
                    .desc("the case path")
                    .hasArg()
                    .argName("FILE")
                    .required()
                    .build());
                options.addOption(Option.builder().longOpt(DYNAMIC_MODEL_FILE)
                    .desc("dynamic models description as a Groovy file: defines the dynamic models to be associated to chosen equipments of the network")
                    .hasArg()
                    .argName("FILE")
                    .required()
                    .build());
                options.addOption(Option.builder().longOpt(DYNAMIC_EVENT_MODEL_FILE)
                    .desc("dynamic event models description as a Groovy file: defines the dynamic event models to be associated to chosen equipments of the network")
                    .hasArg()
                    .argName("FILE")
                    .build());
                options.addOption(Option.builder().longOpt(CURVES_FILE)
                    .desc("curves description as Groovy file")
                    .hasArg()
                    .argName("FILE")
                    .build());
                options.addOption(Option.builder().longOpt(PARAMETERS_FILE)
                    .desc("dynamic simulation parameters as JSON file")
                    .hasArg()
                    .argName("FILE")
                    .build());
                options.addOption(Option.builder().longOpt(OUTPUT_FILE)
                    .desc("dynamic simulation results output path")
                    .hasArg()
                    .argName("FILE")
                    .build());
                options.addOption(ConversionToolUtils.createImportParametersFileOption());
                options.addOption(ConversionToolUtils.createImportParameterOption());
                return options;
            }

            @Override
            public String getUsageFooter() {
                return null;
            }

        };
    }

    @Override
    public void run(CommandLine line, ToolRunningContext context) throws Exception {
        Path caseFile = context.getFileSystem().getPath(line.getOptionValue(CASE_FILE));
        Path outputFile = null;

        // process a single network: output-file/output-format options available
        if (line.hasOption(OUTPUT_FILE)) {
            outputFile = context.getFileSystem().getPath(line.getOptionValue(OUTPUT_FILE));
        }

        context.getOutputStream().println("Loading network '" + caseFile + "'");
        Properties inputParams = ConversionToolUtils.readProperties(line, ConversionToolUtils.OptionType.IMPORT, context);
        Network network = Importers.loadNetwork(caseFile, context.getShortTimeExecutionComputationManager(), ImportConfig.load(), inputParams);
        if (network == null) {
            throw new PowsyblException("Case '" + caseFile + "' not found");
        }

        DynamicSimulation.Runner runner = DynamicSimulation.find();

        Path dydFile = context.getFileSystem().getPath(line.getOptionValue(DYNAMIC_MODEL_FILE));
        DynamicModelsSupplier dydSupplier = createMappingSupplier(dydFile, runner.getName());

        DynamicEventModelsSupplier eventSupplier = DynamicEventModelsSupplier.empty();
        if (line.hasOption(DYNAMIC_EVENT_MODEL_FILE)) {
            Path eventFile = context.getFileSystem().getPath(line.getOptionValue(DYNAMIC_EVENT_MODEL_FILE));
            eventSupplier = createEventSupplier(eventFile, runner.getName());
        }

        CurvesSupplier curvesSupplier = CurvesSupplier.empty();
        if (line.hasOption(CURVES_FILE)) {
            Path curvesFile = context.getFileSystem().getPath(line.getOptionValue(CURVES_FILE));
            curvesSupplier = createCurvesSupplier(curvesFile, runner.getName());
        }

        DynamicSimulationParameters params = DynamicSimulationParameters.load();
        if (line.hasOption(PARAMETERS_FILE)) {
            Path parametersFile = context.getFileSystem().getPath(line.getOptionValue(PARAMETERS_FILE));
            JsonDynamicSimulationParameters.update(params, parametersFile);
        }

        DynamicSimulationResult result = runner.run(network, dydSupplier, eventSupplier, curvesSupplier, VariantManagerConstants.INITIAL_VARIANT_ID, context.getShortTimeExecutionComputationManager(), params);

        if (outputFile != null) {
            exportResult(result, context, outputFile);
        } else {
            printResult(result, context);
        }
    }

    private DynamicModelsSupplier createMappingSupplier(Path path, String providerName) {
        String extension = FilenameUtils.getExtension(path.toString());
        if (extension.equals("groovy")) {
            return new GroovyDynamicModelsSupplier(path, GroovyExtension.find(DynamicModelGroovyExtension.class, providerName));
        } else {
            throw new PowsyblException("Unsupported dynamic model format: " + extension);
        }
    }

    private DynamicEventModelsSupplier createEventSupplier(Path path, String providerName) {
        String extension = FilenameUtils.getExtension(path.toString());
        if (extension.equals("groovy")) {
            return new GroovyDynamicEventModelsSupplier(path, GroovyExtension.find(DynamicEventModelGroovyExtension.class, providerName));
        } else {
            throw new PowsyblException("Unsupported events format: " + extension);
        }
    }

    private CurvesSupplier createCurvesSupplier(Path path, String providerName) {
        String extension = FilenameUtils.getExtension(path.toString());
        if (extension.equals("groovy")) {
            return new GroovyCurvesSupplier(path, GroovyExtension.find(CurveGroovyExtension.class, providerName));
        } else {
            throw new PowsyblException("Unsupported curves format: " + extension);
        }
    }

    private void printResult(DynamicSimulationResult result, ToolRunningContext context) {
        Writer writer = new OutputStreamWriter(context.getOutputStream());

        AsciiTableFormatterFactory asciiTableFormatterFactory = new AsciiTableFormatterFactory();
        printDynamicSimulationResult(result, writer, asciiTableFormatterFactory, TableFormatterConfig.load());
    }

    private void printDynamicSimulationResult(DynamicSimulationResult result, Writer writer,
        TableFormatterFactory formatterFactory,
        TableFormatterConfig formatterConfig) {
        try (TableFormatter formatter = formatterFactory.create(writer,
            "dynamic simulation results",
            formatterConfig,
            new Column("Result"))) {
            formatter.writeCell(result.isOk());
        } catch (IOException e) {
            throw new UncheckedIOException(e);
        }
    }

    private void exportResult(DynamicSimulationResult result, ToolRunningContext context, Path outputFile) {
        context.getOutputStream().println("Writing results to '" + outputFile + "'");
        DynamicSimulationResultSerializer.write(result, outputFile);
    }
}<|MERGE_RESOLUTION|>--- conflicted
+++ resolved
@@ -51,12 +51,8 @@
 public class DynamicSimulationTool implements Tool {
 
     private static final String CASE_FILE = "case-file";
-<<<<<<< HEAD
-    private static final String DYNAMIC_MODEL_FILE = "dynamic-model-file";
+    private static final String DYNAMIC_MODEL_FILE = "dynamic-models-file";
     private static final String DYNAMIC_EVENT_MODEL_FILE = "events-file";
-=======
-    private static final String DYNAMIC_MODEL_FILE = "dynamic-models-file";
->>>>>>> 2039d8a5
     private static final String CURVES_FILE = "curves-file";
     private static final String PARAMETERS_FILE = "parameters-file";
     private static final String OUTPUT_FILE = "output-file";
