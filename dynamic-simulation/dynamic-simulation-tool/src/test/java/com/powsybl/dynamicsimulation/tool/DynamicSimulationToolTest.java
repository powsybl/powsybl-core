/**
 * Copyright (c) 2019, RTE (http://www.rte-france.com)
 * This Source Code Form is subject to the terms of the Mozilla Public
 * License, v. 2.0. If a copy of the MPL was not distributed with this
 * file, You can obtain one at http://mozilla.org/MPL/2.0/.
 */
package com.powsybl.dynamicsimulation.tool;

import com.google.auto.service.AutoService;
import com.powsybl.computation.ComputationManager;
import com.powsybl.dynamicsimulation.*;
import com.powsybl.iidm.network.Network;
import com.powsybl.tools.AbstractToolTest;
import com.powsybl.tools.Command;
import com.powsybl.tools.Tool;
import org.junit.Before;
import org.junit.Rule;
import org.junit.Test;
import org.junit.rules.ExpectedException;

import java.io.IOException;
import java.nio.file.Files;
import java.util.Collections;
import java.util.concurrent.CompletableFuture;

import static org.junit.Assert.assertEquals;
import static org.junit.Assert.assertNull;

/**
 * @author Marcos de Miguel <demiguelm at aia.es>
 */
public class DynamicSimulationToolTest extends AbstractToolTest {

    @AutoService(DynamicSimulationProvider.class)
    public static class DynamicSimulationProviderMock implements DynamicSimulationProvider {

        @Override
        public CompletableFuture<DynamicSimulationResult> run(Network network, DynamicModelsSupplier dynamicModelsSupplier, DynamicEventModelsSupplier dynamicEventModelsSupplier, CurvesSupplier curvesSupplier, String workingVariantId, ComputationManager computationManager, DynamicSimulationParameters parameters) {
            return CompletableFuture.completedFuture(new DynamicSimulationResultImpl(true, ""));
        }

        @Override
        public String getName() {
            return "Mock";
        }

        @Override
        public String getVersion() {
            return null;
        }
    }

    @Rule
    public ExpectedException thrown = ExpectedException.none();

    private final DynamicSimulationTool tool = new DynamicSimulationTool();

    @Override
    protected Iterable<Tool> getTools() {
        return Collections.singleton(new DynamicSimulationTool());
    }

    @Override
    public void assertCommand() {
        Command command = tool.getCommand();

        assertCommand(command, "dynamic-simulation", 8, 2);
        assertEquals("Computation", command.getTheme());
        assertEquals("Run dynamic simulation", command.getDescription());
        assertNull(command.getUsageFooter());
        assertOption(command.getOptions(), "case-file", true, true);
<<<<<<< HEAD
        assertOption(command.getOptions(), "dynamic-model-file", true, true);
        assertOption(command.getOptions(), "events-file", false, true);
=======
        assertOption(command.getOptions(), "dynamic-models-file", true, true);
>>>>>>> 2039d8a5
        assertOption(command.getOptions(), "curves-file", false, true);
        assertOption(command.getOptions(), "output-file", false, true);
    }

    @Before
    @Override
    public void setUp() throws Exception {
        super.setUp();

        Files.copy(getClass().getResourceAsStream("/network.xiidm"), fileSystem.getPath("/network.xiidm"));
        Files.createFile(fileSystem.getPath("/dynamicModels.groovy"));
        Files.createFile(fileSystem.getPath("/dynamicEventModels.groovy"));
        Files.createFile(fileSystem.getPath("/curves.groovy"));
        Files.createFile(fileSystem.getPath("/curves.json"));
    }

    @Test
    public void testDynamicSimulation() throws IOException {
        String expectedOut = String.join(System.lineSeparator(),
                "Loading network '/network.xiidm'",
                "dynamic simulation results:",
                "+--------+",
                "| Result |",
                "+--------+",
                "| true   |",
                "+--------+");
        assertCommand(new String[]{"dynamic-simulation", "--case-file", "/network.xiidm", "--dynamic-models-file", "/dynamicModels.groovy"}, 0, expectedOut, "");

        // Run with curves
        assertCommand(new String[]{"dynamic-simulation", "--case-file", "/network.xiidm", "--dynamic-models-file", "/dynamicModels.groovy", "--curves-file", "/curves.groovy"}, 0, expectedOut, "");
    }

    @Test
    public void testDynamicSimulationWithEvents() throws IOException {
        // Run with events in groovy
        assertCommand(new String[]{"dynamic-simulation", "--case-file", "/network.xiidm", "--dynamic-model-file", "/dynamicModels.groovy", "--events-file", "/dynamicEventModels.groovy"}, 0, null, "");

        // Run with events in JSON (not supported)
        assertCommand(new String[]{"dynamic-simulation", "--case-file", "/network.xiidm", "--dynamic-model-file", "/dynamicModels.groovy", "--events-file", "/dynamicEventModels.json"}, 3, null, "Unsupported events format: json");
    }

    @Test
    public void testDynamicSimulationWithCurves() throws IOException {
        // Run with curves in groovy
        assertCommand(new String[]{"dynamic-simulation", "--case-file", "/network.xiidm", "--dynamic-models-file", "/dynamicModels.groovy", "--curves-file", "/curves.groovy"}, 0, null, "");

        // Run with curves in JSON (not supported)
        assertCommand(new String[]{"dynamic-simulation", "--case-file", "/network.xiidm", "--dynamic-models-file", "/dynamicModels.groovy", "--curves-file", "/curves.json"}, 3, null, "Unsupported curves format: json");
    }

}<|MERGE_RESOLUTION|>--- conflicted
+++ resolved
@@ -69,12 +69,8 @@
         assertEquals("Run dynamic simulation", command.getDescription());
         assertNull(command.getUsageFooter());
         assertOption(command.getOptions(), "case-file", true, true);
-<<<<<<< HEAD
-        assertOption(command.getOptions(), "dynamic-model-file", true, true);
+        assertOption(command.getOptions(), "dynamic-models-file", true, true);
         assertOption(command.getOptions(), "events-file", false, true);
-=======
-        assertOption(command.getOptions(), "dynamic-models-file", true, true);
->>>>>>> 2039d8a5
         assertOption(command.getOptions(), "curves-file", false, true);
         assertOption(command.getOptions(), "output-file", false, true);
     }
@@ -110,10 +106,10 @@
     @Test
     public void testDynamicSimulationWithEvents() throws IOException {
         // Run with events in groovy
-        assertCommand(new String[]{"dynamic-simulation", "--case-file", "/network.xiidm", "--dynamic-model-file", "/dynamicModels.groovy", "--events-file", "/dynamicEventModels.groovy"}, 0, null, "");
+        assertCommand(new String[]{"dynamic-simulation", "--case-file", "/network.xiidm", "--dynamic-models-file", "/dynamicModels.groovy", "--events-file", "/dynamicEventModels.groovy"}, 0, null, "");
 
         // Run with events in JSON (not supported)
-        assertCommand(new String[]{"dynamic-simulation", "--case-file", "/network.xiidm", "--dynamic-model-file", "/dynamicModels.groovy", "--events-file", "/dynamicEventModels.json"}, 3, null, "Unsupported events format: json");
+        assertCommand(new String[]{"dynamic-simulation", "--case-file", "/network.xiidm", "--dynamic-models-file", "/dynamicModels.groovy", "--events-file", "/dynamicEventModels.json"}, 3, null, "Unsupported events format: json");
     }
 
     @Test
