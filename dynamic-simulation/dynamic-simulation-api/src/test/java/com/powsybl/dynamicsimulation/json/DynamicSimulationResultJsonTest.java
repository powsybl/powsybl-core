/**
 * Copyright (c) 2019, RTE (http://www.rte-france.com)
 * This Source Code Form is subject to the terms of the Mozilla Public
 * License, v. 2.0. If a copy of the MPL was not distributed with this
 * file, You can obtain one at http://mozilla.org/MPL/2.0/.
 * SPDX-License-Identifier: MPL-2.0
 */
package com.powsybl.dynamicsimulation.json;

import com.powsybl.commons.test.AbstractSerDeTest;
import com.powsybl.dynamicsimulation.DynamicSimulationResult;
import com.powsybl.dynamicsimulation.TimelineEvent;
import com.powsybl.timeseries.DoubleTimeSeries;
import com.powsybl.timeseries.RegularTimeSeriesIndex;
import com.powsybl.timeseries.TimeSeries;
import org.junit.jupiter.api.Test;

import java.io.IOException;
import java.time.Duration;
import java.time.Instant;
import java.util.Collections;
import java.util.LinkedHashMap;
import java.util.List;
import java.util.Map;

import static org.junit.jupiter.api.Assertions.assertEquals;
import static org.junit.jupiter.api.Assertions.assertThrows;

/**
 * @author Marcos de Miguel {@literal <demiguelm at aia.es>}
 */
class DynamicSimulationResultJsonTest extends AbstractSerDeTest {

    private static DynamicSimulationResult create() {
        return new DynamicSimulationResult() {

            @Override
            public Status getStatus() {
                return Status.SUCCESS;
            }

            @Override
            public String getStatusText() {
                return "";
            }

            @Override
            public Map<String, DoubleTimeSeries> getCurves() {
<<<<<<< HEAD
                Map<String, DoubleTimeSeries> curves = new LinkedHashMap<>();
                curves.put("curve1", TimeSeries.createDouble("curve1", new RegularTimeSeriesIndex(0, 5, 1), 0.0, 0.1, 0.1, 0.2, 0.1, 0.0));
                curves.put("curve2", TimeSeries.createDouble("curve2", new RegularTimeSeriesIndex(0, 5, 1), 0.0, 0.3, 0.3, 0.4, 0.5, 1.0));
                curves.put("curve3", TimeSeries.createDouble("curve3", new RegularTimeSeriesIndex(0, 5, 1), 10.0, 10.0, 10.5, 10.2, 10.1, 5.0));
                return curves;
=======
                return Collections.singletonMap("curve1", TimeSeries.createDouble("curve1", new RegularTimeSeriesIndex(Instant.ofEpochMilli(0), Instant.ofEpochMilli(5), Duration.ofMillis(1)), 0.0, 0.1, 0.1, 0.2, 0.1, 0.0));
>>>>>>> eb012bae
            }

            @Override
            public Map<String, Double> getFinalStateValues() {
                Map<String, Double> finalStateValues = new LinkedHashMap<>();
                finalStateValues.put("fsv1", 20.0);
                finalStateValues.put("fsv2", 30.0);
                finalStateValues.put("fsv3", 10.0);
                return finalStateValues;
            }

            @Override
            public List<TimelineEvent> getTimeLine() {
                return List.of(
                        new TimelineEvent(0.1, "CLA_2_5", "order to change topology"),
                        new TimelineEvent(1.2, "_BUS____2-BUS____5-1_AC", "opening both sides"),
                        new TimelineEvent(2.4, "CLA_2_4", "arming by over-current constraint"));
            }
        };
    }

    private static DynamicSimulationResult createFailedDynamicSimulation() {
        return new DynamicSimulationResult() {

            @Override
            public Status getStatus() {
                return Status.FAILURE;
            }

            @Override
            public String getStatusText() {
                return "Error test";
            }

            @Override
            public Map<String, DoubleTimeSeries> getCurves() {
                return Collections.emptyMap();
            }

            @Override
            public Map<String, Double> getFinalStateValues() {
                return Collections.emptyMap();
            }

            @Override
            public List<TimelineEvent> getTimeLine() {
                return DynamicSimulationResult.emptyTimeLine();
            }
        };
    }

    @Test
    void roundTripTest() throws IOException {
        roundTripTest(create(), DynamicSimulationResultSerializer::write, DynamicSimulationResultDeserializer::read, "/DynamicSimulationResult.json");
    }

    @Test
    void roundTripFailedSimulationTest() throws IOException {
        roundTripTest(createFailedDynamicSimulation(), DynamicSimulationResultSerializer::write, DynamicSimulationResultDeserializer::read, "/DynamicSimulationFailedResult.json");
    }

    @Test
    void handleErrorTest() throws IOException {
        try (var is = getClass().getResourceAsStream("/DynamicSimulationResultError.json")) {
            IllegalStateException e = assertThrows(IllegalStateException.class, () -> DynamicSimulationResultDeserializer.read(is));
            assertEquals("Unexpected field: metrics", e.getMessage());
        }
    }

}<|MERGE_RESOLUTION|>--- conflicted
+++ resolved
@@ -46,15 +46,14 @@
 
             @Override
             public Map<String, DoubleTimeSeries> getCurves() {
-<<<<<<< HEAD
                 Map<String, DoubleTimeSeries> curves = new LinkedHashMap<>();
-                curves.put("curve1", TimeSeries.createDouble("curve1", new RegularTimeSeriesIndex(0, 5, 1), 0.0, 0.1, 0.1, 0.2, 0.1, 0.0));
-                curves.put("curve2", TimeSeries.createDouble("curve2", new RegularTimeSeriesIndex(0, 5, 1), 0.0, 0.3, 0.3, 0.4, 0.5, 1.0));
-                curves.put("curve3", TimeSeries.createDouble("curve3", new RegularTimeSeriesIndex(0, 5, 1), 10.0, 10.0, 10.5, 10.2, 10.1, 5.0));
+                Instant startInstant = Instant.ofEpochMilli(0);
+                Instant endInstant = Instant.ofEpochMilli(5);
+                Duration timeStep = Duration.ofMillis(1);
+                curves.put("curve1", TimeSeries.createDouble("curve1", new RegularTimeSeriesIndex(startInstant, endInstant, timeStep), 0.0, 0.1, 0.1, 0.2, 0.1, 0.0));
+                curves.put("curve2", TimeSeries.createDouble("curve2", new RegularTimeSeriesIndex(startInstant, endInstant, timeStep), 0.0, 0.3, 0.3, 0.4, 0.5, 1.0));
+                curves.put("curve3", TimeSeries.createDouble("curve3", new RegularTimeSeriesIndex(startInstant, endInstant, timeStep), 10.0, 10.0, 10.5, 10.2, 10.1, 5.0));
                 return curves;
-=======
-                return Collections.singletonMap("curve1", TimeSeries.createDouble("curve1", new RegularTimeSeriesIndex(Instant.ofEpochMilli(0), Instant.ofEpochMilli(5), Duration.ofMillis(1)), 0.0, 0.1, 0.1, 0.2, 0.1, 0.0));
->>>>>>> eb012bae
             }
 
             @Override
