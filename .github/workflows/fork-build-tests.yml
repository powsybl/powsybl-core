name: CI on forks - build and tests

on:
  pull_request:

permissions: {}

jobs:
  build:
    name: Build OS ${{ matrix.os }}
    runs-on: ${{ matrix.os }}
    if: github.event.pull_request.head.repo.fork == true
    strategy:
      matrix:
        os: [ubuntu-latest, windows-latest, macos-latest]

    steps:
      - name: Checkout sources
        uses: actions/checkout@08c6903cd8c0fde910a37f88322edcfb5dd907a8 # v5.0.0

<<<<<<< HEAD
      - name: Set up JDK 21
        uses: actions/setup-java@387ac29b308b003ca37ba93a6cab5eb57c8f5f93 # v4.0.0
=======
      - name: Set up JDK 17
        uses: actions/setup-java@dded0888837ed1f317902acf8a20df0ad188d165 # v5.0.0
>>>>>>> be02ff16
        with:
          distribution: 'temurin'
          java-version: '21'

      - name: Build with Maven (Ubuntu)
        if: matrix.os == 'ubuntu-latest'
        run: ./mvnw --batch-mode -Dpowsybl.docker-unit-tests.skip=false -Pjacoco install

      - name: Build with Maven (Windows)
        if: matrix.os == 'windows-latest'
        run: mvnw.cmd --batch-mode install
        shell: cmd

      - name: Build with Maven (MacOS)
        if: matrix.os == 'macos-latest'
        run: ./mvnw --batch-mode install

      - name: Regroup dependencies in target folders
        if: matrix.os == 'ubuntu-latest'
        run: ./mvnw dependency:copy-dependencies

      - name: Save classes and Jacoco report
        if: matrix.os == 'ubuntu-latest'
        uses: actions/upload-artifact@ea165f8d65b6e75b540449e92b4886f43607fa02 # v4.6.2
        with:
          name: data-for-sonar-analysis-${{ github.event.pull_request.number }}
          retention-days: 1
          path: |
            */target/classes
            */*/target/classes
            */*/*/target/classes
            */target/generated-sources
            */*/target/generated-sources
            */*/*/target/generated-sources
            distribution-core/target/dependency
            distribution-core/target/site/jacoco-aggregate/jacoco.xml

      - name: Save PR Information
        if: matrix.os == 'ubuntu-latest'
        env:
          REPO_NAME: ${{ github.event.pull_request.head.repo.full_name }}
          HEAD_REF: ${{ github.event.pull_request.head.ref }}
          HEAD_SHA: ${{ github.event.pull_request.head.sha }}
          PR_NUMBER: ${{ github.event.pull_request.number }}
          BASE_REF: ${{ github.event.pull_request.base.ref }}
        run: |
          mkdir -p pr-info
          echo "$REPO_NAME" > pr-info/repo-name
          echo "$HEAD_REF" > pr-info/head-ref
          echo "$HEAD_SHA" > pr-info/head-sha
          echo "$PR_NUMBER" > pr-info/pr-number
          echo "$BASE_REF" > pr-info/base-ref

      - name: Upload PR Information
        if: matrix.os == 'ubuntu-latest'
        uses: actions/upload-artifact@ea165f8d65b6e75b540449e92b4886f43607fa02 # v4.6.2
        with:
          name: pr-info-${{ github.event.pull_request.number }}
          path: pr-info/
          retention-days: 1<|MERGE_RESOLUTION|>--- conflicted
+++ resolved
@@ -18,13 +18,8 @@
       - name: Checkout sources
         uses: actions/checkout@08c6903cd8c0fde910a37f88322edcfb5dd907a8 # v5.0.0
 
-<<<<<<< HEAD
       - name: Set up JDK 21
-        uses: actions/setup-java@387ac29b308b003ca37ba93a6cab5eb57c8f5f93 # v4.0.0
-=======
-      - name: Set up JDK 17
         uses: actions/setup-java@dded0888837ed1f317902acf8a20df0ad188d165 # v5.0.0
->>>>>>> be02ff16
         with:
           distribution: 'temurin'
           java-version: '21'
