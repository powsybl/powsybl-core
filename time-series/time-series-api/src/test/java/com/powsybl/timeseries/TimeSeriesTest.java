--- conflicted
+++ resolved
@@ -169,7 +169,24 @@
     void testFractionsOfSecondsRegularTimeSeriesIndexWithDuplicateTime() {
         String csv = """
                 Time;Version;ts1;ts2
-<<<<<<< HEAD
+                0.000000000;1;1.0;
+                0.000000001;1;;a
+                0.0000000012;1;3.0;b
+                0.000000000;2;4.0;c
+                0.000000001;2;5.0;
+                0.0000000012;2;6.0;d
+                """.replaceAll("\n", System.lineSeparator());
+
+        TimeSeriesCsvConfig timeSeriesCsvConfig = new TimeSeriesCsvConfig(';', true, TimeFormat.FRACTIONS_OF_SECOND, true);
+        Map<Integer, List<TimeSeries>> timeSeriesPerVersion = TimeSeries.parseCsv(csv, timeSeriesCsvConfig);
+
+        assertOnParsedTimeSeries(timeSeriesPerVersion, IrregularTimeSeriesIndex.class);
+    }
+
+    @Test
+    void testFractionsOfSecondsRegularTimeSeriesIndexWithSkippedDuplicateTime() {
+        String csv = """
+                Time;Version;ts1;ts2
                 0.000000000;1;1.0;
                 0.000000001;1;;a
                 0.0000000015;1;;b
@@ -178,34 +195,6 @@
                 0.0000000002;2;4.5;c
                 0.000000001;2;5.0;
                 0.000000002;2;6.0;d
-=======
-                0.000;1;1.0;
-                0.001;1;;a
-                0.0012;1;3.0;b
-                0.000;2;4.0;c
-                0.001;2;5.0;
-                0.0012;2;6.0;d
-                """.replaceAll("\n", System.lineSeparator());
-
-        TimeSeriesCsvConfig timeSeriesCsvConfig = new TimeSeriesCsvConfig(';', true, TimeFormat.FRACTIONS_OF_SECOND, true);
-        Map<Integer, List<TimeSeries>> timeSeriesPerVersion = TimeSeries.parseCsv(csv, timeSeriesCsvConfig);
-
-        assertOnParsedTimeSeries(timeSeriesPerVersion, IrregularTimeSeriesIndex.class);
-    }
-
-    @Test
-    void testFractionsOfSecondsRegularTimeSeriesIndexWithSkippedDuplicateTime() {
-        String csv = """
-                Time;Version;ts1;ts2
-                0.000;1;1.0;
-                0.001;1;;a
-                0.0015;1;;b
-                0.002;1;3.0;b
-                0.000;2;4.0;c
-                0.001;2;5.0;
-                0.0015;2;3.0;b
-                0.002;2;6.0;d
->>>>>>> 22ebd8f4
                 """.replaceAll("\n", System.lineSeparator());
 
         TimeSeriesCsvConfig timeSeriesCsvConfig = new TimeSeriesCsvConfig(';', true,
