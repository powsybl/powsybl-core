--- conflicted
+++ resolved
@@ -20,12 +20,6 @@
 import gnu.trove.list.array.TDoubleArrayList;
 
 import org.slf4j.LoggerFactory;
-<<<<<<< HEAD
-import org.supercsv.io.CsvListReader;
-import org.supercsv.prefs.CsvPreference;
-=======
-import org.threeten.extra.Interval;
->>>>>>> 672be3dc
 
 import java.io.*;
 import java.nio.charset.StandardCharsets;
@@ -219,8 +213,8 @@
             return stringValues;
         }
 
-        int getVersion(List<String> tokens) {
-            return timeSeriesCsvConfig.versioned() ? Integer.parseInt(tokens.get(1)) : 0;
+        int getVersion(String[] tokens) {
+            return timeSeriesCsvConfig.versioned() ? Integer.parseInt(tokens[1]) : 0;
         }
 
         int timesSize() {
@@ -256,45 +250,31 @@
             }
         }
 
-<<<<<<< HEAD
-        void parseLine(List<String> tokens) {
-            for (int i = fixedColumns; i < tokens.size(); i++) {
-                String token = tokens.get(i) != null ? tokens.get(i).trim() : "";
+        void parseLine(String[] tokens) {
+            for (int i = fixedColumns; i < tokens.length; i++) {
+                String token = tokens[i] != null ? tokens[i].trim() : "";
                 parseToken(i, token);
             }
 
             parseTokenTime(tokens);
         }
 
-        void parseTokenTime(List<String> tokens) {
+        void parseTokenTime(String[] tokens) {
             switch (timeSeriesCsvConfig.timeFormat()) {
                 case DATE_TIME:
-                    times.add(ZonedDateTime.parse(tokens.get(0)).toInstant().toEpochMilli());
+                    times.add(ZonedDateTime.parse(tokens[0]).toInstant().toEpochMilli());
                     break;
                 case FRACTIONS_OF_SECOND:
-                    Double time = Double.parseDouble(tokens.get(0)) * 1000;
+                    Double time = Double.parseDouble(tokens[0]) * 1000;
                     times.add(time.longValue());
                     break;
                 case MILLIS:
-                    Double millis = Double.parseDouble(tokens.get(0));
+                    Double millis = Double.parseDouble(tokens[0]);
                     times.add(millis.longValue());
                     break;
                 default:
                     throw new AssertionError("Unknown time format " + timeSeriesCsvConfig.timeFormat());
             }
-=======
-        void parseLine(String[] tokens) {
-            for (int i = 2; i < tokens.length; i++) {
-                String token = tokens[i] != null ? tokens[i].trim() : "";
-                parseToken(i, token);
-            }
-            // empty last cell case
-            if (tokens.length == names.size() + 1) {
-                parseToken(tokens.length, "");
-            }
-
-            times.add(ZonedDateTime.parse(tokens[0]));
->>>>>>> 672be3dc
         }
 
         void reInit() {
@@ -380,19 +360,11 @@
         while (iterator.hasNext()) {
             String[] tokens = iterator.next();
 
-<<<<<<< HEAD
-            if (tokens.size() != context.expectedTokens()) {
+            if (tokens.length != context.expectedTokens()) {
                 throw new TimeSeriesException("Columns of line " + context.timesSize() + " are inconsistent with header");
             }
 
             int version = context.getVersion(tokens);
-=======
-            if (tokens.length != context.names.size() + 2 && tokens.length != context.names.size() + 1) {
-                throw new TimeSeriesException("Columns of line " + context.times.size() + " are inconsistent with header");
-            }
-
-            int version = Integer.parseInt(tokens[1]);
->>>>>>> 672be3dc
             if (currentVersion == Integer.MIN_VALUE) {
                 currentVersion = version;
             } else if (version != currentVersion) {
@@ -406,14 +378,8 @@
         timeSeriesPerVersion.put(currentVersion, context.createTimeSeries());
     }
 
-<<<<<<< HEAD
-    static CsvParsingContext readCsvHeader(CsvListReader csvListReader, TimeSeriesCsvConfig timeSeriesCsvConfig) throws IOException {
-        String[] tokens = csvListReader.getHeader(true);
-        if (tokens == null) {
-=======
-    static CsvParsingContext readCsvHeader(ResultIterator<String[], ParsingContext> iterator, String separatorStr) {
+    static CsvParsingContext readCsvHeader(ResultIterator<String[], ParsingContext> iterator, TimeSeriesCsvConfig timeSeriesCsvConfig) {
         if (!iterator.hasNext()) {
->>>>>>> 672be3dc
             throw new TimeSeriesException("CSV header is missing");
         }
         String[] tokens = iterator.next();
@@ -450,24 +416,14 @@
 
         Map<Integer, List<TimeSeries>> timeSeriesPerVersion = new HashMap<>();
 
-<<<<<<< HEAD
-        try {
-            CsvListReader csvListReader = new CsvListReader(reader, new CsvPreference.Builder('"', timeSeriesCsvConfig.separator(), System.lineSeparator()).build());
-            CsvParsingContext context = readCsvHeader(csvListReader, timeSeriesCsvConfig);
-            readCsvValues(csvListReader, context, timeSeriesPerVersion);
-        } catch (IOException e) {
-            throw new UncheckedIOException(e);
-        }
-=======
         CsvParserSettings settings = new CsvParserSettings();
-        settings.getFormat().setDelimiter(separator);
+        settings.getFormat().setDelimiter(timeSeriesCsvConfig.separator());
         settings.getFormat().setQuoteEscape('"');
         settings.getFormat().setLineSeparator(System.lineSeparator());
         CsvParser csvParser = new CsvParser(settings);
         ResultIterator<String[], ParsingContext> iterator = csvParser.iterate(reader).iterator();
-        CsvParsingContext context = readCsvHeader(iterator, separatorStr);
+        CsvParsingContext context = readCsvHeader(iterator, timeSeriesCsvConfig);
         readCsvValues(iterator, context, timeSeriesPerVersion);
->>>>>>> 672be3dc
 
         LoggerFactory.getLogger(TimeSeries.class)
                 .info("{} time series loaded from CSV in {} ms",
