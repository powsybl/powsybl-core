/**
 * Copyright (c) 2017, RTE (http://www.rte-france.com)
 * This Source Code Form is subject to the terms of the Mozilla Public
 * License, v. 2.0. If a copy of the MPL was not distributed with this
 * file, You can obtain one at http://mozilla.org/MPL/2.0/.
 */
package com.powsybl.timeseries;

import com.fasterxml.jackson.core.JsonGenerator;
import com.fasterxml.jackson.core.JsonParser;
import com.fasterxml.jackson.core.JsonToken;
import com.google.common.base.Stopwatch;
import com.google.common.primitives.Doubles;
import com.powsybl.commons.json.JsonUtil;
import com.powsybl.timeseries.ast.NodeCalc;
import gnu.trove.list.array.TDoubleArrayList;
import org.slf4j.LoggerFactory;
import org.threeten.extra.Interval;

import java.io.*;
import java.nio.charset.StandardCharsets;
import java.nio.file.Files;
import java.nio.file.Path;
import java.time.Duration;
import java.time.ZonedDateTime;
import java.util.*;
import java.util.concurrent.TimeUnit;
import java.util.stream.Stream;

/**
 * @author Geoffroy Jamgotchian <geoffroy.jamgotchian at rte-france.com>
 */
public interface TimeSeries<P extends AbstractPoint, T extends TimeSeries<P, T>> extends Iterable<P> {

    TimeSeriesMetadata getMetadata();

    void synchronize(TimeSeriesIndex newIndex);

    Stream<P> stream();

    Iterator<P> iterator();

    List<T> split(int newChunkSize);

<<<<<<< HEAD
    void setTimeSeriesNameResolver(TimeSeriesNameResolver resolver);

    static DoubleTimeSeries create(String name, TimeSeriesIndex index, double... values) {
=======
    static StoredDoubleTimeSeries createDouble(String name, TimeSeriesIndex index) {
        return createDouble(name, index, new double[0]);
    }

    static StoredDoubleTimeSeries createDouble(String name, TimeSeriesIndex index, double... values) {
>>>>>>> 960c5087
        Objects.requireNonNull(name);
        Objects.requireNonNull(index);
        Objects.requireNonNull(values);
        List<DoubleDataChunk> chunks = new ArrayList<>();
        if (values.length > 0) {
            if (index.getPointCount() != values.length) {
                throw new IllegalArgumentException("Bad number of values " + values.length + ", expected " + index.getPointCount());
            }
            chunks.add(new UncompressedDoubleDataChunk(0, values));
        }
        return new StoredDoubleTimeSeries(new TimeSeriesMetadata(name, TimeSeriesDataType.DOUBLE, index), chunks);
    }

<<<<<<< HEAD
    static StringTimeSeries create(String name, TimeSeriesIndex index, String... values) {
=======
    static StringTimeSeries createString(String name, TimeSeriesIndex index) {
        return createString(name, index, new String[0]);
    }

    static StringTimeSeries createString(String name, TimeSeriesIndex index, String... values) {
>>>>>>> 960c5087
        Objects.requireNonNull(name);
        Objects.requireNonNull(index);
        Objects.requireNonNull(values);
        List<StringDataChunk> chunks = new ArrayList<>();
        if (values.length > 0) {
            if (index.getPointCount() != values.length) {
                throw new IllegalArgumentException("Bad number of values " + values.length + ", expected " + index.getPointCount());
            }
            chunks.add(new UncompressedStringDataChunk(0, values));
        }
        return new StringTimeSeries(new TimeSeriesMetadata(name, TimeSeriesDataType.STRING, index), chunks);
    }

    static <P extends AbstractPoint, T extends TimeSeries<P, T>> List<List<T>> split(List<T> timeSeriesList, int newChunkSize) {
        Objects.requireNonNull(timeSeriesList);
        if (timeSeriesList.isEmpty()) {
            throw new IllegalArgumentException("Time series list is empty");
        }
        if (newChunkSize < 1) {
            throw new IllegalArgumentException("Invalid chunk size: " + newChunkSize);
        }
        TimeSeriesIndex index = timeSeriesList.get(0).getMetadata().getIndex();
        for (int i = 1; i < timeSeriesList.size(); i++) {
            TimeSeriesMetadata metadata = timeSeriesList.get(i).getMetadata();
            if (!index.equals(metadata.getIndex())) {
                throw new IllegalArgumentException("Time series '" + metadata.getName() + "' has a different index: "
                        + metadata.getIndex() + " != " + index);
            }
        }
        if (newChunkSize > index.getPointCount()) {
            throw new IllegalArgumentException("New chunk size " + newChunkSize + " is greater than point count "
                    + index.getPointCount());
        }
        int chunkCount = (int) Math.ceil((double) index.getPointCount() / newChunkSize);
        List<List<T>> splitList = new ArrayList<>(chunkCount);
        for (int i = 0; i < chunkCount; i++) {
            splitList.add(new ArrayList<>(timeSeriesList.size()));
        }
        for (T timeSeries : timeSeriesList) {
            List<T> split = timeSeries.split(newChunkSize);
            for (int i = 0; i < chunkCount; i++) {
                splitList.get(i).add(split.get(i));
            }
        }
        return splitList;
    }

    static Map<Integer, List<TimeSeries>> parseCsv(Path file) {
        return parseCsv(file, TimeSeriesConstants.DEFAULT_SEPARATOR);
    }

    static Map<Integer, List<TimeSeries>> parseCsv(String csv, char separator) {
        try (BufferedReader reader = new BufferedReader(new StringReader(csv))) {
            return parseCsv(reader, separator);
        } catch (IOException e) {
            throw new UncheckedIOException(e);
        }
    }

    static Map<Integer, List<TimeSeries>> parseCsv(Path file, char separator) {
        try (BufferedReader reader = Files.newBufferedReader(file, StandardCharsets.UTF_8)) {
            return parseCsv(reader, separator);
        } catch (IOException e) {
            throw new UncheckedIOException(e);
        }
    }

    static double parseDouble(String token) {
        return token.isEmpty() ? Double.NaN : Double.parseDouble(token);
    }

    static String checkString(String token) {
        return token.isEmpty() ? null : token;
    }

    class CsvParsingContext {
        final List<String> names;

        final TimeSeriesDataType[] dataTypes;
        final Object[] values;

        final List<ZonedDateTime> times = new ArrayList<>();

        TimeSeriesIndex refIndex;

        CsvParsingContext(List<String> names) {
            this.names = names;
            dataTypes = new TimeSeriesDataType[names.size()];
            values = new Object[names.size()];
        }

        private static TimeSeriesException assertDataType(TimeSeriesDataType dataType) {
            return new TimeSeriesException("Unexpected data type " + dataType);
        }

        private TDoubleArrayList createDoubleValues() {
            TDoubleArrayList doubleValues = new TDoubleArrayList();
            if (!times.isEmpty()) {
                doubleValues.fill(0, times.size(), Double.NaN);
            }
            return doubleValues;
        }

        private List<String> createStringValues() {
            List<String> stringValues = new ArrayList<>();
            if (!times.isEmpty()) {
                for (int j = 0; j < times.size(); j++) {
                    stringValues.add(null);
                }
            }
            return stringValues;
        }

        void parseToken(int i, String token) {
            if (dataTypes[i - 2] == null) {
                // test double parsing, in case of error we consider it a string time series
                if (Doubles.tryParse(token) != null) {
                    dataTypes[i - 2] = TimeSeriesDataType.DOUBLE;
                    TDoubleArrayList doubleValues = createDoubleValues();
                    doubleValues.add(parseDouble(token));
                    values[i - 2] = doubleValues;
                } else {
                    dataTypes[i - 2] = TimeSeriesDataType.STRING;
                    List<String> stringValues = createStringValues();
                    stringValues.add(checkString(token));
                    values[i - 2] = stringValues;
                }
            } else {
                if (dataTypes[i - 2] == TimeSeriesDataType.DOUBLE) {
                    ((TDoubleArrayList) values[i - 2]).add(parseDouble(token));
                } else if (dataTypes[i - 2] == TimeSeriesDataType.STRING) {
                    ((List<String>) values[i - 2]).add(checkString(token));
                } else {
                    throw assertDataType(dataTypes[i - 2]);
                }
            }
        }

        void parseLine(String[] tokens) {
            for (int i = 2; i < tokens.length; i++) {
                String token = tokens[i].trim();
                parseToken(i, token);
            }
            // empty last cell case
            if (tokens.length == names.size() + 1) {
                parseToken(tokens.length, "");
            }

            times.add(ZonedDateTime.parse(tokens[0]));
        }

        void reInit() {
            // re-init
            times.clear();
            for (int i = 0; i < dataTypes.length; i++) {
                if (dataTypes[i] == TimeSeriesDataType.DOUBLE) {
                    ((TDoubleArrayList) values[i]).clear();
                } else if (dataTypes[i] == TimeSeriesDataType.STRING) {
                    ((List) values[i]).clear();
                } else {
                    throw assertDataType(dataTypes[i]);
                }
            }
        }

        private Duration checkRegularSpacing() {
            if (times.size() < 2) {
                throw new TimeSeriesException("At least 2 rows are expected");
            }

            Duration spacing = null;
            for (int i = 1; i < times.size(); i++) {
                Duration duration = Duration.between(times.get(i - 1), times.get(i));
                if (spacing == null) {
                    spacing = duration;
                } else {
                    if (!duration.equals(spacing)) {
                        throw new TimeSeriesException("Time spacing has to be regular");
                    }
                }
            }

            return spacing;
        }

        List<TimeSeries> createTimeSeries() {
            // check time spacing is regular
            Duration spacing = checkRegularSpacing();

            Interval interval = Interval.of(times.get(0).toInstant(), times.get(times.size() - 1).toInstant());
            TimeSeriesIndex index = RegularTimeSeriesIndex.create(interval, spacing);

            // check all data version have the same index
            if (this.refIndex != null && !index.equals(refIndex)) {
                throw new TimeSeriesException("All version of the data must have the same index: " + refIndex + " != " + index);
            } else {
                this.refIndex = index;
            }

            List<TimeSeries> timeSeriesList = new ArrayList<>(names.size());
            for (int i = 0; i < names.size(); i++) {
                TimeSeriesMetadata metadata = new TimeSeriesMetadata(names.get(i), dataTypes[i], index);
                if (dataTypes[i] == TimeSeriesDataType.DOUBLE) {
                    TDoubleArrayList doubleValues = (TDoubleArrayList) values[i];
                    DoubleDataChunk chunk = new UncompressedDoubleDataChunk(0, doubleValues.toArray()).tryToCompress();
                    timeSeriesList.add(new StoredDoubleTimeSeries(metadata, chunk));
                } else if (dataTypes[i] == TimeSeriesDataType.STRING) {
                    List<String> stringValues = (List<String>) values[i];
                    StringDataChunk chunk = new UncompressedStringDataChunk(0, stringValues.toArray(new String[0])).tryToCompress();
                    timeSeriesList.add(new StringTimeSeries(metadata, chunk));
                } else {
                    throw assertDataType(dataTypes[i - 2]);
                }
            }
            return timeSeriesList;
        }
    }

    static void readCsvValues(BufferedReader reader, String separatorStr, CsvParsingContext context,
                              Map<Integer, List<TimeSeries>> timeSeriesPerVersion) throws IOException {
        String line;
        int currentVersion = Integer.MIN_VALUE;
        while ((line = reader.readLine()) != null) {
            String[] tokens = line.split(separatorStr);

            if (tokens.length != context.names.size() + 2 && tokens.length != context.names.size() + 1) {
                throw new TimeSeriesException("Columns of line " + context.times.size() + " are inconsistent with header");
            }

            int version = Integer.parseInt(tokens[1]);
            if (currentVersion == Integer.MIN_VALUE) {
                currentVersion = version;
            } else if (version != currentVersion) {
                timeSeriesPerVersion.put(currentVersion, context.createTimeSeries());
                context.reInit();
                currentVersion = version;
            }

            context.parseLine(tokens);
        }
        timeSeriesPerVersion.put(currentVersion, context.createTimeSeries());
    }

    static CsvParsingContext readCsvHeader(BufferedReader reader, String separatorStr) throws IOException {
        String line = reader.readLine();
        if (line == null) {
            throw new TimeSeriesException("CSV header is missing");
        }
        String[] tokens = line.split(separatorStr);
        if (tokens.length < 2 || !"Time".equals(tokens[0]) || !"Version".equals(tokens[1])) {
            throw new TimeSeriesException("Bad CSV header, should be \nTime" + separatorStr + "Version" + separatorStr + "...");
        }
        List<String> duplicates = new ArrayList<>();
        Set<String> namesWithoutDuplicates = new HashSet<>();
        for (int i = 0; i < tokens.length; i++) {
            if (!namesWithoutDuplicates.add(tokens[i])) {
                duplicates.add(tokens[i]);
            }
        }
        if (!duplicates.isEmpty()) {
            throw new TimeSeriesException("Bad CSV header, there are duplicates in time series names " + duplicates);
        }
        List<String> names = Arrays.asList(tokens).subList(2, tokens.length);
        return new CsvParsingContext(names);
    }

    static Map<Integer, List<TimeSeries>> parseCsv(BufferedReader reader, char separator) {
        Objects.requireNonNull(reader);

        Stopwatch stopwatch = Stopwatch.createStarted();

        Map<Integer, List<TimeSeries>> timeSeriesPerVersion = new HashMap<>();
        String separatorStr = Character.toString(separator);
        try {
            CsvParsingContext context = readCsvHeader(reader, separatorStr);
            readCsvValues(reader, separatorStr, context, timeSeriesPerVersion);
        } catch (IOException e) {
            throw new UncheckedIOException(e);
        }

        LoggerFactory.getLogger(TimeSeries.class)
                .info("{} time series loaded from CSV in {} ms",
                timeSeriesPerVersion.entrySet().stream().mapToInt(e -> e.getValue().size()).sum(),
                stopwatch.elapsed(TimeUnit.MILLISECONDS));

        return timeSeriesPerVersion;
    }

    void writeJson(JsonGenerator generator);

    String toJson();

    static void writeJson(JsonGenerator generator, List<? extends TimeSeries> timeSeriesList) {
        Objects.requireNonNull(timeSeriesList);
        try {
            generator.writeStartArray();
            for (TimeSeries timeSeries : timeSeriesList) {
                timeSeries.writeJson(generator);
            }
            generator.writeEndArray();
        } catch (IOException e) {
            throw new UncheckedIOException(e);
        }
    }

    static void writeJson(Writer writer, List<? extends TimeSeries> timeSeriesList) {
        JsonUtil.writeJson(writer, generator -> writeJson(generator, timeSeriesList));
    }

    static void writeJson(Path file, List<? extends TimeSeries> timeSeriesList) {
        JsonUtil.writeJson(file, generator -> writeJson(generator, timeSeriesList));
    }

    static String toJson(List<? extends TimeSeries> timeSeriesList) {
        return JsonUtil.toJson(generator -> writeJson(generator, timeSeriesList));
    }

    static void parseChunks(JsonParser parser, TimeSeriesMetadata metadata, List<TimeSeries> timeSeriesList) {
        Objects.requireNonNull(metadata);
        List<DoubleDataChunk> doubleChunks = new ArrayList<>();
        List<StringDataChunk> stringChunks = new ArrayList<>();
        DataChunk.parseJson(parser, doubleChunks, stringChunks);
        if (metadata.getDataType() == TimeSeriesDataType.DOUBLE) {
            if (!stringChunks.isEmpty()) {
                throw new TimeSeriesException("String chunks found in a double time series");
            }
            timeSeriesList.add(new StoredDoubleTimeSeries(metadata, doubleChunks));
        } else if (metadata.getDataType() == TimeSeriesDataType.STRING) {
            if (!doubleChunks.isEmpty()) {
                throw new TimeSeriesException("Double chunks found in a string time series");
            }
            timeSeriesList.add(new StringTimeSeries(metadata, stringChunks));
        } else {
            throw new TimeSeriesException("Unexpected time series data type " + metadata.getDataType());
        }
    }

    static List<TimeSeries> parseJson(JsonParser parser) {
        return parseJson(parser, false);
    }

    static List<TimeSeries> parseJson(JsonParser parser, boolean single) {
        Objects.requireNonNull(parser);
        List<TimeSeries> timeSeriesList = new ArrayList<>();
        try {
            TimeSeriesMetadata metadata = null;
            String name = null;
            JsonToken token;
            while ((token = parser.nextToken()) != null) {
                if (token == JsonToken.FIELD_NAME) {
                    String fieldName = parser.getCurrentName();
                    switch (fieldName) {
                        case "metadata":
                            metadata = TimeSeriesMetadata.parseJson(parser);
                            break;
                        case "chunks":
<<<<<<< HEAD
                            Objects.requireNonNull(metadata);
=======
                            if (metadata == null) {
                                throw new TimeSeriesException("metadata is null");
                            }
>>>>>>> 960c5087
                            parseChunks(parser, metadata, timeSeriesList);
                            metadata = null;
                            break;
                        case "name":
                            name = parser.nextTextValue();
                            break;
                        case "expr":
                            Objects.requireNonNull(name);
                            NodeCalc nodeCalc = NodeCalc.parseJson(parser);
                            timeSeriesList.add(new CalculatedTimeSeries(name, nodeCalc));
                            break;
                        default:
                            break;
                    }
                } else if (token == JsonToken.END_OBJECT && single) {
                    break;
                }
            }
        } catch (IOException e) {
            throw new UncheckedIOException(e);
        }
        return timeSeriesList;
    }

    static List<TimeSeries> parseJson(String json) {
        return JsonUtil.parseJson(json, TimeSeries::parseJson);
    }

    static List<TimeSeries> parseJson(Reader reader) {
        return JsonUtil.parseJson(reader, TimeSeries::parseJson);
    }

    static List<TimeSeries> parseJson(Path file) {
        return JsonUtil.parseJson(file, TimeSeries::parseJson);
    }
}<|MERGE_RESOLUTION|>--- conflicted
+++ resolved
@@ -42,17 +42,13 @@
 
     List<T> split(int newChunkSize);
 
-<<<<<<< HEAD
     void setTimeSeriesNameResolver(TimeSeriesNameResolver resolver);
 
-    static DoubleTimeSeries create(String name, TimeSeriesIndex index, double... values) {
-=======
     static StoredDoubleTimeSeries createDouble(String name, TimeSeriesIndex index) {
         return createDouble(name, index, new double[0]);
     }
 
     static StoredDoubleTimeSeries createDouble(String name, TimeSeriesIndex index, double... values) {
->>>>>>> 960c5087
         Objects.requireNonNull(name);
         Objects.requireNonNull(index);
         Objects.requireNonNull(values);
@@ -66,15 +62,11 @@
         return new StoredDoubleTimeSeries(new TimeSeriesMetadata(name, TimeSeriesDataType.DOUBLE, index), chunks);
     }
 
-<<<<<<< HEAD
-    static StringTimeSeries create(String name, TimeSeriesIndex index, String... values) {
-=======
     static StringTimeSeries createString(String name, TimeSeriesIndex index) {
         return createString(name, index, new String[0]);
     }
 
     static StringTimeSeries createString(String name, TimeSeriesIndex index, String... values) {
->>>>>>> 960c5087
         Objects.requireNonNull(name);
         Objects.requireNonNull(index);
         Objects.requireNonNull(values);
@@ -431,13 +423,9 @@
                             metadata = TimeSeriesMetadata.parseJson(parser);
                             break;
                         case "chunks":
-<<<<<<< HEAD
-                            Objects.requireNonNull(metadata);
-=======
                             if (metadata == null) {
                                 throw new TimeSeriesException("metadata is null");
                             }
->>>>>>> 960c5087
                             parseChunks(parser, metadata, timeSeriesList);
                             metadata = null;
                             break;
