/**
 * Copyright (c) 2018, RTE (http://www.rte-france.com)
 * This Source Code Form is subject to the terms of the Mozilla Public
 * License, v. 2.0. If a copy of the MPL was not distributed with this
 * file, You can obtain one at http://mozilla.org/MPL/2.0/.
 * SPDX-License-Identifier: MPL-2.0
 */
package com.powsybl.timeseries;

import com.fasterxml.jackson.core.JsonGenerator;
import com.fasterxml.jackson.core.JsonParser;
import com.fasterxml.jackson.core.JsonToken;
import gnu.trove.list.array.TLongArrayList;

import java.io.IOException;
import java.io.UncheckedIOException;
import java.time.Instant;
import java.util.Arrays;
import java.util.Iterator;
import java.util.List;
import java.util.Objects;
import java.util.stream.Stream;

/**
 * @author Geoffroy Jamgotchian {@literal <geoffroy.jamgotchian at rte-france.com>}
 */
public class IrregularTimeSeriesIndex extends AbstractTimeSeriesIndex {

    public static final String TYPE = "irregularIndex";

    private final Instant[] instants;

<<<<<<< HEAD
    public IrregularTimeSeriesIndex(Instant[] instants) {
        this.instants = Objects.requireNonNull(instants);
        for (int i = 1; i < instants.length; i++) {
            if (instants[i].compareTo(instants[i - 1]) <= 0) {
                throw new IllegalArgumentException("Time list should be sorted and without duplicate values");
            }
        }
        if (instants.length == 0) {
=======
    public IrregularTimeSeriesIndex(long[] times) {
        this.times = Objects.requireNonNull(times);
        if (times.length == 0) {
>>>>>>> 22ebd8f4
            throw new IllegalArgumentException("Empty time list");
        }
    }

    /**
     * @param times array of dates given in ms
     * @deprecated Replaced by {@link IrregularTimeSeriesIndex#IrregularTimeSeriesIndex(Instant[])}
     */
    @Deprecated(since = "6.7.0")
    public IrregularTimeSeriesIndex(long[] times) {
        this(Arrays.stream(times).mapToObj(time -> TimeSeriesIndex.longToInstant(time, 1_000L)).toArray(Instant[]::new));
    }

    public static IrregularTimeSeriesIndex create(Instant... instants) {
        return create(Arrays.asList(instants));
    }

    public static IrregularTimeSeriesIndex create(List<Instant> instants) {
        Objects.requireNonNull(instants);
        return new IrregularTimeSeriesIndex(instants.toArray(new Instant[0]));
    }

    public static IrregularTimeSeriesIndex parseJson(JsonParser parser) {
        return parseJson(parser, TimeSeries.TimeFormat.MILLIS);
    }

    public static IrregularTimeSeriesIndex parseJson(JsonParser parser, TimeSeries.TimeFormat timeFormat) {
        Objects.requireNonNull(parser);
        JsonToken token;
        try {
            // Times parsed and converted to ns
            TLongArrayList times = new TLongArrayList();
            while ((token = parser.nextToken()) != null) {
                if (token == JsonToken.VALUE_NUMBER_INT) {
                    times.add(parser.getLongValue() * (timeFormat == TimeSeries.TimeFormat.MILLIS ? 1_000_000L : 1L));
                } else if (token == JsonToken.END_ARRAY) {
                    return new IrregularTimeSeriesIndex(Arrays.stream(times.toArray())
                        .mapToObj(time -> TimeSeriesIndex.longToInstant(time, 1_000_000_000L))
                        .toArray(Instant[]::new));
                }
            }
            throw new IllegalStateException("Should not happen");
        } catch (IOException e) {
            throw new UncheckedIOException(e);
        }
    }

    @Override
    public int getPointCount() {
        return instants.length;
    }

    @Override
    public Instant getInstantAt(int point) {
        return instants[point];
    }

    @Override
    public int hashCode() {
        return Arrays.hashCode(instants);
    }

    @Override
    public boolean equals(Object obj) {
        if (obj instanceof IrregularTimeSeriesIndex otherIndex) {
            return Arrays.equals(instants, otherIndex.instants);
        }
        return false;
    }

    @Override
    public String getType() {
        return TYPE;
    }

    @Override
    public void writeJson(JsonGenerator generator, TimeSeries.TimeFormat timeFormat) {
        Objects.requireNonNull(generator);
        try {
            generator.writeArray(Arrays.stream(instants)
                .mapToLong(instant -> TimeSeriesIndex.instantToLong(instant, timeFormat == TimeSeries.TimeFormat.MILLIS ? 1_000L : 1_000_000_000L))
                .toArray(), 0, instants.length);
        } catch (IOException e) {
            throw new UncheckedIOException(e);
        }
    }

    @Override
    public Iterator<Instant> iterator() {
        return stream().iterator();
    }

    @Override
    public Stream<Instant> stream() {
        return Arrays.stream(instants);
    }

    @Override
    public String toString() {
        return "IrregularTimeSeriesIndex(times=" + stream().toList() + ")";
    }
}<|MERGE_RESOLUTION|>--- conflicted
+++ resolved
@@ -30,20 +30,9 @@
 
     private final Instant[] instants;
 
-<<<<<<< HEAD
     public IrregularTimeSeriesIndex(Instant[] instants) {
         this.instants = Objects.requireNonNull(instants);
-        for (int i = 1; i < instants.length; i++) {
-            if (instants[i].compareTo(instants[i - 1]) <= 0) {
-                throw new IllegalArgumentException("Time list should be sorted and without duplicate values");
-            }
-        }
         if (instants.length == 0) {
-=======
-    public IrregularTimeSeriesIndex(long[] times) {
-        this.times = Objects.requireNonNull(times);
-        if (times.length == 0) {
->>>>>>> 22ebd8f4
             throw new IllegalArgumentException("Empty time list");
         }
     }
