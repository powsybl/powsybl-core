--- conflicted
+++ resolved
@@ -32,10 +32,7 @@
     private final TimeSeriesIndex index;
 
     public TimeSeriesMetadata(String name, TimeSeriesDataType dataType, TimeSeriesIndex index) {
-<<<<<<< HEAD
-=======
         // The order of the Map.of() elements is not constant/predictable so we have to build an unmodifiableMap LinkedHashMap ourselves
->>>>>>> 1c699008
         this(name, dataType, Collections.unmodifiableMap(new LinkedHashMap<>()), index);
     }
 
