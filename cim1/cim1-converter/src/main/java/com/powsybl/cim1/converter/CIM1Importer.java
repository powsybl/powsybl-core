--- conflicted
+++ resolved
@@ -45,8 +45,6 @@
 
     private static final Logger LOGGER = LoggerFactory.getLogger(CIM1Importer.class);
 
-    private final ParameterDefaultValueConfig defaultValueConfig;
-
     private static final String RDF_NS = "http://www.w3.org/1999/02/22-rdf-syntax-ns#";
     private static final String CIM14_NS = "http://iec.ch/TC57/2009/CIM-schema-cim14#";
     private static final String PTI_CIM14_NS = "http://www.pti-us.com/PTI_CIM-schema-cim14#";
@@ -88,21 +86,14 @@
         SPLIT
     }
 
-<<<<<<< HEAD
-=======
     private final ParameterDefaultValueConfig defaultValueConfig;
 
->>>>>>> f09a9f97
     public CIM1Importer() {
         this(PlatformConfig.defaultConfig());
     }
 
     public CIM1Importer(PlatformConfig platformConfig) {
-<<<<<<< HEAD
-        this.defaultValueConfig = new ParameterDefaultValueConfig(platformConfig);
-=======
         defaultValueConfig = new ParameterDefaultValueConfig(platformConfig);
->>>>>>> f09a9f97
     }
 
     @Override
@@ -324,17 +315,10 @@
                     throw new CIM1Exception(e);
                 }
 
-<<<<<<< HEAD
-                boolean invertVoltageStepIncrementOutOfPhase = (Boolean) Importers.readParameter(FORMAT, parameters, INVERT_VOLTAGE_STEP_INCREMENT_OUT_OF_PHASE_PARAMETER, defaultValueConfig);
-                Country defaultCountry = Country.valueOf((String) Importers.readParameter(FORMAT, parameters, DEFAULT_COUNTRY_PARAMETER, defaultValueConfig));
-                boolean usePsseNamingStrategy = (Boolean) Importers.readParameter(FORMAT, parameters, USE_PSSE_NAMING_STRATEGY_PARAMETER, defaultValueConfig);
-                List<String> substationIdExcludedFromMapping = (List<String>) Importers.readParameter(FORMAT, parameters, SUBSTATION_ID_EXCLUDED_FROM_MAPPING, defaultValueConfig);
-=======
                 boolean invertVoltageStepIncrementOutOfPhase = ConversionParameters.readBooleanParameter(FORMAT, parameters, INVERT_VOLTAGE_STEP_INCREMENT_OUT_OF_PHASE_PARAMETER, defaultValueConfig);
                 Country defaultCountry = Country.valueOf(ConversionParameters.readStringParameter(FORMAT, parameters, DEFAULT_COUNTRY_PARAMETER, defaultValueConfig));
                 boolean usePsseNamingStrategy = ConversionParameters.readBooleanParameter(FORMAT, parameters, USE_PSSE_NAMING_STRATEGY_PARAMETER, defaultValueConfig);
                 List<String> substationIdExcludedFromMapping = ConversionParameters.readStringListParameter(FORMAT, parameters, SUBSTATION_ID_EXCLUDED_FROM_MAPPING_PARAMETER, defaultValueConfig);
->>>>>>> f09a9f97
 
                 if (invertVoltageStepIncrementOutOfPhase) {
                     LOGGER.warn("Voltage step increment out of phase has been inverted!");
