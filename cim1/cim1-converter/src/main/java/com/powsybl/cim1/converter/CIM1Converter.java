--- conflicted
+++ resolved
@@ -1475,24 +1475,7 @@
             }
         }
 
-<<<<<<< HEAD
-        if (substationsNotAssociatedToValidCountry.size() > 0) {
-=======
-        if (!synchronousMachinesWithoutRegulatingControl.isEmpty()) {
-            LOGGER.warn("Synchronous machines without regulating control: {}", synchronousMachinesWithoutRegulatingControl);
-        }
-
-        if (!synchronousMachinesRegulatingVoltageWithZeroTargetVoltage.isEmpty()) {
-            LOGGER.warn("Synchronous machines with voltage regulator on and a voltage setpoint to zero, fixed to nominal voltage: {}",
-                    synchronousMachinesRegulatingVoltageWithZeroTargetVoltage);
-        }
-
-        if (!synchronousMachinesWithReactiveRangeForMinus9999MW.isEmpty()) {
-            LOGGER.warn("CVG bug: synchronous machines with a reactive limit associated to -9999 MW: {}", synchronousMachinesWithReactiveRangeForMinus9999MW);
-        }
-
         if (!substationsNotAssociatedToValidCountry.isEmpty()) {
->>>>>>> a4ec9ce6
             LOGGER.warn("Substations not associated to a valid country and so on associated to default country {}: {}",
                     config.getDefaultCountry(), substationsNotAssociatedToValidCountry);
         }
@@ -1512,24 +1495,20 @@
             }
         }
 
-<<<<<<< HEAD
-        if (synchronousMachinesWithoutRegulatingControl.size() > 0) {
+        if (!synchronousMachinesWithoutRegulatingControl.isEmpty()) {
             LOGGER.warn("Synchronous machines without regulating control: {}", synchronousMachinesWithoutRegulatingControl);
         }
 
-        if (synchronousMachinesRegulatingVoltageWithZeroTargetVoltage.size() > 0) {
+        if (!synchronousMachinesRegulatingVoltageWithZeroTargetVoltage.isEmpty()) {
             LOGGER.warn("Synchronous machines with voltage regulator on and a voltage setpoint to zero, fixed to nominal voltage: {}",
                     synchronousMachinesRegulatingVoltageWithZeroTargetVoltage);
         }
 
-        if (synchronousMachinesWithReactiveRangeForMinus9999MW.size() > 0) {
+        if (!synchronousMachinesWithReactiveRangeForMinus9999MW.isEmpty()) {
             LOGGER.warn("CVG bug: synchronous machines with a reactive limit associated to -9999 MW: {}", synchronousMachinesWithReactiveRangeForMinus9999MW);
         }
 
-        if (noOperationalLimitInOperationalLimitSet.size() > 0) {
-=======
         if (!noOperationalLimitInOperationalLimitSet.isEmpty()) {
->>>>>>> a4ec9ce6
             LOGGER.warn("No OperationalLimit in OperationalLimitSet {}", noOperationalLimitInOperationalLimitSet);
         }
 
